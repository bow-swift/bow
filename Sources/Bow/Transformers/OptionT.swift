--- conflicted
+++ resolved
@@ -29,9 +29,6 @@
     }
 }
 
-<<<<<<< HEAD
-// MARK: Functions for `OptionT` when the effect has an instance of `Functor`
-=======
 /// Safe downcast.
 ///
 /// - Parameter fa: Value in higher-kind form.
@@ -40,7 +37,7 @@
     return OptionT.fix(fa)
 }
 
->>>>>>> 9462d6a4
+// MARK: Functions for `OptionT` when the effect has an instance of `Functor`
 extension OptionT where F: Functor {
     /// Applies the provided closures based on the content of the nested `Option` value.
     ///
@@ -202,13 +199,10 @@
     }
 }
 
-<<<<<<< HEAD
-// MARK: Instance of `Monad` for `OptionT`
-=======
 // MARK: Instance of `Selective` for `OptionT`
 extension OptionTPartial: Selective where F: Monad {}
 
->>>>>>> 9462d6a4
+// MARK: Instance of `Monad` for `OptionT`
 extension OptionTPartial: Monad where F: Monad {
     public static func flatMap<A, B>(_ fa: Kind<OptionTPartial<F>, A>, _ f: @escaping (A) -> Kind<OptionTPartial<F>, B>) -> Kind<OptionTPartial<F>, B> {
         let ota = OptionT.fix(fa)
