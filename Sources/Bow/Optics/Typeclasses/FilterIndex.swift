--- conflicted
+++ resolved
@@ -6,8 +6,6 @@
     associatedtype A
     
     func filter(_ predicate : @escaping (I) -> Bool) -> Traversal<S, A>
-<<<<<<< HEAD
-=======
 }
 
 public extension FilterIndex {
@@ -80,5 +78,4 @@
             self.predicate(x.1) ? f(x.0) : applicative.pure(x.0)
         }, applicative)
     }
->>>>>>> ead61189
 }