--- conflicted
+++ resolved
@@ -1,896 +1,5 @@
 import Foundation
 
-<<<<<<< HEAD
-// MARK: Int instances
-
-public extension Int {
-    /// Instance of `Semigroup` for the `Int` primitive type, with sum as combination method.
-    ///
-    /// Use `Int.sumSemigroup` to obtain an instance of this type.
-    public class SumSemigroupInstance : Semigroup {
-        public typealias A = Int
-        
-        public func combine(_ a : Int, _ b : Int) -> Int {
-            return a + b
-        }
-    }
-
-    /// Instance of `Monoid` for the `Int` primitive type, with sum as combination method.
-    ///
-    /// Use `Int.sumMonoid` to obtain an instance of this type.
-    public class SumMonoidInstance : SumSemigroupInstance, Monoid {
-        public var empty : Int {
-            return 0
-        }
-    }
-
-    /// Instance of `Semigroup` for the `Int` primitive type, with product as combination method.
-    ///
-    /// Use `Int.productSemigroup` to obtain an instance of this type.
-    public class ProductSemigroupInstance : Semigroup {
-        public typealias A = Int
-        
-        public func combine(_ a : Int, _ b : Int) -> Int {
-            return a * b
-        }
-    }
-
-    /// Instance of `Monoid` for the `Int` primitive type, with product as combination method.
-    ///
-    /// Use `Int.productMonoid` to obtain an instance of this type.
-    public class ProductMonoidInstance : ProductSemigroupInstance, Monoid {
-        public var empty : Int {
-            return 1
-        }
-    }
-
-    /// Instance of `Eq` for the `Int` primitive type.
-    ///
-    /// Use `Int.eq` to obtain an instance of this type.
-    public class EqInstance : Eq {
-        public typealias A = Int
-        
-        public func eqv(_ a: Int, _ b: Int) -> Bool {
-            return a == b
-        }
-    }
-
-    /// Instance of `Order` for the `Int` primitive type.
-    ///
-    /// Use `Int.order` to obtain an instance of this type.
-    public class OrderInstance : EqInstance, Order {
-        public func compare(_ a: Int, _ b: Int) -> Int {
-            return a - b
-        }
-    }
-    
-    /// Provides an instance of `Semigroup`, with sum as combination method.
-    public static var sumSemigroup : SumSemigroupInstance {
-        return SumSemigroupInstance()
-    }
-    
-    /// Provides an instance of `Monoid`, with sum as combination method.
-    public static var sumMonoid : SumMonoidInstance {
-        return SumMonoidInstance()
-    }
-    
-    /// Provides an instance of `Semigroup`, with product as combination method.
-    public static var productSemigroup : ProductSemigroupInstance {
-        return ProductSemigroupInstance()
-    }
-    
-    /// Provides an instance of `Monoid`, with product as combination method.
-    public static var productMonoid : ProductMonoidInstance {
-        return ProductMonoidInstance()
-    }
-    
-    /// Provides an instance of `Eq`.
-    public static var eq : EqInstance {
-        return EqInstance()
-    }
-    
-    /// Provides an instance of `Order`.
-    public static var order : OrderInstance {
-        return OrderInstance()
-    }
-}
-
-// MARK: Int8 instances
-public extension Int8 {
-    /// Instance of `Semigroup` for the `Int8` primitive type, with sum as combination method.
-    ///
-    /// Use `Int8.sumSemigroup` to obtain an instance of this type.
-    public class SumSemigroupInstance : Semigroup {
-        public typealias A = Int8
-        
-        public func combine(_ a : Int8, _ b : Int8) -> Int8 {
-            return a.addingReportingOverflow(b).partialValue
-        }
-    }
-
-    /// Instance of `Monoid` for the `Int8` primitive type, with sum as combination method.
-    ///
-    /// Use `Int8.sumMonoid` to obtain an instance of this type.
-    public class SumMonoidInstance : SumSemigroupInstance, Monoid {
-        public var empty : Int8 {
-            return 0
-        }
-    }
-
-    /// Instance of `Semigroup` for the `Int8` primitive type, with product as combination method.
-    ///
-    /// Use `Int8.productSemigroup` to obtain an instance of this type.
-    public class ProductSemigroupInstance : Semigroup {
-        public typealias A = Int8
-        
-        public func combine(_ a : Int8, _ b : Int8) -> Int8 {
-            return a.multipliedReportingOverflow(by: b).partialValue
-        }
-    }
-
-    /// Instance of `Monoid` for the `Int8` primitive type, with product as combination method.
-    ///
-    /// Use `Int8.productMonoid` to obtain an instance of this type.
-    public class ProductMonoidInstance : ProductSemigroupInstance, Monoid {
-        public var empty : Int8 {
-            return 1
-        }
-    }
-
-    /// Instance of `Eq` for the `Int8` primitive type.
-    ///
-    /// Use `Int8.eq` to obtain an instance of this type.
-    public class EqInstance : Eq {
-        public typealias A = Int8
-        
-        public func eqv(_ a: Int8, _ b: Int8) -> Bool {
-            return a == b
-        }
-    }
-
-    /// Instance of `Order` for the `Int8` primitive type.
-    ///
-    /// Use `Int8.order` to obtain an instance of this type.
-    public class OrderInstance : EqInstance, Order {
-        public func compare(_ a: Int8, _ b: Int8) -> Int {
-            return Int(a) - Int(b)
-        }
-    }
-
-    /// Provides an instance of `Semigroup`, with sum as combination method.
-    public static var sumSemigroup : SumSemigroupInstance {
-        return SumSemigroupInstance()
-    }
-    
-    /// Provides an instance of `Monoid`, with sum as combination method.
-    public static var sumMonoid : SumMonoidInstance {
-        return SumMonoidInstance()
-    }
-    
-    /// Provides an instance of `Semigroup`, with product as combination method.
-    public static var productSemigroup : ProductSemigroupInstance {
-        return ProductSemigroupInstance()
-    }
-    
-    /// Provides an instance of `Monoid`, with product as combination method.
-    public static var productMonoid : ProductMonoidInstance {
-        return ProductMonoidInstance()
-    }
-    
-    /// Provides an instance of `Eq`.
-    public static var eq : EqInstance {
-        return EqInstance()
-    }
-    
-    /// Provides an instance of `Order`.
-    public static var order : OrderInstance {
-        return OrderInstance()
-    }
-}
-
-// MARK: Int16 instances
-public extension Int16 {
-    /// Instance of `Semigroup` for the `Int16` primitive type, with sum as combination method.
-    ///
-    /// Use `Int16.sumSemigroup` to obtain an instance of this type.
-    public class SumSemigroupInstance : Semigroup {
-        public typealias A = Int16
-        
-        public func combine(_ a : Int16, _ b : Int16) -> Int16 {
-            return a.addingReportingOverflow(b).partialValue
-        }
-    }
-
-    /// Instance of `Monoid` for the `Int16` primitive type, with sum as combination method.
-    ///
-    /// Use `Int16.sumMonoid` to obtain an instance of this type.
-    public class SumMonoidInstance : SumSemigroupInstance, Monoid {
-        public var empty : Int16 {
-            return 0
-        }
-    }
-
-    /// Instance of `Semigroup` for the `Int16` primitive type, with product as combination method.
-    ///
-    /// Use `Int16.productSemigroup` to obtain an instance of this type.
-    public class ProductSemigroupInstance : Semigroup {
-        public typealias A = Int16
-        
-        public func combine(_ a : Int16, _ b : Int16) -> Int16 {
-            return a.multipliedReportingOverflow(by: b).partialValue
-        }
-    }
-
-    /// Instance of `Monoid` for the `Int16` primitive type, with product as combination method.
-    ///
-    /// Use `Int16.productMonoid` to obtain an instance of this type.
-    public class ProductMonoidInstance : ProductSemigroupInstance, Monoid {
-        public var empty : Int16 {
-            return 1
-        }
-    }
-
-    /// Instance of `Eq` for the `Int16` primitive type.
-    ///
-    /// Use `Int16.eq` to obtain an instance of this type.
-    public class EqInstance : Eq {
-        public typealias A = Int16
-        
-        public func eqv(_ a: Int16, _ b: Int16) -> Bool {
-            return a == b
-        }
-    }
-
-    /// Instance of `Order` for the `Int16` primitive type.
-    ///
-    /// Use `Int16.order` to obtain an instance of this type.
-    public class OrderInstance : EqInstance, Order {
-        public func compare(_ a: Int16, _ b: Int16) -> Int {
-            return Int(a) - Int(b)
-        }
-    }
-
-    /// Provides an instance of `Semigroup`, with sum as combination method.
-    public static var sumSemigroup : SumSemigroupInstance {
-        return SumSemigroupInstance()
-    }
-    
-    /// Provides an instance of `Monoid`, with sum as combination method.
-    public static var sumMonoid : SumMonoidInstance {
-        return SumMonoidInstance()
-    }
-    
-    /// Provides an instance of `Semigroup`, with product as combination method.
-    public static var productSemigroup : ProductSemigroupInstance {
-        return ProductSemigroupInstance()
-    }
-    
-    /// Provides an instance of `Monoid`, with product as combination method.
-    public static var productMonoid : ProductMonoidInstance {
-        return ProductMonoidInstance()
-    }
-    
-    /// Provides an instance of `Eq`.
-    public static var eq : EqInstance {
-        return EqInstance()
-    }
-    
-    /// Provides an instance of `Order`.
-    public static var order : OrderInstance {
-        return OrderInstance()
-    }
-}
-
-// MARK: Int32 instances
-public extension Int32 {
-    /// Instance of `Semigroup` for the `Int32` primitive type, with sum as combination method.
-    ///
-    /// Use `Int32.sumSemigroup` to obtain an instance of this type.
-    public class SumSemigroupInstance : Semigroup {
-        public typealias A = Int32
-        
-        public func combine(_ a : Int32, _ b : Int32) -> Int32 {
-            return a.addingReportingOverflow(b).partialValue
-        }
-    }
-
-    /// Instance of `Monoid` for the `Int32` primitive type, with sum as combination method.
-    ///
-    /// Use `Int32.sumMonoid` to obtain an instance of this type.
-    public class SumMonoidInstance : SumSemigroupInstance, Monoid {
-        public var empty : Int32 {
-            return 0
-        }
-    }
-
-    /// Instance of `Semigroup` for the `Int32` primitive type, with product as combination method.
-    ///
-    /// Use `Int32.productSemigroup` to obtain an instance of this type.
-    public class ProductSemigroupInstance : Semigroup {
-        public typealias A = Int32
-        
-        public func combine(_ a : Int32, _ b : Int32) -> Int32 {
-            return a.multipliedReportingOverflow(by: b).partialValue
-        }
-    }
-
-    /// Instance of `Monoid` for the `Int32` primitive type, with product as combination method.
-    ///
-    /// Use `Int32.productMonoid` to obtain an instance of this type.
-    public class ProductMonoidInstance : ProductSemigroupInstance, Monoid {
-        public var empty : Int32 {
-            return 1
-        }
-    }
-
-    /// Instance of `Eq` for the `Int32` primitive type.
-    ///
-    /// Use `Int32.eq` to obtain an instance of this type.
-    public class EqInstance : Eq {
-        public typealias A = Int32
-        
-        public func eqv(_ a: Int32, _ b: Int32) -> Bool {
-            return a == b
-        }
-    }
-
-    ///Instance of `Order` for the `Int32` primitive type.
-    ///
-    /// Use `Int32.order` to obtain an instance of this type.
-    public class OrderInstance : EqInstance, Order {
-        public func compare(_ a: Int32, _ b: Int32) -> Int {
-            return Int(a) - Int(b)
-        }
-    }
-
-    /// Provides an instance of `Semigroup`, with sum as combination method.
-    public static var sumSemigroup : SumSemigroupInstance {
-        return SumSemigroupInstance()
-    }
-    
-    /// Provides an instance of `Monoid`, with sum as combination method.
-    public static var sumMonoid : SumMonoidInstance {
-        return SumMonoidInstance()
-    }
-
-    /// Provides an instance of `Semigroup`, with product as combination method.
-    public static var productSemigroup : ProductSemigroupInstance {
-        return ProductSemigroupInstance()
-    }
-    
-    /// Provides an instance of `Monoid`, with product as combination method.
-    public static var productMonoid : ProductMonoidInstance {
-        return ProductMonoidInstance()
-    }
-    
-    /// Provides an instance of `Eq`.
-    public static var eq : EqInstance {
-        return EqInstance()
-    }
-    
-    /// Provides an instance of `Order`.
-    public static var order : OrderInstance {
-        return OrderInstance()
-    }
-}
-
-// MARK: Int64 instances
-public extension Int64 {
-    /// Instance of `Semigroup` for the `Int64` primitive type, with sum as combination method.
-    ///
-    /// Use `Int64.sumSemigroup` to obtain an instance of this type.
-    public class SumSemigroupInstance : Semigroup {
-        public typealias A = Int64
-        
-        public func combine(_ a : Int64, _ b : Int64) -> Int64 {
-            return a.addingReportingOverflow(b).partialValue
-        }
-    }
-
-    /// Instance of `Monoid` for the `Int64` primitive type, with sum as combination method.
-    ///
-    /// Use `Int64.sumMonoid` to obtain an instance of this type.
-    public class SumMonoidInstance : SumSemigroupInstance, Monoid {
-        public var empty : Int64 {
-            return 0
-        }
-    }
-
-    /// Instance of `Semigroup` for the `Int64` primitive type, with product as combination method.
-    ///
-    /// Use `Int64.productSemigroup` to obtain an instance of this type.
-    public class ProductSemigroupInstance : Semigroup {
-        public typealias A = Int64
-        
-        public func combine(_ a : Int64, _ b : Int64) -> Int64 {
-            return a.multipliedReportingOverflow(by: b).partialValue
-        }
-    }
-
-    /// Instance of `Monoid` for the `Int64` primitive type, with product as combination method.
-    ///
-    /// Use `Int64.productMonoid` to obtain an instance of this type.
-    public class ProductMonoidInstance : ProductSemigroupInstance, Monoid {
-        public var empty : Int64 {
-            return 1
-        }
-    }
-
-    /// Instance of `Eq` for the `Int64` primitive type.
-    ///
-    /// Use `Int64.eq` to obtain an instance of this type.
-    public class EqInstance : Eq {
-        public typealias A = Int64
-        
-        public func eqv(_ a: Int64, _ b: Int64) -> Bool {
-            return a == b
-        }
-    }
-
-    /// Instance of `Order` for the `Int64` primitive type.
-    ///
-    /// Use `Int64.order` to obtain an instance of this type.
-    public class OrderInstance : EqInstance, Order {
-        public func compare(_ a: Int64, _ b: Int64) -> Int {
-            return Int(a) - Int(b)
-        }
-    }
-
-    /// Provides an instance of `Semigroup`, with sum as combination method.
-    public static var sumSemigroup : SumSemigroupInstance {
-        return SumSemigroupInstance()
-    }
-    
-    /// Provides an instance of `Monoid`, with sum as combination method.
-    public static var sumMonoid : SumMonoidInstance {
-        return SumMonoidInstance()
-    }
-    
-    /// Provides an instance of `Semigroup`, with product as combination method.
-    public static var productSemigroup : ProductSemigroupInstance {
-        return ProductSemigroupInstance()
-    }
-    
-    /// Provides an instance of `Monoid`, with product as combination method.
-    public static var productMonoid : ProductMonoidInstance {
-        return ProductMonoidInstance()
-    }
-    
-    /// Provides an instance of `Eq`.
-    public static var eq : EqInstance {
-        return EqInstance()
-    }
-    
-    /// Provides an instance of `Order`.
-    public static var order : OrderInstance {
-        return OrderInstance()
-    }
-}
-
-// MARK: UInt instances
-public extension UInt {
-    /// Instance of `Semigroup` for the `UInt` primitive type, with sum as combination method.
-    ///
-    /// Use `UInt.sumSemigroup` to obtain an instance of this type.
-    public class SumSemigroupInstance : Semigroup {
-        public typealias A = UInt
-        
-        public func combine(_ a : UInt, _ b : UInt) -> UInt {
-            return a + b
-        }
-    }
-
-    /// Instance of `Monoid` for the `UInt` primitive type, with sum as combination method.
-    ///
-    /// Use `UInt.sumMonoid` to obtain an instance of this type.
-    public class SumMonoidInstance : SumSemigroupInstance, Monoid {
-        public var empty : UInt {
-            return 0
-        }
-    }
-
-    /// Instance of `Semigroup` for the `UInt` primitive type, with product as combination method.
-    ///
-    /// Use `UInt.productSemigroup` to obtain an instance of this type.
-    public class ProductSemigroupInstance : Semigroup {
-        public typealias A = UInt
-        
-        public func combine(_ a : UInt, _ b : UInt) -> UInt {
-            return a * b
-        }
-    }
-
-    /// Instance of `Monoid` for the `UInt` primitive type, with product as combination method.
-    ///
-    /// Use `UInt.productMonoid` to obtain an instance of this type.
-    public class ProductMonoidInstance : ProductSemigroupInstance, Monoid {
-        public var empty : UInt {
-            return 1
-        }
-    }
-
-    /// Instance of `Eq` for the `UInt` primitive type.
-    ///
-    /// Use `UInt.eq` to obtain an instance of this type.
-    public class EqInstance : Eq {
-        public typealias A = UInt
-        
-        public func eqv(_ a: UInt, _ b: UInt) -> Bool {
-            return a == b
-        }
-    }
-
-    /// Instance of `Order` for the `UInt` primitive type.
-    ///
-    /// Use `UInt.order` to obtain an instance of this type.
-    public class OrderInstance : EqInstance, Order {
-        public func compare(_ a: UInt, _ b: UInt) -> Int {
-            if a < b {
-                return -1
-            } else if a > b {
-                return 1
-            }
-            return 0
-        }
-    }
-
-    /// Provides an instance of `Semigroup`, with sum as combination method.
-    public static var sumSemigroup : SumSemigroupInstance {
-        return SumSemigroupInstance()
-    }
-    
-    /// Provides an instance of `Monoid`, with sum as combination method.
-    public static var sumMonoid : SumMonoidInstance {
-        return SumMonoidInstance()
-    }
-    
-    /// Provides an instance of `Semigroup`, with product as combination method.
-    public static var productSemigroup : ProductSemigroupInstance {
-        return ProductSemigroupInstance()
-    }
-    
-    /// Provides an instance of `Monoid`, with product as combination method.
-    public static var productMonoid : ProductMonoidInstance {
-        return ProductMonoidInstance()
-    }
-    
-    /// Provides an instance of `Eq`.
-    public static var eq : EqInstance {
-        return EqInstance()
-    }
-    
-    /// Provides an instance of `Order`.
-    public static var order : OrderInstance {
-        return OrderInstance()
-    }
-}
-
-// MARK: UInt8 instances
-public extension UInt8 {
-    /// Instance of `Semigroup` for the `UInt8` primitive type, with sum as combination method.
-    ///
-    /// Use `UInt8.sumSemigroup` to obtain an instance of this type.
-    public class SumSemigroupInstance : Semigroup {
-        public typealias A = UInt8
-        
-        public func combine(_ a : UInt8, _ b : UInt8) -> UInt8 {
-            return a.addingReportingOverflow(b).partialValue
-        }
-    }
-
-    /// Instance of `Monoid` for the `UInt8` primitive type, with sum as combination method.
-    ///
-    /// Use `UInt8.sumMonoid` to obtain an instance of this type.
-    public class SumMonoidInstance : SumSemigroupInstance, Monoid {
-        public var empty : UInt8 {
-            return 0
-        }
-    }
-
-    /// Instance of `Semigroup` for the `UInt8` primitive type, with product as combination method.
-    ///
-    /// Use `UInt8.productSemigroup` to obtain an instance of this type.
-    public class ProductSemigroupInstance : Semigroup {
-        public typealias A = UInt8
-        
-        public func combine(_ a : UInt8, _ b : UInt8) -> UInt8 {
-            return a.multipliedReportingOverflow(by: b).partialValue
-        }
-    }
-
-    /// Instance of `Monoid` for the `UInt8` primitive type, with product as combination method.
-    ///
-    /// Use `UInt8.productMonoid` to obtain an instance of this type.
-    public class ProductMonoidInstance : ProductSemigroupInstance, Monoid {
-        public var empty : UInt8 {
-            return 1
-        }
-    }
-
-    /// Instance of `Eq` for the `UInt8` primitive type.
-    ///
-    /// Use `UInt8.eq` to obtain an instance of this type.
-    public class EqInstance : Eq {
-        public typealias A = UInt8
-        
-        public func eqv(_ a: UInt8, _ b: UInt8) -> Bool {
-            return a == b
-        }
-    }
-
-    /// Instance of `Order` for the `UInt8` primitive type.
-    ///
-    /// Use `UInt8.order` to obtain an instance of this type.
-    public class OrderInstance : EqInstance, Order {
-        public func compare(_ a: UInt8, _ b: UInt8) -> Int {
-            if a < b {
-                return -1
-            } else if a > b {
-                return 1
-            }
-            return 0
-        }
-    }
-
-    /// Provides an instance of `Semigroup`, with sum as combination method.
-    public static var sumSemigroup : SumSemigroupInstance {
-        return SumSemigroupInstance()
-    }
-    
-    /// Provides an instance of `Monoid`, with sum as combination method.
-    public static var sumMonoid : SumMonoidInstance {
-        return SumMonoidInstance()
-    }
-    
-    /// Provides an instance of `Semigroup`, with product as combination method.
-    public static var productSemigroup : ProductSemigroupInstance {
-        return ProductSemigroupInstance()
-    }
-    
-    /// Provides an instance of `Monoid`, with product as combination method.
-    public static var productMonoid : ProductMonoidInstance {
-        return ProductMonoidInstance()
-    }
-    
-    /// Provides an instance of `Eq`.
-    public static var eq : EqInstance {
-        return EqInstance()
-    }
-    
-    /// Provides an instance of `Order`.
-    public static var order : OrderInstance {
-        return OrderInstance()
-    }
-}
-
-// MARK: UInt16 instances
-public extension UInt16 {
-    /// Instance of `Semigroup` for the `UInt16` primitive type, with sum as combination method.
-    ///
-    /// Use `UInt16.sumSemigroup` to obtain an instance of this type.
-    public class SumSemigroupInstance : Semigroup {
-        public typealias A = UInt16
-        
-        public func combine(_ a : UInt16, _ b : UInt16) -> UInt16 {
-            return a.addingReportingOverflow(b).partialValue
-        }
-    }
-
-    /// Instance of `Monoid` for the `UInt16` primitive type, with sum as combination method.
-    ///
-    /// Use `UInt16.sumMonoid` to obtain an instance of this type.
-    public class SumMonoidInstance : SumSemigroupInstance, Monoid {
-        public var empty : UInt16 {
-            return 0
-        }
-    }
-
-    /// Instance of `Semigroup` for the `UInt16` primitive type, with product as combination method.
-    ///
-    /// Use `UInt16.productSemigroup` to obtain an instance of this type.
-    public class ProductSemigroupInstance : Semigroup {
-        public typealias A = UInt16
-        
-        public func combine(_ a : UInt16, _ b : UInt16) -> UInt16 {
-            return a.multipliedReportingOverflow(by: b).partialValue
-        }
-    }
-
-    /// Instance of `Monoid` for the `UInt16` primitive type, with product as combination method.
-    ///
-    /// Use `UInt16.productMonoid` to obtain an instance of this type.
-    public class ProductMonoidInstance : ProductSemigroupInstance, Monoid {
-        public var empty : UInt16 {
-            return 1
-        }
-    }
-
-    /// Instance of `Eq` for the `UInt16` primitive type.
-    ///
-    /// Use `UInt16.eq` to obtain an instance of this type.
-    public class EqInstance : Eq {
-        public typealias A = UInt16
-        
-        public func eqv(_ a: UInt16, _ b: UInt16) -> Bool {
-            return a == b
-        }
-    }
-
-    /// Instance of `Order` for the `UInt16` primitive type.
-    ///
-    /// Use `UInt16.order` to obtain an instance of this type.
-    public class OrderInstance : EqInstance, Order {
-        public func compare(_ a: UInt16, _ b: UInt16) -> Int {
-            if a < b {
-                return -1
-            } else if a > b {
-                return 1
-            }
-            return 0
-        }
-    }
-
-    /// Provides an instance of `Semigroup`, with sum as combination method.
-    public static var sumSemigroup : SumSemigroupInstance {
-        return SumSemigroupInstance()
-    }
-    
-    /// Provides an instance of `Monoid`, with sum as combination method.
-    public static var sumMonoid : SumMonoidInstance {
-        return SumMonoidInstance()
-    }
-    
-    /// Provides an instance of `Semigroup`, with product as combination method.
-    public static var productSemigroup : ProductSemigroupInstance {
-        return ProductSemigroupInstance()
-    }
-    
-    /// Provides an instance of `Monoid`, with product as combination method.
-    public static var productMonoid : ProductMonoidInstance {
-        return ProductMonoidInstance()
-    }
-    
-    /// Provides an instance of `Eq`.
-    public static var eq : EqInstance {
-        return EqInstance()
-    }
-    
-    /// Provides an instance of `Order`.
-    public static var order : OrderInstance {
-        return OrderInstance()
-    }
-}
-
-// MARK: UInt32 instances
-public extension UInt32 {
-    /// Instance of `Semigroup` for the `UInt32` primitive type, with sum as combination method.
-    ///
-    /// Use `UInt32.sumSemigroup` to obtain an instance of this type.
-    public class SumSemigroupInstance : Semigroup {
-        public typealias A = UInt32
-        
-        public func combine(_ a : UInt32, _ b : UInt32) -> UInt32 {
-            return a.addingReportingOverflow(b).partialValue
-        }
-    }
-
-    /// Instance of `Monoid` for the `UInt32` primitive type, with sum as combination method.
-    ///
-    /// Use `UInt32.sumMonoid` to obtain an instance of this type.
-    public class SumMonoidInstance : SumSemigroupInstance, Monoid {
-        public var empty : UInt32 {
-            return 0
-        }
-    }
-
-    /// Instance of `Semigroup` for the `UInt32` primitive type, with product as combination method.
-    ///
-    /// Use `UInt32.productSemigroup` to obtain an instance of this type.
-    public class ProductSemigroupInstance : Semigroup {
-        public typealias A = UInt32
-        
-        public func combine(_ a : UInt32, _ b : UInt32) -> UInt32 {
-            return a.multipliedReportingOverflow(by: b).partialValue
-        }
-    }
-
-    /// Instance of `Monoid` for the `UInt32` primitive type, with product as combination method.
-    ///
-    /// Use `UInt32.productMonoid` to obtain an instance of this type.
-    public class ProductMonoidInstance : ProductSemigroupInstance, Monoid {
-        public var empty : UInt32 {
-            return 1
-        }
-    }
-
-    /// Instance of `Eq` for the `UInt32` primitive type.
-    ///
-    /// Use `UInt32.eq` to obtain an instance of this type.
-    public class EqInstance : Eq {
-        public typealias A = UInt32
-        
-        public func eqv(_ a: UInt32, _ b: UInt32) -> Bool {
-            return a == b
-        }
-    }
-
-    /// Instance of `Order` for the `UInt32` primitive type.
-    ///
-    /// Use `UInt32.order` to obtain an instance of this type.
-    public class OrderInstance : EqInstance, Order {
-        public func compare(_ a: UInt32, _ b: UInt32) -> Int {
-            if a < b {
-                return -1
-            } else if a > b {
-                return 1
-            }
-            return 0
-        }
-    }
-
-    /// Provides an instance of `Semigroup`, with sum as combination method.
-    public static var sumSemigroup : SumSemigroupInstance {
-        return SumSemigroupInstance()
-    }
-    
-    /// Provides an instance of `Monoid`, with sum as combination method.
-    public static var sumMonoid : SumMonoidInstance {
-        return SumMonoidInstance()
-    }
-    
-    /// Provides an instance of `Semigroup`, with product as combination method.
-    public static var productSemigroup : ProductSemigroupInstance {
-        return ProductSemigroupInstance()
-    }
-    
-    /// Provides an instance of `Monoid`, with product as combination method.
-    public static var productMonoid : ProductMonoidInstance {
-        return ProductMonoidInstance()
-    }
-    
-    /// Provides an instance of `Eq`.
-    public static var eq : EqInstance {
-        return EqInstance()
-    }
-    
-    /// Provides an instance of `Order`.
-    public static var order : OrderInstance {
-        return OrderInstance()
-    }
-}
-
-// MARK: UInt64 instances
-public extension UInt64 {
-    /// Instance of `Semigroup` for the `UInt64` primitive type, with sum as combination method.
-    ///
-    /// Use `UInt64.sumSemigroup` to obtain an instance of this type.
-    public class SumSemigroupInstance : Semigroup {
-        public typealias A = UInt64
-        
-        public func combine(_ a : UInt64, _ b : UInt64) -> UInt64 {
-            return a.addingReportingOverflow(b).partialValue
-        }
-    }
-
-    /// Instance of `Monoid` for the `UInt64` primitive type, with sum as combination method.
-    ///
-    /// Use `UInt64.sumMonoid` to obtain an instance of this type.
-    public class SumMonoidInstance : SumSemigroupInstance, Monoid {
-        public var empty : UInt64 {
-            return 0
-        }
-    }
-
-    /// Instance of `Semigroup` for the `UInt64` primitive type, with product as combination method.
-    ///
-    /// Use `UInt64.productSemigroup` to obtain an instance of this type.
-    public class ProductSemigroupInstance : Semigroup {
-        public typealias A = UInt64
-        
-        public func combine(_ a : UInt64, _ b : UInt64) -> UInt64 {
-            return a.multipliedReportingOverflow(by: b).partialValue
-        }
-=======
 extension Int: Semigroup {
     public func combine(_ other: Int) -> Int {
         return self + other
@@ -948,48 +57,11 @@
 extension Int64: Monoid {
     public static func empty() -> Int64 {
         return 0
->>>>>>> db13f10f
     }
 }
 
-<<<<<<< HEAD
-    /// Instance of `Monoid` for the `UInt64` primitive type, with product as combination method.
-    ///
-    /// Use `UInt64.productMonoid` to obtain an instance of this type.
-    public class ProductMonoidInstance : ProductSemigroupInstance, Monoid {
-        public var empty : UInt64 {
-            return 1
-        }
-    }
-
-    /// Instance of `Eq` for the `UInt64` primitive type.
-    ///
-    /// Use `UInt64.eq` to obtain an instance of this type.
-    public class EqInstance : Eq {
-        public typealias A = UInt64
-        
-        public func eqv(_ a: UInt64, _ b: UInt64) -> Bool {
-            return a == b
-        }
-    }
-
-    /// Instance of `Order` for the `UInt64` primitive type.
-    ///
-    /// Use `UInt64.order` to obtain an instance of this type.
-    public class OrderInstance : EqInstance, Order {
-        public func compare(_ a: UInt64, _ b: UInt64) -> Int {
-            if a < b {
-                return -1
-            } else if a > b {
-                return 1
-            }
-            return 0
-        }
-    }
-=======
 
 
->>>>>>> db13f10f
 
 extension UInt: Semigroup {
     public func combine(_ other: UInt) -> UInt {
@@ -997,105 +69,33 @@
     }
 }
 
-<<<<<<< HEAD
-// MARK: Float instances
-public extension Float {
-    /// Instance of `Semigroup` for the `Float` primitive type, with sum as combination method.
-    ///
-    /// Use `Float.sumSemigroup` to obtain an instance of this type.
-    public class SumSemigroupInstance : Semigroup {
-        public typealias A = Float
-        
-        public func combine(_ a : Float, _ b : Float) -> Float {
-            return a + b
-        }
-    }
-
-    /// Instance of `Monoid` for the `Float` primitive type, with sum as combination method.
-    ///
-    /// Use `Float.sumMonoid` to obtain an instance of this type.
-    public class SumMonoidInstance : SumSemigroupInstance, Monoid {
-        public var empty : Float {
-            return 0
-        }
-=======
 extension UInt: Monoid {
     public static func empty() -> UInt {
         return 0
->>>>>>> db13f10f
     }
 }
 
-<<<<<<< HEAD
-    /// Instance of `Semigroup` for the `Float` primitive type, with product as combination method.
-    ///
-    /// Use `Float.productSemigroup` to obtain an instance of this type.
-    public class ProductSemigroupInstance : Semigroup {
-        public typealias A = Float
-        
-        public func combine(_ a : Float, _ b : Float) -> Float {
-            return a * b
-        }
-=======
 extension UInt8: Semigroup {
     public func combine(_ other: UInt8) -> UInt8 {
         return self.addingReportingOverflow(other).partialValue
->>>>>>> db13f10f
     }
 }
 
-<<<<<<< HEAD
-    /// Instance of `Monoid` for the `Float` primitive type, with product as combination method.
-    ///
-    /// Use `Float.productMonoid` to obtain an instance of this type.
-    public class ProductMonoidInstance : ProductSemigroupInstance, Monoid {
-        public var empty : Float {
-            return 1
-        }
-=======
 extension UInt8: Monoid {
     public static func empty() -> UInt8 {
         return 0
->>>>>>> db13f10f
     }
 }
 
-<<<<<<< HEAD
-    /// Instance of `Eq` for the `Float` primitive type.
-    ///
-    /// Use `Float.eq` to obtain an instance of this type.
-    public class EqInstance : Eq {
-        public typealias A = Float
-        
-        public func eqv(_ a: Float, _ b: Float) -> Bool {
-            return a.isEqual(to: b)
-        }
-=======
 extension UInt16: Semigroup {
     public func combine(_ other: UInt16) -> UInt16 {
         return self.addingReportingOverflow(other).partialValue
->>>>>>> db13f10f
     }
 }
 
-<<<<<<< HEAD
-    /// Instance of `Order` for the `Float` primitive type.
-    ///
-    /// Use `Float.order` to obtain an instance of this type.
-    public class OrderInstance : EqInstance, Order {
-        public func compare(_ a: Float, _ b: Float) -> Int {
-            if a < b {
-                return -1
-            } else if a > b {
-                return 1
-            }
-            return 0
-        }
-=======
 extension UInt16: Monoid {
     public static func empty() -> UInt16 {
         return 0
->>>>>>> db13f10f
     }
 }
 
@@ -1105,112 +105,39 @@
     }
 }
 
-<<<<<<< HEAD
-// MARK: Double instances
-public extension Double {
-    /// Instance of `Semigroup` for the `Double` primitive type, with sum as combination method.
-    ///
-    /// Use `Double.sumSemigroup` to obtain an instance of this type.
-    public class SumSemigroupInstance : Semigroup {
-        public typealias A = Double
-        
-        public func combine(_ a : Double, _ b : Double) -> Double {
-            return a + b
-        }
-=======
 extension UInt32: Monoid {
     public static func empty() -> UInt32 {
         return 0
->>>>>>> db13f10f
     }
 }
 
-<<<<<<< HEAD
-    /// Instance of `Monoid` for the `Double` primitive type, with sum as combination method.
-    ///
-    /// Use `Double.sumMonoid` to obtain an instance of this type.
-    public class SumMonoidInstance : SumSemigroupInstance, Monoid {
-        public var empty : Double {
-            return 0
-        }
-=======
 extension UInt64: Semigroup {
     public func combine(_ other: UInt64) -> UInt64 {
         return self.addingReportingOverflow(other).partialValue
->>>>>>> db13f10f
     }
 }
 
-<<<<<<< HEAD
-    ///Instance of `Semigroup` for the `Double` primitive type, with product as combination method.
-    ///
-    /// Use `Double.productSemigroup` to obtain an instance of this type.
-    public class ProductSemigroupInstance : Semigroup {
-        public typealias A = Double
-        
-        public func combine(_ a : Double, _ b : Double) -> Double {
-            return a * b
-        }
-=======
 extension UInt64: Monoid {
     public static func empty() -> UInt64 {
         return 0
->>>>>>> db13f10f
     }
 }
 
-<<<<<<< HEAD
-    /// Instance of `Monoid` for the `Double` primitive type, with product as combination method.
-    ///
-    /// Use `Double.productMonoid` to obtain an instance of this type.
-    public class ProductMonoidInstance : ProductSemigroupInstance, Monoid {
-        public var empty : Double {
-            return 1
-        }
-=======
 extension Float: Semigroup {
     public func combine(_ other: Float) -> Float {
         return self + other
->>>>>>> db13f10f
     }
 }
 
-<<<<<<< HEAD
-    /// Instance of `Eq` for the `Double` primitive type.
-    ///
-    /// Use `Double.eq` to obtain an instance of this type.
-    public class EqInstance : Eq {
-        public typealias A = Double
-        
-        public func eqv(_ a: Double, _ b: Double) -> Bool {
-            return a.isEqual(to: b)
-        }
-=======
 extension Float: Monoid {
     public static func empty() -> Float {
         return 0
->>>>>>> db13f10f
     }
 }
 
-<<<<<<< HEAD
-    /// Instance of `Order` for the `Double` primitive type.
-    ///
-    /// Use `Double.order` to obtain an instance of this type.
-    public class OrderInstance : EqInstance, Order {
-        public func compare(_ a: Double, _ b: Double) -> Int {
-            if a < b {
-                return -1
-            } else if a > b {
-                return 1
-            }
-            return 0
-        }
-=======
 extension Double: Semigroup {
     public func combine(_ other: Double) -> Double {
         return self + other
->>>>>>> db13f10f
     }
 }
 
