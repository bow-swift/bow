import Foundation

public class First {}
public class Last {}

<<<<<<< HEAD
/// An instance of `Monoid` that keeps the first non-empty option.
public class FirstOptionMonoid<B> : Monoid {
    public typealias A = Const<Option<B>, First>
    
    public init() {}
    
    public var empty: Const<Option<B>, First> {
        return Const(Option.none())
    }
    
    public func combine(_ a: Const<Option<B>, First>, _ b: Const<Option<B>, First>) -> Const<Option<B>, First> {
        return a.value.fold(constant(false), constant(true)) ? a : b
    }
}

/// An instance of `Monoid` that keeps the last non-empty option.
public class LastOptionMonoid<B> : Monoid {
    public typealias A = Const<Option<B>, Last>
    
    public init() {}
    
    public var empty: Const<Option<B>, Last> {
        return Const(Option.none())
    }
    
    public func combine(_ a: Const<Option<B>, Last>, _ b: Const<Option<B>, Last>) -> Const<Option<B>, Last> {
        return b.value.fold(constant(false), constant(true)) ? b : a
=======
public final class FirstOption<A> {
    public let const: Const<Option<A>, First>

    public init(_ value: A) {
        self.const = Const(Option.some(value))
    }

    public init(_ value: Option<A>) {
        self.const = Const(value)
    }
}

public final class LastOption<A> {
    public let const: Const<Option<A>, Last>

    public init(_ value: A) {
        self.const = Const(Option.some(value))
    }

    public init(_ value: Option<A>) {
        self.const = Const(value)
    }
}

extension FirstOption: Semigroup {
    public func combine(_ other: FirstOption<A>) -> FirstOption<A> {
        return self.const.value.fold(constant(false), constant(true)) ? self : other
    }
}

extension FirstOption: Monoid {
    public static func empty() -> FirstOption<A> {
        return FirstOption(Option.none())
    }
}

extension LastOption: Semigroup {
    public func combine(_ other: LastOption<A>) -> LastOption<A> {
        return other.const.value.fold(constant(false), constant(true)) ? other : self
    }
}

extension LastOption: Monoid {
    public static func empty() -> LastOption<A> {
        return LastOption(Option.none())
>>>>>>> db13f10f
    }
}<|MERGE_RESOLUTION|>--- conflicted
+++ resolved
@@ -3,35 +3,6 @@
 public class First {}
 public class Last {}
 
-<<<<<<< HEAD
-/// An instance of `Monoid` that keeps the first non-empty option.
-public class FirstOptionMonoid<B> : Monoid {
-    public typealias A = Const<Option<B>, First>
-    
-    public init() {}
-    
-    public var empty: Const<Option<B>, First> {
-        return Const(Option.none())
-    }
-    
-    public func combine(_ a: Const<Option<B>, First>, _ b: Const<Option<B>, First>) -> Const<Option<B>, First> {
-        return a.value.fold(constant(false), constant(true)) ? a : b
-    }
-}
-
-/// An instance of `Monoid` that keeps the last non-empty option.
-public class LastOptionMonoid<B> : Monoid {
-    public typealias A = Const<Option<B>, Last>
-    
-    public init() {}
-    
-    public var empty: Const<Option<B>, Last> {
-        return Const(Option.none())
-    }
-    
-    public func combine(_ a: Const<Option<B>, Last>, _ b: Const<Option<B>, Last>) -> Const<Option<B>, Last> {
-        return b.value.fold(constant(false), constant(true)) ? b : a
-=======
 public final class FirstOption<A> {
     public let const: Const<Option<A>, First>
 
@@ -77,6 +48,5 @@
 extension LastOption: Monoid {
     public static func empty() -> LastOption<A> {
         return LastOption(Option.none())
->>>>>>> db13f10f
     }
 }