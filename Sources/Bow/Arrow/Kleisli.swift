--- conflicted
+++ resolved
@@ -40,9 +40,6 @@
     }
 }
 
-<<<<<<< HEAD
-// MARK: Functions when F has an instance of `Monad`.
-=======
 /// Safe downcast.
 ///
 /// - Parameter fa: Value in higher-kind form.
@@ -50,8 +47,8 @@
 public postfix func ^<F, D, A>(_ fa: KleisliOf<F, D, A>) -> Kleisli<F, D, A> {
     return Kleisli.fix(fa)
 }
->>>>>>> 9462d6a4
 
+// MARK: Functions when F has an instance of `Monad`.
 extension Kleisli where F: Monad {
     /// Zips this Kleisli function with another one with the same input type.
     ///
@@ -116,13 +113,10 @@
     }
 }
 
-<<<<<<< HEAD
-// MARK: Instance of `Monad` for `Kleisli`
-=======
 // MARK: Instance of `Selective` for `Kleisli`
 extension KleisliPartial: Selective where F: Monad {}
 
->>>>>>> 9462d6a4
+// MARK: Instance of `Monad` for `Kleisli`
 extension KleisliPartial: Monad where F: Monad {
     public static func flatMap<A, B>(_ fa: Kind<KleisliPartial<F, D>, A>, _ f: @escaping (A) -> Kind<KleisliPartial<F, D>, B>) -> Kind<KleisliPartial<F, D>, B> {
         return Kleisli<F, D, B>({ d in Kleisli.fix(fa).run(d).flatMap { a in Kleisli.fix(f(a)).run(d) } })
