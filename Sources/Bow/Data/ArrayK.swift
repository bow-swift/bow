import Foundation

/// Witness for the `ArrayK<A>` data type. To be used in simulated Higher Kinded Types.
public final class ForArrayK {}

/// Higher Kinded Type alias to improve readability over `Kind<ForArrayK, A>`
public typealias ArrayKOf<A> = Kind<ForArrayK, A>

/// ArrayK is a Higher Kinded Type wrapper over Swift arrays.
public final class ArrayK<A>: ArrayKOf<A> {
    fileprivate let array: [A]
    
    /// Concatenates two arrays
    ///
    /// - Parameters:
    ///   - lhs: Left hand side of the concatenation.
    ///   - rhs: Right hand side of the concatenation.
    /// - Returns: An array that contains the elements of the two arrays in the order they appear in the original ones.
    public static func +(lhs: ArrayK<A>, rhs: ArrayK<A>) -> ArrayK<A> {
        return ArrayK(lhs.array + rhs.array)
    }

    /// Safe downcast.
    ///
    /// - Parameter fa: Value in the higher-kind form.
    /// - Returns: Value cast to ArrayK.
    public static func fix(_ fa: ArrayKOf<A>) -> ArrayK<A> {
        return fa as! ArrayK<A>
    }
    
    /// Initializes an `ArrayK`.
    ///
    /// - Parameter array: A Swift array of values.
    public init(_ array: [A]) {
        self.array = array
    }

    /// Initializes an `ArrayK`.
    ///
    /// - Parameter values: A variable number of values.
    public init(_ values: A...) {
        self.array = values
    }

    /// Obtains the wrapped array.
    public var asArray: [A] {
        return array
    }

    /// Obtains the first element of this array, or `Option.none` if it is empty.
    ///
    /// - Returns: An optional value containing the first element of the array, if present.
    public func firstOrNone() -> Option<A> {
        if let first = asArray.first { return Option.some(first) }
        return Option.none()
    }
    
    /// Obtains the element in the position passed as an argument, if any.
    ///
    /// - Parameter i: Index of the element to obtain.
    /// - Returns: An optional value containing the element of the array at the specified index, if present.
    public func getOrNone(_ i: Int) -> Option<A> {
        if i >= 0 && i < array.count {
            return Option<A>.some(array[i])
        } else {
            return Option<A>.none()
        }
    }

    /// Obtains the element in the position passed as an argument, if any.
    ///
    /// - Parameter index: Index of the element to obtain.
    public subscript(index: Int) -> Option<A> {
        return getOrNone(index)
    }
}

<<<<<<< HEAD
// MARK: Convenience methods to convert to ArrayK
=======
/// Safe downcast.
///
/// - Parameter fa: Value in higher-kind form.
/// - Returns: Value cast to ArrayK.
public postfix func ^<A>(_ fa: ArrayKOf<A>) -> ArrayK<A> {
    return ArrayK.fix(fa)
}

>>>>>>> 9462d6a4
public extension Array {
    /// Creates an `ArrayK` from this array.
    ///
    /// - Returns: An `ArrayK` wrapping this array.
    public func k() -> ArrayK<Element> {
        return ArrayK(self)
    }
}

// MARK: Conformance of `ArrayK` to `CustomStringConvertible`.
extension ArrayK: CustomStringConvertible {
    public var description: String {
        let contentsString = self.array.map { x in "\(x)" }.joined(separator: ", ")
        return "ArrayK(\(contentsString))"
    }
}

// MARK: Conformance of `ArrayK` to `CustomDebugStringConvertible`.
extension ArrayK: CustomDebugStringConvertible where A: CustomDebugStringConvertible {
    public var debugDescription: String {
        let contentsString = self.array.map { x in x.debugDescription }.joined(separator: ", ")
        return "ArrayK(\(contentsString))"
    }
}

// MARK: Instance of `EquatableK` for `ArrayK`
extension ForArrayK: EquatableK {
    public static func eq<A>(_ lhs: Kind<ForArrayK, A>, _ rhs: Kind<ForArrayK, A>) -> Bool where A : Equatable {
        return ArrayK.fix(lhs).array == ArrayK.fix(rhs).array
    }
}

// MARK: Instance of `Functor` for `ArrayK`
extension ForArrayK: Functor {
    public static func map<A, B>(_ fa: Kind<ForArrayK, A>, _ f: @escaping (A) -> B) -> Kind<ForArrayK, B> {
        return ArrayK(ArrayK.fix(fa).array.map(f))
    }
}

// MARK: Instance of `Applicative` for `ArrayK`
extension ForArrayK: Applicative {
    public static func pure<A>(_ a: A) -> Kind<ForArrayK, A> {
        return ArrayK([a])
    }
}

<<<<<<< HEAD
// MARK: Instance of `Monad` for `ArrayK`
=======
// MARK: Instance of `Selective` for `ArrayK`
extension ForArrayK: Selective {}

>>>>>>> 9462d6a4
extension ForArrayK: Monad {
    public static func flatMap<A, B>(_ fa: Kind<ForArrayK, A>, _ f: @escaping (A) -> Kind<ForArrayK, B>) -> Kind<ForArrayK, B> {
        let fixed = ArrayK<A>.fix(fa)
        return ArrayK<B>(fixed.array.flatMap({ a in ArrayK.fix(f(a)).array }))
    }

    private static func go<A, B>(_ buf : [B], _ f : (A) -> ArrayKOf<Either<A, B>>, _ v : ArrayK<Either<A, B>>) -> [B] {
        if !v.isEmpty {
            let head = v.array[0]
            return head.fold({ a in go(buf, f, ArrayK<Either<A, B>>(ArrayK<Either<A, B>>.fix(f(a)).array + v.array.dropFirst())) },
                             { b in
                                let newBuf = buf + [b]
                                return go(newBuf, f, ArrayK<Either<A, B>>([Either<A, B>](v.array.dropFirst())))
            })
        }
        return buf
    }

    public static func tailRecM<A, B>(_ a: A, _ f: @escaping (A) -> Kind<ForArrayK, Either<A, B>>) -> Kind<ForArrayK, B> {
        return ArrayK<B>(go([], f, ArrayK.fix(f(a))))
    }
}

// MARK: Instance of `Foldable` for `ArrayK`
extension ForArrayK: Foldable {
    public static func foldLeft<A, B>(_ fa: Kind<ForArrayK, A>, _ b: B, _ f: @escaping (B, A) -> B) -> B {
        return ArrayK.fix(fa).array.reduce(b, f)
    }

    public static func foldRight<A, B>(_ fa: Kind<ForArrayK, A>, _ b: Eval<B>, _ f: @escaping (A, Eval<B>) -> Eval<B>) -> Eval<B> {
        func loop(_ lkw : ArrayK<A>) -> Eval<B> {
            if lkw.array.isEmpty {
                return b
            } else {
                return f(lkw.array[0], Eval.deferEvaluation({ loop(ArrayK([A](lkw.array.dropFirst())))  }))
            }
        }
        return Eval.deferEvaluation({ loop(ArrayK.fix(fa)) })
    }
}

// MARK: Instance of `Traverse` for `ArrayK`
extension ForArrayK: Traverse {
    public static func traverse<G: Applicative, A, B>(_ fa: Kind<ForArrayK, A>, _ f: @escaping (A) -> Kind<G, B>) -> Kind<G, Kind<ForArrayK, B>> {
        let x = foldRight(fa, Eval.always({ G.pure(ArrayK<B>([])) }),
                          { a, eval in G.map2Eval(f(a), eval, { x, y in ArrayK<B>([x]) + y }) }).value()
        return G.map(x, { a in a as ArrayKOf<B> })
    }
}

// MARK: Instance of `SemigroupK` for `ArrayK`
extension ForArrayK: SemigroupK {
    public static func combineK<A>(_ x: Kind<ForArrayK, A>, _ y: Kind<ForArrayK, A>) -> Kind<ForArrayK, A> {
        return ArrayK.fix(x) + ArrayK.fix(y)
    }
}

// MARK: Instance of `MonoidK` for `ArrayK`
extension ForArrayK: MonoidK {
    public static func emptyK<A>() -> Kind<ForArrayK, A> {
        return ArrayK([])
    }
}

// MARK: Instance of `FunctorFilter` for `ArrayK`
extension ForArrayK: FunctorFilter {}

// MARK: Instance of `MonadFilter` for `ArrayK`
extension ForArrayK: MonadFilter {
    public static func empty<A>() -> Kind<ForArrayK, A> {
        return ArrayK([])
    }
}

// MARK: Instance of `MonadCombine` for `ArrayK`
extension ForArrayK: MonadCombine {}

// MARK: Instance of `Semigroup` for `ArrayK`
extension ArrayK: Semigroup {
    public func combine(_ other: ArrayK<A>) -> ArrayK {
        return self + other
    }
}

// MARK: Instance of `Monoid` for `ArrayK`
extension ArrayK: Monoid {
    public static func empty() -> ArrayK {
        return ArrayK([])
    }
}<|MERGE_RESOLUTION|>--- conflicted
+++ resolved
@@ -75,9 +75,6 @@
     }
 }
 
-<<<<<<< HEAD
-// MARK: Convenience methods to convert to ArrayK
-=======
 /// Safe downcast.
 ///
 /// - Parameter fa: Value in higher-kind form.
@@ -86,7 +83,7 @@
     return ArrayK.fix(fa)
 }
 
->>>>>>> 9462d6a4
+// MARK: Convenience methods to convert to ArrayK
 public extension Array {
     /// Creates an `ArrayK` from this array.
     ///
@@ -133,13 +130,10 @@
     }
 }
 
-<<<<<<< HEAD
-// MARK: Instance of `Monad` for `ArrayK`
-=======
 // MARK: Instance of `Selective` for `ArrayK`
 extension ForArrayK: Selective {}
 
->>>>>>> 9462d6a4
+// MARK: Instance of `Monad` for `ArrayK`
 extension ForArrayK: Monad {
     public static func flatMap<A, B>(_ fa: Kind<ForArrayK, A>, _ f: @escaping (A) -> Kind<ForArrayK, B>) -> Kind<ForArrayK, B> {
         let fixed = ArrayK<A>.fix(fa)
