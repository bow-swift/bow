--- conflicted
+++ resolved
@@ -292,16 +292,15 @@
     }
 }
 
-<<<<<<< HEAD
-// MARK: Kind extensions
-=======
+/// Conformance of `Try` to `Equatable`, provided that success/failure arguments conform to `Equatable`.
 extension Try : Equatable where A : Equatable {
     public static func ==(lhs : Try<A>, rhs : Try<A>) -> Bool {
         return lhs.fold({ aError in rhs.fold({ bError in "\(aError)" == "\(bError)"}, constant(false))},
                         { a in rhs.fold(constant(false), { b in a == b }) })
     }
 }
->>>>>>> ff985347
+
+// MARK: Kind extensions
 
 public extension Kind where F == ForTry {
     
@@ -316,133 +315,75 @@
 // MARK: Try typeclass instances
 
 public extension Try {
-<<<<<<< HEAD
     
     /// Obtains an instance of `Functor` typeclass for `Try`.
     ///
-    /// - Returns: Instance of `TryFunctor`.
-    public static func functor() -> TryFunctor {
-        return TryFunctor()
-    }
-    
-    /// Obtains an instance of `Applicative` typeclass for `Try`.
-    ///
-    /// - Returns: Instance of `TryApplicative`.
-    public static func applicative() -> TryApplicative {
-        return TryApplicative()
-    }
-    
-    /// Obtains an instance of `Monad` typeclass for `Try`.
-    ///
-    /// - Returns: Instance of `TryMonad`.
-    public static func monad() -> TryMonad {
-        return TryMonad()
-    }
-    
-    /// Obtains an instance of `ApplicativeError` typeclass for `Try`.
-    ///
-    /// - Returns: Instance of `TryMonadError`.
-    public static func applicativeError<E>() -> TryMonadError<E> {
-        return TryMonadError<E>()
-    }
-    
-    /// Obtains an instance of `MonadError` typeclass for `Try`.
-    ///
-    /// - Returns: Instance of `TryMonadError`
-    public static func monadError<E>() -> TryMonadError<E> {
-        return TryMonadError<E>()
-    }
-    
-    /// Obtains an instance of `Eq` typeclass for `Try`.
-    ///
-    /// - Parameter eqa: Instance of `Eq` for its type argument.
-    /// - Returns: Instance of `TryEq`.
-    public static func eq<EqA>(_ eqa : EqA) -> TryEq<A, EqA> {
-        return TryEq<A, EqA>(eqa)
-    }
-    
-    /// Obtains an instance of the `Foldable` typeclass for `Try`.
-    ///
-    /// - Returns: Instance of `TryFoldable`.
-    public static func foldable() -> TryFoldable {
-        return TryFoldable()
-    }
-    
-    /// Obtains an instance of the `Traverse` typeclass for `Try`.
-    ///
-    /// - Returns: Instance of `TryTraverse`.
-    public static func traverse() -> TryTraverse {
-        return TryTraverse()
-    }
-}
-
-/// An instance of `Functor` typeclass for the `Try` data type.
-public class TryFunctor : Functor {
-    public typealias F = ForTry
-=======
+    /// - Returns: Instance of `FunctorInstance`.
     public static func functor() -> FunctorInstance {
         return FunctorInstance()
     }
     
+    /// Obtains an instance of `Applicative` typeclass for `Try`.
+    ///
+    /// - Returns: Instance of `ApplicativeInstance`.
     public static func applicative() -> ApplicativeInstance {
         return ApplicativeInstance()
     }
     
+    /// Obtains an instance of `Monad` typeclass for `Try`.
+    ///
+    /// - Returns: Instance of `MonadInstance`.
     public static func monad() -> MonadInstance {
         return MonadInstance()
     }
     
-    public static func applicativeError<E>() -> MonadErrorInstance<E> {
-        return MonadErrorInstance<E>()
-    }
-    
+    /// Obtains an instance of `ApplicativeError` typeclass for `Try`.
+    ///
+    /// - Returns: Instance of `ApplicativeErrorInstance`.
+    public static func applicativeError<E>() -> ApplicativeErrorInstance<E> {
+        return ApplicativeErrorInstance<E>()
+    }
+    
+    /// Obtains an instance of `MonadError` typeclass for `Try`.
+    ///
+    /// - Returns: Instance of `MonadErrorInstance`
     public static func monadError<E>() -> MonadErrorInstance<E> {
         return MonadErrorInstance<E>()
     }
     
+    /// Obtains an instance of `Eq` typeclass for `Try`.
+    ///
+    /// - Parameter eqa: Instance of `Eq` for its type argument.
+    /// - Returns: Instance of `EqInstance`.
     public static func eq<EqA>(_ eqa : EqA) -> EqInstance<A, EqA> {
         return EqInstance<A, EqA>(eqa)
     }
     
+    /// Obtains an instance of the `Foldable` typeclass for `Try`.
+    ///
+    /// - Returns: Instance of `FoldableInstance`.
     public static func foldable() -> FoldableInstance {
         return FoldableInstance()
     }
->>>>>>> ff985347
-    
+    
+    /// Obtains an instance of the `Traverse` typeclass for `Try`.
+    ///
+    /// - Returns: Instance of `TraverseInstance`.
     public static func traverse() -> TraverseInstance {
         return TraverseInstance()
     }
-
-<<<<<<< HEAD
-/// An instance of `Applicative` typeclass for the `Try` data type.
-public class TryApplicative : TryFunctor, Applicative {
-    public func pure<A>(_ a: A) -> TryOf<A> {
-        return Try<A>.pure(a)
-    }
-    
-    public func ap<A, B>(_ ff: TryOf<(A) -> B>, _ fa: TryOf<A>) -> TryOf<B> {
-        return ff.fix().ap(fa.fix())
-=======
-    public class FunctorInstance : Functor {
+    
+    /// An instance of `Functor` typeclass for the `Try` data type.
+    public class FunctorInstance: Functor {
         public typealias F = ForTry
         
         public func map<A, B>(_ fa: TryOf<A>, _ f: @escaping (A) -> B) -> TryOf<B> {
             return fa.fix().map(f)
         }
->>>>>>> ff985347
-    }
-
-<<<<<<< HEAD
-/// An instance of `Monad` typeclass for the `Try` data type.
-public class TryMonad : TryApplicative, Monad {
-    public func flatMap<A, B>(_ fa: TryOf<A>, _ f: @escaping (A) -> TryOf<B>) -> TryOf<B> {
-        return fa.fix().flatMap({ a in f(a).fix() })
-    }
-    
-    public func tailRecM<A, B>(_ a: A, _ f: @escaping (A) -> TryOf<Either<A, B>>) -> TryOf<B> {
-        return Try<A>.tailRecM(a, { a in f(a).fix() })
-=======
-    public class ApplicativeInstance : FunctorInstance, Applicative {
+    }
+    
+    /// An instance of `Applicative` typeclass for the `Try` data type.
+    public class ApplicativeInstance: FunctorInstance, Applicative {
         public func pure<A>(_ a: A) -> TryOf<A> {
             return Try<A>.pure(a)
         }
@@ -450,22 +391,10 @@
         public func ap<A, B>(_ ff: TryOf<(A) -> B>, _ fa: TryOf<A>) -> TryOf<B> {
             return ff.fix().ap(fa.fix())
         }
->>>>>>> ff985347
-    }
-
-<<<<<<< HEAD
-/// An instance of `MonadError` typeclass for the `Try` data type.
-public class TryMonadError<C> : TryMonad, MonadError where C : Error{
-    public typealias E = C
-    
-    public func raiseError<A>(_ e: C) -> TryOf<A> {
-        return Try<A>.failure(e)
-    }
-    
-    public func handleErrorWith<A>(_ fa: TryOf<A>, _ f: @escaping (C) -> TryOf<A>) -> TryOf<A> {
-        return fa.fix().recoverWith({ e in f(e as! C).fix() })
-=======
-    public class MonadInstance : ApplicativeInstance, Monad {
+    }
+    
+    /// An instance of `Monad` typeclass for the `Try` data type.
+    public class MonadInstance: ApplicativeInstance, Monad {
         public func flatMap<A, B>(_ fa: TryOf<A>, _ f: @escaping (A) -> TryOf<B>) -> TryOf<B> {
             return fa.fix().flatMap({ a in f(a).fix() })
         }
@@ -473,26 +402,10 @@
         public func tailRecM<A, B>(_ a: A, _ f: @escaping (A) -> TryOf<Either<A, B>>) -> TryOf<B> {
             return Try<A>.tailRecM(a, { a in f(a).fix() })
         }
->>>>>>> ff985347
-    }
-
-<<<<<<< HEAD
-/// An instance of `Eq` typeclass for the `Try` data type.
-public class TryEq<R, EqR> : Eq where EqR : Eq, EqR.A == R {
-    public typealias A = TryOf<R>
-    private let eqr : EqR
-    
-    public init(_ eqr : EqR) {
-        self.eqr = eqr
-    }
-    
-    public func eqv(_ a: TryOf<R>, _ b: TryOf<R>) -> Bool {
-        let a = Try.fix(a)
-        let b = Try.fix(b)
-        return a.fold({ aError in b.fold({ bError in "\(aError)" == "\(bError)" }, constant(false))},
-                      { aSuccess in b.fold(constant(false), { bSuccess in eqr.eqv(aSuccess, bSuccess)})})
-=======
-    public class MonadErrorInstance<C> : MonadInstance, MonadError where C : Error{
+    }
+    
+    /// An instance of `MonadError` typeclass for the `Try` data type.
+    public class MonadErrorInstance<C>: MonadInstance, MonadError where C : Error {
         public typealias E = C
         
         public func raiseError<A>(_ e: C) -> TryOf<A> {
@@ -502,21 +415,22 @@
         public func handleErrorWith<A>(_ fa: TryOf<A>, _ f: @escaping (C) -> TryOf<A>) -> TryOf<A> {
             return fa.fix().recoverWith({ e in f(e as! C).fix() })
         }
->>>>>>> ff985347
-    }
-
-<<<<<<< HEAD
-/// An instance of `Foldable` typeclass for the `Try` data type.
-public class TryFoldable : Foldable {
-    public typealias F = ForTry
-    
-    public func foldLeft<A, B>(_ fa: Kind<ForTry, A>, _ b: B, _ f: @escaping (B, A) -> B) -> B {
-        return fa.fix().foldLeft(b, f)
-    }
-    
-    public func foldRight<A, B>(_ fa: Kind<ForTry, A>, _ b: Eval<B>, _ f: @escaping (A, Eval<B>) -> Eval<B>) -> Eval<B> {
-        return fa.fix().foldRight(b, f)
-=======
+    }
+    
+    /// An instance of `ApplicativeError` typeclass for the `Try` data type.
+    public class ApplicativeErrorInstance<C>: ApplicativeInstance, ApplicativeError where C : Error {
+        public typealias E = C
+        
+        public func raiseError<A>(_ e: C) -> TryOf<A> {
+            return Try<A>.monadError().raiseError(e)
+        }
+        
+        public func handleErrorWith<A>(_ fa: TryOf<A>, _ f: @escaping (C) -> TryOf<A>) -> TryOf<A> {
+            return Try<A>.monadError().handleErrorWith(fa, f)
+        }
+    }
+    
+    /// An instance of `Eq` typeclass for the `Try` data type.
     public class EqInstance<R, EqR> : Eq where EqR : Eq, EqR.A == R {
         public typealias A = TryOf<R>
         private let eqr : EqR
@@ -531,9 +445,9 @@
             return a.fold({ aError in b.fold({ bError in "\(aError)" == "\(bError)" }, constant(false))},
                           { aSuccess in b.fold(constant(false), { bSuccess in eqr.eqv(aSuccess, bSuccess)})})
         }
->>>>>>> ff985347
-    }
-
+    }
+    
+    /// An instance of `Foldable` typeclass for the `Try` data type.
     public class FoldableInstance : Foldable {
         public typealias F = ForTry
         
@@ -545,18 +459,11 @@
             return fa.fix().foldRight(b, f)
         }
     }
-
-<<<<<<< HEAD
-/// Conformance of `Try` to `Equatable`, provided that success/failure arguments conform to `Equatable`.
-extension Try : Equatable where A : Equatable {
-    public static func ==(lhs : Try<A>, rhs : Try<A>) -> Bool {
-        return lhs.fold({ aError in rhs.fold({ bError in "\(aError)" == "\(bError)"}, constant(false))},
-                        { a in rhs.fold(constant(false), { b in a == b }) })
-=======
+    
+    /// An instance of `Traverse` typeclass for the `Try` data type.
     public class TraverseInstance : FoldableInstance, Traverse {
         public func traverse<G, A, B, Appl>(_ fa: Kind<ForTry, A>, _ f: @escaping (A) -> Kind<G, B>, _ applicative: Appl) -> Kind<G, Kind<ForTry, B>> where G == Appl.F, Appl : Applicative {
             return fa.fix().traverse(f, applicative)
         }
->>>>>>> ff985347
     }
 }