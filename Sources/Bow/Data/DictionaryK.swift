import Foundation

/// Witness for the `DictionaryK<K, A>` data type. To be used in simulated Higher Kinded Types.
public final class ForDictionaryK {}

/// Partial application of the DictionaryK type constructor, omitting the last parameter.
public final class DictionaryKPartial<K>: Kind<ForDictionaryK, K> {}

/// Higher Kinded Type alias to improve readability over `Kind<DictionaryKPartial<K>, A>`
public typealias DictionaryKOf<K, A> = Kind<DictionaryKPartial<K>, A>

/// DictionaryK is a Higher Kinded Type wrapper over Swift dictionaries.
public class DictionaryK<K: Hashable, A>: DictionaryKOf<K, A> {
    private let dictionary: [K: A]
    
    /// Safe downcast.
    ///
    /// - Parameter fa: Value in the higher-kind form.
    /// - Returns: Value cast to DictionaryK.
    public static func fix(_ fa: DictionaryKOf<K, A>) -> DictionaryK<K, A> {
        return fa as! DictionaryK<K, A>
    }
    
    /// Initializes a `DictionaryK`.
    ///
    /// - Parameter dictionary: A Swift dictionary.
    public init(_ dictionary: [K: A]) {
        self.dictionary = dictionary
    }

    /// Obtains the wrapped dictionary.
    ///
    /// - Returns: A Swift dictionary wrapped in this value.
    public func asDictionary() -> [K: A] {
        return self.dictionary
    }
    
    /// Creates a new value transforming the type using the provided function, preserving the structure of the dictionary.
    ///
    /// - Parameter f: Transforming function.
    /// - Returns: The result of transforming the value type using the provided function, maintaining the structure of the dictionary.
    public func map<B>(_ f : (A) -> B) -> DictionaryK<K, B> {
        return DictionaryK<K, B>(self.dictionary.mapValues(f))
    }
    
    /// Zips this dictionary with another one and combines their values with the provided function.
    ///
    /// - Parameters:
    ///   - fb: A dictionary.
    ///   - f: Combining function.
    /// - Returns: Result of zipping the values of both dictionaries and combining their values.
    public func map2<B, Z>(_ fb: DictionaryK<K, B>, _ f: (A, B) -> Z) -> DictionaryK<K, Z> {
        if fb.dictionary.isEmpty {
            return DictionaryK<K, Z>([:])
        } else {
            return Dictionary<K, Z>(uniqueKeysWithValues: self.dictionary.compactMap { k, a in
                fb.dictionary[k].map{ b in (k, f(a, b)) }
            }).k()
        }
    }

    /// Zips this dictionary with a potentially lazy one and combines their values with the provided function.
    ///
    /// - Parameters:
    ///   - fb: A potentially lazy dictionary.
    ///   - f: Combining function.
    /// - Returns: Result of zipping the values of both dictionaries and combining their values.
    public func map2Eval<B, Z>(_ fb: Eval<DictionaryK<K, B>>, _ f: @escaping (A, B) -> Z) -> Eval<DictionaryK<K, Z>> {
        return Eval.fix(fb.map { b in self.map2(b, f) })
    }
    
    /// Sequential application.
    ///
    /// - Parameter fa: A dictionary.
    /// - Returns: A dictionary with the result of applying the functions in this dictionary to the values in the argument.
    public func ap<AA, B>(_ fa: DictionaryK<K, AA>) -> DictionaryK<K, B> where A == (AA) -> B {
        return flatMap(fa.map)
    }
    
    /// Applies the provided function to all values in this dictionary, flattening the final result.
    ///
    /// - Parameter f: Transforming function.
    /// - Returns: A dictionary with the outputs of applying the function to all values in this dictionary.
    public func flatMap<B>(_ f: (A) -> DictionaryK<K, B>) -> DictionaryK<K, B> {
        return Dictionary<K, B>(uniqueKeysWithValues: self.dictionary.compactMap { k, a in
            f(a).dictionary[k].map { v in (k, v) }
        }).k()
    }
    
    /// Eagerly reduces the values of this dictionary to a summary value.
    ///
    /// - Parameters:
    ///   - b: Initial value for the folding process.
    ///   - f: Folding function.
    /// - Returns: A summary value resulting from the folding process.
    public func foldLeft<B>(_ b: B, _ f: (B, A) -> B) -> B {
        return self.dictionary.values.reduce(b, f)
    }
    
    /// Lazily reduces the values of this dictionary to a summary value.
    ///
    /// - Parameters:
    ///   - b: Initial value for the folding process.
    ///   - f: Folding function.
    /// - Returns: A summary value resulting from the folding process.
    public func foldRight<B>(_ b: Eval<B>, _ f: (A, Eval<B>) -> Eval<B>) -> Eval<B> {
        return self.dictionary.values.reversed().reduce(b) { b, a in f(a, b) }
    }
    
    /// Eagerly reduces the values of this dictionary to a summary dictionary.
    ///
    /// - Parameters:
    ///   - b: Initial value for the folding process.
    ///   - f: Folding function.
    /// - Returns: A summary dictionary resulting from the folding process.
    public func foldLeft<B>(_ b: DictionaryK<K, B>, _ f: (DictionaryK<K, B>, (K, A)) -> DictionaryK<K, B>) -> DictionaryK<K, B> {
        return self.dictionary.reduce(b) { m, pair in f(m, pair) }
    }
}

<<<<<<< HEAD
// MARK: Convenience functions to convert to DictionaryK
=======
/// Safe downcast.
///
/// - Parameter fa: Value in higher-kind form.
/// - Returns: Value cast to DictionaryK.
public postfix func ^<K, A>(_ fa: DictionaryKOf<K, A>) -> DictionaryK<K, A> {
    return DictionaryK.fix(fa)
}

>>>>>>> 9462d6a4
public extension Dictionary {
    /// Creates a `DictionaryK`.
    ///
    /// - Returns: A `DictionaryK` wrapping this Swift dictionary.
    public func k() -> DictionaryK<Key, Value> {
        return DictionaryK<Key, Value>(self)
    }
}<|MERGE_RESOLUTION|>--- conflicted
+++ resolved
@@ -118,9 +118,6 @@
     }
 }
 
-<<<<<<< HEAD
-// MARK: Convenience functions to convert to DictionaryK
-=======
 /// Safe downcast.
 ///
 /// - Parameter fa: Value in higher-kind form.
@@ -129,7 +126,7 @@
     return DictionaryK.fix(fa)
 }
 
->>>>>>> 9462d6a4
+// MARK: Convenience functions to convert to DictionaryK
 public extension Dictionary {
     /// Creates a `DictionaryK`.
     ///
