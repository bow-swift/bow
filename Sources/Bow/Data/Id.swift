--- conflicted
+++ resolved
@@ -70,13 +70,10 @@
     }
 }
 
-<<<<<<< HEAD
-// MARK: Instance of `Monad` for `Id`
-=======
 // MARK: Instance of `Selective` for `Id`
 extension ForId: Selective {}
 
->>>>>>> 9462d6a4
+// MARK: Instance of `Monad` for `Id`
 extension ForId: Monad {
     public static func flatMap<A, B>(_ fa: Kind<ForId, A>, _ f: @escaping (A) -> Kind<ForId, B>) -> Kind<ForId, B> {
         let id = Id<A>.fix(fa)
