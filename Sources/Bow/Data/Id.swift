--- conflicted
+++ resolved
@@ -27,9 +27,6 @@
     }
 }
 
-<<<<<<< HEAD
-// MARK: Conformance of `Id` to `CustomStringConvertible`.
-=======
 /// Safe downcast.
 ///
 /// - Parameter fa: Value in the higher-kind form.
@@ -38,9 +35,7 @@
     return Id.fix(fa)
 }
 
-// MARK: Protocol conformances
-/// Conformance of `Id` to `CustomStringConvertible`.
->>>>>>> fe7dea21
+// MARK: Conformance of `Id` to `CustomStringConvertible`.
 extension Id: CustomStringConvertible {
     public var description: String {
         return "Id(\(value))"
