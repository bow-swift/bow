import Foundation

/// Witness for the `Const<A, T>` data type. To be used in simulated Higher Kinded Types.
public final class ForConst {}

/// Partial application of the Const type constructor, omitting the last parameter.
public final class ConstPartial<A>: Kind<ForConst, A> {}

/// Higher Kinded Type alias to improve readability over `Kind<ConstPartial<A>, T>`
public typealias ConstOf<A, T> = Kind<ConstPartial<A>, T>

/// Constant data type. Represents a container of two types, holding a value of the left type that remains constant, regardless of the transformation applied to it.
public final class Const<A, T>: ConstOf<A, T> {
    /// Constant value wrapped in this data type
    public let value: A

<<<<<<< HEAD
    /// Safe downcast.
    ///
    /// - Parameter fa: Value in the higher-kind form.
    /// - Returns: Value cast to Const.
    public static func fix(_ fa: ConstOf<A, T>) -> Const<A, T>{
=======
    public static func fix(_ fa: ConstOf<A, T>) -> Const<A, T> {
>>>>>>> fe7dea21
        return fa as! Const<A, T>
    }
    
    /// Initializes a constant value.
    ///
    /// - Parameter value: Constant value to be wrapped.
    public init(_ value: A) {
        self.value = value
    }
    
    /// Changes the type of the right type argument associated to this constant value.
    ///
    /// - Returns: The same wrapped value, changing the right type argument.
    public func retag<U>() -> Const<A, U> {
        return Const<A, U>(value)
    }
}

<<<<<<< HEAD
// MARK: Conformance to CustomStringConvertible
=======
/// Safe downcast.
///
/// - Parameter fa: Value in higher-kind form.
/// - Returns: Value cast to Const.
public postfix func ^<A, T>(_ fa: ConstOf<A, T>) -> Const<A, T> {
    return Const.fix(fa)
}

>>>>>>> fe7dea21
extension Const: CustomStringConvertible {
    public var description : String {
        return "Const(\(value))"
    }
}

// MARK: Conformance to CustomDebugStringConvertible
extension Const: CustomDebugStringConvertible where A: CustomDebugStringConvertible{
    public var debugDescription: String {
        return "Const(\(value.debugDescription))"
    }
}

// MARK: Instance of `EquatableK` for `Const`
extension ConstPartial: EquatableK where A: Equatable {
    public static func eq<T>(_ lhs: Kind<ConstPartial<A>, T>, _ rhs: Kind<ConstPartial<A>, T>) -> Bool where T: Equatable {
        return Const.fix(lhs).value == Const.fix(rhs).value
    }
}

// MARK: Instance of `Functor` for `Const`
extension ConstPartial: Functor {
    public static func map<C, B>(_ fa: Kind<ConstPartial<A>, C>, _ f: @escaping (C) -> B) -> Kind<ConstPartial<A>, B> {
        return Const.fix(fa).retag()
    }
}

// MARK: Instance of `Applicative` for `Const`
extension ConstPartial: Applicative where A: Monoid {
    public static func pure<C>(_ a: C) -> Kind<ConstPartial<A>, C> {
        return Const<A, C>(A.empty())
    }

    public static func ap<C, B>(_ ff: Kind<ConstPartial<A>, (C) -> B>, _ fa: Kind<ConstPartial<A>, C>) -> Kind<ConstPartial<A>, B> {
        let cf: Const<A, B> = Const.fix(ff).retag()
        let ca: Const<A, B> = Const.fix(fa).retag()
        return cf.combine(ca)
    }
}

// MARK: Instance of `Foldable` for `Const`
extension ConstPartial: Foldable {
    public static func foldLeft<C, B>(_ fa: Kind<ConstPartial<A>, C>, _ b: B, _ f: @escaping (B, C) -> B) -> B {
        return b
    }

    public static func foldRight<C, B>(_ fa: Kind<ConstPartial<A>, C>, _ b: Eval<B>, _ f: @escaping (C, Eval<B>) -> Eval<B>) -> Eval<B> {
        return b
    }
}

// MARK: Instance of `Traverse` for `Const`
extension ConstPartial: Traverse {
    public static func traverse<G: Applicative, C, B>(_ fa: Kind<ConstPartial<A>, C>, _ f: @escaping (C) -> Kind<G, B>) -> Kind<G, Kind<ConstPartial<A>, B>> {
        return G.pure(Const.fix(fa).retag())
    }
}

// MARK: Instance of `FunctorFilter` for `Const`
extension ConstPartial: FunctorFilter {}

// MARK: Instance of `TraverseFilter` for `Const`
extension ConstPartial: TraverseFilter {
    public static func traverseFilter<C, B, G: Applicative>(_ fa: Kind<ConstPartial<A>, C>, _ f: @escaping (C) -> Kind<G, Kind<ForOption, B>>) -> Kind<G, Kind<ConstPartial<A>, B>> {
        return G.pure(Const.fix(fa).retag())
    }

    public static func mapFilter<C, B>(_ fa: Kind<ConstPartial<A>, C>, _ f: @escaping (C) -> Kind<ForOption, B>) -> Kind<ConstPartial<A>, B> {
        return traverseFilter(fa, { a in Id<OptionOf<B>>.pure(f(a)) }).extract()
    }
}

// MARK: Instance of `Semigroup` for `Const`
extension Const: Semigroup where A: Semigroup {
    public func combine(_ other : Const<A, T>) -> Const<A, T> {
        return Const<A, T>(self.value.combine(other.value))
    }
}

// MARK: Instance of `Monoid` for `Const`
extension Const: Monoid where A: Monoid {
    public static func empty() -> Const<A, T> {
        return Const(A.empty())
    }
}<|MERGE_RESOLUTION|>--- conflicted
+++ resolved
@@ -14,15 +14,11 @@
     /// Constant value wrapped in this data type
     public let value: A
 
-<<<<<<< HEAD
     /// Safe downcast.
     ///
     /// - Parameter fa: Value in the higher-kind form.
     /// - Returns: Value cast to Const.
-    public static func fix(_ fa: ConstOf<A, T>) -> Const<A, T>{
-=======
     public static func fix(_ fa: ConstOf<A, T>) -> Const<A, T> {
->>>>>>> fe7dea21
         return fa as! Const<A, T>
     }
     
@@ -41,9 +37,6 @@
     }
 }
 
-<<<<<<< HEAD
-// MARK: Conformance to CustomStringConvertible
-=======
 /// Safe downcast.
 ///
 /// - Parameter fa: Value in higher-kind form.
@@ -52,7 +45,7 @@
     return Const.fix(fa)
 }
 
->>>>>>> fe7dea21
+// MARK: Conformance to CustomStringConvertible
 extension Const: CustomStringConvertible {
     public var description : String {
         return "Const(\(value))"
