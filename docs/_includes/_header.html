--- conflicted
+++ resolved
@@ -22,12 +22,7 @@
           </div> -->
 
           <div class="masthead-buttons">
-<<<<<<< HEAD
               {% include _home-doc-versions.html %}
-=======
-            <a class="button button-large" href="{{ '/docs' | relative_url }}">Documentation</a>
-            <a class="button button-large" href="{{ '/api-docs' | relative_url }}">API Reference</a>
->>>>>>> 04f0dd96
           </div>
 
         </div>
