--- conflicted
+++ resolved
@@ -14,13 +14,8 @@
             buildForAnalyzing = "YES">
             <BuildableReference
                BuildableIdentifier = "primary"
-<<<<<<< HEAD
-               BlueprintIdentifier = "D6D62562206841B300739E2D"
-               BuildableName = "Bow-watchOS.framework"
-=======
                BlueprintIdentifier = "11D6DCDC21662D4E0068D575"
                BuildableName = "Bow.framework"
->>>>>>> 0bc008c1
                BlueprintName = "Bow-watchOS"
                ReferencedContainer = "container:Bow.xcodeproj">
             </BuildableReference>
@@ -50,13 +45,8 @@
       <MacroExpansion>
          <BuildableReference
             BuildableIdentifier = "primary"
-<<<<<<< HEAD
-            BlueprintIdentifier = "D6D62562206841B300739E2D"
-            BuildableName = "Bow-watchOS.framework"
-=======
             BlueprintIdentifier = "11D6DCDC21662D4E0068D575"
             BuildableName = "Bow.framework"
->>>>>>> 0bc008c1
             BlueprintName = "Bow-watchOS"
             ReferencedContainer = "container:Bow.xcodeproj">
          </BuildableReference>
@@ -73,13 +63,8 @@
       <MacroExpansion>
          <BuildableReference
             BuildableIdentifier = "primary"
-<<<<<<< HEAD
-            BlueprintIdentifier = "D6D62562206841B300739E2D"
-            BuildableName = "Bow-watchOS.framework"
-=======
             BlueprintIdentifier = "11D6DCDC21662D4E0068D575"
             BuildableName = "Bow.framework"
->>>>>>> 0bc008c1
             BlueprintName = "Bow-watchOS"
             ReferencedContainer = "container:Bow.xcodeproj">
          </BuildableReference>
