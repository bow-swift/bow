--- conflicted
+++ resolved
@@ -106,9 +106,6 @@
 		11DDCD21217F194B00844D9D /* MemoizationTest.swift in Sources */ = {isa = PBXBuildFile; fileRef = 11DDCD20217F194B00844D9D /* MemoizationTest.swift */; };
 		11DDCD23217F1E2B00844D9D /* Reverse.swift in Sources */ = {isa = PBXBuildFile; fileRef = 11DDCD22217F1E2B00844D9D /* Reverse.swift */; };
 		11DDCD28217F1FC200844D9D /* ReverseTest.swift in Sources */ = {isa = PBXBuildFile; fileRef = 11DDCD27217F1FC200844D9D /* ReverseTest.swift */; };
-		11DEB47322660DF800E15277 /* MVar.swift in Sources */ = {isa = PBXBuildFile; fileRef = 11DEB47222660DF800E15277 /* MVar.swift */; };
-		11DEB47622660FE500E15277 /* UncancelableMVar.swift in Sources */ = {isa = PBXBuildFile; fileRef = 11DEB47522660FE500E15277 /* UncancelableMVar.swift */; };
-		11DEB4782267123200E15277 /* CancelableMVar.swift in Sources */ = {isa = PBXBuildFile; fileRef = 11DEB4772267123200E15277 /* CancelableMVar.swift */; };
 		11E71715219D722900B94845 /* BoundSetter.swift in Sources */ = {isa = PBXBuildFile; fileRef = 8BA0F4B2217E2E9200969984 /* BoundSetter.swift */; };
 		11E71716219D722900B94845 /* Fold.swift in Sources */ = {isa = PBXBuildFile; fileRef = 8BA0F4BE217E2E9200969984 /* Fold.swift */; };
 		11E71717219D722900B94845 /* Getter.swift in Sources */ = {isa = PBXBuildFile; fileRef = 8BA0F4B3217E2E9200969984 /* Getter.swift */; };
@@ -158,6 +155,9 @@
 		11E7188F219D82BD00B94845 /* Coyoneda.swift in Sources */ = {isa = PBXBuildFile; fileRef = 8BA0F43F217E2E9200969984 /* Coyoneda.swift */; };
 		11E71890219D82BD00B94845 /* Free.swift in Sources */ = {isa = PBXBuildFile; fileRef = 8BA0F441217E2E9200969984 /* Free.swift */; };
 		11E71891219D82BD00B94845 /* Yoneda.swift in Sources */ = {isa = PBXBuildFile; fileRef = 8BA0F43E217E2E9200969984 /* Yoneda.swift */; };
+		11F0815B22A7C321009EE7CA /* MVar.swift in Sources */ = {isa = PBXBuildFile; fileRef = 11F0815922A7C31F009EE7CA /* MVar.swift */; };
+		11F0816122A7C34A009EE7CA /* UncancelableMVar.swift in Sources */ = {isa = PBXBuildFile; fileRef = 11F0815D22A7C338009EE7CA /* UncancelableMVar.swift */; };
+		11F0816222A7C351009EE7CA /* CancelableMVar.swift in Sources */ = {isa = PBXBuildFile; fileRef = 11F0815C22A7C338009EE7CA /* CancelableMVar.swift */; };
 		8BA0F386217E2D3400969984 /* Nimble.framework in Frameworks */ = {isa = PBXBuildFile; fileRef = 8BA0F384217E2D3400969984 /* Nimble.framework */; };
 		8BA0F387217E2D3400969984 /* SwiftCheck.framework in Frameworks */ = {isa = PBXBuildFile; fileRef = 8BA0F385217E2D3400969984 /* SwiftCheck.framework */; };
 		8BA0F3E8217E2DEF00969984 /* BooleanFunctionsTest.swift in Sources */ = {isa = PBXBuildFile; fileRef = 8BA0F38A217E2DEF00969984 /* BooleanFunctionsTest.swift */; };
@@ -602,9 +602,6 @@
 		11DDCD20217F194B00844D9D /* MemoizationTest.swift */ = {isa = PBXFileReference; lastKnownFileType = sourcecode.swift; path = MemoizationTest.swift; sourceTree = "<group>"; };
 		11DDCD22217F1E2B00844D9D /* Reverse.swift */ = {isa = PBXFileReference; lastKnownFileType = sourcecode.swift; path = Reverse.swift; sourceTree = "<group>"; };
 		11DDCD27217F1FC200844D9D /* ReverseTest.swift */ = {isa = PBXFileReference; lastKnownFileType = sourcecode.swift; path = ReverseTest.swift; sourceTree = "<group>"; };
-		11DEB47222660DF800E15277 /* MVar.swift */ = {isa = PBXFileReference; lastKnownFileType = sourcecode.swift; path = MVar.swift; sourceTree = "<group>"; };
-		11DEB47522660FE500E15277 /* UncancelableMVar.swift */ = {isa = PBXFileReference; lastKnownFileType = sourcecode.swift; path = UncancelableMVar.swift; sourceTree = "<group>"; };
-		11DEB4772267123200E15277 /* CancelableMVar.swift */ = {isa = PBXFileReference; lastKnownFileType = sourcecode.swift; path = CancelableMVar.swift; sourceTree = "<group>"; };
 		11E71712219D704F00B94845 /* BowOptics.framework */ = {isa = PBXFileReference; explicitFileType = wrapper.framework; includeInIndex = 0; path = BowOptics.framework; sourceTree = BUILT_PRODUCTS_DIR; };
 		11E71713219D705000B94845 /* Bow-Optics-Info.plist */ = {isa = PBXFileReference; lastKnownFileType = text.plist.xml; name = "Bow-Optics-Info.plist"; path = "/Users/tomasruizlopez/Development/bow/Bow-Optics-Info.plist"; sourceTree = "<absolute>"; };
 		11E71802219D7D5900B94845 /* BowOpticsTests.xctest */ = {isa = PBXFileReference; explicitFileType = wrapper.cfbundle; includeInIndex = 0; path = BowOpticsTests.xctest; sourceTree = BUILT_PRODUCTS_DIR; };
@@ -614,6 +611,9 @@
 		11E7188A219D81B300B94845 /* Bow-Free-Info.plist */ = {isa = PBXFileReference; lastKnownFileType = text.plist.xml; name = "Bow-Free-Info.plist"; path = "/Users/tomasruizlopez/Development/bow/Bow-Free-Info.plist"; sourceTree = "<absolute>"; };
 		11E718EE219D848F00B94845 /* Bow-FreeTests-Info.plist */ = {isa = PBXFileReference; lastKnownFileType = text.plist.xml; name = "Bow-FreeTests-Info.plist"; path = "/Users/tomasruizlopez/Development/bow/Bow-FreeTests-Info.plist"; sourceTree = "<absolute>"; };
 		11E719FC219D883D00B94845 /* BowLaws-Info.plist */ = {isa = PBXFileReference; lastKnownFileType = text.plist.xml; name = "BowLaws-Info.plist"; path = "/Users/tomasruizlopez/Development/bow/BowLaws-Info.plist"; sourceTree = "<absolute>"; };
+		11F0815922A7C31F009EE7CA /* MVar.swift */ = {isa = PBXFileReference; fileEncoding = 4; lastKnownFileType = sourcecode.swift; path = MVar.swift; sourceTree = "<group>"; };
+		11F0815C22A7C338009EE7CA /* CancelableMVar.swift */ = {isa = PBXFileReference; fileEncoding = 4; lastKnownFileType = sourcecode.swift; path = CancelableMVar.swift; sourceTree = "<group>"; };
+		11F0815D22A7C338009EE7CA /* UncancelableMVar.swift */ = {isa = PBXFileReference; fileEncoding = 4; lastKnownFileType = sourcecode.swift; path = UncancelableMVar.swift; sourceTree = "<group>"; };
 		8BA0F364217E2CB100969984 /* BrightFutures.framework */ = {isa = PBXFileReference; lastKnownFileType = wrapper.framework; name = BrightFutures.framework; path = Carthage/Build/iOS/BrightFutures.framework; sourceTree = "<group>"; };
 		8BA0F365217E2CB100969984 /* Result.framework */ = {isa = PBXFileReference; lastKnownFileType = wrapper.framework; name = Result.framework; path = Carthage/Build/iOS/Result.framework; sourceTree = "<group>"; };
 		8BA0F366217E2CB100969984 /* RxCocoa.framework */ = {isa = PBXFileReference; lastKnownFileType = wrapper.framework; name = RxCocoa.framework; path = Carthage/Build/iOS/RxCocoa.framework; sourceTree = "<group>"; };
@@ -1111,15 +1111,12 @@
 		114545DC22609BAD00EA8755 /* Data */ = {
 			isa = PBXGroup;
 			children = (
+				11F0816022A7C340009EE7CA /* Internal */,
+				11F0815922A7C31F009EE7CA /* MVar.swift */,
 				114545DF2260A16C00EA8755 /* Atomic.swift */,
 				114545E12260D2F400EA8755 /* Fiber.swift */,
 				8BA0F468217E2E9200969984 /* IO.swift */,
 				114545DD22609BC500EA8755 /* KindConnection.swift */,
-<<<<<<< HEAD
-				11DEB47222660DF800E15277 /* MVar.swift */,
-				11DEB47422660FAA00E15277 /* Internal */,
-=======
->>>>>>> a08a6617
 			);
 			path = Data;
 			sourceTree = "<group>";
@@ -1159,15 +1156,6 @@
 				11DDCD27217F1FC200844D9D /* ReverseTest.swift */,
 			);
 			path = Syntax;
-			sourceTree = "<group>";
-		};
-		11DEB47422660FAA00E15277 /* Internal */ = {
-			isa = PBXGroup;
-			children = (
-				11DEB4772267123200E15277 /* CancelableMVar.swift */,
-				11DEB47522660FE500E15277 /* UncancelableMVar.swift */,
-			);
-			path = Internal;
 			sourceTree = "<group>";
 		};
 		11E71714219D709300B94845 /* BowOptics */ = {
@@ -1261,6 +1249,15 @@
 			path = BowLaws;
 			sourceTree = "<group>";
 		};
+		11F0816022A7C340009EE7CA /* Internal */ = {
+			isa = PBXGroup;
+			children = (
+				11F0815C22A7C338009EE7CA /* CancelableMVar.swift */,
+				11F0815D22A7C338009EE7CA /* UncancelableMVar.swift */,
+			);
+			path = Internal;
+			sourceTree = "<group>";
+		};
 		8BA0F363217E2CB100969984 /* Frameworks */ = {
 			isa = PBXGroup;
 			children = (
@@ -2046,6 +2043,7 @@
 			developmentRegion = English;
 			hasScannedForEncodings = 0;
 			knownRegions = (
+				English,
 				en,
 			);
 			mainGroup = OBJ_5;
@@ -2417,22 +2415,14 @@
 			buildActionMask = 0;
 			files = (
 				1122973F219DC557006D66C5 /* IO.swift in Sources */,
-<<<<<<< HEAD
-				11DEB47322660DF800E15277 /* MVar.swift in Sources */,
 				114545E02260A16C00EA8755 /* Atomic.swift in Sources */,
 				114545D1225F4B1C00EA8755 /* Bracket.swift in Sources */,
+				11F0815B22A7C321009EE7CA /* MVar.swift in Sources */,
 				11229744219DC557006D66C5 /* Async.swift in Sources */,
-				11DEB4782267123200E15277 /* CancelableMVar.swift in Sources */,
+				11F0816222A7C351009EE7CA /* CancelableMVar.swift in Sources */,
 				114545DB22609B6600EA8755 /* Concurrent.swift in Sources */,
 				11229745219DC557006D66C5 /* ConcurrentEffect.swift in Sources */,
-				11DEB47622660FE500E15277 /* UncancelableMVar.swift in Sources */,
-=======
-				114545E02260A16C00EA8755 /* Atomic.swift in Sources */,
-				114545D1225F4B1C00EA8755 /* Bracket.swift in Sources */,
-				11229744219DC557006D66C5 /* Async.swift in Sources */,
-				114545DB22609B6600EA8755 /* Concurrent.swift in Sources */,
-				11229745219DC557006D66C5 /* ConcurrentEffect.swift in Sources */,
->>>>>>> a08a6617
+				11F0816122A7C34A009EE7CA /* UncancelableMVar.swift in Sources */,
 				114545DE22609BC500EA8755 /* KindConnection.swift in Sources */,
 				11229746219DC557006D66C5 /* Effect.swift in Sources */,
 				114545E22260D2F400EA8755 /* Fiber.swift in Sources */,
