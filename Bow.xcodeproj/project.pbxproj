// !$*UTF8*$!
{
	archiveVersion = 1;
	classes = {
	};
	objectVersion = 52;
	objects = {

/* Begin PBXBuildFile section */
		09CEF84E236E28150070CF43 /* Co.swift in Sources */ = {isa = PBXBuildFile; fileRef = 09CEF84D236E28150070CF43 /* Co.swift */; };
		09CEF851236E28680070CF43 /* Pairing.swift in Sources */ = {isa = PBXBuildFile; fileRef = 09CEF850236E28680070CF43 /* Pairing.swift */; };
		1104BEDC22C22DEC002C3F78 /* IO.swift in Sources */ = {isa = PBXBuildFile; fileRef = 1104BED422C22DD2002C3F78 /* IO.swift */; };
		1104BEE322C22E47002C3F78 /* UnsafeRun.swift in Sources */ = {isa = PBXBuildFile; fileRef = 1104BEE022C22E47002C3F78 /* UnsafeRun.swift */; };
		1104BEE422C22E47002C3F78 /* Bracket.swift in Sources */ = {isa = PBXBuildFile; fileRef = 1104BEE122C22E47002C3F78 /* Bracket.swift */; };
		1104BEE522C22E47002C3F78 /* Concurrent.swift in Sources */ = {isa = PBXBuildFile; fileRef = 1104BEE222C22E47002C3F78 /* Concurrent.swift */; };
		1104BEEA22C25AAF002C3F78 /* Resource.swift in Sources */ = {isa = PBXBuildFile; fileRef = 1104BEE922C25AAF002C3F78 /* Resource.swift */; };
		110DE5CC23ACE29D00E5DB36 /* ComonadStore.swift in Sources */ = {isa = PBXBuildFile; fileRef = 110DE5CB23ACE29D00E5DB36 /* ComonadStore.swift */; };
		110DE5CE23ACE5AD00E5DB36 /* ComonadEnv.swift in Sources */ = {isa = PBXBuildFile; fileRef = 110DE5CD23ACE5AD00E5DB36 /* ComonadEnv.swift */; };
		110DE5D023ACE6B800E5DB36 /* ComonadTraced.swift in Sources */ = {isa = PBXBuildFile; fileRef = 110DE5CF23ACE6B800E5DB36 /* ComonadTraced.swift */; };
		1116D4F0224E270B00507B54 /* Coproduct3.swift in Sources */ = {isa = PBXBuildFile; fileRef = 1116D4EF224E270B00507B54 /* Coproduct3.swift */; };
		1116D4F2224E2B1600507B54 /* Coproduct4.swift in Sources */ = {isa = PBXBuildFile; fileRef = 1116D4F1224E2B1600507B54 /* Coproduct4.swift */; };
		1116D4F4224E2C8A00507B54 /* Coproduct5.swift in Sources */ = {isa = PBXBuildFile; fileRef = 1116D4F3224E2C8A00507B54 /* Coproduct5.swift */; };
		1116D4F6224E2E9800507B54 /* Coproduct6.swift in Sources */ = {isa = PBXBuildFile; fileRef = 1116D4F5224E2E9800507B54 /* Coproduct6.swift */; };
		1116D4F8224E308500507B54 /* Coproduct7.swift in Sources */ = {isa = PBXBuildFile; fileRef = 1116D4F7224E308500507B54 /* Coproduct7.swift */; };
		1116D4FA224E324900507B54 /* Coproduct8.swift in Sources */ = {isa = PBXBuildFile; fileRef = 1116D4F9224E324900507B54 /* Coproduct8.swift */; };
		1116D4FC224E332900507B54 /* Coproduct9.swift in Sources */ = {isa = PBXBuildFile; fileRef = 1116D4FB224E332900507B54 /* Coproduct9.swift */; };
		1116D500224E342200507B54 /* Coproduct10.swift in Sources */ = {isa = PBXBuildFile; fileRef = 1116D4FF224E342200507B54 /* Coproduct10.swift */; };
		1116D502224E3A2300507B54 /* Coproduct2.swift in Sources */ = {isa = PBXBuildFile; fileRef = 1116D501224E3A2300507B54 /* Coproduct2.swift */; };
		111F84FB234DBF95003FE646 /* Set.swift in Sources */ = {isa = PBXBuildFile; fileRef = 111F84FA234DBF95003FE646 /* Set.swift */; };
		111F84FE234DC00F003FE646 /* SetTest.swift in Sources */ = {isa = PBXBuildFile; fileRef = 111F84FC234DC00C003FE646 /* SetTest.swift */; };
		112097AF22A7EE46007F3D9C /* Either+Gen.swift in Sources */ = {isa = PBXBuildFile; fileRef = 112097AE22A7EE46007F3D9C /* Either+Gen.swift */; };
		112097B122A7F0E6007F3D9C /* ArrayK+Gen.swift in Sources */ = {isa = PBXBuildFile; fileRef = 112097B022A7F0E6007F3D9C /* ArrayK+Gen.swift */; };
		112097B322A7F17F007F3D9C /* Const+Gen.swift in Sources */ = {isa = PBXBuildFile; fileRef = 112097B222A7F17F007F3D9C /* Const+Gen.swift */; };
		112097B522A7F21F007F3D9C /* Id+Gen.swift in Sources */ = {isa = PBXBuildFile; fileRef = 112097B422A7F21F007F3D9C /* Id+Gen.swift */; };
		112097B922A7FAF6007F3D9C /* Ior+Gen.swift in Sources */ = {isa = PBXBuildFile; fileRef = 112097B822A7FAF6007F3D9C /* Ior+Gen.swift */; };
		112097BB22A7FC86007F3D9C /* NonEmptyArray+Gen.swift in Sources */ = {isa = PBXBuildFile; fileRef = 112097BA22A7FC86007F3D9C /* NonEmptyArray+Gen.swift */; };
		112097BD22A7FD6F007F3D9C /* Option+Gen.swift in Sources */ = {isa = PBXBuildFile; fileRef = 112097BC22A7FD6F007F3D9C /* Option+Gen.swift */; };
		112097BF22A7FDEF007F3D9C /* Try+Gen.swift in Sources */ = {isa = PBXBuildFile; fileRef = 112097BE22A7FDEF007F3D9C /* Try+Gen.swift */; };
		112097C122A7FF37007F3D9C /* Validated+Gen.swift in Sources */ = {isa = PBXBuildFile; fileRef = 112097C022A7FF37007F3D9C /* Validated+Gen.swift */; };
		112097C522A805CE007F3D9C /* Function0+Gen.swift in Sources */ = {isa = PBXBuildFile; fileRef = 112097C422A805CE007F3D9C /* Function0+Gen.swift */; };
		112097C722A80730007F3D9C /* Function1+Gen.swift in Sources */ = {isa = PBXBuildFile; fileRef = 112097C622A80730007F3D9C /* Function1+Gen.swift */; };
		112097C922A80870007F3D9C /* ArbitraryK.swift in Sources */ = {isa = PBXBuildFile; fileRef = 112097C822A80870007F3D9C /* ArbitraryK.swift */; };
		112097CC22A819E9007F3D9C /* Day+Gen.swift in Sources */ = {isa = PBXBuildFile; fileRef = 112097CB22A819E9007F3D9C /* Day+Gen.swift */; };
		112097CE22A81BE8007F3D9C /* EitherK+Gen.swift in Sources */ = {isa = PBXBuildFile; fileRef = 112097CD22A81BE8007F3D9C /* EitherK+Gen.swift */; };
		112097D222A8FFC0007F3D9C /* Moore+Gen.swift in Sources */ = {isa = PBXBuildFile; fileRef = 112097D122A8FFC0007F3D9C /* Moore+Gen.swift */; };
		112097D422A9029B007F3D9C /* StoreT+Gen.swift in Sources */ = {isa = PBXBuildFile; fileRef = 112097D322A9029B007F3D9C /* StoreT+Gen.swift */; };
		112097D622A904AC007F3D9C /* Sum+Gen.swift in Sources */ = {isa = PBXBuildFile; fileRef = 112097D522A904AC007F3D9C /* Sum+Gen.swift */; };
		112097D822A90644007F3D9C /* Kleisli+Gen.swift in Sources */ = {isa = PBXBuildFile; fileRef = 112097D722A90644007F3D9C /* Kleisli+Gen.swift */; };
		112097DB22A9078B007F3D9C /* EitherT+Gen.swift in Sources */ = {isa = PBXBuildFile; fileRef = 112097DA22A9078B007F3D9C /* EitherT+Gen.swift */; };
		112097DD22A90899007F3D9C /* OptionT+Gen.swift in Sources */ = {isa = PBXBuildFile; fileRef = 112097DC22A90899007F3D9C /* OptionT+Gen.swift */; };
		112097DF22A90972007F3D9C /* StateT+Gen.swift in Sources */ = {isa = PBXBuildFile; fileRef = 112097DE22A90972007F3D9C /* StateT+Gen.swift */; };
		112097E122A90AAA007F3D9C /* WriterT+Gen.swift in Sources */ = {isa = PBXBuildFile; fileRef = 112097E022A90AAA007F3D9C /* WriterT+Gen.swift */; };
		1122486023FD362D0082B839 /* Action.swift in Sources */ = {isa = PBXBuildFile; fileRef = 1122485F23FD362D0082B839 /* Action.swift */; };
		1122941F219D8BDE006D66C5 /* AlternativeLaws.swift in Sources */ = {isa = PBXBuildFile; fileRef = 8BA0F3C6217E2DEF00969984 /* AlternativeLaws.swift */; };
		11229420219D8BDE006D66C5 /* ApplicativeErrorLaws.swift in Sources */ = {isa = PBXBuildFile; fileRef = 8BA0F3C4217E2DEF00969984 /* ApplicativeErrorLaws.swift */; };
		11229421219D8BDE006D66C5 /* ApplicativeLaws.swift in Sources */ = {isa = PBXBuildFile; fileRef = 8BA0F3CE217E2DEF00969984 /* ApplicativeLaws.swift */; };
		11229423219D8BDE006D66C5 /* BimonadLaws.swift in Sources */ = {isa = PBXBuildFile; fileRef = 8BA0F3CA217E2DEF00969984 /* BimonadLaws.swift */; };
		11229425219D8BDE006D66C5 /* ComonadLaws.swift in Sources */ = {isa = PBXBuildFile; fileRef = 8BA0F3D2217E2DEF00969984 /* ComonadLaws.swift */; };
		11229426219D8BDE006D66C5 /* ContravariantLaws.swift in Sources */ = {isa = PBXBuildFile; fileRef = 8BA0F3C9217E2DEF00969984 /* ContravariantLaws.swift */; };
		11229427219D8BDE006D66C5 /* EquatableKLaws.swift in Sources */ = {isa = PBXBuildFile; fileRef = 8BA0F3BF217E2DEF00969984 /* EquatableKLaws.swift */; };
		11229428219D8BDE006D66C5 /* FoldableLaws.swift in Sources */ = {isa = PBXBuildFile; fileRef = 8BA0F3D6217E2DEF00969984 /* FoldableLaws.swift */; };
		11229429219D8BDE006D66C5 /* FunctorFilterLaws.swift in Sources */ = {isa = PBXBuildFile; fileRef = 8BA0F3C1217E2DEF00969984 /* FunctorFilterLaws.swift */; };
		1122942A219D8BDE006D66C5 /* FunctorLaws.swift in Sources */ = {isa = PBXBuildFile; fileRef = 8BA0F3CC217E2DEF00969984 /* FunctorLaws.swift */; };
		1122942B219D8BDE006D66C5 /* InvariantLaws.swift in Sources */ = {isa = PBXBuildFile; fileRef = 8BA0F3D5217E2DEF00969984 /* InvariantLaws.swift */; };
		1122942C219D8BDE006D66C5 /* MonadCombineLaws.swift in Sources */ = {isa = PBXBuildFile; fileRef = 8BA0F3CD217E2DEF00969984 /* MonadCombineLaws.swift */; };
		1122942D219D8BDE006D66C5 /* MonadErrorLaws.swift in Sources */ = {isa = PBXBuildFile; fileRef = 8BA0F3BC217E2DEF00969984 /* MonadErrorLaws.swift */; };
		1122942E219D8BDE006D66C5 /* MonadFilterLaws.swift in Sources */ = {isa = PBXBuildFile; fileRef = 8BA0F3C7217E2DEF00969984 /* MonadFilterLaws.swift */; };
		1122942F219D8BDE006D66C5 /* MonadLaws.swift in Sources */ = {isa = PBXBuildFile; fileRef = 8BA0F3C0217E2DEF00969984 /* MonadLaws.swift */; };
		11229430219D8BDE006D66C5 /* MonadStateLaws.swift in Sources */ = {isa = PBXBuildFile; fileRef = 8BA0F3CB217E2DEF00969984 /* MonadStateLaws.swift */; };
		11229431219D8BDE006D66C5 /* MonadWriterLaws.swift in Sources */ = {isa = PBXBuildFile; fileRef = 8BA0F3C5217E2DEF00969984 /* MonadWriterLaws.swift */; };
		11229432219D8BDE006D66C5 /* MonoidKLaws.swift in Sources */ = {isa = PBXBuildFile; fileRef = 8BA0F3D4217E2DEF00969984 /* MonoidKLaws.swift */; };
		11229433219D8BDE006D66C5 /* MonoidLaws.swift in Sources */ = {isa = PBXBuildFile; fileRef = 8BA0F3BD217E2DEF00969984 /* MonoidLaws.swift */; };
		11229434219D8BDE006D66C5 /* ComparableLaws.swift in Sources */ = {isa = PBXBuildFile; fileRef = 8BA0F3C2217E2DEF00969984 /* ComparableLaws.swift */; };
		11229436219D8BDE006D66C5 /* SemigroupKLaws.swift in Sources */ = {isa = PBXBuildFile; fileRef = 8BA0F3CF217E2DEF00969984 /* SemigroupKLaws.swift */; };
		11229437219D8BDE006D66C5 /* SemigroupLaws.swift in Sources */ = {isa = PBXBuildFile; fileRef = 8BA0F3BE217E2DEF00969984 /* SemigroupLaws.swift */; };
		11229438219D8BDE006D66C5 /* CustomStringConvertibleLaws.swift in Sources */ = {isa = PBXBuildFile; fileRef = 8BA0F3D1217E2DEF00969984 /* CustomStringConvertibleLaws.swift */; };
		11229439219D8BDE006D66C5 /* TraverseFilterLaws.swift in Sources */ = {isa = PBXBuildFile; fileRef = 8BA0F3D3217E2DEF00969984 /* TraverseFilterLaws.swift */; };
		1122943A219D8BDE006D66C5 /* TraverseLaws.swift in Sources */ = {isa = PBXBuildFile; fileRef = 8BA0F3BB217E2DEF00969984 /* TraverseLaws.swift */; };
		1122947F219D8E25006D66C5 /* FreeTest.swift in Sources */ = {isa = PBXBuildFile; fileRef = 8BA0F38D217E2DEF00969984 /* FreeTest.swift */; };
		112294F3219D8FAE006D66C5 /* Recursion.swift in Sources */ = {isa = PBXBuildFile; fileRef = 8BA0F452217E2E9200969984 /* Recursion.swift */; };
		112294F4219D8FAE006D66C5 /* Fix.swift in Sources */ = {isa = PBXBuildFile; fileRef = 8BA0F455217E2E9200969984 /* Fix.swift */; };
		112294F5219D8FAE006D66C5 /* Mu.swift in Sources */ = {isa = PBXBuildFile; fileRef = 8BA0F456217E2E9200969984 /* Mu.swift */; };
		112294F6219D8FAE006D66C5 /* Nu.swift in Sources */ = {isa = PBXBuildFile; fileRef = 8BA0F454217E2E9200969984 /* Nu.swift */; };
		112294F7219D8FAE006D66C5 /* Birecursive.swift in Sources */ = {isa = PBXBuildFile; fileRef = 8BA0F459217E2E9200969984 /* Birecursive.swift */; };
		112294F8219D8FAE006D66C5 /* Corecursive.swift in Sources */ = {isa = PBXBuildFile; fileRef = 8BA0F45A217E2E9200969984 /* Corecursive.swift */; };
		112294F9219D8FAE006D66C5 /* Recursive.swift in Sources */ = {isa = PBXBuildFile; fileRef = 8BA0F458217E2E9200969984 /* Recursive.swift */; };
		11229579219D91BA006D66C5 /* RecursionTest.swift in Sources */ = {isa = PBXBuildFile; fileRef = 11229539219D90C5006D66C5 /* RecursionTest.swift */; };
		112295E6219D9528006D66C5 /* Generic.swift in Sources */ = {isa = PBXBuildFile; fileRef = 8BA0F45F217E2E9200969984 /* Generic.swift */; };
		112295E7219D9528006D66C5 /* HList.swift in Sources */ = {isa = PBXBuildFile; fileRef = 8BA0F45E217E2E9200969984 /* HList.swift */; };
		112295E8219D9528006D66C5 /* Product.swift in Sources */ = {isa = PBXBuildFile; fileRef = 8BA0F45D217E2E9200969984 /* Product.swift */; };
		11229629219D964D006D66C5 /* GenericTest.swift in Sources */ = {isa = PBXBuildFile; fileRef = 11229626219D95E5006D66C5 /* GenericTest.swift */; };
		11229744219DC557006D66C5 /* Async.swift in Sources */ = {isa = PBXBuildFile; fileRef = 8BA0F46C217E2E9200969984 /* Async.swift */; };
		11229745219DC557006D66C5 /* ConcurrentEffect.swift in Sources */ = {isa = PBXBuildFile; fileRef = 8BA0F46A217E2E9200969984 /* ConcurrentEffect.swift */; };
		11229746219DC557006D66C5 /* Effect.swift in Sources */ = {isa = PBXBuildFile; fileRef = 8BA0F46B217E2E9200969984 /* Effect.swift */; };
		11229747219DC557006D66C5 /* MonadDefer.swift in Sources */ = {isa = PBXBuildFile; fileRef = 8BA0F46D217E2E9200969984 /* MonadDefer.swift */; };
		11229787219DCA18006D66C5 /* IOTest.swift in Sources */ = {isa = PBXBuildFile; fileRef = 8BA0F3A0217E2DEF00969984 /* IOTest.swift */; };
		112297AC219DCF1F006D66C5 /* MaybeK.swift in Sources */ = {isa = PBXBuildFile; fileRef = 8BA0F470217E2E9200969984 /* MaybeK.swift */; };
		112297AD219DCF1F006D66C5 /* ObservableK.swift in Sources */ = {isa = PBXBuildFile; fileRef = 8BA0F471217E2E9200969984 /* ObservableK.swift */; };
		112297AE219DCF1F006D66C5 /* SingleK.swift in Sources */ = {isa = PBXBuildFile; fileRef = 8BA0F46F217E2E9200969984 /* SingleK.swift */; };
		112297BB219DCFDE006D66C5 /* ObservableKTest.swift in Sources */ = {isa = PBXBuildFile; fileRef = 8BA0F3A4217E2DEF00969984 /* ObservableKTest.swift */; };
		112297BC219DCFDE006D66C5 /* SingleKTest.swift in Sources */ = {isa = PBXBuildFile; fileRef = 8BA0F3A6217E2DEF00969984 /* SingleKTest.swift */; };
		112297BD219DCFDE006D66C5 /* MaybeKTest.swift in Sources */ = {isa = PBXBuildFile; fileRef = 8BA0F3A5217E2DEF00969984 /* MaybeKTest.swift */; };
		1123686F240FC316005D4CF4 /* Puller.swift in Sources */ = {isa = PBXBuildFile; fileRef = 1123686E240FC316005D4CF4 /* Puller.swift */; };
		1125054D220DD92B00861131 /* EquatableK.swift in Sources */ = {isa = PBXBuildFile; fileRef = 1125054C220DD92B00861131 /* EquatableK.swift */; };
		1126CA8A22B1144200F840CB /* AutoOptics.swift in Sources */ = {isa = PBXBuildFile; fileRef = 1126CA8922B1144200F840CB /* AutoOptics.swift */; };
		1126CA8C22B115E100F840CB /* AutoLens.swift in Sources */ = {isa = PBXBuildFile; fileRef = 1126CA8B22B115E100F840CB /* AutoLens.swift */; };
		1126CA8E22B1253D00F840CB /* AutoAffineTraversal.swift in Sources */ = {isa = PBXBuildFile; fileRef = 1126CA8D22B1253D00F840CB /* AutoAffineTraversal.swift */; };
		1126CA9022B1262F00F840CB /* AutoPrism.swift in Sources */ = {isa = PBXBuildFile; fileRef = 1126CA8F22B1262F00F840CB /* AutoPrism.swift */; };
		1126CA9322B12D9700F840CB /* Tuple2.swift in Sources */ = {isa = PBXBuildFile; fileRef = 1126CA9222B12D9700F840CB /* Tuple2.swift */; };
		1126CA9622B12EC400F840CB /* Tuple3.swift in Sources */ = {isa = PBXBuildFile; fileRef = 1126CA9522B12EC400F840CB /* Tuple3.swift */; };
		1126CA9822B12F8500F840CB /* Tuple4.swift in Sources */ = {isa = PBXBuildFile; fileRef = 1126CA9722B12F8500F840CB /* Tuple4.swift */; };
		1126CA9A22B1301100F840CB /* Tuple5.swift in Sources */ = {isa = PBXBuildFile; fileRef = 1126CA9922B1301100F840CB /* Tuple5.swift */; };
		1126CA9C22B130B800F840CB /* Tuple6.swift in Sources */ = {isa = PBXBuildFile; fileRef = 1126CA9B22B130B800F840CB /* Tuple6.swift */; };
		1126CA9E22B1314F00F840CB /* Tuple7.swift in Sources */ = {isa = PBXBuildFile; fileRef = 1126CA9D22B1314F00F840CB /* Tuple7.swift */; };
		1126CAA022B131DF00F840CB /* Tuple8.swift in Sources */ = {isa = PBXBuildFile; fileRef = 1126CA9F22B131DF00F840CB /* Tuple8.swift */; };
		1126CAA222B1324E00F840CB /* Tuple9.swift in Sources */ = {isa = PBXBuildFile; fileRef = 1126CAA122B1324E00F840CB /* Tuple9.swift */; };
		1126CAA422B132CA00F840CB /* Tuple10.swift in Sources */ = {isa = PBXBuildFile; fileRef = 1126CAA322B132CA00F840CB /* Tuple10.swift */; };
		112D0CE222BB6FA80032F675 /* ArrayOpticsInstances.swift in Sources */ = {isa = PBXBuildFile; fileRef = 112D0CE122BB6FA80032F675 /* ArrayOpticsInstances.swift */; };
		112D0CE422BB7CB60032F675 /* ConstOpticsInstances.swift in Sources */ = {isa = PBXBuildFile; fileRef = 112D0CE322BB7CB60032F675 /* ConstOpticsInstances.swift */; };
		112D0CE622BB7E260032F675 /* EitherKOpticsInstances.swift in Sources */ = {isa = PBXBuildFile; fileRef = 112D0CE522BB7E260032F675 /* EitherKOpticsInstances.swift */; };
		112D0CE822BB7EE20032F675 /* IdOpticsInstances.swift in Sources */ = {isa = PBXBuildFile; fileRef = 112D0CE722BB7EE20032F675 /* IdOpticsInstances.swift */; };
		112D0CEA22BB7F4D0032F675 /* IorOpticsInstances.swift in Sources */ = {isa = PBXBuildFile; fileRef = 112D0CE922BB7F4D0032F675 /* IorOpticsInstances.swift */; };
		112D0CEC22BB7FE10032F675 /* ValidatedOpticsInstances.swift in Sources */ = {isa = PBXBuildFile; fileRef = 112D0CEB22BB7FE10032F675 /* ValidatedOpticsInstances.swift */; };
		112D0CEE22BB85560032F675 /* Ior+Optics.swift in Sources */ = {isa = PBXBuildFile; fileRef = 112D0CED22BB85560032F675 /* Ior+Optics.swift */; };
		112D0CF022BB88F20032F675 /* Result+Optics.swift in Sources */ = {isa = PBXBuildFile; fileRef = 112D0CEF22BB88F20032F675 /* Result+Optics.swift */; };
		112D0CF422BBC0390032F675 /* AutoFold.swift in Sources */ = {isa = PBXBuildFile; fileRef = 112D0CF322BBC0390032F675 /* AutoFold.swift */; };
		112D0CF622BBC17C0032F675 /* AutoTraversal.swift in Sources */ = {isa = PBXBuildFile; fileRef = 112D0CF522BBC17C0032F675 /* AutoTraversal.swift */; };
		1137469923433E5800D9C1AD /* Array.swift in Sources */ = {isa = PBXBuildFile; fileRef = 1137469823433E5800D9C1AD /* Array.swift */; };
		1137469C234345F400D9C1AD /* ArrayTest.swift in Sources */ = {isa = PBXBuildFile; fileRef = 1137469A234345EE00D9C1AD /* ArrayTest.swift */; };
		1137469E2343592300D9C1AD /* Dictionary.swift in Sources */ = {isa = PBXBuildFile; fileRef = 1137469D2343592300D9C1AD /* Dictionary.swift */; };
		113746A1234359C800D9C1AD /* DictionaryTest.swift in Sources */ = {isa = PBXBuildFile; fileRef = 1137469F234359C000D9C1AD /* DictionaryTest.swift */; };
		113746A423435BA600D9C1AD /* DictionaryKTest.swift in Sources */ = {isa = PBXBuildFile; fileRef = 113746A223435BA300D9C1AD /* DictionaryKTest.swift */; };
		113746A623435C0B00D9C1AD /* DictionaryK+Gen.swift in Sources */ = {isa = PBXBuildFile; fileRef = 113746A523435C0B00D9C1AD /* DictionaryK+Gen.swift */; };
		115488CF23BF9FEF00A6DE92 /* ComonadTrans.swift in Sources */ = {isa = PBXBuildFile; fileRef = 115488CE23BF9FEF00A6DE92 /* ComonadTrans.swift */; };
		115488D123BFA0CC00A6DE92 /* EnvT.swift in Sources */ = {isa = PBXBuildFile; fileRef = 115488D023BFA0CC00A6DE92 /* EnvT.swift */; };
		1160D0E922D38DC40010323A /* IsoLaws.swift in Sources */ = {isa = PBXBuildFile; fileRef = 8BA0F3DD217E2DEF00969984 /* IsoLaws.swift */; };
		1160D0EA22D38DC40010323A /* LensLaws.swift in Sources */ = {isa = PBXBuildFile; fileRef = 8BA0F3DB217E2DEF00969984 /* LensLaws.swift */; };
		1160D0EB22D38DC40010323A /* AffineTraversalLaws.swift in Sources */ = {isa = PBXBuildFile; fileRef = 8BA0F3DC217E2DEF00969984 /* AffineTraversalLaws.swift */; };
		1160D0EC22D38DC40010323A /* PrismLaws.swift in Sources */ = {isa = PBXBuildFile; fileRef = 8BA0F3E0217E2DEF00969984 /* PrismLaws.swift */; };
		1160D0ED22D38DC40010323A /* SetterLaws.swift in Sources */ = {isa = PBXBuildFile; fileRef = 8BA0F3DF217E2DEF00969984 /* SetterLaws.swift */; };
		1160D0EE22D38DC40010323A /* TraversalLaws.swift in Sources */ = {isa = PBXBuildFile; fileRef = 8BA0F3DE217E2DEF00969984 /* TraversalLaws.swift */; };
		1165E1A923F414350052F0C7 /* Trampoline.swift in Sources */ = {isa = PBXBuildFile; fileRef = 1165E1A823F414350052F0C7 /* Trampoline.swift */; };
		1166A07A22119F720032CD4E /* EqualityFunctions.swift in Sources */ = {isa = PBXBuildFile; fileRef = 1166A07822119E640032CD4E /* EqualityFunctions.swift */; };
		116B8262240D2597003313CA /* StateT+Optics.swift in Sources */ = {isa = PBXBuildFile; fileRef = 116B8261240D2597003313CA /* StateT+Optics.swift */; };
		1171ED4B23C48985005362E0 /* StoreT.swift in Sources */ = {isa = PBXBuildFile; fileRef = 1171ED4A23C48985005362E0 /* StoreT.swift */; };
		1171ED4D23C4CB7C005362E0 /* TracedT.swift in Sources */ = {isa = PBXBuildFile; fileRef = 1171ED4C23C4CB7C005362E0 /* TracedT.swift */; };
		1171ED5023C4E1CB005362E0 /* EnvTTest.swift in Sources */ = {isa = PBXBuildFile; fileRef = 1171ED4E23C4E19A005362E0 /* EnvTTest.swift */; };
		1171ED5223C4E20A005362E0 /* EnvT+Gen.swift in Sources */ = {isa = PBXBuildFile; fileRef = 1171ED5123C4E20A005362E0 /* EnvT+Gen.swift */; };
		1171ED5423C4E4B0005362E0 /* TracedT+Gen.swift in Sources */ = {isa = PBXBuildFile; fileRef = 1171ED5323C4E4B0005362E0 /* TracedT+Gen.swift */; };
		1171ED5723C4E614005362E0 /* TracedTTest.swift in Sources */ = {isa = PBXBuildFile; fileRef = 1171ED5523C4E5F2005362E0 /* TracedTTest.swift */; };
		1171ED5C23C62134005362E0 /* (null) in Sources */ = {isa = PBXBuildFile; };
		117DC0D722AE49C200EF65F0 /* IO+Gen.swift in Sources */ = {isa = PBXBuildFile; fileRef = 117DC0D622AE49C200EF65F0 /* IO+Gen.swift */; };
		117DC0F222AE4E1C00EF65F0 /* SingleK+Gen.swift in Sources */ = {isa = PBXBuildFile; fileRef = 117DC0F122AE4E1C00EF65F0 /* SingleK+Gen.swift */; };
		117DC0F422AE4F3500EF65F0 /* MaybeK+Gen.swift in Sources */ = {isa = PBXBuildFile; fileRef = 117DC0F322AE4F3500EF65F0 /* MaybeK+Gen.swift */; };
		117DC0F622AE504500EF65F0 /* ObservableK+Gen.swift in Sources */ = {isa = PBXBuildFile; fileRef = 117DC0F522AE504500EF65F0 /* ObservableK+Gen.swift */; };
		117DC13722AE578A00EF65F0 /* Free+Gen.swift in Sources */ = {isa = PBXBuildFile; fileRef = 117DC13622AE578A00EF65F0 /* Free+Gen.swift */; };
		1186E15122BA395D001F8A5D /* Index+Optics.swift in Sources */ = {isa = PBXBuildFile; fileRef = 1186E14E22BA38CD001F8A5D /* Index+Optics.swift */; };
		1186E15722BA8A77001F8A5D /* Cons.swift in Sources */ = {isa = PBXBuildFile; fileRef = 1186E15622BA8A77001F8A5D /* Cons.swift */; };
		1186E15922BA8ECA001F8A5D /* Snoc.swift in Sources */ = {isa = PBXBuildFile; fileRef = 1186E15822BA8ECA001F8A5D /* Snoc.swift */; };
		118C35DD240E5C2200113C66 /* CoSum.swift in Sources */ = {isa = PBXBuildFile; fileRef = 118C35DC240E5C2200113C66 /* CoSum.swift */; };
		11912B0B238C2068007D90A2 /* DispatchTimeInterval+Extensions.swift in Sources */ = {isa = PBXBuildFile; fileRef = 11912B09238C1FB4007D90A2 /* DispatchTimeInterval+Extensions.swift */; };
		1191BD0A22D77C510052FEA8 /* BoundVar.swift in Sources */ = {isa = PBXBuildFile; fileRef = 1191BD0922D77C510052FEA8 /* BoundVar.swift */; };
		1191BD0C22D77FED0052FEA8 /* BindingExpression.swift in Sources */ = {isa = PBXBuildFile; fileRef = 1191BD0B22D77FED0052FEA8 /* BindingExpression.swift */; };
		1191BD0E22D784630052FEA8 /* MonadComprenhensions.swift in Sources */ = {isa = PBXBuildFile; fileRef = 1191BD0D22D784630052FEA8 /* MonadComprenhensions.swift */; };
		1191BD1322D78F6D0052FEA8 /* PropertyOperatorOverload.swift in Sources */ = {isa = PBXBuildFile; fileRef = 1191BD0F22D78C0A0052FEA8 /* PropertyOperatorOverload.swift */; };
		1191BD1422D78F760052FEA8 /* BindingOperatorOverload.swift in Sources */ = {isa = PBXBuildFile; fileRef = 1191BD1122D78F640052FEA8 /* BindingOperatorOverload.swift */; };
		119D053323D9E8B400F0D559 /* PairingTest.swift in Sources */ = {isa = PBXBuildFile; fileRef = 119D053223D9E8B400F0D559 /* PairingTest.swift */; };
		11A435622212C60A000C5E31 /* EquatableLaws.swift in Sources */ = {isa = PBXBuildFile; fileRef = 11A435602212C59F000C5E31 /* EquatableLaws.swift */; };
		11A4356422131ACC000C5E31 /* BoolInstances.swift in Sources */ = {isa = PBXBuildFile; fileRef = 11A4356322131ACC000C5E31 /* BoolInstances.swift */; };
		11A5FDD022E5C79F00FF7821 /* BindingOperator.swift in Sources */ = {isa = PBXBuildFile; fileRef = 11A5FDCF22E5C79F00FF7821 /* BindingOperator.swift */; };
		11A5FDD422E5CF1600FF7821 /* StateBindingExpression.swift in Sources */ = {isa = PBXBuildFile; fileRef = 11A5FDD322E5CF1600FF7821 /* StateBindingExpression.swift */; };
		11A5FDD622E5ECB300FF7821 /* ReaderBindingExpression.swift in Sources */ = {isa = PBXBuildFile; fileRef = 11A5FDD522E5ECB300FF7821 /* ReaderBindingExpression.swift */; };
		11A5FDD822E5F0C300FF7821 /* WriterBindingExpression.swift in Sources */ = {isa = PBXBuildFile; fileRef = 11A5FDD722E5F0C300FF7821 /* WriterBindingExpression.swift */; };
		11B6FDC22525C48200A5AD54 /* CofreeTest.swift in Sources */ = {isa = PBXBuildFile; fileRef = 11D8967E25237642006A65EC /* CofreeTest.swift */; };
		11B6FDEF2525C49000A5AD54 /* YonedaTest.swift in Sources */ = {isa = PBXBuildFile; fileRef = 11D896C525237A7D006A65EC /* YonedaTest.swift */; };
		11BA21BC23D5EF4E00F3EE78 /* ComonadEnvLaws.swift in Sources */ = {isa = PBXBuildFile; fileRef = 11BA21BB23D5EF4E00F3EE78 /* ComonadEnvLaws.swift */; };
		11BA21BE23D6F74F00F3EE78 /* ComonadStoreLaws.swift in Sources */ = {isa = PBXBuildFile; fileRef = 11BA21BD23D6F74F00F3EE78 /* ComonadStoreLaws.swift */; };
		11BA21C023D6FA3600F3EE78 /* ComonadTracedLaws.swift in Sources */ = {isa = PBXBuildFile; fileRef = 11BA21BF23D6FA3600F3EE78 /* ComonadTracedLaws.swift */; };
		11BA21C323D83DA200F3EE78 /* ZipperTest.swift in Sources */ = {isa = PBXBuildFile; fileRef = 11BA21C123D75B5200F3EE78 /* ZipperTest.swift */; };
		11BA21C423D83DC800F3EE78 /* Zipper.swift in Sources */ = {isa = PBXBuildFile; fileRef = 1171ED5D23C62C5E005362E0 /* Zipper.swift */; };
		11BA21C523D83EA100F3EE78 /* Zipper+Gen.swift in Sources */ = {isa = PBXBuildFile; fileRef = 1171ED5F23C636A9005362E0 /* Zipper+Gen.swift */; };
		11D36A19223261EC00CBD85F /* Selective.swift in Sources */ = {isa = PBXBuildFile; fileRef = 11D36A18223261EC00CBD85F /* Selective.swift */; };
		11D36A1C2232789900CBD85F /* SelectiveLaws.swift in Sources */ = {isa = PBXBuildFile; fileRef = 11D36A1A2232787A00CBD85F /* SelectiveLaws.swift */; };
		11D894FC251CEB58006A65EC /* FunctionK+Free.swift in Sources */ = {isa = PBXBuildFile; fileRef = 11D894FB251CEB58006A65EC /* FunctionK+Free.swift */; };
		11D8967D2523763A006A65EC /* Cofree+Gen.swift in Sources */ = {isa = PBXBuildFile; fileRef = 11D8967C2523763A006A65EC /* Cofree+Gen.swift */; };
		11D896C325237A6D006A65EC /* Yoneda+Gen.swift in Sources */ = {isa = PBXBuildFile; fileRef = 11D896C225237A6D006A65EC /* Yoneda+Gen.swift */; };
		11D97EF2219EBC0F008FC004 /* AsyncLaws.swift in Sources */ = {isa = PBXBuildFile; fileRef = 8BA0F3A2217E2DEF00969984 /* AsyncLaws.swift */; };
		11DDCD1C217F171900844D9D /* Memoization.swift in Sources */ = {isa = PBXBuildFile; fileRef = 11DDCD1B217F171900844D9D /* Memoization.swift */; };
		11DDCD21217F194B00844D9D /* MemoizationTest.swift in Sources */ = {isa = PBXBuildFile; fileRef = 11DDCD20217F194B00844D9D /* MemoizationTest.swift */; };
		11DDCD23217F1E2B00844D9D /* Reverse.swift in Sources */ = {isa = PBXBuildFile; fileRef = 11DDCD22217F1E2B00844D9D /* Reverse.swift */; };
		11DDCD28217F1FC200844D9D /* ReverseTest.swift in Sources */ = {isa = PBXBuildFile; fileRef = 11DDCD27217F1FC200844D9D /* ReverseTest.swift */; };
		11E4190B22B90FE2009BDFB3 /* AutoGetter.swift in Sources */ = {isa = PBXBuildFile; fileRef = 11E4190A22B90FE2009BDFB3 /* AutoGetter.swift */; };
		11E4190F22B91169009BDFB3 /* AutoSetter.swift in Sources */ = {isa = PBXBuildFile; fileRef = 11E4190E22B91169009BDFB3 /* AutoSetter.swift */; };
		11E4191222B935AE009BDFB3 /* Kind+Optics.swift in Sources */ = {isa = PBXBuildFile; fileRef = 11E4191022B93596009BDFB3 /* Kind+Optics.swift */; };
		11E5F3D3242BB16C005CF07A /* Ior.swift in Sources */ = {isa = PBXBuildFile; fileRef = 8BA0F477217E2E9200969984 /* Ior.swift */; };
		11E71715219D722900B94845 /* BoundSetter.swift in Sources */ = {isa = PBXBuildFile; fileRef = 8BA0F4B2217E2E9200969984 /* BoundSetter.swift */; };
		11E71716219D722900B94845 /* Fold.swift in Sources */ = {isa = PBXBuildFile; fileRef = 8BA0F4BE217E2E9200969984 /* Fold.swift */; };
		11E71717219D722900B94845 /* Getter.swift in Sources */ = {isa = PBXBuildFile; fileRef = 8BA0F4B3217E2E9200969984 /* Getter.swift */; };
		11E71718219D722900B94845 /* Iso.swift in Sources */ = {isa = PBXBuildFile; fileRef = 8BA0F4BF217E2E9200969984 /* Iso.swift */; };
		11E71719219D722900B94845 /* Lens.swift in Sources */ = {isa = PBXBuildFile; fileRef = 8BA0F4D2217E2E9200969984 /* Lens.swift */; };
		11E7171A219D722900B94845 /* AffineTraversal.swift in Sources */ = {isa = PBXBuildFile; fileRef = 8BA0F4C8217E2E9200969984 /* AffineTraversal.swift */; };
		11E7171B219D722900B94845 /* Prism.swift in Sources */ = {isa = PBXBuildFile; fileRef = 8BA0F4C9217E2E9200969984 /* Prism.swift */; };
		11E7171C219D722900B94845 /* Setter.swift in Sources */ = {isa = PBXBuildFile; fileRef = 8BA0F4C0217E2E9200969984 /* Setter.swift */; };
		11E7171D219D722900B94845 /* Traversal.swift in Sources */ = {isa = PBXBuildFile; fileRef = 8BA0F4B4217E2E9200969984 /* Traversal.swift */; };
		11E7171E219D722900B94845 /* At+Optics.swift in Sources */ = {isa = PBXBuildFile; fileRef = 8BA0F4D0217E2E9200969984 /* At+Optics.swift */; };
		11E7171F219D722900B94845 /* Each+Optics.swift in Sources */ = {isa = PBXBuildFile; fileRef = 8BA0F4D1217E2E9200969984 /* Each+Optics.swift */; };
		11E71720219D722900B94845 /* EitherOpticsInstances.swift in Sources */ = {isa = PBXBuildFile; fileRef = 8BA0F4C5217E2E9200969984 /* EitherOpticsInstances.swift */; };
		11E71721219D722900B94845 /* ArrayKOpticsInstances.swift in Sources */ = {isa = PBXBuildFile; fileRef = 8BA0F4C6217E2E9200969984 /* ArrayKOpticsInstances.swift */; };
		11E71722219D722900B94845 /* OptionOpticsInstances.swift in Sources */ = {isa = PBXBuildFile; fileRef = 8BA0F4C2217E2E9200969984 /* OptionOpticsInstances.swift */; };
		11E71723219D722900B94845 /* NonEmptyArrayOpticsInstances.swift in Sources */ = {isa = PBXBuildFile; fileRef = 8BA0F4C3217E2E9200969984 /* NonEmptyArrayOpticsInstances.swift */; };
		11E71724219D722900B94845 /* StringOpticsInstances.swift in Sources */ = {isa = PBXBuildFile; fileRef = 8BA0F4C4217E2E9200969984 /* StringOpticsInstances.swift */; };
		11E71725219D722900B94845 /* TryOpticsInstances.swift in Sources */ = {isa = PBXBuildFile; fileRef = 8BA0F4C7217E2E9200969984 /* TryOpticsInstances.swift */; };
		11E71726219D722900B94845 /* Either+Optics.swift in Sources */ = {isa = PBXBuildFile; fileRef = 8BA0F4BD217E2E9200969984 /* Either+Optics.swift */; };
		11E71727219D722900B94845 /* Id+Optics.swift in Sources */ = {isa = PBXBuildFile; fileRef = 8BA0F4B6217E2E9200969984 /* Id+Optics.swift */; };
		11E71728219D722900B94845 /* ArrayK+Optics.swift in Sources */ = {isa = PBXBuildFile; fileRef = 8BA0F4BB217E2E9200969984 /* ArrayK+Optics.swift */; };
		11E71729219D722900B94845 /* Option+Optics.swift in Sources */ = {isa = PBXBuildFile; fileRef = 8BA0F4B8217E2E9200969984 /* Option+Optics.swift */; };
		11E7172A219D722900B94845 /* NonEmptyArray+Optics.swift in Sources */ = {isa = PBXBuildFile; fileRef = 8BA0F4BC217E2E9200969984 /* NonEmptyArray+Optics.swift */; };
		11E7172B219D722900B94845 /* String+Optics.swift in Sources */ = {isa = PBXBuildFile; fileRef = 8BA0F4B9217E2E9200969984 /* String+Optics.swift */; };
		11E7172C219D722900B94845 /* Try+Optics.swift in Sources */ = {isa = PBXBuildFile; fileRef = 8BA0F4B7217E2E9200969984 /* Try+Optics.swift */; };
		11E7172D219D722900B94845 /* Validated+Optics.swift in Sources */ = {isa = PBXBuildFile; fileRef = 8BA0F4BA217E2E9200969984 /* Validated+Optics.swift */; };
		11E7172E219D722900B94845 /* At.swift in Sources */ = {isa = PBXBuildFile; fileRef = 8BA0F4CE217E2E9200969984 /* At.swift */; };
		11E7172F219D722900B94845 /* Each.swift in Sources */ = {isa = PBXBuildFile; fileRef = 8BA0F4CB217E2E9200969984 /* Each.swift */; };
		11E71730219D722900B94845 /* FilterIndex.swift in Sources */ = {isa = PBXBuildFile; fileRef = 8BA0F4CD217E2E9200969984 /* FilterIndex.swift */; };
		11E71731219D722900B94845 /* Index.swift in Sources */ = {isa = PBXBuildFile; fileRef = 8BA0F4CC217E2E9200969984 /* Index.swift */; };
		11E71808219D7ECC00B94845 /* FoldTest.swift in Sources */ = {isa = PBXBuildFile; fileRef = 8BA0F3D8217E2DEF00969984 /* FoldTest.swift */; };
		11E71809219D7ECC00B94845 /* GetterTest.swift in Sources */ = {isa = PBXBuildFile; fileRef = 8BA0F3E4217E2DEF00969984 /* GetterTest.swift */; };
		11E7180A219D7ECC00B94845 /* IsoTest.swift in Sources */ = {isa = PBXBuildFile; fileRef = 8BA0F3D9217E2DEF00969984 /* IsoTest.swift */; };
		11E7180B219D7ECC00B94845 /* LensTest.swift in Sources */ = {isa = PBXBuildFile; fileRef = 8BA0F3E6217E2DEF00969984 /* LensTest.swift */; };
		11E7180C219D7ECC00B94845 /* AffineTraversalTest.swift in Sources */ = {isa = PBXBuildFile; fileRef = 8BA0F3E5217E2DEF00969984 /* AffineTraversalTest.swift */; };
		11E7180D219D7ECC00B94845 /* PrismTest.swift in Sources */ = {isa = PBXBuildFile; fileRef = 8BA0F3E3217E2DEF00969984 /* PrismTest.swift */; };
		11E7180E219D7ECC00B94845 /* SetterTest.swift in Sources */ = {isa = PBXBuildFile; fileRef = 8BA0F3E1217E2DEF00969984 /* SetterTest.swift */; };
		11E7180F219D7ECC00B94845 /* TestDomain.swift in Sources */ = {isa = PBXBuildFile; fileRef = 8BA0F3E7217E2DEF00969984 /* TestDomain.swift */; };
		11E71810219D7ECC00B94845 /* TraversalTest.swift in Sources */ = {isa = PBXBuildFile; fileRef = 8BA0F3E2217E2DEF00969984 /* TraversalTest.swift */; };
		11E7188E219D82BD00B94845 /* Cofree.swift in Sources */ = {isa = PBXBuildFile; fileRef = 8BA0F440217E2E9200969984 /* Cofree.swift */; };
		11E71890219D82BD00B94845 /* Free.swift in Sources */ = {isa = PBXBuildFile; fileRef = 8BA0F441217E2E9200969984 /* Free.swift */; };
		11E71891219D82BD00B94845 /* Yoneda.swift in Sources */ = {isa = PBXBuildFile; fileRef = 8BA0F43E217E2E9200969984 /* Yoneda.swift */; };
		11E7F5ED22D8C83800C78F06 /* Eval+Gen.swift in Sources */ = {isa = PBXBuildFile; fileRef = 11E7F5EB22D8C81B00C78F06 /* Eval+Gen.swift */; };
		11E8E07A2395580F0029BC92 /* Array+TraverseConcurrent.swift in Sources */ = {isa = PBXBuildFile; fileRef = 11E8E0792395580F0029BC92 /* Array+TraverseConcurrent.swift */; };
		11E9788E233A7123002AAC60 /* RxSwift in Frameworks */ = {isa = PBXBuildFile; productRef = 11E9788D233A7123002AAC60 /* RxSwift */; };
		11ED7A2A226E094C00C27994 /* Result.swift in Sources */ = {isa = PBXBuildFile; fileRef = 8BA0F482217E2E9200969984 /* Result.swift */; };
		11ED7A2B226E0A1F00C27994 /* ResultTest.swift in Sources */ = {isa = PBXBuildFile; fileRef = 112296D3219DC1EF006D66C5 /* ResultTest.swift */; };
		11F0367F2327D08900B39A80 /* EffectComprehensions.swift in Sources */ = {isa = PBXBuildFile; fileRef = 11F0367E2327D08900B39A80 /* EffectComprehensions.swift */; };
		11F036822327D4AC00B39A80 /* URLSession.swift in Sources */ = {isa = PBXBuildFile; fileRef = 11F036812327D4AC00B39A80 /* URLSession.swift */; };
		11F036842327E1C900B39A80 /* ConsoleIO.swift in Sources */ = {isa = PBXBuildFile; fileRef = 11F036832327E1C900B39A80 /* ConsoleIO.swift */; };
		11F036862327EA1F00B39A80 /* FileManager+Common.swift in Sources */ = {isa = PBXBuildFile; fileRef = 11F036852327EA1F00B39A80 /* FileManager+Common.swift */; };
		11F0F8DD23C725C500B2EA2E /* Co+Gen.swift in Sources */ = {isa = PBXBuildFile; fileRef = 11F0F8D923C7248E00B2EA2E /* Co+Gen.swift */; };
		11F0F8DE23C725D100B2EA2E /* CoTest.swift in Sources */ = {isa = PBXBuildFile; fileRef = 11F0F8DB23C724A900B2EA2E /* CoTest.swift */; };
		11F41C9A231816D800BD1E87 /* Ref.swift in Sources */ = {isa = PBXBuildFile; fileRef = 11F41C91231816AD00BD1E87 /* Ref.swift */; };
		11F41C9B231816F000BD1E87 /* Atomic.swift in Sources */ = {isa = PBXBuildFile; fileRef = 11F41C94231816AD00BD1E87 /* Atomic.swift */; };
		11F41C9C231816F000BD1E87 /* Dictionary+Extensions.swift in Sources */ = {isa = PBXBuildFile; fileRef = 11F41C95231816AD00BD1E87 /* Dictionary+Extensions.swift */; };
		11F41CA2231818DB00BD1E87 /* BracketLaws.swift in Sources */ = {isa = PBXBuildFile; fileRef = 11F41C9E231818AE00BD1E87 /* BracketLaws.swift */; };
		11F41CA3231818DB00BD1E87 /* MonadDeferLaws.swift in Sources */ = {isa = PBXBuildFile; fileRef = 11F41C9F231818AF00BD1E87 /* MonadDeferLaws.swift */; };
		11FB4612238EB78200EA60BF /* EnvIO.swift in Sources */ = {isa = PBXBuildFile; fileRef = 11FB4610238EB78200EA60BF /* EnvIO.swift */; };
		11FB4614238EBF2300EA60BF /* EnvIOTest.swift in Sources */ = {isa = PBXBuildFile; fileRef = 11FB4613238EBF2300EA60BF /* EnvIOTest.swift */; };
		11FB4616238ED14F00EA60BF /* ConcurrentTraverse.swift in Sources */ = {isa = PBXBuildFile; fileRef = 11FB4615238ED14F00EA60BF /* ConcurrentTraverse.swift */; };
		11FDD68F23867D9800EA8A4D /* Schedule.swift in Sources */ = {isa = PBXBuildFile; fileRef = 11FDD68E23867D9800EA8A4D /* Schedule.swift */; };
		600D30432352C08F00F7B64B /* Semigroupal.swift in Sources */ = {isa = PBXBuildFile; fileRef = 600D30422352C08F00F7B64B /* Semigroupal.swift */; };
		606B29EA23607607002334B2 /* Divide.swift in Sources */ = {isa = PBXBuildFile; fileRef = 606B29E923607607002334B2 /* Divide.swift */; };
		606B29EB2360763C002334B2 /* SemigroupalLaws.swift in Sources */ = {isa = PBXBuildFile; fileRef = 600D30442352D03400F7B64B /* SemigroupalLaws.swift */; };
		606B29EE2360765D002334B2 /* DivideLaws.swift in Sources */ = {isa = PBXBuildFile; fileRef = 606B29EC2360764D002334B2 /* DivideLaws.swift */; };
		606B29F023607745002334B2 /* MonoidalLaws.swift in Sources */ = {isa = PBXBuildFile; fileRef = 606B29EF23607745002334B2 /* MonoidalLaws.swift */; };
		606B29F22360776A002334B2 /* Monoidal.swift in Sources */ = {isa = PBXBuildFile; fileRef = 606B29F12360776A002334B2 /* Monoidal.swift */; };
		609CC1472364F9A200096D5D /* Divisible.swift in Sources */ = {isa = PBXBuildFile; fileRef = 609CC1462364F9A200096D5D /* Divisible.swift */; };
		609CC1492364FC5B00096D5D /* DivisibleLaws.swift in Sources */ = {isa = PBXBuildFile; fileRef = 609CC1482364FC5B00096D5D /* DivisibleLaws.swift */; };
		609CC14D2365410500096D5D /* Decidable.swift in Sources */ = {isa = PBXBuildFile; fileRef = 609CC14C2365410500096D5D /* Decidable.swift */; };
		720C1DFF23FD804E001C5B7D /* Endo.swift in Sources */ = {isa = PBXBuildFile; fileRef = 720C1DFE23FD804E001C5B7D /* Endo.swift */; };
		720C1E0223FD808F001C5B7D /* Endo+Gen.swift in Sources */ = {isa = PBXBuildFile; fileRef = 720C1E0023FD8079001C5B7D /* Endo+Gen.swift */; };
		720C1E0423FD80AC001C5B7D /* EndoTest.swift in Sources */ = {isa = PBXBuildFile; fileRef = 720C1E0323FD80AB001C5B7D /* EndoTest.swift */; };
		8B1AC5012458755D00EAC18E /* SwiftCheck in Frameworks */ = {isa = PBXBuildFile; productRef = 8B1AC5002458755D00EAC18E /* SwiftCheck */; };
		8B79462624531CFE00547771 /* FileManager+iOS+Mac.swift in Sources */ = {isa = PBXBuildFile; fileRef = 8B79462524531CFE00547771 /* FileManager+iOS+Mac.swift */; };
		8BA0F3E8217E2DEF00969984 /* BooleanFunctionsTest.swift in Sources */ = {isa = PBXBuildFile; fileRef = 8BA0F38A217E2DEF00969984 /* BooleanFunctionsTest.swift */; };
		8BA0F3E9217E2DEF00969984 /* PartialApplicationTest.swift in Sources */ = {isa = PBXBuildFile; fileRef = 8BA0F38B217E2DEF00969984 /* PartialApplicationTest.swift */; };
		8BA0F3EB217E2DEF00969984 /* Function1Test.swift in Sources */ = {isa = PBXBuildFile; fileRef = 8BA0F38F217E2DEF00969984 /* Function1Test.swift */; };
		8BA0F3EC217E2DEF00969984 /* Function0Test.swift in Sources */ = {isa = PBXBuildFile; fileRef = 8BA0F390217E2DEF00969984 /* Function0Test.swift */; };
		8BA0F3ED217E2DEF00969984 /* KleisliTest.swift in Sources */ = {isa = PBXBuildFile; fileRef = 8BA0F391217E2DEF00969984 /* KleisliTest.swift */; };
		8BA0F3EF217E2DEF00969984 /* PredefTest.swift in Sources */ = {isa = PBXBuildFile; fileRef = 8BA0F393217E2DEF00969984 /* PredefTest.swift */; };
		8BA0F3F0217E2DEF00969984 /* WriterTTest.swift in Sources */ = {isa = PBXBuildFile; fileRef = 8BA0F395217E2DEF00969984 /* WriterTTest.swift */; };
		8BA0F3F1217E2DEF00969984 /* StateTTest.swift in Sources */ = {isa = PBXBuildFile; fileRef = 8BA0F396217E2DEF00969984 /* StateTTest.swift */; };
		8BA0F3F2217E2DEF00969984 /* EitherTTest.swift in Sources */ = {isa = PBXBuildFile; fileRef = 8BA0F397217E2DEF00969984 /* EitherTTest.swift */; };
		8BA0F3F3217E2DEF00969984 /* OptionTTest.swift in Sources */ = {isa = PBXBuildFile; fileRef = 8BA0F398217E2DEF00969984 /* OptionTTest.swift */; };
		8BA0F3F5217E2DEF00969984 /* StringInstancesTest.swift in Sources */ = {isa = PBXBuildFile; fileRef = 8BA0F39B217E2DEF00969984 /* StringInstancesTest.swift */; };
		8BA0F3F6217E2DEF00969984 /* NumberInstancesTest.swift in Sources */ = {isa = PBXBuildFile; fileRef = 8BA0F39C217E2DEF00969984 /* NumberInstancesTest.swift */; };
		8BA0F3FD217E2DEF00969984 /* CurryTest.swift in Sources */ = {isa = PBXBuildFile; fileRef = 8BA0F3A7217E2DEF00969984 /* CurryTest.swift */; };
		8BA0F3FE217E2DEF00969984 /* EitherKTest.swift in Sources */ = {isa = PBXBuildFile; fileRef = 8BA0F3A9217E2DEF00969984 /* EitherKTest.swift */; };
		8BA0F3FF217E2DEF00969984 /* MooreTest.swift in Sources */ = {isa = PBXBuildFile; fileRef = 8BA0F3AA217E2DEF00969984 /* MooreTest.swift */; };
		8BA0F400217E2DEF00969984 /* EitherTest.swift in Sources */ = {isa = PBXBuildFile; fileRef = 8BA0F3AB217E2DEF00969984 /* EitherTest.swift */; };
		8BA0F401217E2DEF00969984 /* SetKTest.swift in Sources */ = {isa = PBXBuildFile; fileRef = 8BA0F3AC217E2DEF00969984 /* SetKTest.swift */; };
		8BA0F402217E2DEF00969984 /* SumTest.swift in Sources */ = {isa = PBXBuildFile; fileRef = 8BA0F3AD217E2DEF00969984 /* SumTest.swift */; };
		8BA0F404217E2DEF00969984 /* EvalTest.swift in Sources */ = {isa = PBXBuildFile; fileRef = 8BA0F3AF217E2DEF00969984 /* EvalTest.swift */; };
		8BA0F405217E2DEF00969984 /* IdTest.swift in Sources */ = {isa = PBXBuildFile; fileRef = 8BA0F3B0217E2DEF00969984 /* IdTest.swift */; };
		8BA0F406217E2DEF00969984 /* StoreTTest.swift in Sources */ = {isa = PBXBuildFile; fileRef = 8BA0F3B1217E2DEF00969984 /* StoreTTest.swift */; };
		8BA0F407217E2DEF00969984 /* IorTest.swift in Sources */ = {isa = PBXBuildFile; fileRef = 8BA0F3B2217E2DEF00969984 /* IorTest.swift */; };
		8BA0F408217E2DEF00969984 /* ValidatedTest.swift in Sources */ = {isa = PBXBuildFile; fileRef = 8BA0F3B3217E2DEF00969984 /* ValidatedTest.swift */; };
		8BA0F409217E2DEF00969984 /* TryTest.swift in Sources */ = {isa = PBXBuildFile; fileRef = 8BA0F3B4217E2DEF00969984 /* TryTest.swift */; };
		8BA0F40A217E2DEF00969984 /* OptionTest.swift in Sources */ = {isa = PBXBuildFile; fileRef = 8BA0F3B5217E2DEF00969984 /* OptionTest.swift */; };
		8BA0F40B217E2DEF00969984 /* ArrayKTest.swift in Sources */ = {isa = PBXBuildFile; fileRef = 8BA0F3B6217E2DEF00969984 /* ArrayKTest.swift */; };
		8BA0F40C217E2DEF00969984 /* DayTest.swift in Sources */ = {isa = PBXBuildFile; fileRef = 8BA0F3B7217E2DEF00969984 /* DayTest.swift */; };
		8BA0F40D217E2DEF00969984 /* NonEmptyArrayTest.swift in Sources */ = {isa = PBXBuildFile; fileRef = 8BA0F3B8217E2DEF00969984 /* NonEmptyArrayTest.swift */; };
		8BA0F40E217E2DEF00969984 /* ConstTest.swift in Sources */ = {isa = PBXBuildFile; fileRef = 8BA0F3B9217E2DEF00969984 /* ConstTest.swift */; };
		8BA0F4D3217E2E9200969984 /* Curry.swift in Sources */ = {isa = PBXBuildFile; fileRef = 8BA0F43C217E2E9200969984 /* Curry.swift */; };
		8BA0F4E7217E2E9200969984 /* FunctionK.swift in Sources */ = {isa = PBXBuildFile; fileRef = 8BA0F443217E2E9200969984 /* FunctionK.swift */; };
		8BA0F4EB217E2E9200969984 /* Kleisli.swift in Sources */ = {isa = PBXBuildFile; fileRef = 8BA0F444217E2E9200969984 /* Kleisli.swift */; };
		8BA0F4EF217E2E9200969984 /* Function0.swift in Sources */ = {isa = PBXBuildFile; fileRef = 8BA0F445217E2E9200969984 /* Function0.swift */; };
		8BA0F4F3217E2E9200969984 /* Function1.swift in Sources */ = {isa = PBXBuildFile; fileRef = 8BA0F446217E2E9200969984 /* Function1.swift */; };
		8BA0F4FB217E2E9200969984 /* Cokleisli.swift in Sources */ = {isa = PBXBuildFile; fileRef = 8BA0F448217E2E9200969984 /* Cokleisli.swift */; };
		8BA0F503217E2E9200969984 /* BooleanFunctions.swift in Sources */ = {isa = PBXBuildFile; fileRef = 8BA0F44A217E2E9200969984 /* BooleanFunctions.swift */; };
		8BA0F507217E2E9200969984 /* EitherT.swift in Sources */ = {isa = PBXBuildFile; fileRef = 8BA0F44C217E2E9200969984 /* EitherT.swift */; };
		8BA0F50B217E2E9200969984 /* OptionT.swift in Sources */ = {isa = PBXBuildFile; fileRef = 8BA0F44D217E2E9200969984 /* OptionT.swift */; };
		8BA0F50F217E2E9200969984 /* WriterT.swift in Sources */ = {isa = PBXBuildFile; fileRef = 8BA0F44E217E2E9200969984 /* WriterT.swift */; };
		8BA0F513217E2E9200969984 /* StateT.swift in Sources */ = {isa = PBXBuildFile; fileRef = 8BA0F44F217E2E9200969984 /* StateT.swift */; };
		8BA0F517217E2E9200969984 /* Predef.swift in Sources */ = {isa = PBXBuildFile; fileRef = 8BA0F450217E2E9200969984 /* Predef.swift */; };
		8BA0F537217E2E9200969984 /* PartialApplication.swift in Sources */ = {isa = PBXBuildFile; fileRef = 8BA0F45B217E2E9200969984 /* PartialApplication.swift */; };
		8BA0F54B217E2E9200969984 /* StringInstances.swift in Sources */ = {isa = PBXBuildFile; fileRef = 8BA0F462217E2E9200969984 /* StringInstances.swift */; };
		8BA0F54F217E2E9200969984 /* OptionInstances.swift in Sources */ = {isa = PBXBuildFile; fileRef = 8BA0F463217E2E9200969984 /* OptionInstances.swift */; };
		8BA0F553217E2E9200969984 /* NumberInstances.swift in Sources */ = {isa = PBXBuildFile; fileRef = 8BA0F464217E2E9200969984 /* NumberInstances.swift */; };
		8BA0F57B217E2E9200969984 /* Reader.swift in Sources */ = {isa = PBXBuildFile; fileRef = 8BA0F473217E2E9200969984 /* Reader.swift */; };
		8BA0F57F217E2E9200969984 /* Either.swift in Sources */ = {isa = PBXBuildFile; fileRef = 8BA0F474217E2E9200969984 /* Either.swift */; };
		8BA0F583217E2E9200969984 /* Id.swift in Sources */ = {isa = PBXBuildFile; fileRef = 8BA0F475217E2E9200969984 /* Id.swift */; };
		8BA0F587217E2E9200969984 /* DictionaryK.swift in Sources */ = {isa = PBXBuildFile; fileRef = 8BA0F476217E2E9200969984 /* DictionaryK.swift */; };
		8BA0F58F217E2E9200969984 /* Option.swift in Sources */ = {isa = PBXBuildFile; fileRef = 8BA0F478217E2E9200969984 /* Option.swift */; };
		8BA0F593217E2E9200969984 /* NonEmptyArray.swift in Sources */ = {isa = PBXBuildFile; fileRef = 8BA0F479217E2E9200969984 /* NonEmptyArray.swift */; };
		8BA0F597217E2E9200969984 /* EitherK.swift in Sources */ = {isa = PBXBuildFile; fileRef = 8BA0F47A217E2E9200969984 /* EitherK.swift */; };
		8BA0F59B217E2E9200969984 /* Day.swift in Sources */ = {isa = PBXBuildFile; fileRef = 8BA0F47B217E2E9200969984 /* Day.swift */; };
		8BA0F5A3217E2E9200969984 /* Moore.swift in Sources */ = {isa = PBXBuildFile; fileRef = 8BA0F47D217E2E9200969984 /* Moore.swift */; };
		8BA0F5A7217E2E9200969984 /* Eval.swift in Sources */ = {isa = PBXBuildFile; fileRef = 8BA0F47E217E2E9200969984 /* Eval.swift */; };
		8BA0F5AF217E2E9200969984 /* Try.swift in Sources */ = {isa = PBXBuildFile; fileRef = 8BA0F480217E2E9200969984 /* Try.swift */; };
		8BA0F5B7217E2E9200969984 /* Sum.swift in Sources */ = {isa = PBXBuildFile; fileRef = 8BA0F483217E2E9200969984 /* Sum.swift */; };
		8BA0F5BB217E2E9200969984 /* Validated.swift in Sources */ = {isa = PBXBuildFile; fileRef = 8BA0F484217E2E9200969984 /* Validated.swift */; };
		8BA0F5BF217E2E9200969984 /* Coreader.swift in Sources */ = {isa = PBXBuildFile; fileRef = 8BA0F485217E2E9200969984 /* Coreader.swift */; };
		8BA0F5C7217E2E9200969984 /* SetK.swift in Sources */ = {isa = PBXBuildFile; fileRef = 8BA0F487217E2E9200969984 /* SetK.swift */; };
		8BA0F5CF217E2E9200969984 /* Const.swift in Sources */ = {isa = PBXBuildFile; fileRef = 8BA0F489217E2E9200969984 /* Const.swift */; };
		8BA0F5D3217E2E9200969984 /* ArrayK.swift in Sources */ = {isa = PBXBuildFile; fileRef = 8BA0F48A217E2E9200969984 /* ArrayK.swift */; };
		8BA0F5D7217E2E9200969984 /* HigherKinds.swift in Sources */ = {isa = PBXBuildFile; fileRef = 8BA0F48B217E2E9200969984 /* HigherKinds.swift */; };
		8BA0F5DB217E2E9200969984 /* Alternative.swift in Sources */ = {isa = PBXBuildFile; fileRef = 8BA0F48D217E2E9200969984 /* Alternative.swift */; };
		8BA0F5DF217E2E9200969984 /* ApplicativeError.swift in Sources */ = {isa = PBXBuildFile; fileRef = 8BA0F48E217E2E9200969984 /* ApplicativeError.swift */; };
		8BA0F5E3217E2E9200969984 /* MonoidK.swift in Sources */ = {isa = PBXBuildFile; fileRef = 8BA0F48F217E2E9200969984 /* MonoidK.swift */; };
		8BA0F5E7217E2E9200969984 /* MonadFilter.swift in Sources */ = {isa = PBXBuildFile; fileRef = 8BA0F490217E2E9200969984 /* MonadFilter.swift */; };
		8BA0F5EB217E2E9200969984 /* MonadState.swift in Sources */ = {isa = PBXBuildFile; fileRef = 8BA0F491217E2E9200969984 /* MonadState.swift */; };
		8BA0F5EF217E2E9200969984 /* Contravariant.swift in Sources */ = {isa = PBXBuildFile; fileRef = 8BA0F492217E2E9200969984 /* Contravariant.swift */; };
		8BA0F5F3217E2E9200969984 /* Comparable.swift in Sources */ = {isa = PBXBuildFile; fileRef = 8BA0F493217E2E9200969984 /* Comparable.swift */; };
		8BA0F5FF217E2E9200969984 /* SemigroupK.swift in Sources */ = {isa = PBXBuildFile; fileRef = 8BA0F496217E2E9200969984 /* SemigroupK.swift */; };
		8BA0F603217E2E9200969984 /* MonadWriter.swift in Sources */ = {isa = PBXBuildFile; fileRef = 8BA0F497217E2E9200969984 /* MonadWriter.swift */; };
		8BA0F607217E2E9200969984 /* MonadError.swift in Sources */ = {isa = PBXBuildFile; fileRef = 8BA0F498217E2E9200969984 /* MonadError.swift */; };
		8BA0F60B217E2E9200969984 /* Invariant.swift in Sources */ = {isa = PBXBuildFile; fileRef = 8BA0F499217E2E9200969984 /* Invariant.swift */; };
		8BA0F60F217E2E9200969984 /* TraverseFilter.swift in Sources */ = {isa = PBXBuildFile; fileRef = 8BA0F49A217E2E9200969984 /* TraverseFilter.swift */; };
		8BA0F613217E2E9200969984 /* Traverse.swift in Sources */ = {isa = PBXBuildFile; fileRef = 8BA0F49B217E2E9200969984 /* Traverse.swift */; };
		8BA0F617217E2E9200969984 /* MonadReader.swift in Sources */ = {isa = PBXBuildFile; fileRef = 8BA0F49C217E2E9200969984 /* MonadReader.swift */; };
		8BA0F61B217E2E9200969984 /* Reducible.swift in Sources */ = {isa = PBXBuildFile; fileRef = 8BA0F49D217E2E9200969984 /* Reducible.swift */; };
		8BA0F627217E2E9200969984 /* Foldable.swift in Sources */ = {isa = PBXBuildFile; fileRef = 8BA0F4A0217E2E9200969984 /* Foldable.swift */; };
		8BA0F62B217E2E9200969984 /* NonEmptyReducible.swift in Sources */ = {isa = PBXBuildFile; fileRef = 8BA0F4A1217E2E9200969984 /* NonEmptyReducible.swift */; };
		8BA0F62F217E2E9200969984 /* Bimonad.swift in Sources */ = {isa = PBXBuildFile; fileRef = 8BA0F4A2217E2E9200969984 /* Bimonad.swift */; };
		8BA0F633217E2E9200969984 /* Monoid.swift in Sources */ = {isa = PBXBuildFile; fileRef = 8BA0F4A3217E2E9200969984 /* Monoid.swift */; };
		8BA0F637217E2E9200969984 /* Monad.swift in Sources */ = {isa = PBXBuildFile; fileRef = 8BA0F4A4217E2E9200969984 /* Monad.swift */; };
		8BA0F643217E2E9200969984 /* Applicative.swift in Sources */ = {isa = PBXBuildFile; fileRef = 8BA0F4A8217E2E9200969984 /* Applicative.swift */; };
		8BA0F647217E2E9200969984 /* Comonad.swift in Sources */ = {isa = PBXBuildFile; fileRef = 8BA0F4A9217E2E9200969984 /* Comonad.swift */; };
		8BA0F64F217E2E9200969984 /* Functor.swift in Sources */ = {isa = PBXBuildFile; fileRef = 8BA0F4AB217E2E9200969984 /* Functor.swift */; };
		8BA0F653217E2E9200969984 /* Semigroup.swift in Sources */ = {isa = PBXBuildFile; fileRef = 8BA0F4AC217E2E9200969984 /* Semigroup.swift */; };
		8BA0F657217E2E9200969984 /* MonadCombine.swift in Sources */ = {isa = PBXBuildFile; fileRef = 8BA0F4AD217E2E9200969984 /* MonadCombine.swift */; };
		8BA0F65B217E2E9200969984 /* FunctorFilter.swift in Sources */ = {isa = PBXBuildFile; fileRef = 8BA0F4AE217E2E9200969984 /* FunctorFilter.swift */; };
		8BB969AD2398661D005520D6 /* Queue.swift in Sources */ = {isa = PBXBuildFile; fileRef = 8BB969AB239863F0005520D6 /* Queue.swift */; };
<<<<<<< HEAD
=======
		B507D2BE252A347A002541E4 /* CoyonedaNaturalTransformationTests.swift in Sources */ = {isa = PBXBuildFile; fileRef = B507D290252A315C002541E4 /* CoyonedaNaturalTransformationTests.swift */; };
		B55BE657252332BA005297CA /* Program.swift in Sources */ = {isa = PBXBuildFile; fileRef = B55BE656252332BA005297CA /* Program.swift */; };
		B55BE68525234AD1005297CA /* ProgramTest.swift in Sources */ = {isa = PBXBuildFile; fileRef = B55BE68425234AD1005297CA /* ProgramTest.swift */; };
		B55F53BC2524D7F3001979EE /* Program+Gen.swift in Sources */ = {isa = PBXBuildFile; fileRef = B55F53BB2524D7F3001979EE /* Program+Gen.swift */; };
>>>>>>> a56a6ebd
		B53F8C09251A5F8000468947 /* Tree.swift in Sources */ = {isa = PBXBuildFile; fileRef = B53F8C08251A5F8000468947 /* Tree.swift */; };
		B558FBDE25385D7F00790229 /* CoyonedaTest.swift in Sources */ = {isa = PBXBuildFile; fileRef = 11B6FDAA2525C47600A5AD54 /* CoyonedaTest.swift */; };
		B558FBDF25385D7F00790229 /* CoyonedaNaturalTransformationTests.swift in Sources */ = {isa = PBXBuildFile; fileRef = B507D290252A315C002541E4 /* CoyonedaNaturalTransformationTests.swift */; };
		B558FC0C25385D9300790229 /* FunctionK+Coyoneda.swift in Sources */ = {isa = PBXBuildFile; fileRef = B568E5BE2529D1A200AD334B /* FunctionK+Coyoneda.swift */; };
		B558FC2325385DA700790229 /* CoyonedaGen.swift in Sources */ = {isa = PBXBuildFile; fileRef = 11B6FD7C2525C37F00A5AD54 /* CoyonedaGen.swift */; };
		B558FC932538629B00790229 /* TrampolineTest.swift in Sources */ = {isa = PBXBuildFile; fileRef = 1165E1AA23F414540052F0C7 /* TrampolineTest.swift */; };
		B5618757252CC2D2002717B1 /* TreeTest.swift in Sources */ = {isa = PBXBuildFile; fileRef = B5618756252CC2D2002717B1 /* TreeTest.swift */; };
		B5618785252CC3EA002717B1 /* Tree+Gen.swift in Sources */ = {isa = PBXBuildFile; fileRef = B5618784252CC3EA002717B1 /* Tree+Gen.swift */; };
<<<<<<< HEAD
		B568E5EC2529DCC200AD334B /* Exists.swift in Sources */ = {isa = PBXBuildFile; fileRef = B52120FE2523AC2300705BCD /* Exists.swift */; };
		B568E6032529DCD200AD334B /* ExistsTests.swift in Sources */ = {isa = PBXBuildFile; fileRef = B55F52B125247256001979EE /* ExistsTests.swift */; };
		B56A08632525C39600869FCD /* CokleisliK.swift in Sources */ = {isa = PBXBuildFile; fileRef = B56A08622525C39600869FCD /* CokleisliK.swift */; };
		B57738FD252F21CC003B3EBF /* Coyoneda.swift in Sources */ = {isa = PBXBuildFile; fileRef = 8BA0F43F217E2E9200969984 /* Coyoneda.swift */; };
		B578BCAA25385B9200B8FD42 /* Trampoline+Gen.swift in Sources */ = {isa = PBXBuildFile; fileRef = B578BCA925385B9200B8FD42 /* Trampoline+Gen.swift */; };
=======
		B568E5BF2529D1A200AD334B /* FunctionK+Coyoneda.swift in Sources */ = {isa = PBXBuildFile; fileRef = B568E5BE2529D1A200AD334B /* FunctionK+Coyoneda.swift */; };
		B568E5EC2529DCC200AD334B /* Exists.swift in Sources */ = {isa = PBXBuildFile; fileRef = B52120FE2523AC2300705BCD /* Exists.swift */; };
		B568E6032529DCD200AD334B /* ExistsTests.swift in Sources */ = {isa = PBXBuildFile; fileRef = B55F52B125247256001979EE /* ExistsTests.swift */; };
		B56A08632525C39600869FCD /* CokleisliK.swift in Sources */ = {isa = PBXBuildFile; fileRef = B56A08622525C39600869FCD /* CokleisliK.swift */; };
		B5BF5086252B0F4A0060AD0D /* LazyFunction1.swift in Sources */ = {isa = PBXBuildFile; fileRef = B5BF5085252B0F4A0060AD0D /* LazyFunction1.swift */; };
		B5BF50F7252B24AF0060AD0D /* LazyFunction1Test.swift in Sources */ = {isa = PBXBuildFile; fileRef = B5BF509D252B23D30060AD0D /* LazyFunction1Test.swift */; };
		B5BF510F252B253D0060AD0D /* LazyFunction1+Gen.swift in Sources */ = {isa = PBXBuildFile; fileRef = B5BF510E252B253D0060AD0D /* LazyFunction1+Gen.swift */; };
>>>>>>> a56a6ebd
		B8B910C0234D7F2600E44271 /* Semiring.swift in Sources */ = {isa = PBXBuildFile; fileRef = B8B910BF234D7F2600E44271 /* Semiring.swift */; };
		B8B910C4234D846900E44271 /* SemiringLaws.swift in Sources */ = {isa = PBXBuildFile; fileRef = B8B910C3234D846900E44271 /* SemiringLaws.swift */; };
		B8B910C6234DDA4000E44271 /* BoolInstancesTest.swift in Sources */ = {isa = PBXBuildFile; fileRef = B8B910C5234DDA4000E44271 /* BoolInstancesTest.swift */; };
/* End PBXBuildFile section */

/* Begin PBXContainerItemProxy section */
		0DE29CA221A7271A00DC781E /* PBXContainerItemProxy */ = {
			isa = PBXContainerItemProxy;
			containerPortal = OBJ_1 /* Project object */;
			proxyType = 1;
			remoteGlobalIDString = 1122957A219D94C9006D66C5;
			remoteInfo = "Bow-Generic";
		};
		1120978422A7EBC7007F3D9C /* PBXContainerItemProxy */ = {
			isa = PBXContainerItemProxy;
			containerPortal = OBJ_1 /* Project object */;
			proxyType = 1;
			remoteGlobalIDString = "Bow::Bow";
			remoteInfo = Bow;
		};
		1122941D219D8BBF006D66C5 /* PBXContainerItemProxy */ = {
			isa = PBXContainerItemProxy;
			containerPortal = OBJ_1 /* Project object */;
			proxyType = 1;
			remoteGlobalIDString = 112293AD219D8B86006D66C5;
			remoteInfo = BowLaws;
		};
		1122943D219D8C54006D66C5 /* PBXContainerItemProxy */ = {
			isa = PBXContainerItemProxy;
			containerPortal = OBJ_1 /* Project object */;
			proxyType = 1;
			remoteGlobalIDString = "Bow::Bow";
			remoteInfo = Bow;
		};
		11229443219D8DF3006D66C5 /* PBXContainerItemProxy */ = {
			isa = PBXContainerItemProxy;
			containerPortal = OBJ_1 /* Project object */;
			proxyType = 1;
			remoteGlobalIDString = 112293AD219D8B86006D66C5;
			remoteInfo = BowLaws;
		};
		11229445219D8DF3006D66C5 /* PBXContainerItemProxy */ = {
			isa = PBXContainerItemProxy;
			containerPortal = OBJ_1 /* Project object */;
			proxyType = 1;
			remoteGlobalIDString = "Bow::Bow";
			remoteInfo = Bow;
		};
		1122947D219D8E15006D66C5 /* PBXContainerItemProxy */ = {
			isa = PBXContainerItemProxy;
			containerPortal = OBJ_1 /* Project object */;
			proxyType = 1;
			remoteGlobalIDString = 11E71817219D81B300B94845;
			remoteInfo = "Bow-Free";
		};
		112294F1219D8F99006D66C5 /* PBXContainerItemProxy */ = {
			isa = PBXContainerItemProxy;
			containerPortal = OBJ_1 /* Project object */;
			proxyType = 1;
			remoteGlobalIDString = "Bow::Bow";
			remoteInfo = Bow;
		};
		1122953F219D9186006D66C5 /* PBXContainerItemProxy */ = {
			isa = PBXContainerItemProxy;
			containerPortal = OBJ_1 /* Project object */;
			proxyType = 1;
			remoteGlobalIDString = 112293AD219D8B86006D66C5;
			remoteInfo = BowLaws;
		};
		11229541219D9186006D66C5 /* PBXContainerItemProxy */ = {
			isa = PBXContainerItemProxy;
			containerPortal = OBJ_1 /* Project object */;
			proxyType = 1;
			remoteGlobalIDString = "Bow::Bow";
			remoteInfo = Bow;
		};
		112295E4219D950E006D66C5 /* PBXContainerItemProxy */ = {
			isa = PBXContainerItemProxy;
			containerPortal = OBJ_1 /* Project object */;
			proxyType = 1;
			remoteGlobalIDString = "Bow::Bow";
			remoteInfo = Bow;
		};
		112295ED219D9593006D66C5 /* PBXContainerItemProxy */ = {
			isa = PBXContainerItemProxy;
			containerPortal = OBJ_1 /* Project object */;
			proxyType = 1;
			remoteGlobalIDString = "Bow::Bow";
			remoteInfo = Bow;
		};
		1122973D219DC545006D66C5 /* PBXContainerItemProxy */ = {
			isa = PBXContainerItemProxy;
			containerPortal = OBJ_1 /* Project object */;
			proxyType = 1;
			remoteGlobalIDString = "Bow::Bow";
			remoteInfo = Bow;
		};
		1122974A219DC88F006D66C5 /* PBXContainerItemProxy */ = {
			isa = PBXContainerItemProxy;
			containerPortal = OBJ_1 /* Project object */;
			proxyType = 1;
			remoteGlobalIDString = 112293AD219D8B86006D66C5;
			remoteInfo = BowLaws;
		};
		1122974C219DC88F006D66C5 /* PBXContainerItemProxy */ = {
			isa = PBXContainerItemProxy;
			containerPortal = OBJ_1 /* Project object */;
			proxyType = 1;
			remoteGlobalIDString = "Bow::Bow";
			remoteInfo = Bow;
		};
		11229784219DC95B006D66C5 /* PBXContainerItemProxy */ = {
			isa = PBXContainerItemProxy;
			containerPortal = OBJ_1 /* Project object */;
			proxyType = 1;
			remoteGlobalIDString = 112296D7219DC4B3006D66C5;
			remoteInfo = "Bow-Effects";
		};
		11229795219DCE76006D66C5 /* PBXContainerItemProxy */ = {
			isa = PBXContainerItemProxy;
			containerPortal = OBJ_1 /* Project object */;
			proxyType = 1;
			remoteGlobalIDString = "Bow::Bow";
			remoteInfo = Bow;
		};
		112297AF219DCF6A006D66C5 /* PBXContainerItemProxy */ = {
			isa = PBXContainerItemProxy;
			containerPortal = OBJ_1 /* Project object */;
			proxyType = 1;
			remoteGlobalIDString = 112296D7219DC4B3006D66C5;
			remoteInfo = "Bow-Effects";
		};
		112297B5219DCFDE006D66C5 /* PBXContainerItemProxy */ = {
			isa = PBXContainerItemProxy;
			containerPortal = OBJ_1 /* Project object */;
			proxyType = 1;
			remoteGlobalIDString = 112296D7219DC4B3006D66C5;
			remoteInfo = "Bow-Effects";
		};
		112297B7219DCFDE006D66C5 /* PBXContainerItemProxy */ = {
			isa = PBXContainerItemProxy;
			containerPortal = OBJ_1 /* Project object */;
			proxyType = 1;
			remoteGlobalIDString = 112293AD219D8B86006D66C5;
			remoteInfo = BowLaws;
		};
		112297B9219DCFDE006D66C5 /* PBXContainerItemProxy */ = {
			isa = PBXContainerItemProxy;
			containerPortal = OBJ_1 /* Project object */;
			proxyType = 1;
			remoteGlobalIDString = "Bow::Bow";
			remoteInfo = Bow;
		};
		112297CF219DCFF9006D66C5 /* PBXContainerItemProxy */ = {
			isa = PBXContainerItemProxy;
			containerPortal = OBJ_1 /* Project object */;
			proxyType = 1;
			remoteGlobalIDString = 11229791219DCE76006D66C5;
			remoteInfo = "Bow-Rx";
		};
		1126CA7C22AFBB6C00F840CB /* PBXContainerItemProxy */ = {
			isa = PBXContainerItemProxy;
			containerPortal = OBJ_1 /* Project object */;
			proxyType = 1;
			remoteGlobalIDString = 1120978222A7EBC7007F3D9C;
			remoteInfo = "Bow-Generators";
		};
		1126CA8422B0DE9E00F840CB /* PBXContainerItemProxy */ = {
			isa = PBXContainerItemProxy;
			containerPortal = OBJ_1 /* Project object */;
			proxyType = 1;
			remoteGlobalIDString = 117DC10E22AE563900EF65F0;
			remoteInfo = "Bow-FreeGenerators";
		};
		1160D0C122D38CEC0010323A /* PBXContainerItemProxy */ = {
			isa = PBXContainerItemProxy;
			containerPortal = OBJ_1 /* Project object */;
			proxyType = 1;
			remoteGlobalIDString = "Bow::Bow";
			remoteInfo = Bow;
		};
		1160D0F122D38E080010323A /* PBXContainerItemProxy */ = {
			isa = PBXContainerItemProxy;
			containerPortal = OBJ_1 /* Project object */;
			proxyType = 1;
			remoteGlobalIDString = 11E71683219D704F00B94845;
			remoteInfo = "Bow-Optics";
		};
		1160D0F322D38E2A0010323A /* PBXContainerItemProxy */ = {
			isa = PBXContainerItemProxy;
			containerPortal = OBJ_1 /* Project object */;
			proxyType = 1;
			remoteGlobalIDString = 1160D0BD22D38CEC0010323A;
			remoteInfo = "Bow-OpticsLaws";
		};
		117DC0B422AE492700EF65F0 /* PBXContainerItemProxy */ = {
			isa = PBXContainerItemProxy;
			containerPortal = OBJ_1 /* Project object */;
			proxyType = 1;
			remoteGlobalIDString = "Bow::Bow";
			remoteInfo = Bow;
		};
		117DC0D822AE4A3600EF65F0 /* PBXContainerItemProxy */ = {
			isa = PBXContainerItemProxy;
			containerPortal = OBJ_1 /* Project object */;
			proxyType = 1;
			remoteGlobalIDString = 112296D7219DC4B3006D66C5;
			remoteInfo = "Bow-Effects";
		};
		117DC0DA22AE4A3C00EF65F0 /* PBXContainerItemProxy */ = {
			isa = PBXContainerItemProxy;
			containerPortal = OBJ_1 /* Project object */;
			proxyType = 1;
			remoteGlobalIDString = 1120978222A7EBC7007F3D9C;
			remoteInfo = "Bow-Generators";
		};
		117DC0DE22AE4D6C00EF65F0 /* PBXContainerItemProxy */ = {
			isa = PBXContainerItemProxy;
			containerPortal = OBJ_1 /* Project object */;
			proxyType = 1;
			remoteGlobalIDString = 1120978222A7EBC7007F3D9C;
			remoteInfo = "Bow-Generators";
		};
		117DC0E022AE4D6C00EF65F0 /* PBXContainerItemProxy */ = {
			isa = PBXContainerItemProxy;
			containerPortal = OBJ_1 /* Project object */;
			proxyType = 1;
			remoteGlobalIDString = 112296D7219DC4B3006D66C5;
			remoteInfo = "Bow-Effects";
		};
		117DC0E222AE4D6C00EF65F0 /* PBXContainerItemProxy */ = {
			isa = PBXContainerItemProxy;
			containerPortal = OBJ_1 /* Project object */;
			proxyType = 1;
			remoteGlobalIDString = "Bow::Bow";
			remoteInfo = Bow;
		};
		117DC0EE22AE4DB800EF65F0 /* PBXContainerItemProxy */ = {
			isa = PBXContainerItemProxy;
			containerPortal = OBJ_1 /* Project object */;
			proxyType = 1;
			remoteGlobalIDString = 11229791219DCE76006D66C5;
			remoteInfo = "Bow-Rx";
		};
		117DC11022AE563900EF65F0 /* PBXContainerItemProxy */ = {
			isa = PBXContainerItemProxy;
			containerPortal = OBJ_1 /* Project object */;
			proxyType = 1;
			remoteGlobalIDString = "Bow::Bow";
			remoteInfo = Bow;
		};
		117DC13122AE56D300EF65F0 /* PBXContainerItemProxy */ = {
			isa = PBXContainerItemProxy;
			containerPortal = OBJ_1 /* Project object */;
			proxyType = 1;
			remoteGlobalIDString = 1120978222A7EBC7007F3D9C;
			remoteInfo = "Bow-Generators";
		};
		117DC13322AE56D800EF65F0 /* PBXContainerItemProxy */ = {
			isa = PBXContainerItemProxy;
			containerPortal = OBJ_1 /* Project object */;
			proxyType = 1;
			remoteGlobalIDString = 11E71817219D81B300B94845;
			remoteInfo = "Bow-Free";
		};
		1191BD0022D4928D0052FEA8 /* PBXContainerItemProxy */ = {
			isa = PBXContainerItemProxy;
			containerPortal = OBJ_1 /* Project object */;
			proxyType = 1;
			remoteGlobalIDString = 117DC0B222AE492700EF65F0;
			remoteInfo = "Bow-EffectsGenerators";
		};
		1191BD0222D4AF4C0052FEA8 /* PBXContainerItemProxy */ = {
			isa = PBXContainerItemProxy;
			containerPortal = OBJ_1 /* Project object */;
			proxyType = 1;
			remoteGlobalIDString = 1120978222A7EBC7007F3D9C;
			remoteInfo = "Bow-Generators";
		};
		11D97EC5219EBAA1008FC004 /* PBXContainerItemProxy */ = {
			isa = PBXContainerItemProxy;
			containerPortal = OBJ_1 /* Project object */;
			proxyType = 1;
			remoteGlobalIDString = "Bow::Bow";
			remoteInfo = Bow;
		};
		11D97EEE219EBBA6008FC004 /* PBXContainerItemProxy */ = {
			isa = PBXContainerItemProxy;
			containerPortal = OBJ_1 /* Project object */;
			proxyType = 1;
			remoteGlobalIDString = 112296D7219DC4B3006D66C5;
			remoteInfo = "Bow-Effects";
		};
		11D97EF0219EBBB4008FC004 /* PBXContainerItemProxy */ = {
			isa = PBXContainerItemProxy;
			containerPortal = OBJ_1 /* Project object */;
			proxyType = 1;
			remoteGlobalIDString = 11D97EC3219EBAA1008FC004;
			remoteInfo = "Bow-EffectsLaws";
		};
		11D97EF3219EBC54008FC004 /* PBXContainerItemProxy */ = {
			isa = PBXContainerItemProxy;
			containerPortal = OBJ_1 /* Project object */;
			proxyType = 1;
			remoteGlobalIDString = 11D97EC3219EBAA1008FC004;
			remoteInfo = "Bow-EffectsLaws";
		};
		11E71735219D79A100B94845 /* PBXContainerItemProxy */ = {
			isa = PBXContainerItemProxy;
			containerPortal = OBJ_1 /* Project object */;
			proxyType = 1;
			remoteGlobalIDString = "Bow::Bow";
			remoteInfo = Bow;
		};
		11E717A0219D7D5900B94845 /* PBXContainerItemProxy */ = {
			isa = PBXContainerItemProxy;
			containerPortal = OBJ_1 /* Project object */;
			proxyType = 1;
			remoteGlobalIDString = "Bow::Bow";
			remoteInfo = Bow;
		};
		11E71805219D7DFB00B94845 /* PBXContainerItemProxy */ = {
			isa = PBXContainerItemProxy;
			containerPortal = OBJ_1 /* Project object */;
			proxyType = 1;
			remoteGlobalIDString = 11E71683219D704F00B94845;
			remoteInfo = "Bow-Optics";
		};
		11E7188C219D82AE00B94845 /* PBXContainerItemProxy */ = {
			isa = PBXContainerItemProxy;
			containerPortal = OBJ_1 /* Project object */;
			proxyType = 1;
			remoteGlobalIDString = "Bow::Bow";
			remoteInfo = Bow;
		};
		11E7F5E722D8914F00C78F06 /* PBXContainerItemProxy */ = {
			isa = PBXContainerItemProxy;
			containerPortal = OBJ_1 /* Project object */;
			proxyType = 1;
			remoteGlobalIDString = 112293AD219D8B86006D66C5;
			remoteInfo = BowLaws;
		};
		11E7F5E922D891B600C78F06 /* PBXContainerItemProxy */ = {
			isa = PBXContainerItemProxy;
			containerPortal = OBJ_1 /* Project object */;
			proxyType = 1;
			remoteGlobalIDString = 112293AD219D8B86006D66C5;
			remoteInfo = BowLaws;
		};
		11E978AE233A74C9002AAC60 /* PBXContainerItemProxy */ = {
			isa = PBXContainerItemProxy;
			containerPortal = OBJ_1 /* Project object */;
			proxyType = 1;
			remoteGlobalIDString = 117DC0DC22AE4D6C00EF65F0;
			remoteInfo = "Bow-RxGenerators";
		};
		8BB80F9C2456D00E00843023 /* PBXContainerItemProxy */ = {
			isa = PBXContainerItemProxy;
			containerPortal = OBJ_1 /* Project object */;
			proxyType = 1;
			remoteGlobalIDString = "Bow::Bow";
			remoteInfo = Bow;
		};
		8BB80F9E2456D00E00843023 /* PBXContainerItemProxy */ = {
			isa = PBXContainerItemProxy;
			containerPortal = OBJ_1 /* Project object */;
			proxyType = 1;
			remoteGlobalIDString = 112296D7219DC4B3006D66C5;
			remoteInfo = "Bow-Effects";
		};
		8BB80FA02456D00E00843023 /* PBXContainerItemProxy */ = {
			isa = PBXContainerItemProxy;
			containerPortal = OBJ_1 /* Project object */;
			proxyType = 1;
			remoteGlobalIDString = 117DC0B222AE492700EF65F0;
			remoteInfo = "Bow-EffectsGenerators";
		};
		8BB80FA22456D00E00843023 /* PBXContainerItemProxy */ = {
			isa = PBXContainerItemProxy;
			containerPortal = OBJ_1 /* Project object */;
			proxyType = 1;
			remoteGlobalIDString = 11D97EC3219EBAA1008FC004;
			remoteInfo = "Bow-EffectsLaws";
		};
		8BB80FA42456D00E00843023 /* PBXContainerItemProxy */ = {
			isa = PBXContainerItemProxy;
			containerPortal = OBJ_1 /* Project object */;
			proxyType = 1;
			remoteGlobalIDString = 11E71817219D81B300B94845;
			remoteInfo = "Bow-Free";
		};
		8BB80FA62456D00E00843023 /* PBXContainerItemProxy */ = {
			isa = PBXContainerItemProxy;
			containerPortal = OBJ_1 /* Project object */;
			proxyType = 1;
			remoteGlobalIDString = 117DC10E22AE563900EF65F0;
			remoteInfo = "Bow-FreeGenerators";
		};
		8BB80FA82456D00E00843023 /* PBXContainerItemProxy */ = {
			isa = PBXContainerItemProxy;
			containerPortal = OBJ_1 /* Project object */;
			proxyType = 1;
			remoteGlobalIDString = 1120978222A7EBC7007F3D9C;
			remoteInfo = "Bow-Generators";
		};
		8BB80FAA2456D00E00843023 /* PBXContainerItemProxy */ = {
			isa = PBXContainerItemProxy;
			containerPortal = OBJ_1 /* Project object */;
			proxyType = 1;
			remoteGlobalIDString = 1122957A219D94C9006D66C5;
			remoteInfo = "Bow-Generic";
		};
		8BB80FAC2456D00E00843023 /* PBXContainerItemProxy */ = {
			isa = PBXContainerItemProxy;
			containerPortal = OBJ_1 /* Project object */;
			proxyType = 1;
			remoteGlobalIDString = 11E71683219D704F00B94845;
			remoteInfo = "Bow-Optics";
		};
		8BB80FAE2456D00E00843023 /* PBXContainerItemProxy */ = {
			isa = PBXContainerItemProxy;
			containerPortal = OBJ_1 /* Project object */;
			proxyType = 1;
			remoteGlobalIDString = 1160D0BD22D38CEC0010323A;
			remoteInfo = "Bow-OpticsLaws";
		};
		8BB80FB02456D00E00843023 /* PBXContainerItemProxy */ = {
			isa = PBXContainerItemProxy;
			containerPortal = OBJ_1 /* Project object */;
			proxyType = 1;
			remoteGlobalIDString = 11229480219D8EF4006D66C5;
			remoteInfo = "Bow-RecursionSchemes";
		};
		8BB80FB22456D00E00843023 /* PBXContainerItemProxy */ = {
			isa = PBXContainerItemProxy;
			containerPortal = OBJ_1 /* Project object */;
			proxyType = 1;
			remoteGlobalIDString = 11229791219DCE76006D66C5;
			remoteInfo = "Bow-Rx";
		};
		8BB80FB42456D00E00843023 /* PBXContainerItemProxy */ = {
			isa = PBXContainerItemProxy;
			containerPortal = OBJ_1 /* Project object */;
			proxyType = 1;
			remoteGlobalIDString = 117DC0DC22AE4D6C00EF65F0;
			remoteInfo = "Bow-RxGenerators";
		};
		8BB80FB62456D00E00843023 /* PBXContainerItemProxy */ = {
			isa = PBXContainerItemProxy;
			containerPortal = OBJ_1 /* Project object */;
			proxyType = 1;
			remoteGlobalIDString = 112293AD219D8B86006D66C5;
			remoteInfo = BowLaws;
		};
		D653FC452067C58D00535EF6 /* PBXContainerItemProxy */ = {
			isa = PBXContainerItemProxy;
			containerPortal = OBJ_1 /* Project object */;
			proxyType = 1;
			remoteGlobalIDString = "Bow::Bow";
			remoteInfo = Bow;
		};
/* End PBXContainerItemProxy section */

/* Begin PBXFileReference section */
		09CEF84D236E28150070CF43 /* Co.swift */ = {isa = PBXFileReference; lastKnownFileType = sourcecode.swift; path = Co.swift; sourceTree = "<group>"; };
		09CEF850236E28680070CF43 /* Pairing.swift */ = {isa = PBXFileReference; lastKnownFileType = sourcecode.swift; path = Pairing.swift; sourceTree = "<group>"; };
		1104BED422C22DD2002C3F78 /* IO.swift */ = {isa = PBXFileReference; fileEncoding = 4; lastKnownFileType = sourcecode.swift; path = IO.swift; sourceTree = "<group>"; };
		1104BEE022C22E47002C3F78 /* UnsafeRun.swift */ = {isa = PBXFileReference; fileEncoding = 4; lastKnownFileType = sourcecode.swift; path = UnsafeRun.swift; sourceTree = "<group>"; };
		1104BEE122C22E47002C3F78 /* Bracket.swift */ = {isa = PBXFileReference; fileEncoding = 4; lastKnownFileType = sourcecode.swift; path = Bracket.swift; sourceTree = "<group>"; };
		1104BEE222C22E47002C3F78 /* Concurrent.swift */ = {isa = PBXFileReference; fileEncoding = 4; lastKnownFileType = sourcecode.swift; path = Concurrent.swift; sourceTree = "<group>"; };
		1104BEE922C25AAF002C3F78 /* Resource.swift */ = {isa = PBXFileReference; lastKnownFileType = sourcecode.swift; path = Resource.swift; sourceTree = "<group>"; };
		110DE5CB23ACE29D00E5DB36 /* ComonadStore.swift */ = {isa = PBXFileReference; lastKnownFileType = sourcecode.swift; path = ComonadStore.swift; sourceTree = "<group>"; };
		110DE5CD23ACE5AD00E5DB36 /* ComonadEnv.swift */ = {isa = PBXFileReference; lastKnownFileType = sourcecode.swift; path = ComonadEnv.swift; sourceTree = "<group>"; };
		110DE5CF23ACE6B800E5DB36 /* ComonadTraced.swift */ = {isa = PBXFileReference; lastKnownFileType = sourcecode.swift; path = ComonadTraced.swift; sourceTree = "<group>"; };
		1116D4EF224E270B00507B54 /* Coproduct3.swift */ = {isa = PBXFileReference; lastKnownFileType = sourcecode.swift; path = Coproduct3.swift; sourceTree = "<group>"; };
		1116D4F1224E2B1600507B54 /* Coproduct4.swift */ = {isa = PBXFileReference; lastKnownFileType = sourcecode.swift; path = Coproduct4.swift; sourceTree = "<group>"; };
		1116D4F3224E2C8A00507B54 /* Coproduct5.swift */ = {isa = PBXFileReference; lastKnownFileType = sourcecode.swift; path = Coproduct5.swift; sourceTree = "<group>"; };
		1116D4F5224E2E9800507B54 /* Coproduct6.swift */ = {isa = PBXFileReference; lastKnownFileType = sourcecode.swift; path = Coproduct6.swift; sourceTree = "<group>"; };
		1116D4F7224E308500507B54 /* Coproduct7.swift */ = {isa = PBXFileReference; lastKnownFileType = sourcecode.swift; path = Coproduct7.swift; sourceTree = "<group>"; };
		1116D4F9224E324900507B54 /* Coproduct8.swift */ = {isa = PBXFileReference; lastKnownFileType = sourcecode.swift; path = Coproduct8.swift; sourceTree = "<group>"; };
		1116D4FB224E332900507B54 /* Coproduct9.swift */ = {isa = PBXFileReference; lastKnownFileType = sourcecode.swift; path = Coproduct9.swift; sourceTree = "<group>"; };
		1116D4FF224E342200507B54 /* Coproduct10.swift */ = {isa = PBXFileReference; lastKnownFileType = sourcecode.swift; path = Coproduct10.swift; sourceTree = "<group>"; };
		1116D501224E3A2300507B54 /* Coproduct2.swift */ = {isa = PBXFileReference; lastKnownFileType = sourcecode.swift; path = Coproduct2.swift; sourceTree = "<group>"; };
		111F84FA234DBF95003FE646 /* Set.swift */ = {isa = PBXFileReference; lastKnownFileType = sourcecode.swift; path = Set.swift; sourceTree = "<group>"; };
		111F84FC234DC00C003FE646 /* SetTest.swift */ = {isa = PBXFileReference; lastKnownFileType = sourcecode.swift; path = SetTest.swift; sourceTree = "<group>"; };
		112097A922A7EBC7007F3D9C /* BowGenerators.framework */ = {isa = PBXFileReference; explicitFileType = wrapper.framework; includeInIndex = 0; path = BowGenerators.framework; sourceTree = BUILT_PRODUCTS_DIR; };
		112097AE22A7EE46007F3D9C /* Either+Gen.swift */ = {isa = PBXFileReference; lastKnownFileType = sourcecode.swift; path = "Either+Gen.swift"; sourceTree = "<group>"; };
		112097B022A7F0E6007F3D9C /* ArrayK+Gen.swift */ = {isa = PBXFileReference; lastKnownFileType = sourcecode.swift; path = "ArrayK+Gen.swift"; sourceTree = "<group>"; };
		112097B222A7F17F007F3D9C /* Const+Gen.swift */ = {isa = PBXFileReference; lastKnownFileType = sourcecode.swift; path = "Const+Gen.swift"; sourceTree = "<group>"; };
		112097B422A7F21F007F3D9C /* Id+Gen.swift */ = {isa = PBXFileReference; lastKnownFileType = sourcecode.swift; path = "Id+Gen.swift"; sourceTree = "<group>"; };
		112097B822A7FAF6007F3D9C /* Ior+Gen.swift */ = {isa = PBXFileReference; lastKnownFileType = sourcecode.swift; path = "Ior+Gen.swift"; sourceTree = "<group>"; };
		112097BA22A7FC86007F3D9C /* NonEmptyArray+Gen.swift */ = {isa = PBXFileReference; lastKnownFileType = sourcecode.swift; path = "NonEmptyArray+Gen.swift"; sourceTree = "<group>"; };
		112097BC22A7FD6F007F3D9C /* Option+Gen.swift */ = {isa = PBXFileReference; lastKnownFileType = sourcecode.swift; path = "Option+Gen.swift"; sourceTree = "<group>"; };
		112097BE22A7FDEF007F3D9C /* Try+Gen.swift */ = {isa = PBXFileReference; lastKnownFileType = sourcecode.swift; path = "Try+Gen.swift"; sourceTree = "<group>"; };
		112097C022A7FF37007F3D9C /* Validated+Gen.swift */ = {isa = PBXFileReference; lastKnownFileType = sourcecode.swift; path = "Validated+Gen.swift"; sourceTree = "<group>"; };
		112097C422A805CE007F3D9C /* Function0+Gen.swift */ = {isa = PBXFileReference; lastKnownFileType = sourcecode.swift; path = "Function0+Gen.swift"; sourceTree = "<group>"; };
		112097C622A80730007F3D9C /* Function1+Gen.swift */ = {isa = PBXFileReference; lastKnownFileType = sourcecode.swift; path = "Function1+Gen.swift"; sourceTree = "<group>"; };
		112097C822A80870007F3D9C /* ArbitraryK.swift */ = {isa = PBXFileReference; lastKnownFileType = sourcecode.swift; path = ArbitraryK.swift; sourceTree = "<group>"; };
		112097CB22A819E9007F3D9C /* Day+Gen.swift */ = {isa = PBXFileReference; lastKnownFileType = sourcecode.swift; path = "Day+Gen.swift"; sourceTree = "<group>"; };
		112097CD22A81BE8007F3D9C /* EitherK+Gen.swift */ = {isa = PBXFileReference; lastKnownFileType = sourcecode.swift; path = "EitherK+Gen.swift"; sourceTree = "<group>"; };
		112097D122A8FFC0007F3D9C /* Moore+Gen.swift */ = {isa = PBXFileReference; lastKnownFileType = sourcecode.swift; path = "Moore+Gen.swift"; sourceTree = "<group>"; };
		112097D322A9029B007F3D9C /* StoreT+Gen.swift */ = {isa = PBXFileReference; lastKnownFileType = sourcecode.swift; path = "StoreT+Gen.swift"; sourceTree = "<group>"; };
		112097D522A904AC007F3D9C /* Sum+Gen.swift */ = {isa = PBXFileReference; lastKnownFileType = sourcecode.swift; path = "Sum+Gen.swift"; sourceTree = "<group>"; };
		112097D722A90644007F3D9C /* Kleisli+Gen.swift */ = {isa = PBXFileReference; lastKnownFileType = sourcecode.swift; path = "Kleisli+Gen.swift"; sourceTree = "<group>"; };
		112097DA22A9078B007F3D9C /* EitherT+Gen.swift */ = {isa = PBXFileReference; lastKnownFileType = sourcecode.swift; path = "EitherT+Gen.swift"; sourceTree = "<group>"; };
		112097DC22A90899007F3D9C /* OptionT+Gen.swift */ = {isa = PBXFileReference; lastKnownFileType = sourcecode.swift; path = "OptionT+Gen.swift"; sourceTree = "<group>"; };
		112097DE22A90972007F3D9C /* StateT+Gen.swift */ = {isa = PBXFileReference; lastKnownFileType = sourcecode.swift; path = "StateT+Gen.swift"; sourceTree = "<group>"; };
		112097E022A90AAA007F3D9C /* WriterT+Gen.swift */ = {isa = PBXFileReference; lastKnownFileType = sourcecode.swift; path = "WriterT+Gen.swift"; sourceTree = "<group>"; };
		1122485F23FD362D0082B839 /* Action.swift */ = {isa = PBXFileReference; lastKnownFileType = sourcecode.swift; path = Action.swift; sourceTree = "<group>"; };
		1122941B219D8B86006D66C5 /* BowLaws.framework */ = {isa = PBXFileReference; explicitFileType = wrapper.framework; includeInIndex = 0; path = BowLaws.framework; sourceTree = BUILT_PRODUCTS_DIR; };
		1122947B219D8DF3006D66C5 /* BowFreeTests.xctest */ = {isa = PBXFileReference; explicitFileType = wrapper.cfbundle; includeInIndex = 0; path = BowFreeTests.xctest; sourceTree = BUILT_PRODUCTS_DIR; };
		112294EE219D8EF4006D66C5 /* BowRecursionSchemes.framework */ = {isa = PBXFileReference; explicitFileType = wrapper.framework; includeInIndex = 0; path = BowRecursionSchemes.framework; sourceTree = BUILT_PRODUCTS_DIR; };
		11229539219D90C5006D66C5 /* RecursionTest.swift */ = {isa = PBXFileReference; lastKnownFileType = sourcecode.swift; path = RecursionTest.swift; sourceTree = "<group>"; };
		11229577219D9186006D66C5 /* BowRecursionSchemesTests.xctest */ = {isa = PBXFileReference; explicitFileType = wrapper.cfbundle; includeInIndex = 0; path = BowRecursionSchemesTests.xctest; sourceTree = BUILT_PRODUCTS_DIR; };
		112295E1219D94C9006D66C5 /* BowGeneric.framework */ = {isa = PBXFileReference; explicitFileType = wrapper.framework; includeInIndex = 0; path = BowGeneric.framework; sourceTree = BUILT_PRODUCTS_DIR; };
		11229623219D9593006D66C5 /* BowGenericTests.xctest */ = {isa = PBXFileReference; explicitFileType = wrapper.cfbundle; includeInIndex = 0; path = BowGenericTests.xctest; sourceTree = BUILT_PRODUCTS_DIR; };
		11229626219D95E5006D66C5 /* GenericTest.swift */ = {isa = PBXFileReference; lastKnownFileType = sourcecode.swift; path = GenericTest.swift; sourceTree = "<group>"; };
		112296D3219DC1EF006D66C5 /* ResultTest.swift */ = {isa = PBXFileReference; lastKnownFileType = sourcecode.swift; path = ResultTest.swift; sourceTree = "<group>"; };
		1122973A219DC4B3006D66C5 /* BowEffects.framework */ = {isa = PBXFileReference; explicitFileType = wrapper.framework; includeInIndex = 0; path = BowEffects.framework; sourceTree = BUILT_PRODUCTS_DIR; };
		11229782219DC88F006D66C5 /* BowEffectsTests.xctest */ = {isa = PBXFileReference; explicitFileType = wrapper.cfbundle; includeInIndex = 0; path = BowEffectsTests.xctest; sourceTree = BUILT_PRODUCTS_DIR; };
		112297A9219DCE76006D66C5 /* BowRx.framework */ = {isa = PBXFileReference; explicitFileType = wrapper.framework; includeInIndex = 0; path = BowRx.framework; sourceTree = BUILT_PRODUCTS_DIR; };
		112297CD219DCFDE006D66C5 /* BowRxTests.xctest */ = {isa = PBXFileReference; explicitFileType = wrapper.cfbundle; includeInIndex = 0; path = BowRxTests.xctest; sourceTree = BUILT_PRODUCTS_DIR; };
		1123686E240FC316005D4CF4 /* Puller.swift */ = {isa = PBXFileReference; lastKnownFileType = sourcecode.swift; path = Puller.swift; sourceTree = "<group>"; };
		1125054C220DD92B00861131 /* EquatableK.swift */ = {isa = PBXFileReference; lastKnownFileType = sourcecode.swift; path = EquatableK.swift; sourceTree = "<group>"; };
		1126CA8922B1144200F840CB /* AutoOptics.swift */ = {isa = PBXFileReference; lastKnownFileType = sourcecode.swift; path = AutoOptics.swift; sourceTree = "<group>"; };
		1126CA8B22B115E100F840CB /* AutoLens.swift */ = {isa = PBXFileReference; lastKnownFileType = sourcecode.swift; path = AutoLens.swift; sourceTree = "<group>"; };
		1126CA8D22B1253D00F840CB /* AutoAffineTraversal.swift */ = {isa = PBXFileReference; lastKnownFileType = sourcecode.swift; path = AutoAffineTraversal.swift; sourceTree = "<group>"; };
		1126CA8F22B1262F00F840CB /* AutoPrism.swift */ = {isa = PBXFileReference; lastKnownFileType = sourcecode.swift; path = AutoPrism.swift; sourceTree = "<group>"; };
		1126CA9222B12D9700F840CB /* Tuple2.swift */ = {isa = PBXFileReference; lastKnownFileType = sourcecode.swift; path = Tuple2.swift; sourceTree = "<group>"; };
		1126CA9522B12EC400F840CB /* Tuple3.swift */ = {isa = PBXFileReference; lastKnownFileType = sourcecode.swift; path = Tuple3.swift; sourceTree = "<group>"; };
		1126CA9722B12F8500F840CB /* Tuple4.swift */ = {isa = PBXFileReference; lastKnownFileType = sourcecode.swift; path = Tuple4.swift; sourceTree = "<group>"; };
		1126CA9922B1301100F840CB /* Tuple5.swift */ = {isa = PBXFileReference; lastKnownFileType = sourcecode.swift; path = Tuple5.swift; sourceTree = "<group>"; };
		1126CA9B22B130B800F840CB /* Tuple6.swift */ = {isa = PBXFileReference; lastKnownFileType = sourcecode.swift; path = Tuple6.swift; sourceTree = "<group>"; };
		1126CA9D22B1314F00F840CB /* Tuple7.swift */ = {isa = PBXFileReference; lastKnownFileType = sourcecode.swift; path = Tuple7.swift; sourceTree = "<group>"; };
		1126CA9F22B131DF00F840CB /* Tuple8.swift */ = {isa = PBXFileReference; lastKnownFileType = sourcecode.swift; path = Tuple8.swift; sourceTree = "<group>"; };
		1126CAA122B1324E00F840CB /* Tuple9.swift */ = {isa = PBXFileReference; lastKnownFileType = sourcecode.swift; path = Tuple9.swift; sourceTree = "<group>"; };
		1126CAA322B132CA00F840CB /* Tuple10.swift */ = {isa = PBXFileReference; lastKnownFileType = sourcecode.swift; path = Tuple10.swift; sourceTree = "<group>"; };
		112D0CE122BB6FA80032F675 /* ArrayOpticsInstances.swift */ = {isa = PBXFileReference; lastKnownFileType = sourcecode.swift; path = ArrayOpticsInstances.swift; sourceTree = "<group>"; };
		112D0CE322BB7CB60032F675 /* ConstOpticsInstances.swift */ = {isa = PBXFileReference; lastKnownFileType = sourcecode.swift; path = ConstOpticsInstances.swift; sourceTree = "<group>"; };
		112D0CE522BB7E260032F675 /* EitherKOpticsInstances.swift */ = {isa = PBXFileReference; lastKnownFileType = sourcecode.swift; path = EitherKOpticsInstances.swift; sourceTree = "<group>"; };
		112D0CE722BB7EE20032F675 /* IdOpticsInstances.swift */ = {isa = PBXFileReference; lastKnownFileType = sourcecode.swift; path = IdOpticsInstances.swift; sourceTree = "<group>"; };
		112D0CE922BB7F4D0032F675 /* IorOpticsInstances.swift */ = {isa = PBXFileReference; lastKnownFileType = sourcecode.swift; path = IorOpticsInstances.swift; sourceTree = "<group>"; };
		112D0CEB22BB7FE10032F675 /* ValidatedOpticsInstances.swift */ = {isa = PBXFileReference; lastKnownFileType = sourcecode.swift; path = ValidatedOpticsInstances.swift; sourceTree = "<group>"; };
		112D0CED22BB85560032F675 /* Ior+Optics.swift */ = {isa = PBXFileReference; lastKnownFileType = sourcecode.swift; path = "Ior+Optics.swift"; sourceTree = "<group>"; };
		112D0CEF22BB88F20032F675 /* Result+Optics.swift */ = {isa = PBXFileReference; lastKnownFileType = sourcecode.swift; path = "Result+Optics.swift"; sourceTree = "<group>"; };
		112D0CF322BBC0390032F675 /* AutoFold.swift */ = {isa = PBXFileReference; lastKnownFileType = sourcecode.swift; path = AutoFold.swift; sourceTree = "<group>"; };
		112D0CF522BBC17C0032F675 /* AutoTraversal.swift */ = {isa = PBXFileReference; lastKnownFileType = sourcecode.swift; path = AutoTraversal.swift; sourceTree = "<group>"; };
		1137469823433E5800D9C1AD /* Array.swift */ = {isa = PBXFileReference; lastKnownFileType = sourcecode.swift; path = Array.swift; sourceTree = "<group>"; };
		1137469A234345EE00D9C1AD /* ArrayTest.swift */ = {isa = PBXFileReference; lastKnownFileType = sourcecode.swift; path = ArrayTest.swift; sourceTree = "<group>"; };
		1137469D2343592300D9C1AD /* Dictionary.swift */ = {isa = PBXFileReference; lastKnownFileType = sourcecode.swift; path = Dictionary.swift; sourceTree = "<group>"; };
		1137469F234359C000D9C1AD /* DictionaryTest.swift */ = {isa = PBXFileReference; lastKnownFileType = sourcecode.swift; path = DictionaryTest.swift; sourceTree = "<group>"; };
		113746A223435BA300D9C1AD /* DictionaryKTest.swift */ = {isa = PBXFileReference; lastKnownFileType = sourcecode.swift; path = DictionaryKTest.swift; sourceTree = "<group>"; };
		113746A523435C0B00D9C1AD /* DictionaryK+Gen.swift */ = {isa = PBXFileReference; lastKnownFileType = sourcecode.swift; path = "DictionaryK+Gen.swift"; sourceTree = "<group>"; };
		115488CE23BF9FEF00A6DE92 /* ComonadTrans.swift */ = {isa = PBXFileReference; lastKnownFileType = sourcecode.swift; path = ComonadTrans.swift; sourceTree = "<group>"; };
		115488D023BFA0CC00A6DE92 /* EnvT.swift */ = {isa = PBXFileReference; lastKnownFileType = sourcecode.swift; path = EnvT.swift; sourceTree = "<group>"; };
		1160D0E622D38CEC0010323A /* BowOpticsLaws.framework */ = {isa = PBXFileReference; explicitFileType = wrapper.framework; includeInIndex = 0; path = BowOpticsLaws.framework; sourceTree = BUILT_PRODUCTS_DIR; };
		1165E1A823F414350052F0C7 /* Trampoline.swift */ = {isa = PBXFileReference; fileEncoding = 4; lastKnownFileType = sourcecode.swift; path = Trampoline.swift; sourceTree = "<group>"; };
		1165E1AA23F414540052F0C7 /* TrampolineTest.swift */ = {isa = PBXFileReference; fileEncoding = 4; lastKnownFileType = sourcecode.swift; path = TrampolineTest.swift; sourceTree = "<group>"; };
		1166A07822119E640032CD4E /* EqualityFunctions.swift */ = {isa = PBXFileReference; lastKnownFileType = sourcecode.swift; path = EqualityFunctions.swift; sourceTree = "<group>"; };
		116B8261240D2597003313CA /* StateT+Optics.swift */ = {isa = PBXFileReference; lastKnownFileType = sourcecode.swift; path = "StateT+Optics.swift"; sourceTree = "<group>"; };
		1171ED4A23C48985005362E0 /* StoreT.swift */ = {isa = PBXFileReference; lastKnownFileType = sourcecode.swift; path = StoreT.swift; sourceTree = "<group>"; };
		1171ED4C23C4CB7C005362E0 /* TracedT.swift */ = {isa = PBXFileReference; lastKnownFileType = sourcecode.swift; path = TracedT.swift; sourceTree = "<group>"; };
		1171ED4E23C4E19A005362E0 /* EnvTTest.swift */ = {isa = PBXFileReference; lastKnownFileType = sourcecode.swift; path = EnvTTest.swift; sourceTree = "<group>"; };
		1171ED5123C4E20A005362E0 /* EnvT+Gen.swift */ = {isa = PBXFileReference; lastKnownFileType = sourcecode.swift; path = "EnvT+Gen.swift"; sourceTree = "<group>"; };
		1171ED5323C4E4B0005362E0 /* TracedT+Gen.swift */ = {isa = PBXFileReference; lastKnownFileType = sourcecode.swift; path = "TracedT+Gen.swift"; sourceTree = "<group>"; };
		1171ED5523C4E5F2005362E0 /* TracedTTest.swift */ = {isa = PBXFileReference; lastKnownFileType = sourcecode.swift; path = TracedTTest.swift; sourceTree = "<group>"; };
		1171ED5D23C62C5E005362E0 /* Zipper.swift */ = {isa = PBXFileReference; lastKnownFileType = sourcecode.swift; path = Zipper.swift; sourceTree = "<group>"; };
		1171ED5F23C636A9005362E0 /* Zipper+Gen.swift */ = {isa = PBXFileReference; lastKnownFileType = sourcecode.swift; path = "Zipper+Gen.swift"; sourceTree = "<group>"; };
		117DC0D322AE492700EF65F0 /* BowEffectsGenerators.framework */ = {isa = PBXFileReference; explicitFileType = wrapper.framework; includeInIndex = 0; path = BowEffectsGenerators.framework; sourceTree = BUILT_PRODUCTS_DIR; };
		117DC0D622AE49C200EF65F0 /* IO+Gen.swift */ = {isa = PBXFileReference; lastKnownFileType = sourcecode.swift; path = "IO+Gen.swift"; sourceTree = "<group>"; };
		117DC0EC22AE4D6C00EF65F0 /* BowRxGenerators.framework */ = {isa = PBXFileReference; explicitFileType = wrapper.framework; includeInIndex = 0; path = BowRxGenerators.framework; sourceTree = BUILT_PRODUCTS_DIR; };
		117DC0F122AE4E1C00EF65F0 /* SingleK+Gen.swift */ = {isa = PBXFileReference; lastKnownFileType = sourcecode.swift; path = "SingleK+Gen.swift"; sourceTree = "<group>"; };
		117DC0F322AE4F3500EF65F0 /* MaybeK+Gen.swift */ = {isa = PBXFileReference; lastKnownFileType = sourcecode.swift; path = "MaybeK+Gen.swift"; sourceTree = "<group>"; };
		117DC0F522AE504500EF65F0 /* ObservableK+Gen.swift */ = {isa = PBXFileReference; lastKnownFileType = sourcecode.swift; path = "ObservableK+Gen.swift"; sourceTree = "<group>"; };
		117DC12F22AE563900EF65F0 /* BowFreeGenerators.framework */ = {isa = PBXFileReference; explicitFileType = wrapper.framework; includeInIndex = 0; path = BowFreeGenerators.framework; sourceTree = BUILT_PRODUCTS_DIR; };
		117DC13622AE578A00EF65F0 /* Free+Gen.swift */ = {isa = PBXFileReference; lastKnownFileType = sourcecode.swift; path = "Free+Gen.swift"; sourceTree = "<group>"; };
		1186E14E22BA38CD001F8A5D /* Index+Optics.swift */ = {isa = PBXFileReference; lastKnownFileType = sourcecode.swift; path = "Index+Optics.swift"; sourceTree = "<group>"; };
		1186E15622BA8A77001F8A5D /* Cons.swift */ = {isa = PBXFileReference; lastKnownFileType = sourcecode.swift; path = Cons.swift; sourceTree = "<group>"; };
		1186E15822BA8ECA001F8A5D /* Snoc.swift */ = {isa = PBXFileReference; lastKnownFileType = sourcecode.swift; path = Snoc.swift; sourceTree = "<group>"; };
		118C35DC240E5C2200113C66 /* CoSum.swift */ = {isa = PBXFileReference; lastKnownFileType = sourcecode.swift; path = CoSum.swift; sourceTree = "<group>"; };
		11912B09238C1FB4007D90A2 /* DispatchTimeInterval+Extensions.swift */ = {isa = PBXFileReference; lastKnownFileType = sourcecode.swift; path = "DispatchTimeInterval+Extensions.swift"; sourceTree = "<group>"; };
		1191BD0922D77C510052FEA8 /* BoundVar.swift */ = {isa = PBXFileReference; lastKnownFileType = sourcecode.swift; path = BoundVar.swift; sourceTree = "<group>"; };
		1191BD0B22D77FED0052FEA8 /* BindingExpression.swift */ = {isa = PBXFileReference; lastKnownFileType = sourcecode.swift; path = BindingExpression.swift; sourceTree = "<group>"; };
		1191BD0D22D784630052FEA8 /* MonadComprenhensions.swift */ = {isa = PBXFileReference; lastKnownFileType = sourcecode.swift; path = MonadComprenhensions.swift; sourceTree = "<group>"; };
		1191BD0F22D78C0A0052FEA8 /* PropertyOperatorOverload.swift */ = {isa = PBXFileReference; lastKnownFileType = sourcecode.swift; path = PropertyOperatorOverload.swift; sourceTree = "<group>"; };
		1191BD1122D78F640052FEA8 /* BindingOperatorOverload.swift */ = {isa = PBXFileReference; lastKnownFileType = sourcecode.swift; path = BindingOperatorOverload.swift; sourceTree = "<group>"; };
		119D053223D9E8B400F0D559 /* PairingTest.swift */ = {isa = PBXFileReference; lastKnownFileType = sourcecode.swift; path = PairingTest.swift; sourceTree = "<group>"; };
		11A435602212C59F000C5E31 /* EquatableLaws.swift */ = {isa = PBXFileReference; lastKnownFileType = sourcecode.swift; path = EquatableLaws.swift; sourceTree = "<group>"; };
		11A4356322131ACC000C5E31 /* BoolInstances.swift */ = {isa = PBXFileReference; lastKnownFileType = sourcecode.swift; path = BoolInstances.swift; sourceTree = "<group>"; };
		11A5FDCF22E5C79F00FF7821 /* BindingOperator.swift */ = {isa = PBXFileReference; lastKnownFileType = sourcecode.swift; path = BindingOperator.swift; sourceTree = "<group>"; };
		11A5FDD322E5CF1600FF7821 /* StateBindingExpression.swift */ = {isa = PBXFileReference; lastKnownFileType = sourcecode.swift; path = StateBindingExpression.swift; sourceTree = "<group>"; };
		11A5FDD522E5ECB300FF7821 /* ReaderBindingExpression.swift */ = {isa = PBXFileReference; lastKnownFileType = sourcecode.swift; path = ReaderBindingExpression.swift; sourceTree = "<group>"; };
		11A5FDD722E5F0C300FF7821 /* WriterBindingExpression.swift */ = {isa = PBXFileReference; lastKnownFileType = sourcecode.swift; path = WriterBindingExpression.swift; sourceTree = "<group>"; };
		11B6FD7C2525C37F00A5AD54 /* CoyonedaGen.swift */ = {isa = PBXFileReference; lastKnownFileType = sourcecode.swift; path = CoyonedaGen.swift; sourceTree = "<group>"; };
		11B6FDAA2525C47600A5AD54 /* CoyonedaTest.swift */ = {isa = PBXFileReference; lastKnownFileType = sourcecode.swift; path = CoyonedaTest.swift; sourceTree = "<group>"; };
		11BA21BB23D5EF4E00F3EE78 /* ComonadEnvLaws.swift */ = {isa = PBXFileReference; lastKnownFileType = sourcecode.swift; path = ComonadEnvLaws.swift; sourceTree = "<group>"; };
		11BA21BD23D6F74F00F3EE78 /* ComonadStoreLaws.swift */ = {isa = PBXFileReference; lastKnownFileType = sourcecode.swift; path = ComonadStoreLaws.swift; sourceTree = "<group>"; };
		11BA21BF23D6FA3600F3EE78 /* ComonadTracedLaws.swift */ = {isa = PBXFileReference; lastKnownFileType = sourcecode.swift; path = ComonadTracedLaws.swift; sourceTree = "<group>"; };
		11BA21C123D75B5200F3EE78 /* ZipperTest.swift */ = {isa = PBXFileReference; fileEncoding = 4; lastKnownFileType = sourcecode.swift; path = ZipperTest.swift; sourceTree = "<group>"; };
		11D36A18223261EC00CBD85F /* Selective.swift */ = {isa = PBXFileReference; lastKnownFileType = sourcecode.swift; path = Selective.swift; sourceTree = "<group>"; };
		11D36A1A2232787A00CBD85F /* SelectiveLaws.swift */ = {isa = PBXFileReference; lastKnownFileType = sourcecode.swift; path = SelectiveLaws.swift; sourceTree = "<group>"; };
		11D894FB251CEB58006A65EC /* FunctionK+Free.swift */ = {isa = PBXFileReference; lastKnownFileType = sourcecode.swift; path = "FunctionK+Free.swift"; sourceTree = "<group>"; };
		11D8967C2523763A006A65EC /* Cofree+Gen.swift */ = {isa = PBXFileReference; fileEncoding = 4; lastKnownFileType = sourcecode.swift; path = "Cofree+Gen.swift"; sourceTree = "<group>"; };
		11D8967E25237642006A65EC /* CofreeTest.swift */ = {isa = PBXFileReference; fileEncoding = 4; lastKnownFileType = sourcecode.swift; path = CofreeTest.swift; sourceTree = "<group>"; };
		11D896C225237A6D006A65EC /* Yoneda+Gen.swift */ = {isa = PBXFileReference; fileEncoding = 4; lastKnownFileType = sourcecode.swift; path = "Yoneda+Gen.swift"; sourceTree = "<group>"; };
		11D896C525237A7D006A65EC /* YonedaTest.swift */ = {isa = PBXFileReference; fileEncoding = 4; lastKnownFileType = sourcecode.swift; path = YonedaTest.swift; sourceTree = "<group>"; };
		11D97EEA219EBAA1008FC004 /* BowEffectsLaws.framework */ = {isa = PBXFileReference; explicitFileType = wrapper.framework; includeInIndex = 0; path = BowEffectsLaws.framework; sourceTree = BUILT_PRODUCTS_DIR; };
		11DDCD1B217F171900844D9D /* Memoization.swift */ = {isa = PBXFileReference; lastKnownFileType = sourcecode.swift; path = Memoization.swift; sourceTree = "<group>"; };
		11DDCD20217F194B00844D9D /* MemoizationTest.swift */ = {isa = PBXFileReference; lastKnownFileType = sourcecode.swift; path = MemoizationTest.swift; sourceTree = "<group>"; };
		11DDCD22217F1E2B00844D9D /* Reverse.swift */ = {isa = PBXFileReference; lastKnownFileType = sourcecode.swift; path = Reverse.swift; sourceTree = "<group>"; };
		11DDCD27217F1FC200844D9D /* ReverseTest.swift */ = {isa = PBXFileReference; lastKnownFileType = sourcecode.swift; path = ReverseTest.swift; sourceTree = "<group>"; };
		11E4190A22B90FE2009BDFB3 /* AutoGetter.swift */ = {isa = PBXFileReference; lastKnownFileType = sourcecode.swift; path = AutoGetter.swift; sourceTree = "<group>"; };
		11E4190E22B91169009BDFB3 /* AutoSetter.swift */ = {isa = PBXFileReference; lastKnownFileType = sourcecode.swift; path = AutoSetter.swift; sourceTree = "<group>"; };
		11E4191022B93596009BDFB3 /* Kind+Optics.swift */ = {isa = PBXFileReference; lastKnownFileType = sourcecode.swift; path = "Kind+Optics.swift"; sourceTree = "<group>"; };
		11E71712219D704F00B94845 /* BowOptics.framework */ = {isa = PBXFileReference; explicitFileType = wrapper.framework; includeInIndex = 0; path = BowOptics.framework; sourceTree = BUILT_PRODUCTS_DIR; };
		11E71802219D7D5900B94845 /* BowOpticsTests.xctest */ = {isa = PBXFileReference; explicitFileType = wrapper.cfbundle; includeInIndex = 0; path = BowOpticsTests.xctest; sourceTree = BUILT_PRODUCTS_DIR; };
		11E71889219D81B300B94845 /* BowFree.framework */ = {isa = PBXFileReference; explicitFileType = wrapper.framework; includeInIndex = 0; path = BowFree.framework; sourceTree = BUILT_PRODUCTS_DIR; };
		11E7F5EB22D8C81B00C78F06 /* Eval+Gen.swift */ = {isa = PBXFileReference; lastKnownFileType = sourcecode.swift; path = "Eval+Gen.swift"; sourceTree = "<group>"; };
		11E8E0792395580F0029BC92 /* Array+TraverseConcurrent.swift */ = {isa = PBXFileReference; lastKnownFileType = sourcecode.swift; path = "Array+TraverseConcurrent.swift"; sourceTree = "<group>"; };
		11F0367E2327D08900B39A80 /* EffectComprehensions.swift */ = {isa = PBXFileReference; lastKnownFileType = sourcecode.swift; path = EffectComprehensions.swift; sourceTree = "<group>"; };
		11F036812327D4AC00B39A80 /* URLSession.swift */ = {isa = PBXFileReference; lastKnownFileType = sourcecode.swift; path = URLSession.swift; sourceTree = "<group>"; };
		11F036832327E1C900B39A80 /* ConsoleIO.swift */ = {isa = PBXFileReference; lastKnownFileType = sourcecode.swift; path = ConsoleIO.swift; sourceTree = "<group>"; };
		11F036852327EA1F00B39A80 /* FileManager+Common.swift */ = {isa = PBXFileReference; lastKnownFileType = sourcecode.swift; path = "FileManager+Common.swift"; sourceTree = "<group>"; };
		11F0F8D923C7248E00B2EA2E /* Co+Gen.swift */ = {isa = PBXFileReference; fileEncoding = 4; lastKnownFileType = sourcecode.swift; path = "Co+Gen.swift"; sourceTree = "<group>"; };
		11F0F8DB23C724A900B2EA2E /* CoTest.swift */ = {isa = PBXFileReference; fileEncoding = 4; lastKnownFileType = sourcecode.swift; path = CoTest.swift; sourceTree = "<group>"; };
		11F41C91231816AD00BD1E87 /* Ref.swift */ = {isa = PBXFileReference; fileEncoding = 4; lastKnownFileType = sourcecode.swift; path = Ref.swift; sourceTree = "<group>"; };
		11F41C94231816AD00BD1E87 /* Atomic.swift */ = {isa = PBXFileReference; fileEncoding = 4; lastKnownFileType = sourcecode.swift; path = Atomic.swift; sourceTree = "<group>"; };
		11F41C95231816AD00BD1E87 /* Dictionary+Extensions.swift */ = {isa = PBXFileReference; fileEncoding = 4; lastKnownFileType = sourcecode.swift; path = "Dictionary+Extensions.swift"; sourceTree = "<group>"; };
		11F41C9E231818AE00BD1E87 /* BracketLaws.swift */ = {isa = PBXFileReference; fileEncoding = 4; lastKnownFileType = sourcecode.swift; path = BracketLaws.swift; sourceTree = "<group>"; };
		11F41C9F231818AF00BD1E87 /* MonadDeferLaws.swift */ = {isa = PBXFileReference; fileEncoding = 4; lastKnownFileType = sourcecode.swift; path = MonadDeferLaws.swift; sourceTree = "<group>"; };
		11FB4610238EB78200EA60BF /* EnvIO.swift */ = {isa = PBXFileReference; lastKnownFileType = sourcecode.swift; path = EnvIO.swift; sourceTree = "<group>"; };
		11FB4613238EBF2300EA60BF /* EnvIOTest.swift */ = {isa = PBXFileReference; lastKnownFileType = sourcecode.swift; path = EnvIOTest.swift; sourceTree = "<group>"; };
		11FB4615238ED14F00EA60BF /* ConcurrentTraverse.swift */ = {isa = PBXFileReference; lastKnownFileType = sourcecode.swift; path = ConcurrentTraverse.swift; sourceTree = "<group>"; };
		11FDD68E23867D9800EA8A4D /* Schedule.swift */ = {isa = PBXFileReference; lastKnownFileType = sourcecode.swift; path = Schedule.swift; sourceTree = "<group>"; };
		600D30422352C08F00F7B64B /* Semigroupal.swift */ = {isa = PBXFileReference; lastKnownFileType = sourcecode.swift; path = Semigroupal.swift; sourceTree = "<group>"; };
		600D30442352D03400F7B64B /* SemigroupalLaws.swift */ = {isa = PBXFileReference; lastKnownFileType = sourcecode.swift; path = SemigroupalLaws.swift; sourceTree = "<group>"; };
		606B29E923607607002334B2 /* Divide.swift */ = {isa = PBXFileReference; fileEncoding = 4; lastKnownFileType = sourcecode.swift; path = Divide.swift; sourceTree = "<group>"; };
		606B29EC2360764D002334B2 /* DivideLaws.swift */ = {isa = PBXFileReference; fileEncoding = 4; lastKnownFileType = sourcecode.swift; path = DivideLaws.swift; sourceTree = "<group>"; };
		606B29EF23607745002334B2 /* MonoidalLaws.swift */ = {isa = PBXFileReference; fileEncoding = 4; lastKnownFileType = sourcecode.swift; path = MonoidalLaws.swift; sourceTree = "<group>"; };
		606B29F12360776A002334B2 /* Monoidal.swift */ = {isa = PBXFileReference; fileEncoding = 4; lastKnownFileType = sourcecode.swift; path = Monoidal.swift; sourceTree = "<group>"; };
		609CC1462364F9A200096D5D /* Divisible.swift */ = {isa = PBXFileReference; lastKnownFileType = sourcecode.swift; path = Divisible.swift; sourceTree = "<group>"; };
		609CC1482364FC5B00096D5D /* DivisibleLaws.swift */ = {isa = PBXFileReference; lastKnownFileType = sourcecode.swift; path = DivisibleLaws.swift; sourceTree = "<group>"; };
		609CC14C2365410500096D5D /* Decidable.swift */ = {isa = PBXFileReference; lastKnownFileType = sourcecode.swift; path = Decidable.swift; sourceTree = "<group>"; };
		720C1DFE23FD804E001C5B7D /* Endo.swift */ = {isa = PBXFileReference; fileEncoding = 4; lastKnownFileType = sourcecode.swift; path = Endo.swift; sourceTree = "<group>"; };
		720C1E0023FD8079001C5B7D /* Endo+Gen.swift */ = {isa = PBXFileReference; fileEncoding = 4; lastKnownFileType = sourcecode.swift; path = "Endo+Gen.swift"; sourceTree = "<group>"; };
		720C1E0323FD80AB001C5B7D /* EndoTest.swift */ = {isa = PBXFileReference; fileEncoding = 4; lastKnownFileType = sourcecode.swift; path = EndoTest.swift; sourceTree = "<group>"; };
		8B79462524531CFE00547771 /* FileManager+iOS+Mac.swift */ = {isa = PBXFileReference; fileEncoding = 4; lastKnownFileType = sourcecode.swift; path = "FileManager+iOS+Mac.swift"; sourceTree = "<group>"; };
		8BA0F366217E2CB100969984 /* RxCocoa.framework */ = {isa = PBXFileReference; lastKnownFileType = wrapper.framework; name = RxCocoa.framework; path = Carthage/Build/iOS/RxCocoa.framework; sourceTree = "<group>"; };
		8BA0F367217E2CB100969984 /* RxSwift.framework */ = {isa = PBXFileReference; lastKnownFileType = wrapper.framework; name = RxSwift.framework; path = Carthage/Build/iOS/RxSwift.framework; sourceTree = "<group>"; };
		8BA0F36E217E2CBF00969984 /* RxSwift.framework */ = {isa = PBXFileReference; lastKnownFileType = wrapper.framework; name = RxSwift.framework; path = Carthage/Build/Mac/RxSwift.framework; sourceTree = "<group>"; };
		8BA0F36F217E2CBF00969984 /* RxCocoa.framework */ = {isa = PBXFileReference; lastKnownFileType = wrapper.framework; name = RxCocoa.framework; path = Carthage/Build/Mac/RxCocoa.framework; sourceTree = "<group>"; };
		8BA0F374217E2CD000969984 /* RxCocoa.framework */ = {isa = PBXFileReference; lastKnownFileType = wrapper.framework; name = RxCocoa.framework; path = Carthage/Build/tvOS/RxCocoa.framework; sourceTree = "<group>"; };
		8BA0F377217E2CD000969984 /* RxSwift.framework */ = {isa = PBXFileReference; lastKnownFileType = wrapper.framework; name = RxSwift.framework; path = Carthage/Build/tvOS/RxSwift.framework; sourceTree = "<group>"; };
		8BA0F37C217E2D0700969984 /* RxCocoa.framework */ = {isa = PBXFileReference; lastKnownFileType = wrapper.framework; name = RxCocoa.framework; path = Carthage/Build/watchOS/RxCocoa.framework; sourceTree = "<group>"; };
		8BA0F37E217E2D0700969984 /* RxSwift.framework */ = {isa = PBXFileReference; lastKnownFileType = wrapper.framework; name = RxSwift.framework; path = Carthage/Build/watchOS/RxSwift.framework; sourceTree = "<group>"; };
		8BA0F384217E2D3400969984 /* Nimble.framework */ = {isa = PBXFileReference; lastKnownFileType = wrapper.framework; name = Nimble.framework; path = Carthage/Build/iOS/Nimble.framework; sourceTree = "<group>"; };
		8BA0F385217E2D3400969984 /* SwiftCheck.framework */ = {isa = PBXFileReference; lastKnownFileType = wrapper.framework; name = SwiftCheck.framework; path = Carthage/Build/iOS/SwiftCheck.framework; sourceTree = "<group>"; };
		8BA0F38A217E2DEF00969984 /* BooleanFunctionsTest.swift */ = {isa = PBXFileReference; fileEncoding = 4; lastKnownFileType = sourcecode.swift; path = BooleanFunctionsTest.swift; sourceTree = "<group>"; };
		8BA0F38B217E2DEF00969984 /* PartialApplicationTest.swift */ = {isa = PBXFileReference; fileEncoding = 4; lastKnownFileType = sourcecode.swift; path = PartialApplicationTest.swift; sourceTree = "<group>"; };
		8BA0F38D217E2DEF00969984 /* FreeTest.swift */ = {isa = PBXFileReference; fileEncoding = 4; lastKnownFileType = sourcecode.swift; path = FreeTest.swift; sourceTree = "<group>"; };
		8BA0F38F217E2DEF00969984 /* Function1Test.swift */ = {isa = PBXFileReference; fileEncoding = 4; lastKnownFileType = sourcecode.swift; path = Function1Test.swift; sourceTree = "<group>"; };
		8BA0F390217E2DEF00969984 /* Function0Test.swift */ = {isa = PBXFileReference; fileEncoding = 4; lastKnownFileType = sourcecode.swift; path = Function0Test.swift; sourceTree = "<group>"; };
		8BA0F391217E2DEF00969984 /* KleisliTest.swift */ = {isa = PBXFileReference; fileEncoding = 4; lastKnownFileType = sourcecode.swift; path = KleisliTest.swift; sourceTree = "<group>"; };
		8BA0F393217E2DEF00969984 /* PredefTest.swift */ = {isa = PBXFileReference; fileEncoding = 4; lastKnownFileType = sourcecode.swift; path = PredefTest.swift; sourceTree = "<group>"; };
		8BA0F395217E2DEF00969984 /* WriterTTest.swift */ = {isa = PBXFileReference; fileEncoding = 4; lastKnownFileType = sourcecode.swift; path = WriterTTest.swift; sourceTree = "<group>"; };
		8BA0F396217E2DEF00969984 /* StateTTest.swift */ = {isa = PBXFileReference; fileEncoding = 4; lastKnownFileType = sourcecode.swift; path = StateTTest.swift; sourceTree = "<group>"; };
		8BA0F397217E2DEF00969984 /* EitherTTest.swift */ = {isa = PBXFileReference; fileEncoding = 4; lastKnownFileType = sourcecode.swift; path = EitherTTest.swift; sourceTree = "<group>"; };
		8BA0F398217E2DEF00969984 /* OptionTTest.swift */ = {isa = PBXFileReference; fileEncoding = 4; lastKnownFileType = sourcecode.swift; path = OptionTTest.swift; sourceTree = "<group>"; };
		8BA0F39B217E2DEF00969984 /* StringInstancesTest.swift */ = {isa = PBXFileReference; fileEncoding = 4; lastKnownFileType = sourcecode.swift; path = StringInstancesTest.swift; sourceTree = "<group>"; };
		8BA0F39C217E2DEF00969984 /* NumberInstancesTest.swift */ = {isa = PBXFileReference; fileEncoding = 4; lastKnownFileType = sourcecode.swift; path = NumberInstancesTest.swift; sourceTree = "<group>"; };
		8BA0F3A0217E2DEF00969984 /* IOTest.swift */ = {isa = PBXFileReference; fileEncoding = 4; lastKnownFileType = sourcecode.swift; path = IOTest.swift; sourceTree = "<group>"; };
		8BA0F3A2217E2DEF00969984 /* AsyncLaws.swift */ = {isa = PBXFileReference; fileEncoding = 4; lastKnownFileType = sourcecode.swift; path = AsyncLaws.swift; sourceTree = "<group>"; };
		8BA0F3A4217E2DEF00969984 /* ObservableKTest.swift */ = {isa = PBXFileReference; fileEncoding = 4; lastKnownFileType = sourcecode.swift; path = ObservableKTest.swift; sourceTree = "<group>"; };
		8BA0F3A5217E2DEF00969984 /* MaybeKTest.swift */ = {isa = PBXFileReference; fileEncoding = 4; lastKnownFileType = sourcecode.swift; path = MaybeKTest.swift; sourceTree = "<group>"; };
		8BA0F3A6217E2DEF00969984 /* SingleKTest.swift */ = {isa = PBXFileReference; fileEncoding = 4; lastKnownFileType = sourcecode.swift; path = SingleKTest.swift; sourceTree = "<group>"; };
		8BA0F3A7217E2DEF00969984 /* CurryTest.swift */ = {isa = PBXFileReference; fileEncoding = 4; lastKnownFileType = sourcecode.swift; path = CurryTest.swift; sourceTree = "<group>"; };
		8BA0F3A9217E2DEF00969984 /* EitherKTest.swift */ = {isa = PBXFileReference; fileEncoding = 4; lastKnownFileType = sourcecode.swift; path = EitherKTest.swift; sourceTree = "<group>"; };
		8BA0F3AA217E2DEF00969984 /* MooreTest.swift */ = {isa = PBXFileReference; fileEncoding = 4; lastKnownFileType = sourcecode.swift; path = MooreTest.swift; sourceTree = "<group>"; };
		8BA0F3AB217E2DEF00969984 /* EitherTest.swift */ = {isa = PBXFileReference; fileEncoding = 4; lastKnownFileType = sourcecode.swift; path = EitherTest.swift; sourceTree = "<group>"; };
		8BA0F3AC217E2DEF00969984 /* SetKTest.swift */ = {isa = PBXFileReference; fileEncoding = 4; lastKnownFileType = sourcecode.swift; path = SetKTest.swift; sourceTree = "<group>"; };
		8BA0F3AD217E2DEF00969984 /* SumTest.swift */ = {isa = PBXFileReference; fileEncoding = 4; lastKnownFileType = sourcecode.swift; path = SumTest.swift; sourceTree = "<group>"; };
		8BA0F3AF217E2DEF00969984 /* EvalTest.swift */ = {isa = PBXFileReference; fileEncoding = 4; lastKnownFileType = sourcecode.swift; path = EvalTest.swift; sourceTree = "<group>"; };
		8BA0F3B0217E2DEF00969984 /* IdTest.swift */ = {isa = PBXFileReference; fileEncoding = 4; lastKnownFileType = sourcecode.swift; path = IdTest.swift; sourceTree = "<group>"; };
		8BA0F3B1217E2DEF00969984 /* StoreTTest.swift */ = {isa = PBXFileReference; fileEncoding = 4; lastKnownFileType = sourcecode.swift; path = StoreTTest.swift; sourceTree = "<group>"; };
		8BA0F3B2217E2DEF00969984 /* IorTest.swift */ = {isa = PBXFileReference; fileEncoding = 4; lastKnownFileType = sourcecode.swift; path = IorTest.swift; sourceTree = "<group>"; };
		8BA0F3B3217E2DEF00969984 /* ValidatedTest.swift */ = {isa = PBXFileReference; fileEncoding = 4; lastKnownFileType = sourcecode.swift; path = ValidatedTest.swift; sourceTree = "<group>"; };
		8BA0F3B4217E2DEF00969984 /* TryTest.swift */ = {isa = PBXFileReference; fileEncoding = 4; lastKnownFileType = sourcecode.swift; path = TryTest.swift; sourceTree = "<group>"; };
		8BA0F3B5217E2DEF00969984 /* OptionTest.swift */ = {isa = PBXFileReference; fileEncoding = 4; lastKnownFileType = sourcecode.swift; path = OptionTest.swift; sourceTree = "<group>"; };
		8BA0F3B6217E2DEF00969984 /* ArrayKTest.swift */ = {isa = PBXFileReference; fileEncoding = 4; lastKnownFileType = sourcecode.swift; path = ArrayKTest.swift; sourceTree = "<group>"; };
		8BA0F3B7217E2DEF00969984 /* DayTest.swift */ = {isa = PBXFileReference; fileEncoding = 4; lastKnownFileType = sourcecode.swift; path = DayTest.swift; sourceTree = "<group>"; };
		8BA0F3B8217E2DEF00969984 /* NonEmptyArrayTest.swift */ = {isa = PBXFileReference; fileEncoding = 4; lastKnownFileType = sourcecode.swift; path = NonEmptyArrayTest.swift; sourceTree = "<group>"; };
		8BA0F3B9217E2DEF00969984 /* ConstTest.swift */ = {isa = PBXFileReference; fileEncoding = 4; lastKnownFileType = sourcecode.swift; path = ConstTest.swift; sourceTree = "<group>"; };
		8BA0F3BB217E2DEF00969984 /* TraverseLaws.swift */ = {isa = PBXFileReference; fileEncoding = 4; lastKnownFileType = sourcecode.swift; path = TraverseLaws.swift; sourceTree = "<group>"; };
		8BA0F3BC217E2DEF00969984 /* MonadErrorLaws.swift */ = {isa = PBXFileReference; fileEncoding = 4; lastKnownFileType = sourcecode.swift; path = MonadErrorLaws.swift; sourceTree = "<group>"; };
		8BA0F3BD217E2DEF00969984 /* MonoidLaws.swift */ = {isa = PBXFileReference; fileEncoding = 4; lastKnownFileType = sourcecode.swift; path = MonoidLaws.swift; sourceTree = "<group>"; };
		8BA0F3BE217E2DEF00969984 /* SemigroupLaws.swift */ = {isa = PBXFileReference; fileEncoding = 4; lastKnownFileType = sourcecode.swift; path = SemigroupLaws.swift; sourceTree = "<group>"; };
		8BA0F3BF217E2DEF00969984 /* EquatableKLaws.swift */ = {isa = PBXFileReference; fileEncoding = 4; lastKnownFileType = sourcecode.swift; path = EquatableKLaws.swift; sourceTree = "<group>"; };
		8BA0F3C0217E2DEF00969984 /* MonadLaws.swift */ = {isa = PBXFileReference; fileEncoding = 4; lastKnownFileType = sourcecode.swift; path = MonadLaws.swift; sourceTree = "<group>"; };
		8BA0F3C1217E2DEF00969984 /* FunctorFilterLaws.swift */ = {isa = PBXFileReference; fileEncoding = 4; lastKnownFileType = sourcecode.swift; path = FunctorFilterLaws.swift; sourceTree = "<group>"; };
		8BA0F3C2217E2DEF00969984 /* ComparableLaws.swift */ = {isa = PBXFileReference; fileEncoding = 4; lastKnownFileType = sourcecode.swift; path = ComparableLaws.swift; sourceTree = "<group>"; };
		8BA0F3C4217E2DEF00969984 /* ApplicativeErrorLaws.swift */ = {isa = PBXFileReference; fileEncoding = 4; lastKnownFileType = sourcecode.swift; path = ApplicativeErrorLaws.swift; sourceTree = "<group>"; };
		8BA0F3C5217E2DEF00969984 /* MonadWriterLaws.swift */ = {isa = PBXFileReference; fileEncoding = 4; lastKnownFileType = sourcecode.swift; path = MonadWriterLaws.swift; sourceTree = "<group>"; };
		8BA0F3C6217E2DEF00969984 /* AlternativeLaws.swift */ = {isa = PBXFileReference; fileEncoding = 4; lastKnownFileType = sourcecode.swift; path = AlternativeLaws.swift; sourceTree = "<group>"; };
		8BA0F3C7217E2DEF00969984 /* MonadFilterLaws.swift */ = {isa = PBXFileReference; fileEncoding = 4; lastKnownFileType = sourcecode.swift; path = MonadFilterLaws.swift; sourceTree = "<group>"; };
		8BA0F3C9217E2DEF00969984 /* ContravariantLaws.swift */ = {isa = PBXFileReference; fileEncoding = 4; lastKnownFileType = sourcecode.swift; path = ContravariantLaws.swift; sourceTree = "<group>"; };
		8BA0F3CA217E2DEF00969984 /* BimonadLaws.swift */ = {isa = PBXFileReference; fileEncoding = 4; lastKnownFileType = sourcecode.swift; path = BimonadLaws.swift; sourceTree = "<group>"; };
		8BA0F3CB217E2DEF00969984 /* MonadStateLaws.swift */ = {isa = PBXFileReference; fileEncoding = 4; lastKnownFileType = sourcecode.swift; path = MonadStateLaws.swift; sourceTree = "<group>"; };
		8BA0F3CC217E2DEF00969984 /* FunctorLaws.swift */ = {isa = PBXFileReference; fileEncoding = 4; lastKnownFileType = sourcecode.swift; path = FunctorLaws.swift; sourceTree = "<group>"; };
		8BA0F3CD217E2DEF00969984 /* MonadCombineLaws.swift */ = {isa = PBXFileReference; fileEncoding = 4; lastKnownFileType = sourcecode.swift; path = MonadCombineLaws.swift; sourceTree = "<group>"; };
		8BA0F3CE217E2DEF00969984 /* ApplicativeLaws.swift */ = {isa = PBXFileReference; fileEncoding = 4; lastKnownFileType = sourcecode.swift; path = ApplicativeLaws.swift; sourceTree = "<group>"; };
		8BA0F3CF217E2DEF00969984 /* SemigroupKLaws.swift */ = {isa = PBXFileReference; fileEncoding = 4; lastKnownFileType = sourcecode.swift; path = SemigroupKLaws.swift; sourceTree = "<group>"; };
		8BA0F3D1217E2DEF00969984 /* CustomStringConvertibleLaws.swift */ = {isa = PBXFileReference; fileEncoding = 4; lastKnownFileType = sourcecode.swift; path = CustomStringConvertibleLaws.swift; sourceTree = "<group>"; };
		8BA0F3D2217E2DEF00969984 /* ComonadLaws.swift */ = {isa = PBXFileReference; fileEncoding = 4; lastKnownFileType = sourcecode.swift; path = ComonadLaws.swift; sourceTree = "<group>"; };
		8BA0F3D3217E2DEF00969984 /* TraverseFilterLaws.swift */ = {isa = PBXFileReference; fileEncoding = 4; lastKnownFileType = sourcecode.swift; path = TraverseFilterLaws.swift; sourceTree = "<group>"; };
		8BA0F3D4217E2DEF00969984 /* MonoidKLaws.swift */ = {isa = PBXFileReference; fileEncoding = 4; lastKnownFileType = sourcecode.swift; path = MonoidKLaws.swift; sourceTree = "<group>"; };
		8BA0F3D5217E2DEF00969984 /* InvariantLaws.swift */ = {isa = PBXFileReference; fileEncoding = 4; lastKnownFileType = sourcecode.swift; path = InvariantLaws.swift; sourceTree = "<group>"; };
		8BA0F3D6217E2DEF00969984 /* FoldableLaws.swift */ = {isa = PBXFileReference; fileEncoding = 4; lastKnownFileType = sourcecode.swift; path = FoldableLaws.swift; sourceTree = "<group>"; };
		8BA0F3D8217E2DEF00969984 /* FoldTest.swift */ = {isa = PBXFileReference; fileEncoding = 4; lastKnownFileType = sourcecode.swift; path = FoldTest.swift; sourceTree = "<group>"; };
		8BA0F3D9217E2DEF00969984 /* IsoTest.swift */ = {isa = PBXFileReference; fileEncoding = 4; lastKnownFileType = sourcecode.swift; path = IsoTest.swift; sourceTree = "<group>"; };
		8BA0F3DB217E2DEF00969984 /* LensLaws.swift */ = {isa = PBXFileReference; fileEncoding = 4; lastKnownFileType = sourcecode.swift; path = LensLaws.swift; sourceTree = "<group>"; };
		8BA0F3DC217E2DEF00969984 /* AffineTraversalLaws.swift */ = {isa = PBXFileReference; fileEncoding = 4; lastKnownFileType = sourcecode.swift; path = AffineTraversalLaws.swift; sourceTree = "<group>"; };
		8BA0F3DD217E2DEF00969984 /* IsoLaws.swift */ = {isa = PBXFileReference; fileEncoding = 4; lastKnownFileType = sourcecode.swift; path = IsoLaws.swift; sourceTree = "<group>"; };
		8BA0F3DE217E2DEF00969984 /* TraversalLaws.swift */ = {isa = PBXFileReference; fileEncoding = 4; lastKnownFileType = sourcecode.swift; path = TraversalLaws.swift; sourceTree = "<group>"; };
		8BA0F3DF217E2DEF00969984 /* SetterLaws.swift */ = {isa = PBXFileReference; fileEncoding = 4; lastKnownFileType = sourcecode.swift; path = SetterLaws.swift; sourceTree = "<group>"; };
		8BA0F3E0217E2DEF00969984 /* PrismLaws.swift */ = {isa = PBXFileReference; fileEncoding = 4; lastKnownFileType = sourcecode.swift; path = PrismLaws.swift; sourceTree = "<group>"; };
		8BA0F3E1217E2DEF00969984 /* SetterTest.swift */ = {isa = PBXFileReference; fileEncoding = 4; lastKnownFileType = sourcecode.swift; path = SetterTest.swift; sourceTree = "<group>"; };
		8BA0F3E2217E2DEF00969984 /* TraversalTest.swift */ = {isa = PBXFileReference; fileEncoding = 4; lastKnownFileType = sourcecode.swift; path = TraversalTest.swift; sourceTree = "<group>"; };
		8BA0F3E3217E2DEF00969984 /* PrismTest.swift */ = {isa = PBXFileReference; fileEncoding = 4; lastKnownFileType = sourcecode.swift; path = PrismTest.swift; sourceTree = "<group>"; };
		8BA0F3E4217E2DEF00969984 /* GetterTest.swift */ = {isa = PBXFileReference; fileEncoding = 4; lastKnownFileType = sourcecode.swift; path = GetterTest.swift; sourceTree = "<group>"; };
		8BA0F3E5217E2DEF00969984 /* AffineTraversalTest.swift */ = {isa = PBXFileReference; fileEncoding = 4; lastKnownFileType = sourcecode.swift; path = AffineTraversalTest.swift; sourceTree = "<group>"; };
		8BA0F3E6217E2DEF00969984 /* LensTest.swift */ = {isa = PBXFileReference; fileEncoding = 4; lastKnownFileType = sourcecode.swift; path = LensTest.swift; sourceTree = "<group>"; };
		8BA0F3E7217E2DEF00969984 /* TestDomain.swift */ = {isa = PBXFileReference; fileEncoding = 4; lastKnownFileType = sourcecode.swift; path = TestDomain.swift; sourceTree = "<group>"; };
		8BA0F43C217E2E9200969984 /* Curry.swift */ = {isa = PBXFileReference; fileEncoding = 4; lastKnownFileType = sourcecode.swift; path = Curry.swift; sourceTree = "<group>"; };
		8BA0F43E217E2E9200969984 /* Yoneda.swift */ = {isa = PBXFileReference; fileEncoding = 4; lastKnownFileType = sourcecode.swift; path = Yoneda.swift; sourceTree = "<group>"; };
		8BA0F43F217E2E9200969984 /* Coyoneda.swift */ = {isa = PBXFileReference; fileEncoding = 4; lastKnownFileType = sourcecode.swift; path = Coyoneda.swift; sourceTree = "<group>"; };
		8BA0F440217E2E9200969984 /* Cofree.swift */ = {isa = PBXFileReference; fileEncoding = 4; lastKnownFileType = sourcecode.swift; path = Cofree.swift; sourceTree = "<group>"; };
		8BA0F441217E2E9200969984 /* Free.swift */ = {isa = PBXFileReference; fileEncoding = 4; lastKnownFileType = sourcecode.swift; path = Free.swift; sourceTree = "<group>"; };
		8BA0F443217E2E9200969984 /* FunctionK.swift */ = {isa = PBXFileReference; fileEncoding = 4; lastKnownFileType = sourcecode.swift; path = FunctionK.swift; sourceTree = "<group>"; };
		8BA0F444217E2E9200969984 /* Kleisli.swift */ = {isa = PBXFileReference; fileEncoding = 4; lastKnownFileType = sourcecode.swift; path = Kleisli.swift; sourceTree = "<group>"; };
		8BA0F445217E2E9200969984 /* Function0.swift */ = {isa = PBXFileReference; fileEncoding = 4; lastKnownFileType = sourcecode.swift; path = Function0.swift; sourceTree = "<group>"; };
		8BA0F446217E2E9200969984 /* Function1.swift */ = {isa = PBXFileReference; fileEncoding = 4; lastKnownFileType = sourcecode.swift; path = Function1.swift; sourceTree = "<group>"; };
		8BA0F448217E2E9200969984 /* Cokleisli.swift */ = {isa = PBXFileReference; fileEncoding = 4; lastKnownFileType = sourcecode.swift; path = Cokleisli.swift; sourceTree = "<group>"; };
		8BA0F44A217E2E9200969984 /* BooleanFunctions.swift */ = {isa = PBXFileReference; fileEncoding = 4; lastKnownFileType = sourcecode.swift; path = BooleanFunctions.swift; sourceTree = "<group>"; };
		8BA0F44C217E2E9200969984 /* EitherT.swift */ = {isa = PBXFileReference; fileEncoding = 4; lastKnownFileType = sourcecode.swift; path = EitherT.swift; sourceTree = "<group>"; };
		8BA0F44D217E2E9200969984 /* OptionT.swift */ = {isa = PBXFileReference; fileEncoding = 4; lastKnownFileType = sourcecode.swift; path = OptionT.swift; sourceTree = "<group>"; };
		8BA0F44E217E2E9200969984 /* WriterT.swift */ = {isa = PBXFileReference; fileEncoding = 4; lastKnownFileType = sourcecode.swift; path = WriterT.swift; sourceTree = "<group>"; };
		8BA0F44F217E2E9200969984 /* StateT.swift */ = {isa = PBXFileReference; fileEncoding = 4; lastKnownFileType = sourcecode.swift; path = StateT.swift; sourceTree = "<group>"; };
		8BA0F450217E2E9200969984 /* Predef.swift */ = {isa = PBXFileReference; fileEncoding = 4; lastKnownFileType = sourcecode.swift; path = Predef.swift; sourceTree = "<group>"; };
		8BA0F452217E2E9200969984 /* Recursion.swift */ = {isa = PBXFileReference; fileEncoding = 4; lastKnownFileType = sourcecode.swift; path = Recursion.swift; sourceTree = "<group>"; };
		8BA0F454217E2E9200969984 /* Nu.swift */ = {isa = PBXFileReference; fileEncoding = 4; lastKnownFileType = sourcecode.swift; path = Nu.swift; sourceTree = "<group>"; };
		8BA0F455217E2E9200969984 /* Fix.swift */ = {isa = PBXFileReference; fileEncoding = 4; lastKnownFileType = sourcecode.swift; path = Fix.swift; sourceTree = "<group>"; };
		8BA0F456217E2E9200969984 /* Mu.swift */ = {isa = PBXFileReference; fileEncoding = 4; lastKnownFileType = sourcecode.swift; path = Mu.swift; sourceTree = "<group>"; };
		8BA0F458217E2E9200969984 /* Recursive.swift */ = {isa = PBXFileReference; fileEncoding = 4; lastKnownFileType = sourcecode.swift; path = Recursive.swift; sourceTree = "<group>"; };
		8BA0F459217E2E9200969984 /* Birecursive.swift */ = {isa = PBXFileReference; fileEncoding = 4; lastKnownFileType = sourcecode.swift; path = Birecursive.swift; sourceTree = "<group>"; };
		8BA0F45A217E2E9200969984 /* Corecursive.swift */ = {isa = PBXFileReference; fileEncoding = 4; lastKnownFileType = sourcecode.swift; path = Corecursive.swift; sourceTree = "<group>"; };
		8BA0F45B217E2E9200969984 /* PartialApplication.swift */ = {isa = PBXFileReference; fileEncoding = 4; lastKnownFileType = sourcecode.swift; path = PartialApplication.swift; sourceTree = "<group>"; };
		8BA0F45D217E2E9200969984 /* Product.swift */ = {isa = PBXFileReference; fileEncoding = 4; lastKnownFileType = sourcecode.swift; path = Product.swift; sourceTree = "<group>"; };
		8BA0F45E217E2E9200969984 /* HList.swift */ = {isa = PBXFileReference; fileEncoding = 4; lastKnownFileType = sourcecode.swift; path = HList.swift; sourceTree = "<group>"; };
		8BA0F45F217E2E9200969984 /* Generic.swift */ = {isa = PBXFileReference; fileEncoding = 4; lastKnownFileType = sourcecode.swift; path = Generic.swift; sourceTree = "<group>"; };
		8BA0F462217E2E9200969984 /* StringInstances.swift */ = {isa = PBXFileReference; fileEncoding = 4; lastKnownFileType = sourcecode.swift; path = StringInstances.swift; sourceTree = "<group>"; };
		8BA0F463217E2E9200969984 /* OptionInstances.swift */ = {isa = PBXFileReference; fileEncoding = 4; lastKnownFileType = sourcecode.swift; path = OptionInstances.swift; sourceTree = "<group>"; };
		8BA0F464217E2E9200969984 /* NumberInstances.swift */ = {isa = PBXFileReference; fileEncoding = 4; lastKnownFileType = sourcecode.swift; path = NumberInstances.swift; sourceTree = "<group>"; };
		8BA0F46A217E2E9200969984 /* ConcurrentEffect.swift */ = {isa = PBXFileReference; fileEncoding = 4; lastKnownFileType = sourcecode.swift; path = ConcurrentEffect.swift; sourceTree = "<group>"; };
		8BA0F46B217E2E9200969984 /* Effect.swift */ = {isa = PBXFileReference; fileEncoding = 4; lastKnownFileType = sourcecode.swift; path = Effect.swift; sourceTree = "<group>"; };
		8BA0F46C217E2E9200969984 /* Async.swift */ = {isa = PBXFileReference; fileEncoding = 4; lastKnownFileType = sourcecode.swift; path = Async.swift; sourceTree = "<group>"; };
		8BA0F46D217E2E9200969984 /* MonadDefer.swift */ = {isa = PBXFileReference; fileEncoding = 4; lastKnownFileType = sourcecode.swift; path = MonadDefer.swift; sourceTree = "<group>"; };
		8BA0F46F217E2E9200969984 /* SingleK.swift */ = {isa = PBXFileReference; fileEncoding = 4; lastKnownFileType = sourcecode.swift; path = SingleK.swift; sourceTree = "<group>"; };
		8BA0F470217E2E9200969984 /* MaybeK.swift */ = {isa = PBXFileReference; fileEncoding = 4; lastKnownFileType = sourcecode.swift; path = MaybeK.swift; sourceTree = "<group>"; };
		8BA0F471217E2E9200969984 /* ObservableK.swift */ = {isa = PBXFileReference; fileEncoding = 4; lastKnownFileType = sourcecode.swift; path = ObservableK.swift; sourceTree = "<group>"; };
		8BA0F473217E2E9200969984 /* Reader.swift */ = {isa = PBXFileReference; fileEncoding = 4; lastKnownFileType = sourcecode.swift; path = Reader.swift; sourceTree = "<group>"; };
		8BA0F474217E2E9200969984 /* Either.swift */ = {isa = PBXFileReference; fileEncoding = 4; lastKnownFileType = sourcecode.swift; path = Either.swift; sourceTree = "<group>"; };
		8BA0F475217E2E9200969984 /* Id.swift */ = {isa = PBXFileReference; fileEncoding = 4; lastKnownFileType = sourcecode.swift; path = Id.swift; sourceTree = "<group>"; };
		8BA0F476217E2E9200969984 /* DictionaryK.swift */ = {isa = PBXFileReference; fileEncoding = 4; lastKnownFileType = sourcecode.swift; path = DictionaryK.swift; sourceTree = "<group>"; };
		8BA0F477217E2E9200969984 /* Ior.swift */ = {isa = PBXFileReference; fileEncoding = 4; lastKnownFileType = sourcecode.swift; path = Ior.swift; sourceTree = "<group>"; };
		8BA0F478217E2E9200969984 /* Option.swift */ = {isa = PBXFileReference; fileEncoding = 4; lastKnownFileType = sourcecode.swift; path = Option.swift; sourceTree = "<group>"; };
		8BA0F479217E2E9200969984 /* NonEmptyArray.swift */ = {isa = PBXFileReference; fileEncoding = 4; lastKnownFileType = sourcecode.swift; path = NonEmptyArray.swift; sourceTree = "<group>"; };
		8BA0F47A217E2E9200969984 /* EitherK.swift */ = {isa = PBXFileReference; fileEncoding = 4; lastKnownFileType = sourcecode.swift; path = EitherK.swift; sourceTree = "<group>"; };
		8BA0F47B217E2E9200969984 /* Day.swift */ = {isa = PBXFileReference; fileEncoding = 4; lastKnownFileType = sourcecode.swift; path = Day.swift; sourceTree = "<group>"; };
		8BA0F47D217E2E9200969984 /* Moore.swift */ = {isa = PBXFileReference; fileEncoding = 4; lastKnownFileType = sourcecode.swift; path = Moore.swift; sourceTree = "<group>"; };
		8BA0F47E217E2E9200969984 /* Eval.swift */ = {isa = PBXFileReference; fileEncoding = 4; lastKnownFileType = sourcecode.swift; path = Eval.swift; sourceTree = "<group>"; };
		8BA0F480217E2E9200969984 /* Try.swift */ = {isa = PBXFileReference; fileEncoding = 4; lastKnownFileType = sourcecode.swift; path = Try.swift; sourceTree = "<group>"; };
		8BA0F482217E2E9200969984 /* Result.swift */ = {isa = PBXFileReference; fileEncoding = 4; lastKnownFileType = sourcecode.swift; path = Result.swift; sourceTree = "<group>"; };
		8BA0F483217E2E9200969984 /* Sum.swift */ = {isa = PBXFileReference; fileEncoding = 4; lastKnownFileType = sourcecode.swift; path = Sum.swift; sourceTree = "<group>"; };
		8BA0F484217E2E9200969984 /* Validated.swift */ = {isa = PBXFileReference; fileEncoding = 4; lastKnownFileType = sourcecode.swift; path = Validated.swift; sourceTree = "<group>"; };
		8BA0F485217E2E9200969984 /* Coreader.swift */ = {isa = PBXFileReference; fileEncoding = 4; lastKnownFileType = sourcecode.swift; path = Coreader.swift; sourceTree = "<group>"; };
		8BA0F487217E2E9200969984 /* SetK.swift */ = {isa = PBXFileReference; fileEncoding = 4; lastKnownFileType = sourcecode.swift; path = SetK.swift; sourceTree = "<group>"; };
		8BA0F489217E2E9200969984 /* Const.swift */ = {isa = PBXFileReference; fileEncoding = 4; lastKnownFileType = sourcecode.swift; path = Const.swift; sourceTree = "<group>"; };
		8BA0F48A217E2E9200969984 /* ArrayK.swift */ = {isa = PBXFileReference; fileEncoding = 4; lastKnownFileType = sourcecode.swift; path = ArrayK.swift; sourceTree = "<group>"; };
		8BA0F48B217E2E9200969984 /* HigherKinds.swift */ = {isa = PBXFileReference; fileEncoding = 4; lastKnownFileType = sourcecode.swift; path = HigherKinds.swift; sourceTree = "<group>"; };
		8BA0F48D217E2E9200969984 /* Alternative.swift */ = {isa = PBXFileReference; fileEncoding = 4; lastKnownFileType = sourcecode.swift; path = Alternative.swift; sourceTree = "<group>"; };
		8BA0F48E217E2E9200969984 /* ApplicativeError.swift */ = {isa = PBXFileReference; fileEncoding = 4; lastKnownFileType = sourcecode.swift; path = ApplicativeError.swift; sourceTree = "<group>"; };
		8BA0F48F217E2E9200969984 /* MonoidK.swift */ = {isa = PBXFileReference; fileEncoding = 4; lastKnownFileType = sourcecode.swift; path = MonoidK.swift; sourceTree = "<group>"; };
		8BA0F490217E2E9200969984 /* MonadFilter.swift */ = {isa = PBXFileReference; fileEncoding = 4; lastKnownFileType = sourcecode.swift; path = MonadFilter.swift; sourceTree = "<group>"; };
		8BA0F491217E2E9200969984 /* MonadState.swift */ = {isa = PBXFileReference; fileEncoding = 4; lastKnownFileType = sourcecode.swift; path = MonadState.swift; sourceTree = "<group>"; };
		8BA0F492217E2E9200969984 /* Contravariant.swift */ = {isa = PBXFileReference; fileEncoding = 4; lastKnownFileType = sourcecode.swift; path = Contravariant.swift; sourceTree = "<group>"; };
		8BA0F493217E2E9200969984 /* Comparable.swift */ = {isa = PBXFileReference; fileEncoding = 4; lastKnownFileType = sourcecode.swift; path = Comparable.swift; sourceTree = "<group>"; };
		8BA0F496217E2E9200969984 /* SemigroupK.swift */ = {isa = PBXFileReference; fileEncoding = 4; lastKnownFileType = sourcecode.swift; path = SemigroupK.swift; sourceTree = "<group>"; };
		8BA0F497217E2E9200969984 /* MonadWriter.swift */ = {isa = PBXFileReference; fileEncoding = 4; lastKnownFileType = sourcecode.swift; path = MonadWriter.swift; sourceTree = "<group>"; };
		8BA0F498217E2E9200969984 /* MonadError.swift */ = {isa = PBXFileReference; fileEncoding = 4; lastKnownFileType = sourcecode.swift; path = MonadError.swift; sourceTree = "<group>"; };
		8BA0F499217E2E9200969984 /* Invariant.swift */ = {isa = PBXFileReference; fileEncoding = 4; lastKnownFileType = sourcecode.swift; path = Invariant.swift; sourceTree = "<group>"; };
		8BA0F49A217E2E9200969984 /* TraverseFilter.swift */ = {isa = PBXFileReference; fileEncoding = 4; lastKnownFileType = sourcecode.swift; path = TraverseFilter.swift; sourceTree = "<group>"; };
		8BA0F49B217E2E9200969984 /* Traverse.swift */ = {isa = PBXFileReference; fileEncoding = 4; lastKnownFileType = sourcecode.swift; path = Traverse.swift; sourceTree = "<group>"; };
		8BA0F49C217E2E9200969984 /* MonadReader.swift */ = {isa = PBXFileReference; fileEncoding = 4; lastKnownFileType = sourcecode.swift; path = MonadReader.swift; sourceTree = "<group>"; };
		8BA0F49D217E2E9200969984 /* Reducible.swift */ = {isa = PBXFileReference; fileEncoding = 4; lastKnownFileType = sourcecode.swift; path = Reducible.swift; sourceTree = "<group>"; };
		8BA0F4A0217E2E9200969984 /* Foldable.swift */ = {isa = PBXFileReference; fileEncoding = 4; lastKnownFileType = sourcecode.swift; path = Foldable.swift; sourceTree = "<group>"; };
		8BA0F4A1217E2E9200969984 /* NonEmptyReducible.swift */ = {isa = PBXFileReference; fileEncoding = 4; lastKnownFileType = sourcecode.swift; path = NonEmptyReducible.swift; sourceTree = "<group>"; };
		8BA0F4A2217E2E9200969984 /* Bimonad.swift */ = {isa = PBXFileReference; fileEncoding = 4; lastKnownFileType = sourcecode.swift; path = Bimonad.swift; sourceTree = "<group>"; };
		8BA0F4A3217E2E9200969984 /* Monoid.swift */ = {isa = PBXFileReference; fileEncoding = 4; lastKnownFileType = sourcecode.swift; path = Monoid.swift; sourceTree = "<group>"; };
		8BA0F4A4217E2E9200969984 /* Monad.swift */ = {isa = PBXFileReference; fileEncoding = 4; lastKnownFileType = sourcecode.swift; path = Monad.swift; sourceTree = "<group>"; };
		8BA0F4A8217E2E9200969984 /* Applicative.swift */ = {isa = PBXFileReference; fileEncoding = 4; lastKnownFileType = sourcecode.swift; path = Applicative.swift; sourceTree = "<group>"; };
		8BA0F4A9217E2E9200969984 /* Comonad.swift */ = {isa = PBXFileReference; fileEncoding = 4; lastKnownFileType = sourcecode.swift; path = Comonad.swift; sourceTree = "<group>"; };
		8BA0F4AB217E2E9200969984 /* Functor.swift */ = {isa = PBXFileReference; fileEncoding = 4; lastKnownFileType = sourcecode.swift; path = Functor.swift; sourceTree = "<group>"; };
		8BA0F4AC217E2E9200969984 /* Semigroup.swift */ = {isa = PBXFileReference; fileEncoding = 4; lastKnownFileType = sourcecode.swift; path = Semigroup.swift; sourceTree = "<group>"; };
		8BA0F4AD217E2E9200969984 /* MonadCombine.swift */ = {isa = PBXFileReference; fileEncoding = 4; lastKnownFileType = sourcecode.swift; path = MonadCombine.swift; sourceTree = "<group>"; };
		8BA0F4AE217E2E9200969984 /* FunctorFilter.swift */ = {isa = PBXFileReference; fileEncoding = 4; lastKnownFileType = sourcecode.swift; path = FunctorFilter.swift; sourceTree = "<group>"; };
		8BA0F4B2217E2E9200969984 /* BoundSetter.swift */ = {isa = PBXFileReference; fileEncoding = 4; lastKnownFileType = sourcecode.swift; path = BoundSetter.swift; sourceTree = "<group>"; };
		8BA0F4B3217E2E9200969984 /* Getter.swift */ = {isa = PBXFileReference; fileEncoding = 4; lastKnownFileType = sourcecode.swift; path = Getter.swift; sourceTree = "<group>"; };
		8BA0F4B4217E2E9200969984 /* Traversal.swift */ = {isa = PBXFileReference; fileEncoding = 4; lastKnownFileType = sourcecode.swift; path = Traversal.swift; sourceTree = "<group>"; };
		8BA0F4B6217E2E9200969984 /* Id+Optics.swift */ = {isa = PBXFileReference; fileEncoding = 4; lastKnownFileType = sourcecode.swift; path = "Id+Optics.swift"; sourceTree = "<group>"; };
		8BA0F4B7217E2E9200969984 /* Try+Optics.swift */ = {isa = PBXFileReference; fileEncoding = 4; lastKnownFileType = sourcecode.swift; path = "Try+Optics.swift"; sourceTree = "<group>"; };
		8BA0F4B8217E2E9200969984 /* Option+Optics.swift */ = {isa = PBXFileReference; fileEncoding = 4; lastKnownFileType = sourcecode.swift; path = "Option+Optics.swift"; sourceTree = "<group>"; };
		8BA0F4B9217E2E9200969984 /* String+Optics.swift */ = {isa = PBXFileReference; fileEncoding = 4; lastKnownFileType = sourcecode.swift; path = "String+Optics.swift"; sourceTree = "<group>"; };
		8BA0F4BA217E2E9200969984 /* Validated+Optics.swift */ = {isa = PBXFileReference; fileEncoding = 4; lastKnownFileType = sourcecode.swift; path = "Validated+Optics.swift"; sourceTree = "<group>"; };
		8BA0F4BB217E2E9200969984 /* ArrayK+Optics.swift */ = {isa = PBXFileReference; fileEncoding = 4; lastKnownFileType = sourcecode.swift; path = "ArrayK+Optics.swift"; sourceTree = "<group>"; };
		8BA0F4BC217E2E9200969984 /* NonEmptyArray+Optics.swift */ = {isa = PBXFileReference; fileEncoding = 4; lastKnownFileType = sourcecode.swift; path = "NonEmptyArray+Optics.swift"; sourceTree = "<group>"; };
		8BA0F4BD217E2E9200969984 /* Either+Optics.swift */ = {isa = PBXFileReference; fileEncoding = 4; lastKnownFileType = sourcecode.swift; path = "Either+Optics.swift"; sourceTree = "<group>"; };
		8BA0F4BE217E2E9200969984 /* Fold.swift */ = {isa = PBXFileReference; fileEncoding = 4; lastKnownFileType = sourcecode.swift; path = Fold.swift; sourceTree = "<group>"; };
		8BA0F4BF217E2E9200969984 /* Iso.swift */ = {isa = PBXFileReference; fileEncoding = 4; lastKnownFileType = sourcecode.swift; path = Iso.swift; sourceTree = "<group>"; };
		8BA0F4C0217E2E9200969984 /* Setter.swift */ = {isa = PBXFileReference; fileEncoding = 4; lastKnownFileType = sourcecode.swift; path = Setter.swift; sourceTree = "<group>"; };
		8BA0F4C2217E2E9200969984 /* OptionOpticsInstances.swift */ = {isa = PBXFileReference; fileEncoding = 4; lastKnownFileType = sourcecode.swift; path = OptionOpticsInstances.swift; sourceTree = "<group>"; };
		8BA0F4C3217E2E9200969984 /* NonEmptyArrayOpticsInstances.swift */ = {isa = PBXFileReference; fileEncoding = 4; lastKnownFileType = sourcecode.swift; path = NonEmptyArrayOpticsInstances.swift; sourceTree = "<group>"; };
		8BA0F4C4217E2E9200969984 /* StringOpticsInstances.swift */ = {isa = PBXFileReference; fileEncoding = 4; lastKnownFileType = sourcecode.swift; path = StringOpticsInstances.swift; sourceTree = "<group>"; };
		8BA0F4C5217E2E9200969984 /* EitherOpticsInstances.swift */ = {isa = PBXFileReference; fileEncoding = 4; lastKnownFileType = sourcecode.swift; path = EitherOpticsInstances.swift; sourceTree = "<group>"; };
		8BA0F4C6217E2E9200969984 /* ArrayKOpticsInstances.swift */ = {isa = PBXFileReference; fileEncoding = 4; lastKnownFileType = sourcecode.swift; path = ArrayKOpticsInstances.swift; sourceTree = "<group>"; };
		8BA0F4C7217E2E9200969984 /* TryOpticsInstances.swift */ = {isa = PBXFileReference; fileEncoding = 4; lastKnownFileType = sourcecode.swift; path = TryOpticsInstances.swift; sourceTree = "<group>"; };
		8BA0F4C8217E2E9200969984 /* AffineTraversal.swift */ = {isa = PBXFileReference; fileEncoding = 4; lastKnownFileType = sourcecode.swift; path = AffineTraversal.swift; sourceTree = "<group>"; };
		8BA0F4C9217E2E9200969984 /* Prism.swift */ = {isa = PBXFileReference; fileEncoding = 4; lastKnownFileType = sourcecode.swift; path = Prism.swift; sourceTree = "<group>"; };
		8BA0F4CB217E2E9200969984 /* Each.swift */ = {isa = PBXFileReference; fileEncoding = 4; lastKnownFileType = sourcecode.swift; path = Each.swift; sourceTree = "<group>"; };
		8BA0F4CC217E2E9200969984 /* Index.swift */ = {isa = PBXFileReference; fileEncoding = 4; lastKnownFileType = sourcecode.swift; path = Index.swift; sourceTree = "<group>"; };
		8BA0F4CD217E2E9200969984 /* FilterIndex.swift */ = {isa = PBXFileReference; fileEncoding = 4; lastKnownFileType = sourcecode.swift; path = FilterIndex.swift; sourceTree = "<group>"; };
		8BA0F4CE217E2E9200969984 /* At.swift */ = {isa = PBXFileReference; fileEncoding = 4; lastKnownFileType = sourcecode.swift; path = At.swift; sourceTree = "<group>"; };
		8BA0F4D0217E2E9200969984 /* At+Optics.swift */ = {isa = PBXFileReference; fileEncoding = 4; lastKnownFileType = sourcecode.swift; path = "At+Optics.swift"; sourceTree = "<group>"; };
		8BA0F4D1217E2E9200969984 /* Each+Optics.swift */ = {isa = PBXFileReference; fileEncoding = 4; lastKnownFileType = sourcecode.swift; path = "Each+Optics.swift"; sourceTree = "<group>"; };
		8BA0F4D2217E2E9200969984 /* Lens.swift */ = {isa = PBXFileReference; fileEncoding = 4; lastKnownFileType = sourcecode.swift; path = Lens.swift; sourceTree = "<group>"; };
		8BB80F702456CF9900843023 /* Bow-Laws-Info.plist */ = {isa = PBXFileReference; fileEncoding = 4; lastKnownFileType = text.plist.xml; path = "Bow-Laws-Info.plist"; sourceTree = "<group>"; };
		8BB80F712456CF9900843023 /* Bow-Generators-Info.plist */ = {isa = PBXFileReference; fileEncoding = 4; lastKnownFileType = text.plist.xml; path = "Bow-Generators-Info.plist"; sourceTree = "<group>"; };
		8BB80F722456CF9900843023 /* Bow-OpticsLaws-Info.plist */ = {isa = PBXFileReference; fileEncoding = 4; lastKnownFileType = text.plist.xml; path = "Bow-OpticsLaws-Info.plist"; sourceTree = "<group>"; };
		8BB80F732456CF9900843023 /* Bow-Info.plist */ = {isa = PBXFileReference; fileEncoding = 4; lastKnownFileType = text.plist.xml; path = "Bow-Info.plist"; sourceTree = "<group>"; };
		8BB80F742456CF9900843023 /* Bow-Rx-Info.plist */ = {isa = PBXFileReference; fileEncoding = 4; lastKnownFileType = text.plist.xml; path = "Bow-Rx-Info.plist"; sourceTree = "<group>"; };
		8BB80F752456CF9A00843023 /* Bow-RxGenerators-Info.plist */ = {isa = PBXFileReference; fileEncoding = 4; lastKnownFileType = text.plist.xml; path = "Bow-RxGenerators-Info.plist"; sourceTree = "<group>"; };
		8BB80F762456CF9A00843023 /* Bow-Free-Info.plist */ = {isa = PBXFileReference; fileEncoding = 4; lastKnownFileType = text.plist.xml; path = "Bow-Free-Info.plist"; sourceTree = "<group>"; };
		8BB80F772456CF9A00843023 /* Bow-Effects-Generators-Info.plist */ = {isa = PBXFileReference; fileEncoding = 4; lastKnownFileType = text.plist.xml; path = "Bow-Effects-Generators-Info.plist"; sourceTree = "<group>"; };
		8BB80F782456CF9A00843023 /* Bow-OpticsTests-Info.plist */ = {isa = PBXFileReference; fileEncoding = 4; lastKnownFileType = text.plist.xml; path = "Bow-OpticsTests-Info.plist"; sourceTree = "<group>"; };
		8BB80F792456CF9A00843023 /* Bow-RecursionSchemesTests-Info.plist */ = {isa = PBXFileReference; fileEncoding = 4; lastKnownFileType = text.plist.xml; path = "Bow-RecursionSchemesTests-Info.plist"; sourceTree = "<group>"; };
		8BB80F7A2456CF9A00843023 /* Bow-GenericTests-Info.plist */ = {isa = PBXFileReference; fileEncoding = 4; lastKnownFileType = text.plist.xml; path = "Bow-GenericTests-Info.plist"; sourceTree = "<group>"; };
		8BB80F7B2456CF9A00843023 /* Bow-RecursionSchemes-Info.plist */ = {isa = PBXFileReference; fileEncoding = 4; lastKnownFileType = text.plist.xml; path = "Bow-RecursionSchemes-Info.plist"; sourceTree = "<group>"; };
		8BB80F7C2456CF9A00843023 /* Bow-Generic-Info.plist */ = {isa = PBXFileReference; fileEncoding = 4; lastKnownFileType = text.plist.xml; path = "Bow-Generic-Info.plist"; sourceTree = "<group>"; };
		8BB80F7D2456CF9A00843023 /* Bow-Free-Generators-Info.plist */ = {isa = PBXFileReference; fileEncoding = 4; lastKnownFileType = text.plist.xml; path = "Bow-Free-Generators-Info.plist"; sourceTree = "<group>"; };
		8BB80F7E2456CF9A00843023 /* Bow-Optics-Info.plist */ = {isa = PBXFileReference; fileEncoding = 4; lastKnownFileType = text.plist.xml; path = "Bow-Optics-Info.plist"; sourceTree = "<group>"; };
		8BB80F7F2456CF9A00843023 /* Bow-Test-Info.plist */ = {isa = PBXFileReference; fileEncoding = 4; lastKnownFileType = text.plist.xml; path = "Bow-Test-Info.plist"; sourceTree = "<group>"; };
		8BB80F802456CF9A00843023 /* Bow-RxTests-Info.plist */ = {isa = PBXFileReference; fileEncoding = 4; lastKnownFileType = text.plist.xml; path = "Bow-RxTests-Info.plist"; sourceTree = "<group>"; };
		8BB80F812456CF9A00843023 /* Bow-Effects-Info.plist */ = {isa = PBXFileReference; fileEncoding = 4; lastKnownFileType = text.plist.xml; path = "Bow-Effects-Info.plist"; sourceTree = "<group>"; };
		8BB80F822456CF9A00843023 /* Bow-EffectsLaws-Info.plist */ = {isa = PBXFileReference; fileEncoding = 4; lastKnownFileType = text.plist.xml; path = "Bow-EffectsLaws-Info.plist"; sourceTree = "<group>"; };
		8BB80F832456CF9A00843023 /* Bow-EffectsTests-Info.plist */ = {isa = PBXFileReference; fileEncoding = 4; lastKnownFileType = text.plist.xml; path = "Bow-EffectsTests-Info.plist"; sourceTree = "<group>"; };
		8BB80F842456CF9A00843023 /* Bow-FreeTests-Info.plist */ = {isa = PBXFileReference; fileEncoding = 4; lastKnownFileType = text.plist.xml; path = "Bow-FreeTests-Info.plist"; sourceTree = "<group>"; };
		8BB80F852456CF9A00843023 /* Bow-AllTests-Info.plist */ = {isa = PBXFileReference; fileEncoding = 4; lastKnownFileType = text.plist.xml; path = "Bow-AllTests-Info.plist"; sourceTree = "<group>"; };
		8BB969AB239863F0005520D6 /* Queue.swift */ = {isa = PBXFileReference; lastKnownFileType = sourcecode.swift; path = Queue.swift; sourceTree = "<group>"; };
		8BD6974823F5AD2E000A512F /* BowTests.xctestplan */ = {isa = PBXFileReference; lastKnownFileType = text; path = BowTests.xctestplan; sourceTree = "<group>"; };
		8BD6974D23F5AE18000A512F /* BowAllTests.xctest */ = {isa = PBXFileReference; explicitFileType = wrapper.cfbundle; includeInIndex = 0; path = BowAllTests.xctest; sourceTree = BUILT_PRODUCTS_DIR; };
		B507D290252A315C002541E4 /* CoyonedaNaturalTransformationTests.swift */ = {isa = PBXFileReference; lastKnownFileType = sourcecode.swift; path = CoyonedaNaturalTransformationTests.swift; sourceTree = "<group>"; };
		B52120FE2523AC2300705BCD /* Exists.swift */ = {isa = PBXFileReference; lastKnownFileType = sourcecode.swift; path = Exists.swift; sourceTree = "<group>"; };
<<<<<<< HEAD
		B53F8C08251A5F8000468947 /* Tree.swift */ = {isa = PBXFileReference; lastKnownFileType = sourcecode.swift; path = Tree.swift; sourceTree = "<group>"; };
		B55F52B125247256001979EE /* ExistsTests.swift */ = {isa = PBXFileReference; lastKnownFileType = sourcecode.swift; path = ExistsTests.swift; sourceTree = "<group>"; };
=======
		B55BE656252332BA005297CA /* Program.swift */ = {isa = PBXFileReference; lastKnownFileType = sourcecode.swift; path = Program.swift; sourceTree = "<group>"; };
		B55BE68425234AD1005297CA /* ProgramTest.swift */ = {isa = PBXFileReference; fileEncoding = 4; lastKnownFileType = sourcecode.swift; path = ProgramTest.swift; sourceTree = "<group>"; };
		B53F8C08251A5F8000468947 /* Tree.swift */ = {isa = PBXFileReference; lastKnownFileType = sourcecode.swift; path = Tree.swift; sourceTree = "<group>"; };
		B55F52B125247256001979EE /* ExistsTests.swift */ = {isa = PBXFileReference; lastKnownFileType = sourcecode.swift; path = ExistsTests.swift; sourceTree = "<group>"; };
		B55F53BB2524D7F3001979EE /* Program+Gen.swift */ = {isa = PBXFileReference; fileEncoding = 4; lastKnownFileType = sourcecode.swift; path = "Program+Gen.swift"; sourceTree = "<group>"; };
>>>>>>> a56a6ebd
		B5618756252CC2D2002717B1 /* TreeTest.swift */ = {isa = PBXFileReference; fileEncoding = 4; lastKnownFileType = sourcecode.swift; path = TreeTest.swift; sourceTree = "<group>"; };
		B5618784252CC3EA002717B1 /* Tree+Gen.swift */ = {isa = PBXFileReference; fileEncoding = 4; lastKnownFileType = sourcecode.swift; path = "Tree+Gen.swift"; sourceTree = "<group>"; };
		B568E5BE2529D1A200AD334B /* FunctionK+Coyoneda.swift */ = {isa = PBXFileReference; lastKnownFileType = sourcecode.swift; path = "FunctionK+Coyoneda.swift"; sourceTree = "<group>"; };
		B56A08622525C39600869FCD /* CokleisliK.swift */ = {isa = PBXFileReference; lastKnownFileType = sourcecode.swift; path = CokleisliK.swift; sourceTree = "<group>"; };
<<<<<<< HEAD
		B578BCA925385B9200B8FD42 /* Trampoline+Gen.swift */ = {isa = PBXFileReference; fileEncoding = 4; lastKnownFileType = sourcecode.swift; path = "Trampoline+Gen.swift"; sourceTree = "<group>"; };
=======
		B5BF5085252B0F4A0060AD0D /* LazyFunction1.swift */ = {isa = PBXFileReference; lastKnownFileType = sourcecode.swift; path = LazyFunction1.swift; sourceTree = "<group>"; };
		B5BF509D252B23D30060AD0D /* LazyFunction1Test.swift */ = {isa = PBXFileReference; lastKnownFileType = sourcecode.swift; path = LazyFunction1Test.swift; sourceTree = "<group>"; };
		B5BF510E252B253D0060AD0D /* LazyFunction1+Gen.swift */ = {isa = PBXFileReference; fileEncoding = 4; lastKnownFileType = sourcecode.swift; path = "LazyFunction1+Gen.swift"; sourceTree = "<group>"; };
>>>>>>> a56a6ebd
		B8B910BF234D7F2600E44271 /* Semiring.swift */ = {isa = PBXFileReference; lastKnownFileType = sourcecode.swift; path = Semiring.swift; sourceTree = "<group>"; };
		B8B910C3234D846900E44271 /* SemiringLaws.swift */ = {isa = PBXFileReference; lastKnownFileType = sourcecode.swift; path = SemiringLaws.swift; sourceTree = "<group>"; };
		B8B910C5234DDA4000E44271 /* BoolInstancesTest.swift */ = {isa = PBXFileReference; lastKnownFileType = sourcecode.swift; path = BoolInstancesTest.swift; sourceTree = "<group>"; };
		"Bow::Bow::Product" /* Bow.framework */ = {isa = PBXFileReference; explicitFileType = wrapper.framework; path = Bow.framework; sourceTree = BUILT_PRODUCTS_DIR; };
		"Bow::BowTests::Product" /* BowTests.xctest */ = {isa = PBXFileReference; explicitFileType = wrapper.cfbundle; path = BowTests.xctest; sourceTree = BUILT_PRODUCTS_DIR; };
		OBJ_6 /* Package.swift */ = {isa = PBXFileReference; explicitFileType = sourcecode.swift; path = Package.swift; sourceTree = "<group>"; };
/* End PBXFileReference section */

/* Begin PBXFrameworksBuildPhase section */
		112097A222A7EBC7007F3D9C /* Frameworks */ = {
			isa = PBXFrameworksBuildPhase;
			buildActionMask = 0;
			files = (
				8B1AC5012458755D00EAC18E /* SwiftCheck in Frameworks */,
			);
			runOnlyForDeploymentPostprocessing = 0;
		};
		11229412219D8B86006D66C5 /* Frameworks */ = {
			isa = PBXFrameworksBuildPhase;
			buildActionMask = 0;
			files = (
			);
			runOnlyForDeploymentPostprocessing = 0;
		};
		1122946F219D8DF3006D66C5 /* Frameworks */ = {
			isa = PBXFrameworksBuildPhase;
			buildActionMask = 0;
			files = (
			);
			runOnlyForDeploymentPostprocessing = 0;
		};
		112294E5219D8EF4006D66C5 /* Frameworks */ = {
			isa = PBXFrameworksBuildPhase;
			buildActionMask = 0;
			files = (
			);
			runOnlyForDeploymentPostprocessing = 0;
		};
		1122956B219D9186006D66C5 /* Frameworks */ = {
			isa = PBXFrameworksBuildPhase;
			buildActionMask = 0;
			files = (
			);
			runOnlyForDeploymentPostprocessing = 0;
		};
		112295D8219D94C9006D66C5 /* Frameworks */ = {
			isa = PBXFrameworksBuildPhase;
			buildActionMask = 0;
			files = (
			);
			runOnlyForDeploymentPostprocessing = 0;
		};
		11229617219D9593006D66C5 /* Frameworks */ = {
			isa = PBXFrameworksBuildPhase;
			buildActionMask = 0;
			files = (
			);
			runOnlyForDeploymentPostprocessing = 0;
		};
		11229731219DC4B3006D66C5 /* Frameworks */ = {
			isa = PBXFrameworksBuildPhase;
			buildActionMask = 0;
			files = (
			);
			runOnlyForDeploymentPostprocessing = 0;
		};
		11229776219DC88F006D66C5 /* Frameworks */ = {
			isa = PBXFrameworksBuildPhase;
			buildActionMask = 0;
			files = (
			);
			runOnlyForDeploymentPostprocessing = 0;
		};
		112297A0219DCE76006D66C5 /* Frameworks */ = {
			isa = PBXFrameworksBuildPhase;
			buildActionMask = 0;
			files = (
				11E9788E233A7123002AAC60 /* RxSwift in Frameworks */,
			);
			runOnlyForDeploymentPostprocessing = 0;
		};
		112297C1219DCFDE006D66C5 /* Frameworks */ = {
			isa = PBXFrameworksBuildPhase;
			buildActionMask = 0;
			files = (
			);
			runOnlyForDeploymentPostprocessing = 0;
		};
		1160D0DF22D38CEC0010323A /* Frameworks */ = {
			isa = PBXFrameworksBuildPhase;
			buildActionMask = 0;
			files = (
			);
			runOnlyForDeploymentPostprocessing = 0;
		};
		117DC0CC22AE492700EF65F0 /* Frameworks */ = {
			isa = PBXFrameworksBuildPhase;
			buildActionMask = 0;
			files = (
			);
			runOnlyForDeploymentPostprocessing = 0;
		};
		117DC0E522AE4D6C00EF65F0 /* Frameworks */ = {
			isa = PBXFrameworksBuildPhase;
			buildActionMask = 0;
			files = (
			);
			runOnlyForDeploymentPostprocessing = 0;
		};
		117DC12822AE563900EF65F0 /* Frameworks */ = {
			isa = PBXFrameworksBuildPhase;
			buildActionMask = 0;
			files = (
			);
			runOnlyForDeploymentPostprocessing = 0;
		};
		11D97EE3219EBAA1008FC004 /* Frameworks */ = {
			isa = PBXFrameworksBuildPhase;
			buildActionMask = 0;
			files = (
			);
			runOnlyForDeploymentPostprocessing = 0;
		};
		11E71709219D704F00B94845 /* Frameworks */ = {
			isa = PBXFrameworksBuildPhase;
			buildActionMask = 0;
			files = (
			);
			runOnlyForDeploymentPostprocessing = 0;
		};
		11E717F6219D7D5900B94845 /* Frameworks */ = {
			isa = PBXFrameworksBuildPhase;
			buildActionMask = 0;
			files = (
			);
			runOnlyForDeploymentPostprocessing = 0;
		};
		11E71880219D81B300B94845 /* Frameworks */ = {
			isa = PBXFrameworksBuildPhase;
			buildActionMask = 0;
			files = (
			);
			runOnlyForDeploymentPostprocessing = 0;
		};
		8BD6974A23F5AE18000A512F /* Frameworks */ = {
			isa = PBXFrameworksBuildPhase;
			buildActionMask = 2147483647;
			files = (
			);
			runOnlyForDeploymentPostprocessing = 0;
		};
		OBJ_291 /* Frameworks */ = {
			isa = PBXFrameworksBuildPhase;
			buildActionMask = 0;
			files = (
			);
			runOnlyForDeploymentPostprocessing = 0;
		};
		OBJ_451 /* Frameworks */ = {
			isa = PBXFrameworksBuildPhase;
			buildActionMask = 0;
			files = (
			);
			runOnlyForDeploymentPostprocessing = 0;
		};
/* End PBXFrameworksBuildPhase section */

/* Begin PBXGroup section */
		1104BED322C22DD2002C3F78 /* Data */ = {
			isa = PBXGroup;
			children = (
				11E8E0792395580F0029BC92 /* Array+TraverseConcurrent.swift */,
				11F41C94231816AD00BD1E87 /* Atomic.swift */,
				11FB4610238EB78200EA60BF /* EnvIO.swift */,
				1104BED422C22DD2002C3F78 /* IO.swift */,
				11F41C91231816AD00BD1E87 /* Ref.swift */,
				1104BEE922C25AAF002C3F78 /* Resource.swift */,
				11FDD68E23867D9800EA8A4D /* Schedule.swift */,
				11F41C92231816AD00BD1E87 /* Internal */,
			);
			path = Data;
			sourceTree = "<group>";
		};
		112097AB22A7EC03007F3D9C /* BowGenerators */ = {
			isa = PBXGroup;
			children = (
				112097C322A805BE007F3D9C /* Arrow */,
				112097C222A80571007F3D9C /* Data */,
				112097D922A9071F007F3D9C /* Transformers */,
				112097CA22A80BAC007F3D9C /* Typeclasses */,
			);
			path = BowGenerators;
			sourceTree = "<group>";
		};
		112097C222A80571007F3D9C /* Data */ = {
			isa = PBXGroup;
			children = (
				112097B022A7F0E6007F3D9C /* ArrayK+Gen.swift */,
				11F0F8D923C7248E00B2EA2E /* Co+Gen.swift */,
				112097B222A7F17F007F3D9C /* Const+Gen.swift */,
				11B6FD7C2525C37F00A5AD54 /* CoyonedaGen.swift */,
				112097CB22A819E9007F3D9C /* Day+Gen.swift */,
				113746A523435C0B00D9C1AD /* DictionaryK+Gen.swift */,
				112097AE22A7EE46007F3D9C /* Either+Gen.swift */,
				112097CD22A81BE8007F3D9C /* EitherK+Gen.swift */,
				720C1E0023FD8079001C5B7D /* Endo+Gen.swift */,
				11E7F5EB22D8C81B00C78F06 /* Eval+Gen.swift */,
				112097B422A7F21F007F3D9C /* Id+Gen.swift */,
				112097B822A7FAF6007F3D9C /* Ior+Gen.swift */,
				112097D122A8FFC0007F3D9C /* Moore+Gen.swift */,
				112097BA22A7FC86007F3D9C /* NonEmptyArray+Gen.swift */,
				112097BC22A7FD6F007F3D9C /* Option+Gen.swift */,
				112097D522A904AC007F3D9C /* Sum+Gen.swift */,
				B578BCA925385B9200B8FD42 /* Trampoline+Gen.swift */,
				B5618784252CC3EA002717B1 /* Tree+Gen.swift */,
				112097BE22A7FDEF007F3D9C /* Try+Gen.swift */,
				112097C022A7FF37007F3D9C /* Validated+Gen.swift */,
				1171ED5F23C636A9005362E0 /* Zipper+Gen.swift */,
			);
			path = Data;
			sourceTree = "<group>";
		};
		112097C322A805BE007F3D9C /* Arrow */ = {
			isa = PBXGroup;
			children = (
				112097C422A805CE007F3D9C /* Function0+Gen.swift */,
				112097C622A80730007F3D9C /* Function1+Gen.swift */,
				B5BF510E252B253D0060AD0D /* LazyFunction1+Gen.swift */,
				112097D722A90644007F3D9C /* Kleisli+Gen.swift */,
			);
			path = Arrow;
			sourceTree = "<group>";
		};
		112097CA22A80BAC007F3D9C /* Typeclasses */ = {
			isa = PBXGroup;
			children = (
				112097C822A80870007F3D9C /* ArbitraryK.swift */,
			);
			path = Typeclasses;
			sourceTree = "<group>";
		};
		112097D922A9071F007F3D9C /* Transformers */ = {
			isa = PBXGroup;
			children = (
				112097DA22A9078B007F3D9C /* EitherT+Gen.swift */,
				1171ED5123C4E20A005362E0 /* EnvT+Gen.swift */,
				112097DC22A90899007F3D9C /* OptionT+Gen.swift */,
				112097DE22A90972007F3D9C /* StateT+Gen.swift */,
				112097D322A9029B007F3D9C /* StoreT+Gen.swift */,
				1171ED5323C4E4B0005362E0 /* TracedT+Gen.swift */,
				112097E022A90AAA007F3D9C /* WriterT+Gen.swift */,
			);
			path = Transformers;
			sourceTree = "<group>";
		};
		112294F0219D8F22006D66C5 /* BowRecursionSchemes */ = {
			isa = PBXGroup;
			children = (
				8BA0F452217E2E9200969984 /* Recursion.swift */,
				8BA0F453217E2E9200969984 /* Data */,
				8BA0F457217E2E9200969984 /* Typeclasses */,
			);
			path = BowRecursionSchemes;
			sourceTree = "<group>";
		};
		11229536219D9013006D66C5 /* BowRecursionSchemesTests */ = {
			isa = PBXGroup;
			children = (
				11229539219D90C5006D66C5 /* RecursionTest.swift */,
			);
			path = BowRecursionSchemesTests;
			sourceTree = "<group>";
		};
		112295E3219D94DD006D66C5 /* BowGeneric */ = {
			isa = PBXGroup;
			children = (
				1116D501224E3A2300507B54 /* Coproduct2.swift */,
				1116D4EF224E270B00507B54 /* Coproduct3.swift */,
				1116D4F1224E2B1600507B54 /* Coproduct4.swift */,
				1116D4F3224E2C8A00507B54 /* Coproduct5.swift */,
				1116D4F5224E2E9800507B54 /* Coproduct6.swift */,
				1116D4F7224E308500507B54 /* Coproduct7.swift */,
				1116D4F9224E324900507B54 /* Coproduct8.swift */,
				1116D4FB224E332900507B54 /* Coproduct9.swift */,
				1116D4FF224E342200507B54 /* Coproduct10.swift */,
				8BA0F45F217E2E9200969984 /* Generic.swift */,
				8BA0F45E217E2E9200969984 /* HList.swift */,
				8BA0F45D217E2E9200969984 /* Product.swift */,
			);
			path = BowGeneric;
			sourceTree = "<group>";
		};
		11229625219D95D2006D66C5 /* BowGenericTests */ = {
			isa = PBXGroup;
			children = (
				11229626219D95E5006D66C5 /* GenericTest.swift */,
			);
			path = BowGenericTests;
			sourceTree = "<group>";
		};
		1122973C219DC4F1006D66C5 /* BowEffects */ = {
			isa = PBXGroup;
			children = (
				1104BED322C22DD2002C3F78 /* Data */,
				11F036802327D49900B39A80 /* Foundation */,
				8BA0F469217E2E9200969984 /* Typeclasses */,
			);
			path = BowEffects;
			sourceTree = "<group>";
		};
		11229786219DC968006D66C5 /* BowEffectsTests */ = {
			isa = PBXGroup;
			children = (
				11FB4613238EBF2300EA60BF /* EnvIOTest.swift */,
				8BA0F3A0217E2DEF00969984 /* IOTest.swift */,
			);
			path = BowEffectsTests;
			sourceTree = "<group>";
		};
		112297AB219DCEDA006D66C5 /* BowRx */ = {
			isa = PBXGroup;
			children = (
				8BA0F470217E2E9200969984 /* MaybeK.swift */,
				8BA0F471217E2E9200969984 /* ObservableK.swift */,
				8BA0F46F217E2E9200969984 /* SingleK.swift */,
			);
			path = BowRx;
			sourceTree = "<group>";
		};
		112297D1219DD050006D66C5 /* BowRxTests */ = {
			isa = PBXGroup;
			children = (
				8BA0F3A5217E2DEF00969984 /* MaybeKTest.swift */,
				8BA0F3A4217E2DEF00969984 /* ObservableKTest.swift */,
				8BA0F3A6217E2DEF00969984 /* SingleKTest.swift */,
			);
			path = BowRxTests;
			sourceTree = "<group>";
		};
		1126CA8822B1139B00F840CB /* Auto */ = {
			isa = PBXGroup;
			children = (
				112D0CF322BBC0390032F675 /* AutoFold.swift */,
				11E4190A22B90FE2009BDFB3 /* AutoGetter.swift */,
				1126CA8B22B115E100F840CB /* AutoLens.swift */,
				1126CA8922B1144200F840CB /* AutoOptics.swift */,
				1126CA8D22B1253D00F840CB /* AutoAffineTraversal.swift */,
				1126CA8F22B1262F00F840CB /* AutoPrism.swift */,
				11E4190E22B91169009BDFB3 /* AutoSetter.swift */,
				112D0CF522BBC17C0032F675 /* AutoTraversal.swift */,
			);
			path = Auto;
			sourceTree = "<group>";
		};
		1126CA9122B12D7F00F840CB /* Tuple */ = {
			isa = PBXGroup;
			children = (
				1126CA9222B12D9700F840CB /* Tuple2.swift */,
				1126CA9522B12EC400F840CB /* Tuple3.swift */,
				1126CA9722B12F8500F840CB /* Tuple4.swift */,
				1126CA9922B1301100F840CB /* Tuple5.swift */,
				1126CA9B22B130B800F840CB /* Tuple6.swift */,
				1126CA9D22B1314F00F840CB /* Tuple7.swift */,
				1126CA9F22B131DF00F840CB /* Tuple8.swift */,
				1126CAA122B1324E00F840CB /* Tuple9.swift */,
				1126CAA322B132CA00F840CB /* Tuple10.swift */,
			);
			path = Tuple;
			sourceTree = "<group>";
		};
		1160D0E822D38DA80010323A /* BowOpticsLaws */ = {
			isa = PBXGroup;
			children = (
				8BA0F3DD217E2DEF00969984 /* IsoLaws.swift */,
				8BA0F3DB217E2DEF00969984 /* LensLaws.swift */,
				8BA0F3DC217E2DEF00969984 /* AffineTraversalLaws.swift */,
				8BA0F3E0217E2DEF00969984 /* PrismLaws.swift */,
				8BA0F3DF217E2DEF00969984 /* SetterLaws.swift */,
				8BA0F3DE217E2DEF00969984 /* TraversalLaws.swift */,
			);
			path = BowOpticsLaws;
			sourceTree = "<group>";
		};
		116B8260240D2575003313CA /* Extensions */ = {
			isa = PBXGroup;
			children = (
				116B8261240D2597003313CA /* StateT+Optics.swift */,
			);
			path = Extensions;
			sourceTree = "<group>";
		};
		117DC0D522AE499E00EF65F0 /* BowEffectsGenerators */ = {
			isa = PBXGroup;
			children = (
				117DC0D622AE49C200EF65F0 /* IO+Gen.swift */,
			);
			path = BowEffectsGenerators;
			sourceTree = "<group>";
		};
		117DC0F022AE4DDF00EF65F0 /* BowRxGenerators */ = {
			isa = PBXGroup;
			children = (
				117DC0F322AE4F3500EF65F0 /* MaybeK+Gen.swift */,
				117DC0F522AE504500EF65F0 /* ObservableK+Gen.swift */,
				117DC0F122AE4E1C00EF65F0 /* SingleK+Gen.swift */,
			);
			path = BowRxGenerators;
			sourceTree = "<group>";
		};
		117DC13522AE570E00EF65F0 /* BowFreeGenerators */ = {
			isa = PBXGroup;
			children = (
				11D8967C2523763A006A65EC /* Cofree+Gen.swift */,
				117DC13622AE578A00EF65F0 /* Free+Gen.swift */,
				B55F53BB2524D7F3001979EE /* Program+Gen.swift */,
				11D896C225237A6D006A65EC /* Yoneda+Gen.swift */,
			);
			path = BowFreeGenerators;
			sourceTree = "<group>";
		};
		1191BD0822D77C3A0052FEA8 /* MonadComprehensions */ = {
			isa = PBXGroup;
			children = (
				1191BD0B22D77FED0052FEA8 /* BindingExpression.swift */,
				11A5FDCF22E5C79F00FF7821 /* BindingOperator.swift */,
				1191BD0922D77C510052FEA8 /* BoundVar.swift */,
				1191BD0D22D784630052FEA8 /* MonadComprenhensions.swift */,
				11A5FDD522E5ECB300FF7821 /* ReaderBindingExpression.swift */,
				11A5FDD322E5CF1600FF7821 /* StateBindingExpression.swift */,
				11A5FDD722E5F0C300FF7821 /* WriterBindingExpression.swift */,
			);
			path = MonadComprehensions;
			sourceTree = "<group>";
		};
		11D97EEC219EBB35008FC004 /* BowEffectsLaws */ = {
			isa = PBXGroup;
			children = (
				8BA0F3A2217E2DEF00969984 /* AsyncLaws.swift */,
				11F41C9E231818AE00BD1E87 /* BracketLaws.swift */,
				11F41C9F231818AF00BD1E87 /* MonadDeferLaws.swift */,
			);
			path = BowEffectsLaws;
			sourceTree = "<group>";
		};
		11DDCD19217F163400844D9D /* Syntax */ = {
			isa = PBXGroup;
			children = (
				8BA0F44A217E2E9200969984 /* BooleanFunctions.swift */,
				8BA0F43C217E2E9200969984 /* Curry.swift */,
				8BA0F48B217E2E9200969984 /* HigherKinds.swift */,
				11DDCD1B217F171900844D9D /* Memoization.swift */,
				8BA0F45B217E2E9200969984 /* PartialApplication.swift */,
				8BA0F450217E2E9200969984 /* Predef.swift */,
				11DDCD22217F1E2B00844D9D /* Reverse.swift */,
			);
			path = Syntax;
			sourceTree = "<group>";
		};
		11DDCD1A217F165400844D9D /* Syntax */ = {
			isa = PBXGroup;
			children = (
				8BA0F38A217E2DEF00969984 /* BooleanFunctionsTest.swift */,
				8BA0F3A7217E2DEF00969984 /* CurryTest.swift */,
				11DDCD20217F194B00844D9D /* MemoizationTest.swift */,
				8BA0F38B217E2DEF00969984 /* PartialApplicationTest.swift */,
				8BA0F393217E2DEF00969984 /* PredefTest.swift */,
				11DDCD27217F1FC200844D9D /* ReverseTest.swift */,
			);
			path = Syntax;
			sourceTree = "<group>";
		};
		11E71714219D709300B94845 /* BowOptics */ = {
			isa = PBXGroup;
			children = (
				8BA0F4B2217E2E9200969984 /* BoundSetter.swift */,
				8BA0F4BE217E2E9200969984 /* Fold.swift */,
				8BA0F4B3217E2E9200969984 /* Getter.swift */,
				8BA0F4BF217E2E9200969984 /* Iso.swift */,
				8BA0F4D2217E2E9200969984 /* Lens.swift */,
				8BA0F4C8217E2E9200969984 /* AffineTraversal.swift */,
				8BA0F4C9217E2E9200969984 /* Prism.swift */,
				8BA0F4C0217E2E9200969984 /* Setter.swift */,
				8BA0F4B4217E2E9200969984 /* Traversal.swift */,
				1126CA8822B1139B00F840CB /* Auto */,
				8BA0F4CF217E2E9200969984 /* DSL */,
				116B8260240D2575003313CA /* Extensions */,
				8BA0F4C1217E2E9200969984 /* Instances */,
				8BA0F4B5217E2E9200969984 /* STD */,
				1126CA9122B12D7F00F840CB /* Tuple */,
				8BA0F4CA217E2E9200969984 /* Typeclasses */,
			);
			path = BowOptics;
			sourceTree = "<group>";
		};
		11E71807219D7E0500B94845 /* BowOpticsTests */ = {
			isa = PBXGroup;
			children = (
				8BA0F3D8217E2DEF00969984 /* FoldTest.swift */,
				8BA0F3E4217E2DEF00969984 /* GetterTest.swift */,
				8BA0F3D9217E2DEF00969984 /* IsoTest.swift */,
				8BA0F3E6217E2DEF00969984 /* LensTest.swift */,
				8BA0F3E5217E2DEF00969984 /* AffineTraversalTest.swift */,
				8BA0F3E3217E2DEF00969984 /* PrismTest.swift */,
				8BA0F3E1217E2DEF00969984 /* SetterTest.swift */,
				8BA0F3E7217E2DEF00969984 /* TestDomain.swift */,
				8BA0F3E2217E2DEF00969984 /* TraversalTest.swift */,
			);
			path = BowOpticsTests;
			sourceTree = "<group>";
		};
		11E7188B219D825200B94845 /* BowFree */ = {
			isa = PBXGroup;
			children = (
				8BA0F440217E2E9200969984 /* Cofree.swift */,
				8BA0F441217E2E9200969984 /* Free.swift */,
				11D894FB251CEB58006A65EC /* FunctionK+Free.swift */,
				8BA0F43E217E2E9200969984 /* Yoneda.swift */,
				B55BE656252332BA005297CA /* Program.swift */,
			);
			path = BowFree;
			sourceTree = "<group>";
		};
		11E718F1219D84EB00B94845 /* BowFreeTests */ = {
			isa = PBXGroup;
			children = (
				11D8967E25237642006A65EC /* CofreeTest.swift */,
				8BA0F38D217E2DEF00969984 /* FreeTest.swift */,
				11D896C525237A7D006A65EC /* YonedaTest.swift */,
<<<<<<< HEAD
=======
				B507D290252A315C002541E4 /* CoyonedaNaturalTransformationTests.swift */,
				B55BE68425234AD1005297CA /* ProgramTest.swift */,
>>>>>>> a56a6ebd
			);
			path = BowFreeTests;
			sourceTree = "<group>";
		};
		11E719FD219D888800B94845 /* BowLaws */ = {
			isa = PBXGroup;
			children = (
				8BA0F3C6217E2DEF00969984 /* AlternativeLaws.swift */,
				8BA0F3C4217E2DEF00969984 /* ApplicativeErrorLaws.swift */,
				8BA0F3CE217E2DEF00969984 /* ApplicativeLaws.swift */,
				8BA0F3CA217E2DEF00969984 /* BimonadLaws.swift */,
				1191BD1122D78F640052FEA8 /* BindingOperatorOverload.swift */,
				11BA21BB23D5EF4E00F3EE78 /* ComonadEnvLaws.swift */,
				8BA0F3D2217E2DEF00969984 /* ComonadLaws.swift */,
				11BA21BD23D6F74F00F3EE78 /* ComonadStoreLaws.swift */,
				11BA21BF23D6FA3600F3EE78 /* ComonadTracedLaws.swift */,
				8BA0F3C2217E2DEF00969984 /* ComparableLaws.swift */,
				8BA0F3C9217E2DEF00969984 /* ContravariantLaws.swift */,
				8BA0F3D1217E2DEF00969984 /* CustomStringConvertibleLaws.swift */,
				606B29EC2360764D002334B2 /* DivideLaws.swift */,
				609CC1482364FC5B00096D5D /* DivisibleLaws.swift */,
				1166A07822119E640032CD4E /* EqualityFunctions.swift */,
				8BA0F3BF217E2DEF00969984 /* EquatableKLaws.swift */,
				11A435602212C59F000C5E31 /* EquatableLaws.swift */,
				8BA0F3D6217E2DEF00969984 /* FoldableLaws.swift */,
				8BA0F3C1217E2DEF00969984 /* FunctorFilterLaws.swift */,
				8BA0F3CC217E2DEF00969984 /* FunctorLaws.swift */,
				8BA0F3D5217E2DEF00969984 /* InvariantLaws.swift */,
				8BA0F3CD217E2DEF00969984 /* MonadCombineLaws.swift */,
				8BA0F3BC217E2DEF00969984 /* MonadErrorLaws.swift */,
				8BA0F3C7217E2DEF00969984 /* MonadFilterLaws.swift */,
				8BA0F3C0217E2DEF00969984 /* MonadLaws.swift */,
				8BA0F3CB217E2DEF00969984 /* MonadStateLaws.swift */,
				8BA0F3C5217E2DEF00969984 /* MonadWriterLaws.swift */,
				606B29EF23607745002334B2 /* MonoidalLaws.swift */,
				8BA0F3D4217E2DEF00969984 /* MonoidKLaws.swift */,
				8BA0F3BD217E2DEF00969984 /* MonoidLaws.swift */,
				1191BD0F22D78C0A0052FEA8 /* PropertyOperatorOverload.swift */,
				11D36A1A2232787A00CBD85F /* SelectiveLaws.swift */,
				600D30442352D03400F7B64B /* SemigroupalLaws.swift */,
				8BA0F3CF217E2DEF00969984 /* SemigroupKLaws.swift */,
				8BA0F3BE217E2DEF00969984 /* SemigroupLaws.swift */,
				B8B910C3234D846900E44271 /* SemiringLaws.swift */,
				8BA0F3D3217E2DEF00969984 /* TraverseFilterLaws.swift */,
				8BA0F3BB217E2DEF00969984 /* TraverseLaws.swift */,
			);
			path = BowLaws;
			sourceTree = "<group>";
		};
		11ED7A2C226E0BF200C27994 /* Support Files */ = {
			isa = PBXGroup;
			children = (
				8BB80F852456CF9A00843023 /* Bow-AllTests-Info.plist */,
				8BB80F772456CF9A00843023 /* Bow-Effects-Generators-Info.plist */,
				8BB80F812456CF9A00843023 /* Bow-Effects-Info.plist */,
				8BB80F822456CF9A00843023 /* Bow-EffectsLaws-Info.plist */,
				8BB80F832456CF9A00843023 /* Bow-EffectsTests-Info.plist */,
				8BB80F7D2456CF9A00843023 /* Bow-Free-Generators-Info.plist */,
				8BB80F762456CF9A00843023 /* Bow-Free-Info.plist */,
				8BB80F842456CF9A00843023 /* Bow-FreeTests-Info.plist */,
				8BB80F712456CF9900843023 /* Bow-Generators-Info.plist */,
				8BB80F7C2456CF9A00843023 /* Bow-Generic-Info.plist */,
				8BB80F7A2456CF9A00843023 /* Bow-GenericTests-Info.plist */,
				8BB80F732456CF9900843023 /* Bow-Info.plist */,
				8BB80F702456CF9900843023 /* Bow-Laws-Info.plist */,
				8BB80F7E2456CF9A00843023 /* Bow-Optics-Info.plist */,
				8BB80F722456CF9900843023 /* Bow-OpticsLaws-Info.plist */,
				8BB80F782456CF9A00843023 /* Bow-OpticsTests-Info.plist */,
				8BB80F7B2456CF9A00843023 /* Bow-RecursionSchemes-Info.plist */,
				8BB80F792456CF9A00843023 /* Bow-RecursionSchemesTests-Info.plist */,
				8BB80F742456CF9900843023 /* Bow-Rx-Info.plist */,
				8BB80F752456CF9A00843023 /* Bow-RxGenerators-Info.plist */,
				8BB80F802456CF9A00843023 /* Bow-RxTests-Info.plist */,
				8BB80F7F2456CF9A00843023 /* Bow-Test-Info.plist */,
			);
			path = "Support Files";
			sourceTree = "<group>";
		};
		11F036802327D49900B39A80 /* Foundation */ = {
			isa = PBXGroup;
			children = (
				11F036832327E1C900B39A80 /* ConsoleIO.swift */,
				11F036852327EA1F00B39A80 /* FileManager+Common.swift */,
				8B79462524531CFE00547771 /* FileManager+iOS+Mac.swift */,
				11F036812327D4AC00B39A80 /* URLSession.swift */,
			);
			path = Foundation;
			sourceTree = "<group>";
		};
		11F41C92231816AD00BD1E87 /* Internal */ = {
			isa = PBXGroup;
			children = (
				11F41C95231816AD00BD1E87 /* Dictionary+Extensions.swift */,
				11912B09238C1FB4007D90A2 /* DispatchTimeInterval+Extensions.swift */,
				8BB969AB239863F0005520D6 /* Queue.swift */,
			);
			path = Internal;
			sourceTree = "<group>";
		};
		8BA0F363217E2CB100969984 /* Frameworks */ = {
			isa = PBXGroup;
			children = (
				8BA0F384217E2D3400969984 /* Nimble.framework */,
				8BA0F385217E2D3400969984 /* SwiftCheck.framework */,
				8BA0F37C217E2D0700969984 /* RxCocoa.framework */,
				8BA0F37E217E2D0700969984 /* RxSwift.framework */,
				8BA0F374217E2CD000969984 /* RxCocoa.framework */,
				8BA0F377217E2CD000969984 /* RxSwift.framework */,
				8BA0F36F217E2CBF00969984 /* RxCocoa.framework */,
				8BA0F36E217E2CBF00969984 /* RxSwift.framework */,
				8BA0F366217E2CB100969984 /* RxCocoa.framework */,
				8BA0F367217E2CB100969984 /* RxSwift.framework */,
			);
			name = Frameworks;
			sourceTree = "<group>";
		};
		8BA0F389217E2DEF00969984 /* BowTests */ = {
			isa = PBXGroup;
			children = (
				8BA0F38E217E2DEF00969984 /* Arrow */,
				8BA0F3A8217E2DEF00969984 /* Data */,
				8BA0F399217E2DEF00969984 /* Instances */,
				11DDCD1A217F165400844D9D /* Syntax */,
				8BA0F394217E2DEF00969984 /* Transformers */,
			);
			path = BowTests;
			sourceTree = "<group>";
		};
		8BA0F38E217E2DEF00969984 /* Arrow */ = {
			isa = PBXGroup;
			children = (
				8BA0F390217E2DEF00969984 /* Function0Test.swift */,
				8BA0F38F217E2DEF00969984 /* Function1Test.swift */,
				8BA0F391217E2DEF00969984 /* KleisliTest.swift */,
				B5BF509D252B23D30060AD0D /* LazyFunction1Test.swift */,
			);
			path = Arrow;
			sourceTree = "<group>";
		};
		8BA0F394217E2DEF00969984 /* Transformers */ = {
			isa = PBXGroup;
			children = (
				8BA0F397217E2DEF00969984 /* EitherTTest.swift */,
				1171ED4E23C4E19A005362E0 /* EnvTTest.swift */,
				8BA0F398217E2DEF00969984 /* OptionTTest.swift */,
				8BA0F396217E2DEF00969984 /* StateTTest.swift */,
				8BA0F3B1217E2DEF00969984 /* StoreTTest.swift */,
				1171ED5523C4E5F2005362E0 /* TracedTTest.swift */,
				8BA0F395217E2DEF00969984 /* WriterTTest.swift */,
			);
			path = Transformers;
			sourceTree = "<group>";
		};
		8BA0F399217E2DEF00969984 /* Instances */ = {
			isa = PBXGroup;
			children = (
				8BA0F39C217E2DEF00969984 /* NumberInstancesTest.swift */,
				8BA0F39B217E2DEF00969984 /* StringInstancesTest.swift */,
				B8B910C5234DDA4000E44271 /* BoolInstancesTest.swift */,
			);
			path = Instances;
			sourceTree = "<group>";
		};
		8BA0F3A8217E2DEF00969984 /* Data */ = {
			isa = PBXGroup;
			children = (
				8BA0F3B6217E2DEF00969984 /* ArrayKTest.swift */,
				1137469A234345EE00D9C1AD /* ArrayTest.swift */,
				8BA0F3B9217E2DEF00969984 /* ConstTest.swift */,
				11F0F8DB23C724A900B2EA2E /* CoTest.swift */,
				11B6FDAA2525C47600A5AD54 /* CoyonedaTest.swift */,
				B507D290252A315C002541E4 /* CoyonedaNaturalTransformationTests.swift */,
				8BA0F3B7217E2DEF00969984 /* DayTest.swift */,
				113746A223435BA300D9C1AD /* DictionaryKTest.swift */,
				1137469F234359C000D9C1AD /* DictionaryTest.swift */,
				8BA0F3A9217E2DEF00969984 /* EitherKTest.swift */,
				8BA0F3AB217E2DEF00969984 /* EitherTest.swift */,
				720C1E0323FD80AB001C5B7D /* EndoTest.swift */,
				B55F52B125247256001979EE /* ExistsTests.swift */,
				8BA0F3AF217E2DEF00969984 /* EvalTest.swift */,
				8BA0F3B0217E2DEF00969984 /* IdTest.swift */,
				8BA0F3B2217E2DEF00969984 /* IorTest.swift */,
				8BA0F3AA217E2DEF00969984 /* MooreTest.swift */,
				8BA0F3B8217E2DEF00969984 /* NonEmptyArrayTest.swift */,
				8BA0F3B5217E2DEF00969984 /* OptionTest.swift */,
				119D053223D9E8B400F0D559 /* PairingTest.swift */,
				112296D3219DC1EF006D66C5 /* ResultTest.swift */,
				8BA0F3AC217E2DEF00969984 /* SetKTest.swift */,
				111F84FC234DC00C003FE646 /* SetTest.swift */,
				8BA0F3AD217E2DEF00969984 /* SumTest.swift */,
				1165E1AA23F414540052F0C7 /* TrampolineTest.swift */,
				B5618756252CC2D2002717B1 /* TreeTest.swift */,
				8BA0F3B4217E2DEF00969984 /* TryTest.swift */,
				8BA0F3B3217E2DEF00969984 /* ValidatedTest.swift */,
				11BA21C123D75B5200F3EE78 /* ZipperTest.swift */,
			);
			path = Data;
			sourceTree = "<group>";
		};
		8BA0F43B217E2E9200969984 /* Bow */ = {
			isa = PBXGroup;
			children = (
				8BA0F442217E2E9200969984 /* Arrow */,
				8BA0F472217E2E9200969984 /* Data */,
				8BA0F460217E2E9200969984 /* Instances */,
				11DDCD19217F163400844D9D /* Syntax */,
				8BA0F44B217E2E9200969984 /* Transformers */,
				8BA0F48C217E2E9200969984 /* Typeclasses */,
			);
			path = Bow;
			sourceTree = "<group>";
		};
		8BA0F442217E2E9200969984 /* Arrow */ = {
			isa = PBXGroup;
			children = (
				8BA0F448217E2E9200969984 /* Cokleisli.swift */,
				8BA0F445217E2E9200969984 /* Function0.swift */,
				8BA0F446217E2E9200969984 /* Function1.swift */,
				B5BF5085252B0F4A0060AD0D /* LazyFunction1.swift */,
				8BA0F443217E2E9200969984 /* FunctionK.swift */,
				B568E5BE2529D1A200AD334B /* FunctionK+Coyoneda.swift */,
				8BA0F444217E2E9200969984 /* Kleisli.swift */,
				B56A08622525C39600869FCD /* CokleisliK.swift */,
			);
			path = Arrow;
			sourceTree = "<group>";
		};
		8BA0F44B217E2E9200969984 /* Transformers */ = {
			isa = PBXGroup;
			children = (
				8BA0F44C217E2E9200969984 /* EitherT.swift */,
				115488D023BFA0CC00A6DE92 /* EnvT.swift */,
				8BA0F44D217E2E9200969984 /* OptionT.swift */,
				8BA0F44F217E2E9200969984 /* StateT.swift */,
				1171ED4A23C48985005362E0 /* StoreT.swift */,
				1171ED4C23C4CB7C005362E0 /* TracedT.swift */,
				8BA0F44E217E2E9200969984 /* WriterT.swift */,
			);
			path = Transformers;
			sourceTree = "<group>";
		};
		8BA0F453217E2E9200969984 /* Data */ = {
			isa = PBXGroup;
			children = (
				8BA0F455217E2E9200969984 /* Fix.swift */,
				8BA0F456217E2E9200969984 /* Mu.swift */,
				8BA0F454217E2E9200969984 /* Nu.swift */,
			);
			path = Data;
			sourceTree = "<group>";
		};
		8BA0F457217E2E9200969984 /* Typeclasses */ = {
			isa = PBXGroup;
			children = (
				8BA0F459217E2E9200969984 /* Birecursive.swift */,
				8BA0F45A217E2E9200969984 /* Corecursive.swift */,
				8BA0F458217E2E9200969984 /* Recursive.swift */,
			);
			path = Typeclasses;
			sourceTree = "<group>";
		};
		8BA0F460217E2E9200969984 /* Instances */ = {
			isa = PBXGroup;
			children = (
				11A4356322131ACC000C5E31 /* BoolInstances.swift */,
				8BA0F464217E2E9200969984 /* NumberInstances.swift */,
				8BA0F463217E2E9200969984 /* OptionInstances.swift */,
				8BA0F462217E2E9200969984 /* StringInstances.swift */,
			);
			path = Instances;
			sourceTree = "<group>";
		};
		8BA0F469217E2E9200969984 /* Typeclasses */ = {
			isa = PBXGroup;
			children = (
				8BA0F46C217E2E9200969984 /* Async.swift */,
				1104BEE122C22E47002C3F78 /* Bracket.swift */,
				1104BEE222C22E47002C3F78 /* Concurrent.swift */,
				8BA0F46A217E2E9200969984 /* ConcurrentEffect.swift */,
				11FB4615238ED14F00EA60BF /* ConcurrentTraverse.swift */,
				8BA0F46B217E2E9200969984 /* Effect.swift */,
				11F0367E2327D08900B39A80 /* EffectComprehensions.swift */,
				8BA0F46D217E2E9200969984 /* MonadDefer.swift */,
				1104BEE022C22E47002C3F78 /* UnsafeRun.swift */,
			);
			path = Typeclasses;
			sourceTree = "<group>";
		};
		8BA0F472217E2E9200969984 /* Data */ = {
			isa = PBXGroup;
			children = (
				1122485F23FD362D0082B839 /* Action.swift */,
				1137469823433E5800D9C1AD /* Array.swift */,
				8BA0F48A217E2E9200969984 /* ArrayK.swift */,
				09CEF84D236E28150070CF43 /* Co.swift */,
				8BA0F489217E2E9200969984 /* Const.swift */,
				8BA0F485217E2E9200969984 /* Coreader.swift */,
				118C35DC240E5C2200113C66 /* CoSum.swift */,
				8BA0F43F217E2E9200969984 /* Coyoneda.swift */,
				8BA0F47B217E2E9200969984 /* Day.swift */,
				1137469D2343592300D9C1AD /* Dictionary.swift */,
				8BA0F476217E2E9200969984 /* DictionaryK.swift */,
				8BA0F474217E2E9200969984 /* Either.swift */,
				8BA0F47A217E2E9200969984 /* EitherK.swift */,
				720C1DFE23FD804E001C5B7D /* Endo.swift */,
				B52120FE2523AC2300705BCD /* Exists.swift */,
				8BA0F47E217E2E9200969984 /* Eval.swift */,
				8BA0F475217E2E9200969984 /* Id.swift */,
				8BA0F477217E2E9200969984 /* Ior.swift */,
				8BA0F47D217E2E9200969984 /* Moore.swift */,
				8BA0F479217E2E9200969984 /* NonEmptyArray.swift */,
				8BA0F478217E2E9200969984 /* Option.swift */,
				09CEF850236E28680070CF43 /* Pairing.swift */,
				1123686E240FC316005D4CF4 /* Puller.swift */,
				8BA0F473217E2E9200969984 /* Reader.swift */,
				8BA0F482217E2E9200969984 /* Result.swift */,
				111F84FA234DBF95003FE646 /* Set.swift */,
				8BA0F487217E2E9200969984 /* SetK.swift */,
				8BA0F483217E2E9200969984 /* Sum.swift */,
				1165E1A823F414350052F0C7 /* Trampoline.swift */,
				8BA0F480217E2E9200969984 /* Try.swift */,
				8BA0F484217E2E9200969984 /* Validated.swift */,
				1171ED5D23C62C5E005362E0 /* Zipper.swift */,
				B53F8C08251A5F8000468947 /* Tree.swift */,
			);
			path = Data;
			sourceTree = "<group>";
		};
		8BA0F48C217E2E9200969984 /* Typeclasses */ = {
			isa = PBXGroup;
			children = (
				8BA0F48D217E2E9200969984 /* Alternative.swift */,
				8BA0F4A8217E2E9200969984 /* Applicative.swift */,
				8BA0F48E217E2E9200969984 /* ApplicativeError.swift */,
				8BA0F4A2217E2E9200969984 /* Bimonad.swift */,
				8BA0F4A9217E2E9200969984 /* Comonad.swift */,
				110DE5CD23ACE5AD00E5DB36 /* ComonadEnv.swift */,
				110DE5CB23ACE29D00E5DB36 /* ComonadStore.swift */,
				110DE5CF23ACE6B800E5DB36 /* ComonadTraced.swift */,
				115488CE23BF9FEF00A6DE92 /* ComonadTrans.swift */,
				8BA0F493217E2E9200969984 /* Comparable.swift */,
				8BA0F492217E2E9200969984 /* Contravariant.swift */,
				609CC14C2365410500096D5D /* Decidable.swift */,
				606B29E923607607002334B2 /* Divide.swift */,
				609CC1462364F9A200096D5D /* Divisible.swift */,
				1125054C220DD92B00861131 /* EquatableK.swift */,
				8BA0F4A0217E2E9200969984 /* Foldable.swift */,
				8BA0F4AB217E2E9200969984 /* Functor.swift */,
				8BA0F4AE217E2E9200969984 /* FunctorFilter.swift */,
				8BA0F499217E2E9200969984 /* Invariant.swift */,
				8BA0F4A4217E2E9200969984 /* Monad.swift */,
				8BA0F4AD217E2E9200969984 /* MonadCombine.swift */,
				8BA0F498217E2E9200969984 /* MonadError.swift */,
				8BA0F490217E2E9200969984 /* MonadFilter.swift */,
				8BA0F49C217E2E9200969984 /* MonadReader.swift */,
				8BA0F491217E2E9200969984 /* MonadState.swift */,
				8BA0F497217E2E9200969984 /* MonadWriter.swift */,
				8BA0F4A3217E2E9200969984 /* Monoid.swift */,
				606B29F12360776A002334B2 /* Monoidal.swift */,
				8BA0F48F217E2E9200969984 /* MonoidK.swift */,
				8BA0F4A1217E2E9200969984 /* NonEmptyReducible.swift */,
				8BA0F49D217E2E9200969984 /* Reducible.swift */,
				11D36A18223261EC00CBD85F /* Selective.swift */,
				8BA0F4AC217E2E9200969984 /* Semigroup.swift */,
				600D30422352C08F00F7B64B /* Semigroupal.swift */,
				8BA0F496217E2E9200969984 /* SemigroupK.swift */,
				B8B910BF234D7F2600E44271 /* Semiring.swift */,
				8BA0F49B217E2E9200969984 /* Traverse.swift */,
				8BA0F49A217E2E9200969984 /* TraverseFilter.swift */,
				1191BD0822D77C3A0052FEA8 /* MonadComprehensions */,
			);
			path = Typeclasses;
			sourceTree = "<group>";
		};
		8BA0F4B5217E2E9200969984 /* STD */ = {
			isa = PBXGroup;
			children = (
				8BA0F4BB217E2E9200969984 /* ArrayK+Optics.swift */,
				8BA0F4BD217E2E9200969984 /* Either+Optics.swift */,
				8BA0F4B6217E2E9200969984 /* Id+Optics.swift */,
				112D0CED22BB85560032F675 /* Ior+Optics.swift */,
				8BA0F4BC217E2E9200969984 /* NonEmptyArray+Optics.swift */,
				8BA0F4B8217E2E9200969984 /* Option+Optics.swift */,
				112D0CEF22BB88F20032F675 /* Result+Optics.swift */,
				8BA0F4B9217E2E9200969984 /* String+Optics.swift */,
				8BA0F4B7217E2E9200969984 /* Try+Optics.swift */,
				8BA0F4BA217E2E9200969984 /* Validated+Optics.swift */,
			);
			path = STD;
			sourceTree = "<group>";
		};
		8BA0F4C1217E2E9200969984 /* Instances */ = {
			isa = PBXGroup;
			children = (
				8BA0F4C6217E2E9200969984 /* ArrayKOpticsInstances.swift */,
				112D0CE122BB6FA80032F675 /* ArrayOpticsInstances.swift */,
				112D0CE322BB7CB60032F675 /* ConstOpticsInstances.swift */,
				112D0CE522BB7E260032F675 /* EitherKOpticsInstances.swift */,
				8BA0F4C5217E2E9200969984 /* EitherOpticsInstances.swift */,
				112D0CE722BB7EE20032F675 /* IdOpticsInstances.swift */,
				112D0CE922BB7F4D0032F675 /* IorOpticsInstances.swift */,
				8BA0F4C3217E2E9200969984 /* NonEmptyArrayOpticsInstances.swift */,
				8BA0F4C2217E2E9200969984 /* OptionOpticsInstances.swift */,
				8BA0F4C4217E2E9200969984 /* StringOpticsInstances.swift */,
				8BA0F4C7217E2E9200969984 /* TryOpticsInstances.swift */,
				112D0CEB22BB7FE10032F675 /* ValidatedOpticsInstances.swift */,
			);
			path = Instances;
			sourceTree = "<group>";
		};
		8BA0F4CA217E2E9200969984 /* Typeclasses */ = {
			isa = PBXGroup;
			children = (
				8BA0F4CE217E2E9200969984 /* At.swift */,
				1186E15622BA8A77001F8A5D /* Cons.swift */,
				8BA0F4CB217E2E9200969984 /* Each.swift */,
				8BA0F4CD217E2E9200969984 /* FilterIndex.swift */,
				8BA0F4CC217E2E9200969984 /* Index.swift */,
				1186E15822BA8ECA001F8A5D /* Snoc.swift */,
			);
			path = Typeclasses;
			sourceTree = "<group>";
		};
		8BA0F4CF217E2E9200969984 /* DSL */ = {
			isa = PBXGroup;
			children = (
				8BA0F4D0217E2E9200969984 /* At+Optics.swift */,
				8BA0F4D1217E2E9200969984 /* Each+Optics.swift */,
				1186E14E22BA38CD001F8A5D /* Index+Optics.swift */,
				11E4191022B93596009BDFB3 /* Kind+Optics.swift */,
			);
			path = DSL;
			sourceTree = "<group>";
		};
		8BD6974E23F5AE18000A512F /* BowAllTests */ = {
			isa = PBXGroup;
			children = (
				8BD6974823F5AD2E000A512F /* BowTests.xctestplan */,
			);
			path = BowAllTests;
			sourceTree = "<group>";
		};
		OBJ_218 /* Products */ = {
			isa = PBXGroup;
			children = (
				"Bow::BowTests::Product" /* BowTests.xctest */,
				"Bow::Bow::Product" /* Bow.framework */,
				11E71712219D704F00B94845 /* BowOptics.framework */,
				11E71802219D7D5900B94845 /* BowOpticsTests.xctest */,
				11E71889219D81B300B94845 /* BowFree.framework */,
				1122941B219D8B86006D66C5 /* BowLaws.framework */,
				1122947B219D8DF3006D66C5 /* BowFreeTests.xctest */,
				112294EE219D8EF4006D66C5 /* BowRecursionSchemes.framework */,
				11229577219D9186006D66C5 /* BowRecursionSchemesTests.xctest */,
				112295E1219D94C9006D66C5 /* BowGeneric.framework */,
				11229623219D9593006D66C5 /* BowGenericTests.xctest */,
				1122973A219DC4B3006D66C5 /* BowEffects.framework */,
				11229782219DC88F006D66C5 /* BowEffectsTests.xctest */,
				112297A9219DCE76006D66C5 /* BowRx.framework */,
				112297CD219DCFDE006D66C5 /* BowRxTests.xctest */,
				11D97EEA219EBAA1008FC004 /* BowEffectsLaws.framework */,
				112097A922A7EBC7007F3D9C /* BowGenerators.framework */,
				117DC0D322AE492700EF65F0 /* BowEffectsGenerators.framework */,
				117DC0EC22AE4D6C00EF65F0 /* BowRxGenerators.framework */,
				117DC12F22AE563900EF65F0 /* BowFreeGenerators.framework */,
				1160D0E622D38CEC0010323A /* BowOpticsLaws.framework */,
				8BD6974D23F5AE18000A512F /* BowAllTests.xctest */,
			);
			name = Products;
			sourceTree = BUILT_PRODUCTS_DIR;
		};
		OBJ_5 = {
			isa = PBXGroup;
			children = (
				OBJ_6 /* Package.swift */,
				OBJ_7 /* Sources */,
				OBJ_87 /* Tests */,
				OBJ_218 /* Products */,
				11ED7A2C226E0BF200C27994 /* Support Files */,
				8BA0F363217E2CB100969984 /* Frameworks */,
			);
			sourceTree = "<group>";
		};
		OBJ_7 /* Sources */ = {
			isa = PBXGroup;
			children = (
				8BA0F43B217E2E9200969984 /* Bow */,
				1122973C219DC4F1006D66C5 /* BowEffects */,
				11E7188B219D825200B94845 /* BowFree */,
				112295E3219D94DD006D66C5 /* BowGeneric */,
				11E71714219D709300B94845 /* BowOptics */,
				112294F0219D8F22006D66C5 /* BowRecursionSchemes */,
				112297AB219DCEDA006D66C5 /* BowRx */,
			);
			path = Sources;
			sourceTree = SOURCE_ROOT;
		};
		OBJ_87 /* Tests */ = {
			isa = PBXGroup;
			children = (
				8BD6974E23F5AE18000A512F /* BowAllTests */,
				117DC0D522AE499E00EF65F0 /* BowEffectsGenerators */,
				11D97EEC219EBB35008FC004 /* BowEffectsLaws */,
				11229786219DC968006D66C5 /* BowEffectsTests */,
				117DC13522AE570E00EF65F0 /* BowFreeGenerators */,
				11E718F1219D84EB00B94845 /* BowFreeTests */,
				112097AB22A7EC03007F3D9C /* BowGenerators */,
				11229625219D95D2006D66C5 /* BowGenericTests */,
				11E719FD219D888800B94845 /* BowLaws */,
				1160D0E822D38DA80010323A /* BowOpticsLaws */,
				11E71807219D7E0500B94845 /* BowOpticsTests */,
				11229536219D9013006D66C5 /* BowRecursionSchemesTests */,
				117DC0F022AE4DDF00EF65F0 /* BowRxGenerators */,
				112297D1219DD050006D66C5 /* BowRxTests */,
				8BA0F389217E2DEF00969984 /* BowTests */,
			);
			path = Tests;
			sourceTree = SOURCE_ROOT;
		};
/* End PBXGroup section */

/* Begin PBXNativeTarget section */
		1120978222A7EBC7007F3D9C /* Bow-Generators */ = {
			isa = PBXNativeTarget;
			buildConfigurationList = 112097A622A7EBC7007F3D9C /* Build configuration list for PBXNativeTarget "Bow-Generators" */;
			buildPhases = (
				1120978522A7EBC7007F3D9C /* Sources */,
				112097A222A7EBC7007F3D9C /* Frameworks */,
			);
			buildRules = (
			);
			dependencies = (
				1120978322A7EBC7007F3D9C /* PBXTargetDependency */,
			);
			name = "Bow-Generators";
			packageProductDependencies = (
				8B1AC5002458755D00EAC18E /* SwiftCheck */,
			);
			productName = Bow;
			productReference = 112097A922A7EBC7007F3D9C /* BowGenerators.framework */;
			productType = "com.apple.product-type.framework";
		};
		112293AD219D8B86006D66C5 /* BowLaws */ = {
			isa = PBXNativeTarget;
			buildConfigurationList = 11229418219D8B86006D66C5 /* Build configuration list for PBXNativeTarget "BowLaws" */;
			buildPhases = (
				112293AE219D8B86006D66C5 /* Sources */,
				11229412219D8B86006D66C5 /* Frameworks */,
			);
			buildRules = (
			);
			dependencies = (
				1126CA7D22AFBB6C00F840CB /* PBXTargetDependency */,
				1122943E219D8C54006D66C5 /* PBXTargetDependency */,
			);
			name = BowLaws;
			packageProductDependencies = (
			);
			productName = Bow;
			productReference = 1122941B219D8B86006D66C5 /* BowLaws.framework */;
			productType = "com.apple.product-type.framework";
		};
		11229441219D8DF3006D66C5 /* Bow-FreeTests */ = {
			isa = PBXNativeTarget;
			buildConfigurationList = 11229478219D8DF3006D66C5 /* Build configuration list for PBXNativeTarget "Bow-FreeTests" */;
			buildPhases = (
				11229446219D8DF3006D66C5 /* Sources */,
				1122946F219D8DF3006D66C5 /* Frameworks */,
			);
			buildRules = (
			);
			dependencies = (
				1126CA8522B0DE9E00F840CB /* PBXTargetDependency */,
				1122947E219D8E15006D66C5 /* PBXTargetDependency */,
				11229442219D8DF3006D66C5 /* PBXTargetDependency */,
				11229444219D8DF3006D66C5 /* PBXTargetDependency */,
			);
			name = "Bow-FreeTests";
			packageProductDependencies = (
			);
			productName = BowTests;
			productReference = 1122947B219D8DF3006D66C5 /* BowFreeTests.xctest */;
			productType = "com.apple.product-type.bundle.unit-test";
		};
		11229480219D8EF4006D66C5 /* Bow-RecursionSchemes */ = {
			isa = PBXNativeTarget;
			buildConfigurationList = 112294EB219D8EF4006D66C5 /* Build configuration list for PBXNativeTarget "Bow-RecursionSchemes" */;
			buildPhases = (
				11229481219D8EF4006D66C5 /* Sources */,
				112294E5219D8EF4006D66C5 /* Frameworks */,
			);
			buildRules = (
			);
			dependencies = (
				112294F2219D8F99006D66C5 /* PBXTargetDependency */,
			);
			name = "Bow-RecursionSchemes";
			productName = Bow;
			productReference = 112294EE219D8EF4006D66C5 /* BowRecursionSchemes.framework */;
			productType = "com.apple.product-type.framework";
		};
		1122953D219D9186006D66C5 /* Bow-RecursionSchemesTests */ = {
			isa = PBXNativeTarget;
			buildConfigurationList = 11229574219D9186006D66C5 /* Build configuration list for PBXNativeTarget "Bow-RecursionSchemesTests" */;
			buildPhases = (
				11229542219D9186006D66C5 /* Sources */,
				1122956B219D9186006D66C5 /* Frameworks */,
			);
			buildRules = (
			);
			dependencies = (
				1122953E219D9186006D66C5 /* PBXTargetDependency */,
				11229540219D9186006D66C5 /* PBXTargetDependency */,
			);
			name = "Bow-RecursionSchemesTests";
			packageProductDependencies = (
			);
			productName = BowTests;
			productReference = 11229577219D9186006D66C5 /* BowRecursionSchemesTests.xctest */;
			productType = "com.apple.product-type.bundle.unit-test";
		};
		1122957A219D94C9006D66C5 /* Bow-Generic */ = {
			isa = PBXNativeTarget;
			buildConfigurationList = 112295DE219D94C9006D66C5 /* Build configuration list for PBXNativeTarget "Bow-Generic" */;
			buildPhases = (
				1122957B219D94C9006D66C5 /* Sources */,
				112295D8219D94C9006D66C5 /* Frameworks */,
			);
			buildRules = (
			);
			dependencies = (
				112295E5219D950E006D66C5 /* PBXTargetDependency */,
			);
			name = "Bow-Generic";
			productName = Bow;
			productReference = 112295E1219D94C9006D66C5 /* BowGeneric.framework */;
			productType = "com.apple.product-type.framework";
		};
		112295E9219D9593006D66C5 /* Bow-GenericTests */ = {
			isa = PBXNativeTarget;
			buildConfigurationList = 11229620219D9593006D66C5 /* Build configuration list for PBXNativeTarget "Bow-GenericTests" */;
			buildPhases = (
				112295EE219D9593006D66C5 /* Sources */,
				11229617219D9593006D66C5 /* Frameworks */,
			);
			buildRules = (
			);
			dependencies = (
				0DE29CA321A7271A00DC781E /* PBXTargetDependency */,
				112295EC219D9593006D66C5 /* PBXTargetDependency */,
			);
			name = "Bow-GenericTests";
			productName = BowTests;
			productReference = 11229623219D9593006D66C5 /* BowGenericTests.xctest */;
			productType = "com.apple.product-type.bundle.unit-test";
		};
		112296D7219DC4B3006D66C5 /* Bow-Effects */ = {
			isa = PBXNativeTarget;
			buildConfigurationList = 11229737219DC4B3006D66C5 /* Build configuration list for PBXNativeTarget "Bow-Effects" */;
			buildPhases = (
				112296D8219DC4B3006D66C5 /* Sources */,
				11229731219DC4B3006D66C5 /* Frameworks */,
			);
			buildRules = (
			);
			dependencies = (
				1122973E219DC545006D66C5 /* PBXTargetDependency */,
			);
			name = "Bow-Effects";
			productName = Bow;
			productReference = 1122973A219DC4B3006D66C5 /* BowEffects.framework */;
			productType = "com.apple.product-type.framework";
		};
		11229748219DC88F006D66C5 /* Bow-EffectsTests */ = {
			isa = PBXNativeTarget;
			buildConfigurationList = 1122977F219DC88F006D66C5 /* Build configuration list for PBXNativeTarget "Bow-EffectsTests" */;
			buildPhases = (
				1122974D219DC88F006D66C5 /* Sources */,
				11229776219DC88F006D66C5 /* Frameworks */,
			);
			buildRules = (
			);
			dependencies = (
				1191BD0122D4928D0052FEA8 /* PBXTargetDependency */,
				11D97EF1219EBBB4008FC004 /* PBXTargetDependency */,
				11229785219DC95B006D66C5 /* PBXTargetDependency */,
				11229749219DC88F006D66C5 /* PBXTargetDependency */,
				1122974B219DC88F006D66C5 /* PBXTargetDependency */,
			);
			name = "Bow-EffectsTests";
			packageProductDependencies = (
			);
			productName = BowTests;
			productReference = 11229782219DC88F006D66C5 /* BowEffectsTests.xctest */;
			productType = "com.apple.product-type.bundle.unit-test";
		};
		11229791219DCE76006D66C5 /* Bow-Rx */ = {
			isa = PBXNativeTarget;
			buildConfigurationList = 112297A6219DCE76006D66C5 /* Build configuration list for PBXNativeTarget "Bow-Rx" */;
			buildPhases = (
				11229796219DCE76006D66C5 /* Sources */,
				112297A0219DCE76006D66C5 /* Frameworks */,
			);
			buildRules = (
			);
			dependencies = (
				112297B0219DCF6A006D66C5 /* PBXTargetDependency */,
				11229794219DCE76006D66C5 /* PBXTargetDependency */,
			);
			name = "Bow-Rx";
			packageProductDependencies = (
				11E9788D233A7123002AAC60 /* RxSwift */,
			);
			productName = Bow;
			productReference = 112297A9219DCE76006D66C5 /* BowRx.framework */;
			productType = "com.apple.product-type.framework";
		};
		112297B1219DCFDE006D66C5 /* Bow-RxTests */ = {
			isa = PBXNativeTarget;
			buildConfigurationList = 112297CA219DCFDE006D66C5 /* Build configuration list for PBXNativeTarget "Bow-RxTests" */;
			buildPhases = (
				112297BA219DCFDE006D66C5 /* Sources */,
				112297C1219DCFDE006D66C5 /* Frameworks */,
			);
			buildRules = (
			);
			dependencies = (
				11E978AF233A74C9002AAC60 /* PBXTargetDependency */,
				11D97EF4219EBC54008FC004 /* PBXTargetDependency */,
				112297D0219DCFF9006D66C5 /* PBXTargetDependency */,
				112297B4219DCFDE006D66C5 /* PBXTargetDependency */,
				112297B6219DCFDE006D66C5 /* PBXTargetDependency */,
				112297B8219DCFDE006D66C5 /* PBXTargetDependency */,
			);
			name = "Bow-RxTests";
			packageProductDependencies = (
			);
			productName = BowTests;
			productReference = 112297CD219DCFDE006D66C5 /* BowRxTests.xctest */;
			productType = "com.apple.product-type.bundle.unit-test";
		};
		1160D0BD22D38CEC0010323A /* Bow-OpticsLaws */ = {
			isa = PBXNativeTarget;
			buildConfigurationList = 1160D0E322D38CEC0010323A /* Build configuration list for PBXNativeTarget "Bow-OpticsLaws" */;
			buildPhases = (
				1160D0C222D38CEC0010323A /* Sources */,
				1160D0DF22D38CEC0010323A /* Frameworks */,
			);
			buildRules = (
			);
			dependencies = (
				11E7F5E822D8914F00C78F06 /* PBXTargetDependency */,
				1191BD0322D4AF4C0052FEA8 /* PBXTargetDependency */,
				1160D0F222D38E080010323A /* PBXTargetDependency */,
				1160D0C022D38CEC0010323A /* PBXTargetDependency */,
			);
			name = "Bow-OpticsLaws";
			packageProductDependencies = (
			);
			productName = Bow;
			productReference = 1160D0E622D38CEC0010323A /* BowOpticsLaws.framework */;
			productType = "com.apple.product-type.framework";
		};
		117DC0B222AE492700EF65F0 /* Bow-EffectsGenerators */ = {
			isa = PBXNativeTarget;
			buildConfigurationList = 117DC0D022AE492700EF65F0 /* Build configuration list for PBXNativeTarget "Bow-EffectsGenerators" */;
			buildPhases = (
				117DC0B522AE492700EF65F0 /* Sources */,
				117DC0CC22AE492700EF65F0 /* Frameworks */,
			);
			buildRules = (
			);
			dependencies = (
				117DC0DB22AE4A3C00EF65F0 /* PBXTargetDependency */,
				117DC0D922AE4A3600EF65F0 /* PBXTargetDependency */,
				117DC0B322AE492700EF65F0 /* PBXTargetDependency */,
			);
			name = "Bow-EffectsGenerators";
			packageProductDependencies = (
			);
			productName = Bow;
			productReference = 117DC0D322AE492700EF65F0 /* BowEffectsGenerators.framework */;
			productType = "com.apple.product-type.framework";
		};
		117DC0DC22AE4D6C00EF65F0 /* Bow-RxGenerators */ = {
			isa = PBXNativeTarget;
			buildConfigurationList = 117DC0E922AE4D6C00EF65F0 /* Build configuration list for PBXNativeTarget "Bow-RxGenerators" */;
			buildPhases = (
				117DC0E322AE4D6C00EF65F0 /* Sources */,
				117DC0E522AE4D6C00EF65F0 /* Frameworks */,
			);
			buildRules = (
			);
			dependencies = (
				117DC0EF22AE4DB800EF65F0 /* PBXTargetDependency */,
				117DC0DD22AE4D6C00EF65F0 /* PBXTargetDependency */,
				117DC0DF22AE4D6C00EF65F0 /* PBXTargetDependency */,
				117DC0E122AE4D6C00EF65F0 /* PBXTargetDependency */,
			);
			name = "Bow-RxGenerators";
			packageProductDependencies = (
			);
			productName = Bow;
			productReference = 117DC0EC22AE4D6C00EF65F0 /* BowRxGenerators.framework */;
			productType = "com.apple.product-type.framework";
		};
		117DC10E22AE563900EF65F0 /* Bow-FreeGenerators */ = {
			isa = PBXNativeTarget;
			buildConfigurationList = 117DC12C22AE563900EF65F0 /* Build configuration list for PBXNativeTarget "Bow-FreeGenerators" */;
			buildPhases = (
				117DC11122AE563900EF65F0 /* Sources */,
				117DC12822AE563900EF65F0 /* Frameworks */,
			);
			buildRules = (
			);
			dependencies = (
				117DC13422AE56D800EF65F0 /* PBXTargetDependency */,
				117DC13222AE56D300EF65F0 /* PBXTargetDependency */,
				117DC10F22AE563900EF65F0 /* PBXTargetDependency */,
			);
			name = "Bow-FreeGenerators";
			packageProductDependencies = (
			);
			productName = Bow;
			productReference = 117DC12F22AE563900EF65F0 /* BowFreeGenerators.framework */;
			productType = "com.apple.product-type.framework";
		};
		11D97EC3219EBAA1008FC004 /* Bow-EffectsLaws */ = {
			isa = PBXNativeTarget;
			buildConfigurationList = 11D97EE7219EBAA1008FC004 /* Build configuration list for PBXNativeTarget "Bow-EffectsLaws" */;
			buildPhases = (
				11D97EC6219EBAA1008FC004 /* Sources */,
				11D97EE3219EBAA1008FC004 /* Frameworks */,
			);
			buildRules = (
			);
			dependencies = (
				11E7F5EA22D891B600C78F06 /* PBXTargetDependency */,
				11D97EEF219EBBA6008FC004 /* PBXTargetDependency */,
				11D97EC4219EBAA1008FC004 /* PBXTargetDependency */,
			);
			name = "Bow-EffectsLaws";
			packageProductDependencies = (
			);
			productName = Bow;
			productReference = 11D97EEA219EBAA1008FC004 /* BowEffectsLaws.framework */;
			productType = "com.apple.product-type.framework";
		};
		11E71683219D704F00B94845 /* Bow-Optics */ = {
			isa = PBXNativeTarget;
			buildConfigurationList = 11E7170F219D704F00B94845 /* Build configuration list for PBXNativeTarget "Bow-Optics" */;
			buildPhases = (
				11E71684219D704F00B94845 /* Sources */,
				11E71709219D704F00B94845 /* Frameworks */,
			);
			buildRules = (
			);
			dependencies = (
				11E71736219D79A100B94845 /* PBXTargetDependency */,
			);
			name = "Bow-Optics";
			productName = Bow;
			productReference = 11E71712219D704F00B94845 /* BowOptics.framework */;
			productType = "com.apple.product-type.framework";
		};
		11E7179E219D7D5900B94845 /* Bow-OpticsTests */ = {
			isa = PBXNativeTarget;
			buildConfigurationList = 11E717FF219D7D5900B94845 /* Build configuration list for PBXNativeTarget "Bow-OpticsTests" */;
			buildPhases = (
				11E717A1219D7D5900B94845 /* Sources */,
				11E717F6219D7D5900B94845 /* Frameworks */,
			);
			buildRules = (
			);
			dependencies = (
				1160D0F422D38E2A0010323A /* PBXTargetDependency */,
				11E71806219D7DFB00B94845 /* PBXTargetDependency */,
				11E7179F219D7D5900B94845 /* PBXTargetDependency */,
			);
			name = "Bow-OpticsTests";
			packageProductDependencies = (
			);
			productName = BowTests;
			productReference = 11E71802219D7D5900B94845 /* BowOpticsTests.xctest */;
			productType = "com.apple.product-type.bundle.unit-test";
		};
		11E71817219D81B300B94845 /* Bow-Free */ = {
			isa = PBXNativeTarget;
			buildConfigurationList = 11E71886219D81B300B94845 /* Build configuration list for PBXNativeTarget "Bow-Free" */;
			buildPhases = (
				11E71818219D81B300B94845 /* Sources */,
				11E71880219D81B300B94845 /* Frameworks */,
			);
			buildRules = (
			);
			dependencies = (
				11E7188D219D82AE00B94845 /* PBXTargetDependency */,
			);
			name = "Bow-Free";
			productName = Bow;
			productReference = 11E71889219D81B300B94845 /* BowFree.framework */;
			productType = "com.apple.product-type.framework";
		};
		8BD6974C23F5AE18000A512F /* BowAllTests */ = {
			isa = PBXNativeTarget;
			buildConfigurationList = 8BD6975223F5AE18000A512F /* Build configuration list for PBXNativeTarget "BowAllTests" */;
			buildPhases = (
				8BD6974923F5AE18000A512F /* Sources */,
				8BD6974A23F5AE18000A512F /* Frameworks */,
				8BD6974B23F5AE18000A512F /* Resources */,
			);
			buildRules = (
			);
			dependencies = (
				8BB80F9D2456D00E00843023 /* PBXTargetDependency */,
				8BB80F9F2456D00E00843023 /* PBXTargetDependency */,
				8BB80FA12456D00E00843023 /* PBXTargetDependency */,
				8BB80FA32456D00E00843023 /* PBXTargetDependency */,
				8BB80FA52456D00E00843023 /* PBXTargetDependency */,
				8BB80FA72456D00E00843023 /* PBXTargetDependency */,
				8BB80FA92456D00E00843023 /* PBXTargetDependency */,
				8BB80FAB2456D00E00843023 /* PBXTargetDependency */,
				8BB80FAD2456D00E00843023 /* PBXTargetDependency */,
				8BB80FAF2456D00E00843023 /* PBXTargetDependency */,
				8BB80FB12456D00E00843023 /* PBXTargetDependency */,
				8BB80FB32456D00E00843023 /* PBXTargetDependency */,
				8BB80FB52456D00E00843023 /* PBXTargetDependency */,
				8BB80FB72456D00E00843023 /* PBXTargetDependency */,
			);
			name = BowAllTests;
			productName = BowAllTests;
			productReference = 8BD6974D23F5AE18000A512F /* BowAllTests.xctest */;
			productType = "com.apple.product-type.bundle.unit-test";
		};
		"Bow::Bow" /* Bow */ = {
			isa = PBXNativeTarget;
			buildConfigurationList = OBJ_377 /* Build configuration list for PBXNativeTarget "Bow" */;
			buildPhases = (
				OBJ_380 /* Sources */,
				OBJ_451 /* Frameworks */,
			);
			buildRules = (
			);
			dependencies = (
			);
			name = Bow;
			productName = Bow;
			productReference = "Bow::Bow::Product" /* Bow.framework */;
			productType = "com.apple.product-type.framework";
		};
		"Bow::BowTests" /* BowTests */ = {
			isa = PBXNativeTarget;
			buildConfigurationList = OBJ_242 /* Build configuration list for PBXNativeTarget "BowTests" */;
			buildPhases = (
				OBJ_245 /* Sources */,
				OBJ_291 /* Frameworks */,
			);
			buildRules = (
			);
			dependencies = (
				1122941E219D8BBF006D66C5 /* PBXTargetDependency */,
				OBJ_299 /* PBXTargetDependency */,
			);
			name = BowTests;
			packageProductDependencies = (
			);
			productName = BowTests;
			productReference = "Bow::BowTests::Product" /* BowTests.xctest */;
			productType = "com.apple.product-type.bundle.unit-test";
		};
/* End PBXNativeTarget section */

/* Begin PBXProject section */
		OBJ_1 /* Project object */ = {
			isa = PBXProject;
			attributes = {
				LastSwiftUpdateCheck = 1130;
				LastUpgradeCheck = 1020;
				TargetAttributes = {
					1120978222A7EBC7007F3D9C = {
						LastSwiftMigration = 1020;
					};
					112293AD219D8B86006D66C5 = {
						LastSwiftMigration = 1020;
					};
					11229441219D8DF3006D66C5 = {
						LastSwiftMigration = 1020;
					};
					11229480219D8EF4006D66C5 = {
						LastSwiftMigration = 1020;
					};
					1122953D219D9186006D66C5 = {
						LastSwiftMigration = 1020;
					};
					1122957A219D94C9006D66C5 = {
						LastSwiftMigration = 1020;
					};
					112295E9219D9593006D66C5 = {
						LastSwiftMigration = 1020;
					};
					112296D7219DC4B3006D66C5 = {
						LastSwiftMigration = 1020;
					};
					11229748219DC88F006D66C5 = {
						LastSwiftMigration = 1020;
					};
					11229791219DCE76006D66C5 = {
						LastSwiftMigration = 1020;
					};
					112297B1219DCFDE006D66C5 = {
						LastSwiftMigration = 1020;
					};
					117DC10E22AE563900EF65F0 = {
						LastSwiftMigration = 1020;
					};
					11D97EC3219EBAA1008FC004 = {
						LastSwiftMigration = 1020;
					};
					11E71683219D704F00B94845 = {
						LastSwiftMigration = 1020;
					};
					11E7179E219D7D5900B94845 = {
						LastSwiftMigration = 1020;
					};
					11E71817219D81B300B94845 = {
						LastSwiftMigration = 1020;
					};
					8BD6974C23F5AE18000A512F = {
						CreatedOnToolsVersion = 11.3;
					};
					"Bow::Bow" = {
						LastSwiftMigration = 1020;
					};
					"Bow::BowTests" = {
						LastSwiftMigration = 1020;
					};
				};
			};
			buildConfigurationList = OBJ_2 /* Build configuration list for PBXProject "Bow" */;
			compatibilityVersion = "Xcode 3.2";
			developmentRegion = en;
			hasScannedForEncodings = 0;
			knownRegions = (
				en,
				Base,
			);
			mainGroup = OBJ_5;
			packageReferences = (
				11E9788C233A7123002AAC60 /* XCRemoteSwiftPackageReference "RxSwift" */,
				8B1AC4FF2458755D00EAC18E /* XCRemoteSwiftPackageReference "SwiftCheck" */,
			);
			productRefGroup = OBJ_218 /* Products */;
			projectDirPath = "";
			projectRoot = "";
			targets = (
				"Bow::Bow" /* Bow */,
				1120978222A7EBC7007F3D9C /* Bow-Generators */,
				112293AD219D8B86006D66C5 /* BowLaws */,
				"Bow::BowTests" /* BowTests */,
				11E71817219D81B300B94845 /* Bow-Free */,
				117DC10E22AE563900EF65F0 /* Bow-FreeGenerators */,
				11229441219D8DF3006D66C5 /* Bow-FreeTests */,
				1122957A219D94C9006D66C5 /* Bow-Generic */,
				112295E9219D9593006D66C5 /* Bow-GenericTests */,
				11E71683219D704F00B94845 /* Bow-Optics */,
				1160D0BD22D38CEC0010323A /* Bow-OpticsLaws */,
				11E7179E219D7D5900B94845 /* Bow-OpticsTests */,
				11229480219D8EF4006D66C5 /* Bow-RecursionSchemes */,
				1122953D219D9186006D66C5 /* Bow-RecursionSchemesTests */,
				112296D7219DC4B3006D66C5 /* Bow-Effects */,
				117DC0B222AE492700EF65F0 /* Bow-EffectsGenerators */,
				11D97EC3219EBAA1008FC004 /* Bow-EffectsLaws */,
				11229748219DC88F006D66C5 /* Bow-EffectsTests */,
				11229791219DCE76006D66C5 /* Bow-Rx */,
				117DC0DC22AE4D6C00EF65F0 /* Bow-RxGenerators */,
				112297B1219DCFDE006D66C5 /* Bow-RxTests */,
				8BD6974C23F5AE18000A512F /* BowAllTests */,
			);
		};
/* End PBXProject section */

/* Begin PBXResourcesBuildPhase section */
		8BD6974B23F5AE18000A512F /* Resources */ = {
			isa = PBXResourcesBuildPhase;
			buildActionMask = 2147483647;
			files = (
			);
			runOnlyForDeploymentPostprocessing = 0;
		};
/* End PBXResourcesBuildPhase section */

/* Begin PBXSourcesBuildPhase section */
		1120978522A7EBC7007F3D9C /* Sources */ = {
			isa = PBXSourcesBuildPhase;
			buildActionMask = 0;
			files = (
				B5618785252CC3EA002717B1 /* Tree+Gen.swift in Sources */,
				1171ED5423C4E4B0005362E0 /* TracedT+Gen.swift in Sources */,
				112097D822A90644007F3D9C /* Kleisli+Gen.swift in Sources */,
				720C1E0223FD808F001C5B7D /* Endo+Gen.swift in Sources */,
				112097BB22A7FC86007F3D9C /* NonEmptyArray+Gen.swift in Sources */,
				112097D622A904AC007F3D9C /* Sum+Gen.swift in Sources */,
				112097C522A805CE007F3D9C /* Function0+Gen.swift in Sources */,
				112097C722A80730007F3D9C /* Function1+Gen.swift in Sources */,
				11BA21C523D83EA100F3EE78 /* Zipper+Gen.swift in Sources */,
				112097DF22A90972007F3D9C /* StateT+Gen.swift in Sources */,
				113746A623435C0B00D9C1AD /* DictionaryK+Gen.swift in Sources */,
				112097E122A90AAA007F3D9C /* WriterT+Gen.swift in Sources */,
				112097C122A7FF37007F3D9C /* Validated+Gen.swift in Sources */,
				112097B922A7FAF6007F3D9C /* Ior+Gen.swift in Sources */,
				B5BF510F252B253D0060AD0D /* LazyFunction1+Gen.swift in Sources */,
				112097CE22A81BE8007F3D9C /* EitherK+Gen.swift in Sources */,
				112097BD22A7FD6F007F3D9C /* Option+Gen.swift in Sources */,
				112097DD22A90899007F3D9C /* OptionT+Gen.swift in Sources */,
				B578BCAA25385B9200B8FD42 /* Trampoline+Gen.swift in Sources */,
				112097B122A7F0E6007F3D9C /* ArrayK+Gen.swift in Sources */,
				112097BF22A7FDEF007F3D9C /* Try+Gen.swift in Sources */,
				112097D222A8FFC0007F3D9C /* Moore+Gen.swift in Sources */,
				112097CC22A819E9007F3D9C /* Day+Gen.swift in Sources */,
				112097B522A7F21F007F3D9C /* Id+Gen.swift in Sources */,
				112097D422A9029B007F3D9C /* StoreT+Gen.swift in Sources */,
				B558FC2325385DA700790229 /* CoyonedaGen.swift in Sources */,
				112097DB22A9078B007F3D9C /* EitherT+Gen.swift in Sources */,
				112097B322A7F17F007F3D9C /* Const+Gen.swift in Sources */,
				1171ED5223C4E20A005362E0 /* EnvT+Gen.swift in Sources */,
				112097C922A80870007F3D9C /* ArbitraryK.swift in Sources */,
				11F0F8DD23C725C500B2EA2E /* Co+Gen.swift in Sources */,
				112097AF22A7EE46007F3D9C /* Either+Gen.swift in Sources */,
				11E7F5ED22D8C83800C78F06 /* Eval+Gen.swift in Sources */,
			);
			runOnlyForDeploymentPostprocessing = 0;
		};
		112293AE219D8B86006D66C5 /* Sources */ = {
			isa = PBXSourcesBuildPhase;
			buildActionMask = 0;
			files = (
				1122941F219D8BDE006D66C5 /* AlternativeLaws.swift in Sources */,
				11229420219D8BDE006D66C5 /* ApplicativeErrorLaws.swift in Sources */,
				11229421219D8BDE006D66C5 /* ApplicativeLaws.swift in Sources */,
				11BA21C023D6FA3600F3EE78 /* ComonadTracedLaws.swift in Sources */,
				1191BD1422D78F760052FEA8 /* BindingOperatorOverload.swift in Sources */,
				11BA21BC23D5EF4E00F3EE78 /* ComonadEnvLaws.swift in Sources */,
				11229423219D8BDE006D66C5 /* BimonadLaws.swift in Sources */,
				11229425219D8BDE006D66C5 /* ComonadLaws.swift in Sources */,
				11229426219D8BDE006D66C5 /* ContravariantLaws.swift in Sources */,
				11229427219D8BDE006D66C5 /* EquatableKLaws.swift in Sources */,
				11229428219D8BDE006D66C5 /* FoldableLaws.swift in Sources */,
				11229429219D8BDE006D66C5 /* FunctorFilterLaws.swift in Sources */,
				11A435622212C60A000C5E31 /* EquatableLaws.swift in Sources */,
				1122942A219D8BDE006D66C5 /* FunctorLaws.swift in Sources */,
				1122942B219D8BDE006D66C5 /* InvariantLaws.swift in Sources */,
				1122942C219D8BDE006D66C5 /* MonadCombineLaws.swift in Sources */,
				11D36A1C2232789900CBD85F /* SelectiveLaws.swift in Sources */,
				606B29EB2360763C002334B2 /* SemigroupalLaws.swift in Sources */,
				1122942D219D8BDE006D66C5 /* MonadErrorLaws.swift in Sources */,
				606B29EE2360765D002334B2 /* DivideLaws.swift in Sources */,
				1122942E219D8BDE006D66C5 /* MonadFilterLaws.swift in Sources */,
				1122942F219D8BDE006D66C5 /* MonadLaws.swift in Sources */,
				11229430219D8BDE006D66C5 /* MonadStateLaws.swift in Sources */,
				11229431219D8BDE006D66C5 /* MonadWriterLaws.swift in Sources */,
				11229432219D8BDE006D66C5 /* MonoidKLaws.swift in Sources */,
				11229433219D8BDE006D66C5 /* MonoidLaws.swift in Sources */,
				1166A07A22119F720032CD4E /* EqualityFunctions.swift in Sources */,
				609CC1492364FC5B00096D5D /* DivisibleLaws.swift in Sources */,
				11BA21BE23D6F74F00F3EE78 /* ComonadStoreLaws.swift in Sources */,
				11229434219D8BDE006D66C5 /* ComparableLaws.swift in Sources */,
				11229436219D8BDE006D66C5 /* SemigroupKLaws.swift in Sources */,
				11229437219D8BDE006D66C5 /* SemigroupLaws.swift in Sources */,
				11229438219D8BDE006D66C5 /* CustomStringConvertibleLaws.swift in Sources */,
				11229439219D8BDE006D66C5 /* TraverseFilterLaws.swift in Sources */,
				1191BD1322D78F6D0052FEA8 /* PropertyOperatorOverload.swift in Sources */,
				1122943A219D8BDE006D66C5 /* TraverseLaws.swift in Sources */,
				B8B910C4234D846900E44271 /* SemiringLaws.swift in Sources */,
				606B29F023607745002334B2 /* MonoidalLaws.swift in Sources */,
			);
			runOnlyForDeploymentPostprocessing = 0;
		};
		11229446219D8DF3006D66C5 /* Sources */ = {
			isa = PBXSourcesBuildPhase;
			buildActionMask = 0;
			files = (
				11B6FDC22525C48200A5AD54 /* CofreeTest.swift in Sources */,
				B55BE68525234AD1005297CA /* ProgramTest.swift in Sources */,
				1122947F219D8E25006D66C5 /* FreeTest.swift in Sources */,
				11B6FDEF2525C49000A5AD54 /* YonedaTest.swift in Sources */,
			);
			runOnlyForDeploymentPostprocessing = 0;
		};
		11229481219D8EF4006D66C5 /* Sources */ = {
			isa = PBXSourcesBuildPhase;
			buildActionMask = 0;
			files = (
				112294F3219D8FAE006D66C5 /* Recursion.swift in Sources */,
				112294F4219D8FAE006D66C5 /* Fix.swift in Sources */,
				112294F5219D8FAE006D66C5 /* Mu.swift in Sources */,
				112294F6219D8FAE006D66C5 /* Nu.swift in Sources */,
				112294F7219D8FAE006D66C5 /* Birecursive.swift in Sources */,
				112294F8219D8FAE006D66C5 /* Corecursive.swift in Sources */,
				112294F9219D8FAE006D66C5 /* Recursive.swift in Sources */,
			);
			runOnlyForDeploymentPostprocessing = 0;
		};
		11229542219D9186006D66C5 /* Sources */ = {
			isa = PBXSourcesBuildPhase;
			buildActionMask = 0;
			files = (
				11229579219D91BA006D66C5 /* RecursionTest.swift in Sources */,
			);
			runOnlyForDeploymentPostprocessing = 0;
		};
		1122957B219D94C9006D66C5 /* Sources */ = {
			isa = PBXSourcesBuildPhase;
			buildActionMask = 0;
			files = (
				112295E6219D9528006D66C5 /* Generic.swift in Sources */,
				1116D4F6224E2E9800507B54 /* Coproduct6.swift in Sources */,
				1116D4F4224E2C8A00507B54 /* Coproduct5.swift in Sources */,
				1116D4F0224E270B00507B54 /* Coproduct3.swift in Sources */,
				1116D502224E3A2300507B54 /* Coproduct2.swift in Sources */,
				1116D4F2224E2B1600507B54 /* Coproduct4.swift in Sources */,
				1116D500224E342200507B54 /* Coproduct10.swift in Sources */,
				1116D4F8224E308500507B54 /* Coproduct7.swift in Sources */,
				112295E7219D9528006D66C5 /* HList.swift in Sources */,
				1116D4FC224E332900507B54 /* Coproduct9.swift in Sources */,
				1116D4FA224E324900507B54 /* Coproduct8.swift in Sources */,
				112295E8219D9528006D66C5 /* Product.swift in Sources */,
			);
			runOnlyForDeploymentPostprocessing = 0;
		};
		112295EE219D9593006D66C5 /* Sources */ = {
			isa = PBXSourcesBuildPhase;
			buildActionMask = 0;
			files = (
				11229629219D964D006D66C5 /* GenericTest.swift in Sources */,
			);
			runOnlyForDeploymentPostprocessing = 0;
		};
		112296D8219DC4B3006D66C5 /* Sources */ = {
			isa = PBXSourcesBuildPhase;
			buildActionMask = 0;
			files = (
				8B79462624531CFE00547771 /* FileManager+iOS+Mac.swift in Sources */,
				11F036862327EA1F00B39A80 /* FileManager+Common.swift in Sources */,
				1104BEEA22C25AAF002C3F78 /* Resource.swift in Sources */,
				1104BEDC22C22DEC002C3F78 /* IO.swift in Sources */,
				11F036822327D4AC00B39A80 /* URLSession.swift in Sources */,
				11229744219DC557006D66C5 /* Async.swift in Sources */,
				11FB4612238EB78200EA60BF /* EnvIO.swift in Sources */,
				11F41C9B231816F000BD1E87 /* Atomic.swift in Sources */,
				11F036842327E1C900B39A80 /* ConsoleIO.swift in Sources */,
				11FB4616238ED14F00EA60BF /* ConcurrentTraverse.swift in Sources */,
				11912B0B238C2068007D90A2 /* DispatchTimeInterval+Extensions.swift in Sources */,
				11F41C9A231816D800BD1E87 /* Ref.swift in Sources */,
				11E8E07A2395580F0029BC92 /* Array+TraverseConcurrent.swift in Sources */,
				1104BEE322C22E47002C3F78 /* UnsafeRun.swift in Sources */,
				11229745219DC557006D66C5 /* ConcurrentEffect.swift in Sources */,
				1104BEE422C22E47002C3F78 /* Bracket.swift in Sources */,
				11FDD68F23867D9800EA8A4D /* Schedule.swift in Sources */,
				11F0367F2327D08900B39A80 /* EffectComprehensions.swift in Sources */,
				11229746219DC557006D66C5 /* Effect.swift in Sources */,
				11F41C9C231816F000BD1E87 /* Dictionary+Extensions.swift in Sources */,
				11229747219DC557006D66C5 /* MonadDefer.swift in Sources */,
				1104BEE522C22E47002C3F78 /* Concurrent.swift in Sources */,
				8BB969AD2398661D005520D6 /* Queue.swift in Sources */,
			);
			runOnlyForDeploymentPostprocessing = 0;
		};
		1122974D219DC88F006D66C5 /* Sources */ = {
			isa = PBXSourcesBuildPhase;
			buildActionMask = 0;
			files = (
				11229787219DCA18006D66C5 /* IOTest.swift in Sources */,
				11FB4614238EBF2300EA60BF /* EnvIOTest.swift in Sources */,
			);
			runOnlyForDeploymentPostprocessing = 0;
		};
		11229796219DCE76006D66C5 /* Sources */ = {
			isa = PBXSourcesBuildPhase;
			buildActionMask = 0;
			files = (
				112297AC219DCF1F006D66C5 /* MaybeK.swift in Sources */,
				112297AD219DCF1F006D66C5 /* ObservableK.swift in Sources */,
				112297AE219DCF1F006D66C5 /* SingleK.swift in Sources */,
			);
			runOnlyForDeploymentPostprocessing = 0;
		};
		112297BA219DCFDE006D66C5 /* Sources */ = {
			isa = PBXSourcesBuildPhase;
			buildActionMask = 0;
			files = (
				112297BB219DCFDE006D66C5 /* ObservableKTest.swift in Sources */,
				112297BC219DCFDE006D66C5 /* SingleKTest.swift in Sources */,
				112297BD219DCFDE006D66C5 /* MaybeKTest.swift in Sources */,
			);
			runOnlyForDeploymentPostprocessing = 0;
		};
		1160D0C222D38CEC0010323A /* Sources */ = {
			isa = PBXSourcesBuildPhase;
			buildActionMask = 0;
			files = (
				1160D0EA22D38DC40010323A /* LensLaws.swift in Sources */,
				1160D0E922D38DC40010323A /* IsoLaws.swift in Sources */,
				1160D0EB22D38DC40010323A /* AffineTraversalLaws.swift in Sources */,
				1160D0EC22D38DC40010323A /* PrismLaws.swift in Sources */,
				1160D0ED22D38DC40010323A /* SetterLaws.swift in Sources */,
				1160D0EE22D38DC40010323A /* TraversalLaws.swift in Sources */,
			);
			runOnlyForDeploymentPostprocessing = 0;
		};
		117DC0B522AE492700EF65F0 /* Sources */ = {
			isa = PBXSourcesBuildPhase;
			buildActionMask = 0;
			files = (
				117DC0D722AE49C200EF65F0 /* IO+Gen.swift in Sources */,
			);
			runOnlyForDeploymentPostprocessing = 0;
		};
		117DC0E322AE4D6C00EF65F0 /* Sources */ = {
			isa = PBXSourcesBuildPhase;
			buildActionMask = 0;
			files = (
				117DC0F222AE4E1C00EF65F0 /* SingleK+Gen.swift in Sources */,
				117DC0F622AE504500EF65F0 /* ObservableK+Gen.swift in Sources */,
				117DC0F422AE4F3500EF65F0 /* MaybeK+Gen.swift in Sources */,
			);
			runOnlyForDeploymentPostprocessing = 0;
		};
		117DC11122AE563900EF65F0 /* Sources */ = {
			isa = PBXSourcesBuildPhase;
			buildActionMask = 0;
			files = (
				11D896C325237A6D006A65EC /* Yoneda+Gen.swift in Sources */,
				B55F53BC2524D7F3001979EE /* Program+Gen.swift in Sources */,
				11D8967D2523763A006A65EC /* Cofree+Gen.swift in Sources */,
				117DC13722AE578A00EF65F0 /* Free+Gen.swift in Sources */,
			);
			runOnlyForDeploymentPostprocessing = 0;
		};
		11D97EC6219EBAA1008FC004 /* Sources */ = {
			isa = PBXSourcesBuildPhase;
			buildActionMask = 0;
			files = (
				11D97EF2219EBC0F008FC004 /* AsyncLaws.swift in Sources */,
				11F41CA3231818DB00BD1E87 /* MonadDeferLaws.swift in Sources */,
				11F41CA2231818DB00BD1E87 /* BracketLaws.swift in Sources */,
			);
			runOnlyForDeploymentPostprocessing = 0;
		};
		11E71684219D704F00B94845 /* Sources */ = {
			isa = PBXSourcesBuildPhase;
			buildActionMask = 0;
			files = (
				11E71715219D722900B94845 /* BoundSetter.swift in Sources */,
				1126CAA022B131DF00F840CB /* Tuple8.swift in Sources */,
				1126CA9322B12D9700F840CB /* Tuple2.swift in Sources */,
				11E71716219D722900B94845 /* Fold.swift in Sources */,
				11E71717219D722900B94845 /* Getter.swift in Sources */,
				1126CAA422B132CA00F840CB /* Tuple10.swift in Sources */,
				11E71718219D722900B94845 /* Iso.swift in Sources */,
				11E71719219D722900B94845 /* Lens.swift in Sources */,
				11E7171A219D722900B94845 /* AffineTraversal.swift in Sources */,
				112D0CF622BBC17C0032F675 /* AutoTraversal.swift in Sources */,
				11E7171B219D722900B94845 /* Prism.swift in Sources */,
				11E7171C219D722900B94845 /* Setter.swift in Sources */,
				1126CA9C22B130B800F840CB /* Tuple6.swift in Sources */,
				112D0CE422BB7CB60032F675 /* ConstOpticsInstances.swift in Sources */,
				11E7171D219D722900B94845 /* Traversal.swift in Sources */,
				11E7171E219D722900B94845 /* At+Optics.swift in Sources */,
				11E7171F219D722900B94845 /* Each+Optics.swift in Sources */,
				112D0CEA22BB7F4D0032F675 /* IorOpticsInstances.swift in Sources */,
				112D0CF422BBC0390032F675 /* AutoFold.swift in Sources */,
				1126CA9A22B1301100F840CB /* Tuple5.swift in Sources */,
				11E71720219D722900B94845 /* EitherOpticsInstances.swift in Sources */,
				1126CA8E22B1253D00F840CB /* AutoAffineTraversal.swift in Sources */,
				11E71721219D722900B94845 /* ArrayKOpticsInstances.swift in Sources */,
				11E71722219D722900B94845 /* OptionOpticsInstances.swift in Sources */,
				11E71723219D722900B94845 /* NonEmptyArrayOpticsInstances.swift in Sources */,
				112D0CE622BB7E260032F675 /* EitherKOpticsInstances.swift in Sources */,
				1126CAA222B1324E00F840CB /* Tuple9.swift in Sources */,
				11E71724219D722900B94845 /* StringOpticsInstances.swift in Sources */,
				112D0CE822BB7EE20032F675 /* IdOpticsInstances.swift in Sources */,
				112D0CE222BB6FA80032F675 /* ArrayOpticsInstances.swift in Sources */,
				11E71725219D722900B94845 /* TryOpticsInstances.swift in Sources */,
				1186E15722BA8A77001F8A5D /* Cons.swift in Sources */,
				11E71726219D722900B94845 /* Either+Optics.swift in Sources */,
				11E71727219D722900B94845 /* Id+Optics.swift in Sources */,
				1186E15122BA395D001F8A5D /* Index+Optics.swift in Sources */,
				1126CA9622B12EC400F840CB /* Tuple3.swift in Sources */,
				11E71728219D722900B94845 /* ArrayK+Optics.swift in Sources */,
				1126CA9E22B1314F00F840CB /* Tuple7.swift in Sources */,
				11E71729219D722900B94845 /* Option+Optics.swift in Sources */,
				11E7172A219D722900B94845 /* NonEmptyArray+Optics.swift in Sources */,
				1126CA9822B12F8500F840CB /* Tuple4.swift in Sources */,
				112D0CEC22BB7FE10032F675 /* ValidatedOpticsInstances.swift in Sources */,
				11E7172B219D722900B94845 /* String+Optics.swift in Sources */,
				11E4190B22B90FE2009BDFB3 /* AutoGetter.swift in Sources */,
				11E7172C219D722900B94845 /* Try+Optics.swift in Sources */,
				11E4190F22B91169009BDFB3 /* AutoSetter.swift in Sources */,
				11E7172D219D722900B94845 /* Validated+Optics.swift in Sources */,
				11E4191222B935AE009BDFB3 /* Kind+Optics.swift in Sources */,
				1186E15922BA8ECA001F8A5D /* Snoc.swift in Sources */,
				11E7172E219D722900B94845 /* At.swift in Sources */,
				1126CA8A22B1144200F840CB /* AutoOptics.swift in Sources */,
				1126CA8C22B115E100F840CB /* AutoLens.swift in Sources */,
				116B8262240D2597003313CA /* StateT+Optics.swift in Sources */,
				112D0CF022BB88F20032F675 /* Result+Optics.swift in Sources */,
				11E7172F219D722900B94845 /* Each.swift in Sources */,
				112D0CEE22BB85560032F675 /* Ior+Optics.swift in Sources */,
				11E71730219D722900B94845 /* FilterIndex.swift in Sources */,
				11E71731219D722900B94845 /* Index.swift in Sources */,
				1126CA9022B1262F00F840CB /* AutoPrism.swift in Sources */,
			);
			runOnlyForDeploymentPostprocessing = 0;
		};
		11E717A1219D7D5900B94845 /* Sources */ = {
			isa = PBXSourcesBuildPhase;
			buildActionMask = 0;
			files = (
				11E71808219D7ECC00B94845 /* FoldTest.swift in Sources */,
				11E71809219D7ECC00B94845 /* GetterTest.swift in Sources */,
				11E7180A219D7ECC00B94845 /* IsoTest.swift in Sources */,
				11E7180B219D7ECC00B94845 /* LensTest.swift in Sources */,
				11E7180C219D7ECC00B94845 /* AffineTraversalTest.swift in Sources */,
				11E7180D219D7ECC00B94845 /* PrismTest.swift in Sources */,
				11E7180E219D7ECC00B94845 /* SetterTest.swift in Sources */,
				11E7180F219D7ECC00B94845 /* TestDomain.swift in Sources */,
				11E71810219D7ECC00B94845 /* TraversalTest.swift in Sources */,
			);
			runOnlyForDeploymentPostprocessing = 0;
		};
		11E71818219D81B300B94845 /* Sources */ = {
			isa = PBXSourcesBuildPhase;
			buildActionMask = 0;
			files = (
				B55BE657252332BA005297CA /* Program.swift in Sources */,
				11E7188E219D82BD00B94845 /* Cofree.swift in Sources */,
				11E71890219D82BD00B94845 /* Free.swift in Sources */,
				11E71891219D82BD00B94845 /* Yoneda.swift in Sources */,
				11D894FC251CEB58006A65EC /* FunctionK+Free.swift in Sources */,
			);
			runOnlyForDeploymentPostprocessing = 0;
		};
		8BD6974923F5AE18000A512F /* Sources */ = {
			isa = PBXSourcesBuildPhase;
			buildActionMask = 2147483647;
			files = (
			);
			runOnlyForDeploymentPostprocessing = 0;
		};
		OBJ_245 /* Sources */ = {
			isa = PBXSourcesBuildPhase;
			buildActionMask = 0;
			files = (
				8BA0F409217E2DEF00969984 /* TryTest.swift in Sources */,
				8BA0F406217E2DEF00969984 /* StoreTTest.swift in Sources */,
				B5BF50F7252B24AF0060AD0D /* LazyFunction1Test.swift in Sources */,
				8BA0F3E9217E2DEF00969984 /* PartialApplicationTest.swift in Sources */,
				1171ED5723C4E614005362E0 /* TracedTTest.swift in Sources */,
				8BA0F3F3217E2DEF00969984 /* OptionTTest.swift in Sources */,
				8BA0F40A217E2DEF00969984 /* OptionTest.swift in Sources */,
				8BA0F3FF217E2DEF00969984 /* MooreTest.swift in Sources */,
				B568E6032529DCD200AD334B /* ExistsTests.swift in Sources */,
				8BA0F3F5217E2DEF00969984 /* StringInstancesTest.swift in Sources */,
				8BA0F404217E2DEF00969984 /* EvalTest.swift in Sources */,
				8BA0F40E217E2DEF00969984 /* ConstTest.swift in Sources */,
				8BA0F402217E2DEF00969984 /* SumTest.swift in Sources */,
				11ED7A2B226E0A1F00C27994 /* ResultTest.swift in Sources */,
				113746A1234359C800D9C1AD /* DictionaryTest.swift in Sources */,
				8BA0F40C217E2DEF00969984 /* DayTest.swift in Sources */,
				8BA0F3F6217E2DEF00969984 /* NumberInstancesTest.swift in Sources */,
				8BA0F405217E2DEF00969984 /* IdTest.swift in Sources */,
				8BA0F3EF217E2DEF00969984 /* PredefTest.swift in Sources */,
				11DDCD21217F194B00844D9D /* MemoizationTest.swift in Sources */,
				1171ED5023C4E1CB005362E0 /* EnvTTest.swift in Sources */,
				8BA0F401217E2DEF00969984 /* SetKTest.swift in Sources */,
				8BA0F407217E2DEF00969984 /* IorTest.swift in Sources */,
				113746A423435BA600D9C1AD /* DictionaryKTest.swift in Sources */,
				8BA0F3F1217E2DEF00969984 /* StateTTest.swift in Sources */,
				11F0F8DE23C725D100B2EA2E /* CoTest.swift in Sources */,
				B558FC932538629B00790229 /* TrampolineTest.swift in Sources */,
				11DDCD28217F1FC200844D9D /* ReverseTest.swift in Sources */,
				B8B910C6234DDA4000E44271 /* BoolInstancesTest.swift in Sources */,
				8BA0F400217E2DEF00969984 /* EitherTest.swift in Sources */,
				8BA0F408217E2DEF00969984 /* ValidatedTest.swift in Sources */,
				111F84FE234DC00F003FE646 /* SetTest.swift in Sources */,
				B558FBDE25385D7F00790229 /* CoyonedaTest.swift in Sources */,
				8BA0F3EB217E2DEF00969984 /* Function1Test.swift in Sources */,
				8BA0F3EC217E2DEF00969984 /* Function0Test.swift in Sources */,
				8BA0F3F0217E2DEF00969984 /* WriterTTest.swift in Sources */,
				1171ED5C23C62134005362E0 /* (null) in Sources */,
				720C1E0423FD80AC001C5B7D /* EndoTest.swift in Sources */,
				B5618757252CC2D2002717B1 /* TreeTest.swift in Sources */,
				8BA0F3FE217E2DEF00969984 /* EitherKTest.swift in Sources */,
				8BA0F3F2217E2DEF00969984 /* EitherTTest.swift in Sources */,
				1137469C234345F400D9C1AD /* ArrayTest.swift in Sources */,
				8BA0F3ED217E2DEF00969984 /* KleisliTest.swift in Sources */,
				B558FBDF25385D7F00790229 /* CoyonedaNaturalTransformationTests.swift in Sources */,
				8BA0F40D217E2DEF00969984 /* NonEmptyArrayTest.swift in Sources */,
				8BA0F40B217E2DEF00969984 /* ArrayKTest.swift in Sources */,
				11BA21C323D83DA200F3EE78 /* ZipperTest.swift in Sources */,
				8BA0F3E8217E2DEF00969984 /* BooleanFunctionsTest.swift in Sources */,
				8BA0F3FD217E2DEF00969984 /* CurryTest.swift in Sources */,
				119D053323D9E8B400F0D559 /* PairingTest.swift in Sources */,
			);
			runOnlyForDeploymentPostprocessing = 0;
		};
		OBJ_380 /* Sources */ = {
			isa = PBXSourcesBuildPhase;
			buildActionMask = 0;
			files = (
				8BA0F4EF217E2E9200969984 /* Function0.swift in Sources */,
				8BA0F637217E2E9200969984 /* Monad.swift in Sources */,
				111F84FB234DBF95003FE646 /* Set.swift in Sources */,
				8BA0F60F217E2E9200969984 /* TraverseFilter.swift in Sources */,
				8BA0F5FF217E2E9200969984 /* SemigroupK.swift in Sources */,
				1137469E2343592300D9C1AD /* Dictionary.swift in Sources */,
				1191BD0A22D77C510052FEA8 /* BoundVar.swift in Sources */,
				8BA0F5DF217E2E9200969984 /* ApplicativeError.swift in Sources */,
				8BA0F64F217E2E9200969984 /* Functor.swift in Sources */,
				8BA0F517217E2E9200969984 /* Predef.swift in Sources */,
				1137469923433E5800D9C1AD /* Array.swift in Sources */,
				8BA0F4FB217E2E9200969984 /* Cokleisli.swift in Sources */,
				110DE5CE23ACE5AD00E5DB36 /* ComonadEnv.swift in Sources */,
				8BA0F57B217E2E9200969984 /* Reader.swift in Sources */,
				11BA21C423D83DC800F3EE78 /* Zipper.swift in Sources */,
				8BA0F54F217E2E9200969984 /* OptionInstances.swift in Sources */,
				8BA0F4EB217E2E9200969984 /* Kleisli.swift in Sources */,
				8BA0F59B217E2E9200969984 /* Day.swift in Sources */,
				8BA0F65B217E2E9200969984 /* FunctorFilter.swift in Sources */,
				8BA0F553217E2E9200969984 /* NumberInstances.swift in Sources */,
				8BA0F4E7217E2E9200969984 /* FunctionK.swift in Sources */,
				8BA0F617217E2E9200969984 /* MonadReader.swift in Sources */,
				1165E1A923F414350052F0C7 /* Trampoline.swift in Sources */,
				1123686F240FC316005D4CF4 /* Puller.swift in Sources */,
				8BA0F5D7217E2E9200969984 /* HigherKinds.swift in Sources */,
				8BA0F4D3217E2E9200969984 /* Curry.swift in Sources */,
				8BA0F653217E2E9200969984 /* Semigroup.swift in Sources */,
				1191BD0C22D77FED0052FEA8 /* BindingExpression.swift in Sources */,
				09CEF84E236E28150070CF43 /* Co.swift in Sources */,
				09CEF851236E28680070CF43 /* Pairing.swift in Sources */,
				8BA0F593217E2E9200969984 /* NonEmptyArray.swift in Sources */,
				8BA0F58F217E2E9200969984 /* Option.swift in Sources */,
				110DE5D023ACE6B800E5DB36 /* ComonadTraced.swift in Sources */,
				8BA0F5F3217E2E9200969984 /* Comparable.swift in Sources */,
				8BA0F5E7217E2E9200969984 /* MonadFilter.swift in Sources */,
				720C1DFF23FD804E001C5B7D /* Endo.swift in Sources */,
				8BA0F5B7217E2E9200969984 /* Sum.swift in Sources */,
				8BA0F613217E2E9200969984 /* Traverse.swift in Sources */,
				8BA0F5E3217E2E9200969984 /* MonoidK.swift in Sources */,
				B53F8C09251A5F8000468947 /* Tree.swift in Sources */,
				11DDCD1C217F171900844D9D /* Memoization.swift in Sources */,
				8BA0F513217E2E9200969984 /* StateT.swift in Sources */,
				8BA0F61B217E2E9200969984 /* Reducible.swift in Sources */,
				600D30432352C08F00F7B64B /* Semigroupal.swift in Sources */,
				B558FC0C25385D9300790229 /* FunctionK+Coyoneda.swift in Sources */,
				11A4356422131ACC000C5E31 /* BoolInstances.swift in Sources */,
				8BA0F507217E2E9200969984 /* EitherT.swift in Sources */,
				8BA0F643217E2E9200969984 /* Applicative.swift in Sources */,
				11D36A19223261EC00CBD85F /* Selective.swift in Sources */,
				8BA0F657217E2E9200969984 /* MonadCombine.swift in Sources */,
				11ED7A2A226E094C00C27994 /* Result.swift in Sources */,
				8BA0F5BF217E2E9200969984 /* Coreader.swift in Sources */,
				1171ED4B23C48985005362E0 /* StoreT.swift in Sources */,
				B568E5EC2529DCC200AD334B /* Exists.swift in Sources */,
				118C35DD240E5C2200113C66 /* CoSum.swift in Sources */,
				11DDCD23217F1E2B00844D9D /* Reverse.swift in Sources */,
				609CC1472364F9A200096D5D /* Divisible.swift in Sources */,
				8BA0F5DB217E2E9200969984 /* Alternative.swift in Sources */,
				1191BD0E22D784630052FEA8 /* MonadComprenhensions.swift in Sources */,
				8BA0F50F217E2E9200969984 /* WriterT.swift in Sources */,
				8BA0F54B217E2E9200969984 /* StringInstances.swift in Sources */,
				8BA0F5C7217E2E9200969984 /* SetK.swift in Sources */,
				8BA0F647217E2E9200969984 /* Comonad.swift in Sources */,
				1122486023FD362D0082B839 /* Action.swift in Sources */,
				115488CF23BF9FEF00A6DE92 /* ComonadTrans.swift in Sources */,
				8BA0F5A3217E2E9200969984 /* Moore.swift in Sources */,
				110DE5CC23ACE29D00E5DB36 /* ComonadStore.swift in Sources */,
				606B29EA23607607002334B2 /* Divide.swift in Sources */,
				8BA0F5AF217E2E9200969984 /* Try.swift in Sources */,
				B57738FD252F21CC003B3EBF /* Coyoneda.swift in Sources */,
				8BA0F62B217E2E9200969984 /* NonEmptyReducible.swift in Sources */,
				8BA0F503217E2E9200969984 /* BooleanFunctions.swift in Sources */,
				8BA0F4F3217E2E9200969984 /* Function1.swift in Sources */,
				115488D123BFA0CC00A6DE92 /* EnvT.swift in Sources */,
				8BA0F5CF217E2E9200969984 /* Const.swift in Sources */,
				609CC14D2365410500096D5D /* Decidable.swift in Sources */,
				8BA0F5EB217E2E9200969984 /* MonadState.swift in Sources */,
				8BA0F607217E2E9200969984 /* MonadError.swift in Sources */,
				11E5F3D3242BB16C005CF07A /* Ior.swift in Sources */,
				11A5FDD022E5C79F00FF7821 /* BindingOperator.swift in Sources */,
				B5BF5086252B0F4A0060AD0D /* LazyFunction1.swift in Sources */,
				8BA0F597217E2E9200969984 /* EitherK.swift in Sources */,
				1171ED4D23C4CB7C005362E0 /* TracedT.swift in Sources */,
				1125054D220DD92B00861131 /* EquatableK.swift in Sources */,
				8BA0F603217E2E9200969984 /* MonadWriter.swift in Sources */,
				8BA0F633217E2E9200969984 /* Monoid.swift in Sources */,
				8BA0F5D3217E2E9200969984 /* ArrayK.swift in Sources */,
				8BA0F583217E2E9200969984 /* Id.swift in Sources */,
				8BA0F60B217E2E9200969984 /* Invariant.swift in Sources */,
				606B29F22360776A002334B2 /* Monoidal.swift in Sources */,
				8BA0F537217E2E9200969984 /* PartialApplication.swift in Sources */,
				11A5FDD622E5ECB300FF7821 /* ReaderBindingExpression.swift in Sources */,
				8BA0F5A7217E2E9200969984 /* Eval.swift in Sources */,
				8BA0F50B217E2E9200969984 /* OptionT.swift in Sources */,
				8BA0F57F217E2E9200969984 /* Either.swift in Sources */,
				11A5FDD422E5CF1600FF7821 /* StateBindingExpression.swift in Sources */,
				11A5FDD822E5F0C300FF7821 /* WriterBindingExpression.swift in Sources */,
				8BA0F5EF217E2E9200969984 /* Contravariant.swift in Sources */,
				8BA0F5BB217E2E9200969984 /* Validated.swift in Sources */,
				8BA0F62F217E2E9200969984 /* Bimonad.swift in Sources */,
				8BA0F627217E2E9200969984 /* Foldable.swift in Sources */,
				B56A08632525C39600869FCD /* CokleisliK.swift in Sources */,
				8BA0F587217E2E9200969984 /* DictionaryK.swift in Sources */,
				B8B910C0234D7F2600E44271 /* Semiring.swift in Sources */,
			);
			runOnlyForDeploymentPostprocessing = 0;
		};
/* End PBXSourcesBuildPhase section */

/* Begin PBXTargetDependency section */
		0DE29CA321A7271A00DC781E /* PBXTargetDependency */ = {
			isa = PBXTargetDependency;
			target = 1122957A219D94C9006D66C5 /* Bow-Generic */;
			targetProxy = 0DE29CA221A7271A00DC781E /* PBXContainerItemProxy */;
		};
		1120978322A7EBC7007F3D9C /* PBXTargetDependency */ = {
			isa = PBXTargetDependency;
			target = "Bow::Bow" /* Bow */;
			targetProxy = 1120978422A7EBC7007F3D9C /* PBXContainerItemProxy */;
		};
		1122941E219D8BBF006D66C5 /* PBXTargetDependency */ = {
			isa = PBXTargetDependency;
			target = 112293AD219D8B86006D66C5 /* BowLaws */;
			targetProxy = 1122941D219D8BBF006D66C5 /* PBXContainerItemProxy */;
		};
		1122943E219D8C54006D66C5 /* PBXTargetDependency */ = {
			isa = PBXTargetDependency;
			target = "Bow::Bow" /* Bow */;
			targetProxy = 1122943D219D8C54006D66C5 /* PBXContainerItemProxy */;
		};
		11229442219D8DF3006D66C5 /* PBXTargetDependency */ = {
			isa = PBXTargetDependency;
			target = 112293AD219D8B86006D66C5 /* BowLaws */;
			targetProxy = 11229443219D8DF3006D66C5 /* PBXContainerItemProxy */;
		};
		11229444219D8DF3006D66C5 /* PBXTargetDependency */ = {
			isa = PBXTargetDependency;
			target = "Bow::Bow" /* Bow */;
			targetProxy = 11229445219D8DF3006D66C5 /* PBXContainerItemProxy */;
		};
		1122947E219D8E15006D66C5 /* PBXTargetDependency */ = {
			isa = PBXTargetDependency;
			target = 11E71817219D81B300B94845 /* Bow-Free */;
			targetProxy = 1122947D219D8E15006D66C5 /* PBXContainerItemProxy */;
		};
		112294F2219D8F99006D66C5 /* PBXTargetDependency */ = {
			isa = PBXTargetDependency;
			target = "Bow::Bow" /* Bow */;
			targetProxy = 112294F1219D8F99006D66C5 /* PBXContainerItemProxy */;
		};
		1122953E219D9186006D66C5 /* PBXTargetDependency */ = {
			isa = PBXTargetDependency;
			target = 112293AD219D8B86006D66C5 /* BowLaws */;
			targetProxy = 1122953F219D9186006D66C5 /* PBXContainerItemProxy */;
		};
		11229540219D9186006D66C5 /* PBXTargetDependency */ = {
			isa = PBXTargetDependency;
			target = "Bow::Bow" /* Bow */;
			targetProxy = 11229541219D9186006D66C5 /* PBXContainerItemProxy */;
		};
		112295E5219D950E006D66C5 /* PBXTargetDependency */ = {
			isa = PBXTargetDependency;
			target = "Bow::Bow" /* Bow */;
			targetProxy = 112295E4219D950E006D66C5 /* PBXContainerItemProxy */;
		};
		112295EC219D9593006D66C5 /* PBXTargetDependency */ = {
			isa = PBXTargetDependency;
			target = "Bow::Bow" /* Bow */;
			targetProxy = 112295ED219D9593006D66C5 /* PBXContainerItemProxy */;
		};
		1122973E219DC545006D66C5 /* PBXTargetDependency */ = {
			isa = PBXTargetDependency;
			target = "Bow::Bow" /* Bow */;
			targetProxy = 1122973D219DC545006D66C5 /* PBXContainerItemProxy */;
		};
		11229749219DC88F006D66C5 /* PBXTargetDependency */ = {
			isa = PBXTargetDependency;
			target = 112293AD219D8B86006D66C5 /* BowLaws */;
			targetProxy = 1122974A219DC88F006D66C5 /* PBXContainerItemProxy */;
		};
		1122974B219DC88F006D66C5 /* PBXTargetDependency */ = {
			isa = PBXTargetDependency;
			target = "Bow::Bow" /* Bow */;
			targetProxy = 1122974C219DC88F006D66C5 /* PBXContainerItemProxy */;
		};
		11229785219DC95B006D66C5 /* PBXTargetDependency */ = {
			isa = PBXTargetDependency;
			target = 112296D7219DC4B3006D66C5 /* Bow-Effects */;
			targetProxy = 11229784219DC95B006D66C5 /* PBXContainerItemProxy */;
		};
		11229794219DCE76006D66C5 /* PBXTargetDependency */ = {
			isa = PBXTargetDependency;
			target = "Bow::Bow" /* Bow */;
			targetProxy = 11229795219DCE76006D66C5 /* PBXContainerItemProxy */;
		};
		112297B0219DCF6A006D66C5 /* PBXTargetDependency */ = {
			isa = PBXTargetDependency;
			target = 112296D7219DC4B3006D66C5 /* Bow-Effects */;
			targetProxy = 112297AF219DCF6A006D66C5 /* PBXContainerItemProxy */;
		};
		112297B4219DCFDE006D66C5 /* PBXTargetDependency */ = {
			isa = PBXTargetDependency;
			target = 112296D7219DC4B3006D66C5 /* Bow-Effects */;
			targetProxy = 112297B5219DCFDE006D66C5 /* PBXContainerItemProxy */;
		};
		112297B6219DCFDE006D66C5 /* PBXTargetDependency */ = {
			isa = PBXTargetDependency;
			target = 112293AD219D8B86006D66C5 /* BowLaws */;
			targetProxy = 112297B7219DCFDE006D66C5 /* PBXContainerItemProxy */;
		};
		112297B8219DCFDE006D66C5 /* PBXTargetDependency */ = {
			isa = PBXTargetDependency;
			target = "Bow::Bow" /* Bow */;
			targetProxy = 112297B9219DCFDE006D66C5 /* PBXContainerItemProxy */;
		};
		112297D0219DCFF9006D66C5 /* PBXTargetDependency */ = {
			isa = PBXTargetDependency;
			target = 11229791219DCE76006D66C5 /* Bow-Rx */;
			targetProxy = 112297CF219DCFF9006D66C5 /* PBXContainerItemProxy */;
		};
		1126CA7D22AFBB6C00F840CB /* PBXTargetDependency */ = {
			isa = PBXTargetDependency;
			target = 1120978222A7EBC7007F3D9C /* Bow-Generators */;
			targetProxy = 1126CA7C22AFBB6C00F840CB /* PBXContainerItemProxy */;
		};
		1126CA8522B0DE9E00F840CB /* PBXTargetDependency */ = {
			isa = PBXTargetDependency;
			target = 117DC10E22AE563900EF65F0 /* Bow-FreeGenerators */;
			targetProxy = 1126CA8422B0DE9E00F840CB /* PBXContainerItemProxy */;
		};
		1160D0C022D38CEC0010323A /* PBXTargetDependency */ = {
			isa = PBXTargetDependency;
			target = "Bow::Bow" /* Bow */;
			targetProxy = 1160D0C122D38CEC0010323A /* PBXContainerItemProxy */;
		};
		1160D0F222D38E080010323A /* PBXTargetDependency */ = {
			isa = PBXTargetDependency;
			target = 11E71683219D704F00B94845 /* Bow-Optics */;
			targetProxy = 1160D0F122D38E080010323A /* PBXContainerItemProxy */;
		};
		1160D0F422D38E2A0010323A /* PBXTargetDependency */ = {
			isa = PBXTargetDependency;
			target = 1160D0BD22D38CEC0010323A /* Bow-OpticsLaws */;
			targetProxy = 1160D0F322D38E2A0010323A /* PBXContainerItemProxy */;
		};
		117DC0B322AE492700EF65F0 /* PBXTargetDependency */ = {
			isa = PBXTargetDependency;
			target = "Bow::Bow" /* Bow */;
			targetProxy = 117DC0B422AE492700EF65F0 /* PBXContainerItemProxy */;
		};
		117DC0D922AE4A3600EF65F0 /* PBXTargetDependency */ = {
			isa = PBXTargetDependency;
			target = 112296D7219DC4B3006D66C5 /* Bow-Effects */;
			targetProxy = 117DC0D822AE4A3600EF65F0 /* PBXContainerItemProxy */;
		};
		117DC0DB22AE4A3C00EF65F0 /* PBXTargetDependency */ = {
			isa = PBXTargetDependency;
			target = 1120978222A7EBC7007F3D9C /* Bow-Generators */;
			targetProxy = 117DC0DA22AE4A3C00EF65F0 /* PBXContainerItemProxy */;
		};
		117DC0DD22AE4D6C00EF65F0 /* PBXTargetDependency */ = {
			isa = PBXTargetDependency;
			target = 1120978222A7EBC7007F3D9C /* Bow-Generators */;
			targetProxy = 117DC0DE22AE4D6C00EF65F0 /* PBXContainerItemProxy */;
		};
		117DC0DF22AE4D6C00EF65F0 /* PBXTargetDependency */ = {
			isa = PBXTargetDependency;
			target = 112296D7219DC4B3006D66C5 /* Bow-Effects */;
			targetProxy = 117DC0E022AE4D6C00EF65F0 /* PBXContainerItemProxy */;
		};
		117DC0E122AE4D6C00EF65F0 /* PBXTargetDependency */ = {
			isa = PBXTargetDependency;
			target = "Bow::Bow" /* Bow */;
			targetProxy = 117DC0E222AE4D6C00EF65F0 /* PBXContainerItemProxy */;
		};
		117DC0EF22AE4DB800EF65F0 /* PBXTargetDependency */ = {
			isa = PBXTargetDependency;
			target = 11229791219DCE76006D66C5 /* Bow-Rx */;
			targetProxy = 117DC0EE22AE4DB800EF65F0 /* PBXContainerItemProxy */;
		};
		117DC10F22AE563900EF65F0 /* PBXTargetDependency */ = {
			isa = PBXTargetDependency;
			target = "Bow::Bow" /* Bow */;
			targetProxy = 117DC11022AE563900EF65F0 /* PBXContainerItemProxy */;
		};
		117DC13222AE56D300EF65F0 /* PBXTargetDependency */ = {
			isa = PBXTargetDependency;
			target = 1120978222A7EBC7007F3D9C /* Bow-Generators */;
			targetProxy = 117DC13122AE56D300EF65F0 /* PBXContainerItemProxy */;
		};
		117DC13422AE56D800EF65F0 /* PBXTargetDependency */ = {
			isa = PBXTargetDependency;
			target = 11E71817219D81B300B94845 /* Bow-Free */;
			targetProxy = 117DC13322AE56D800EF65F0 /* PBXContainerItemProxy */;
		};
		1191BD0122D4928D0052FEA8 /* PBXTargetDependency */ = {
			isa = PBXTargetDependency;
			target = 117DC0B222AE492700EF65F0 /* Bow-EffectsGenerators */;
			targetProxy = 1191BD0022D4928D0052FEA8 /* PBXContainerItemProxy */;
		};
		1191BD0322D4AF4C0052FEA8 /* PBXTargetDependency */ = {
			isa = PBXTargetDependency;
			target = 1120978222A7EBC7007F3D9C /* Bow-Generators */;
			targetProxy = 1191BD0222D4AF4C0052FEA8 /* PBXContainerItemProxy */;
		};
		11D97EC4219EBAA1008FC004 /* PBXTargetDependency */ = {
			isa = PBXTargetDependency;
			target = "Bow::Bow" /* Bow */;
			targetProxy = 11D97EC5219EBAA1008FC004 /* PBXContainerItemProxy */;
		};
		11D97EEF219EBBA6008FC004 /* PBXTargetDependency */ = {
			isa = PBXTargetDependency;
			target = 112296D7219DC4B3006D66C5 /* Bow-Effects */;
			targetProxy = 11D97EEE219EBBA6008FC004 /* PBXContainerItemProxy */;
		};
		11D97EF1219EBBB4008FC004 /* PBXTargetDependency */ = {
			isa = PBXTargetDependency;
			target = 11D97EC3219EBAA1008FC004 /* Bow-EffectsLaws */;
			targetProxy = 11D97EF0219EBBB4008FC004 /* PBXContainerItemProxy */;
		};
		11D97EF4219EBC54008FC004 /* PBXTargetDependency */ = {
			isa = PBXTargetDependency;
			target = 11D97EC3219EBAA1008FC004 /* Bow-EffectsLaws */;
			targetProxy = 11D97EF3219EBC54008FC004 /* PBXContainerItemProxy */;
		};
		11E71736219D79A100B94845 /* PBXTargetDependency */ = {
			isa = PBXTargetDependency;
			target = "Bow::Bow" /* Bow */;
			targetProxy = 11E71735219D79A100B94845 /* PBXContainerItemProxy */;
		};
		11E7179F219D7D5900B94845 /* PBXTargetDependency */ = {
			isa = PBXTargetDependency;
			target = "Bow::Bow" /* Bow */;
			targetProxy = 11E717A0219D7D5900B94845 /* PBXContainerItemProxy */;
		};
		11E71806219D7DFB00B94845 /* PBXTargetDependency */ = {
			isa = PBXTargetDependency;
			target = 11E71683219D704F00B94845 /* Bow-Optics */;
			targetProxy = 11E71805219D7DFB00B94845 /* PBXContainerItemProxy */;
		};
		11E7188D219D82AE00B94845 /* PBXTargetDependency */ = {
			isa = PBXTargetDependency;
			target = "Bow::Bow" /* Bow */;
			targetProxy = 11E7188C219D82AE00B94845 /* PBXContainerItemProxy */;
		};
		11E7F5E822D8914F00C78F06 /* PBXTargetDependency */ = {
			isa = PBXTargetDependency;
			target = 112293AD219D8B86006D66C5 /* BowLaws */;
			targetProxy = 11E7F5E722D8914F00C78F06 /* PBXContainerItemProxy */;
		};
		11E7F5EA22D891B600C78F06 /* PBXTargetDependency */ = {
			isa = PBXTargetDependency;
			target = 112293AD219D8B86006D66C5 /* BowLaws */;
			targetProxy = 11E7F5E922D891B600C78F06 /* PBXContainerItemProxy */;
		};
		11E978AF233A74C9002AAC60 /* PBXTargetDependency */ = {
			isa = PBXTargetDependency;
			target = 117DC0DC22AE4D6C00EF65F0 /* Bow-RxGenerators */;
			targetProxy = 11E978AE233A74C9002AAC60 /* PBXContainerItemProxy */;
		};
		8BB80F9D2456D00E00843023 /* PBXTargetDependency */ = {
			isa = PBXTargetDependency;
			target = "Bow::Bow" /* Bow */;
			targetProxy = 8BB80F9C2456D00E00843023 /* PBXContainerItemProxy */;
		};
		8BB80F9F2456D00E00843023 /* PBXTargetDependency */ = {
			isa = PBXTargetDependency;
			target = 112296D7219DC4B3006D66C5 /* Bow-Effects */;
			targetProxy = 8BB80F9E2456D00E00843023 /* PBXContainerItemProxy */;
		};
		8BB80FA12456D00E00843023 /* PBXTargetDependency */ = {
			isa = PBXTargetDependency;
			target = 117DC0B222AE492700EF65F0 /* Bow-EffectsGenerators */;
			targetProxy = 8BB80FA02456D00E00843023 /* PBXContainerItemProxy */;
		};
		8BB80FA32456D00E00843023 /* PBXTargetDependency */ = {
			isa = PBXTargetDependency;
			target = 11D97EC3219EBAA1008FC004 /* Bow-EffectsLaws */;
			targetProxy = 8BB80FA22456D00E00843023 /* PBXContainerItemProxy */;
		};
		8BB80FA52456D00E00843023 /* PBXTargetDependency */ = {
			isa = PBXTargetDependency;
			target = 11E71817219D81B300B94845 /* Bow-Free */;
			targetProxy = 8BB80FA42456D00E00843023 /* PBXContainerItemProxy */;
		};
		8BB80FA72456D00E00843023 /* PBXTargetDependency */ = {
			isa = PBXTargetDependency;
			target = 117DC10E22AE563900EF65F0 /* Bow-FreeGenerators */;
			targetProxy = 8BB80FA62456D00E00843023 /* PBXContainerItemProxy */;
		};
		8BB80FA92456D00E00843023 /* PBXTargetDependency */ = {
			isa = PBXTargetDependency;
			target = 1120978222A7EBC7007F3D9C /* Bow-Generators */;
			targetProxy = 8BB80FA82456D00E00843023 /* PBXContainerItemProxy */;
		};
		8BB80FAB2456D00E00843023 /* PBXTargetDependency */ = {
			isa = PBXTargetDependency;
			target = 1122957A219D94C9006D66C5 /* Bow-Generic */;
			targetProxy = 8BB80FAA2456D00E00843023 /* PBXContainerItemProxy */;
		};
		8BB80FAD2456D00E00843023 /* PBXTargetDependency */ = {
			isa = PBXTargetDependency;
			target = 11E71683219D704F00B94845 /* Bow-Optics */;
			targetProxy = 8BB80FAC2456D00E00843023 /* PBXContainerItemProxy */;
		};
		8BB80FAF2456D00E00843023 /* PBXTargetDependency */ = {
			isa = PBXTargetDependency;
			target = 1160D0BD22D38CEC0010323A /* Bow-OpticsLaws */;
			targetProxy = 8BB80FAE2456D00E00843023 /* PBXContainerItemProxy */;
		};
		8BB80FB12456D00E00843023 /* PBXTargetDependency */ = {
			isa = PBXTargetDependency;
			target = 11229480219D8EF4006D66C5 /* Bow-RecursionSchemes */;
			targetProxy = 8BB80FB02456D00E00843023 /* PBXContainerItemProxy */;
		};
		8BB80FB32456D00E00843023 /* PBXTargetDependency */ = {
			isa = PBXTargetDependency;
			target = 11229791219DCE76006D66C5 /* Bow-Rx */;
			targetProxy = 8BB80FB22456D00E00843023 /* PBXContainerItemProxy */;
		};
		8BB80FB52456D00E00843023 /* PBXTargetDependency */ = {
			isa = PBXTargetDependency;
			target = 117DC0DC22AE4D6C00EF65F0 /* Bow-RxGenerators */;
			targetProxy = 8BB80FB42456D00E00843023 /* PBXContainerItemProxy */;
		};
		8BB80FB72456D00E00843023 /* PBXTargetDependency */ = {
			isa = PBXTargetDependency;
			target = 112293AD219D8B86006D66C5 /* BowLaws */;
			targetProxy = 8BB80FB62456D00E00843023 /* PBXContainerItemProxy */;
		};
		OBJ_299 /* PBXTargetDependency */ = {
			isa = PBXTargetDependency;
			target = "Bow::Bow" /* Bow */;
			targetProxy = D653FC452067C58D00535EF6 /* PBXContainerItemProxy */;
		};
/* End PBXTargetDependency section */

/* Begin XCBuildConfiguration section */
		112097A722A7EBC7007F3D9C /* Debug */ = {
			isa = XCBuildConfiguration;
			buildSettings = {
				CLANG_ENABLE_MODULES = YES;
				DEFINES_MODULE = YES;
				ENABLE_TESTABILITY = YES;
				FRAMEWORK_SEARCH_PATHS = "$(inherited)";
				HEADER_SEARCH_PATHS = "$(inherited)";
				INFOPLIST_FILE = "Support Files/Bow-Generators-Info.plist";
				LD_RUNPATH_SEARCH_PATHS = (
					"$(inherited)",
					"@loader_path/Frameworks",
					"@executable_path/Frameworks",
				);
				OTHER_LDFLAGS = "$(inherited)";
				OTHER_SWIFT_FLAGS = "$(inherited)";
				PRODUCT_BUNDLE_IDENTIFIER = "com.bow-swift.bow-generators";
				PRODUCT_MODULE_NAME = "$(TARGET_NAME:c99extidentifier)";
				PRODUCT_NAME = "$(TARGET_NAME)";
				SKIP_INSTALL = YES;
				SWIFT_OPTIMIZATION_LEVEL = "-Onone";
				TARGET_NAME = BowGenerators;
			};
			name = Debug;
		};
		112097A822A7EBC7007F3D9C /* Release */ = {
			isa = XCBuildConfiguration;
			buildSettings = {
				CLANG_ENABLE_MODULES = YES;
				DEFINES_MODULE = YES;
				ENABLE_TESTABILITY = YES;
				FRAMEWORK_SEARCH_PATHS = "$(inherited)";
				HEADER_SEARCH_PATHS = "$(inherited)";
				INFOPLIST_FILE = "Support Files/Bow-Generators-Info.plist";
				LD_RUNPATH_SEARCH_PATHS = (
					"$(inherited)",
					"@loader_path/Frameworks",
					"@executable_path/Frameworks",
				);
				OTHER_LDFLAGS = "$(inherited)";
				OTHER_SWIFT_FLAGS = "$(inherited)";
				PRODUCT_BUNDLE_IDENTIFIER = "com.bow-swift.bow-generators";
				PRODUCT_MODULE_NAME = "$(TARGET_NAME:c99extidentifier)";
				PRODUCT_NAME = "$(TARGET_NAME)";
				SKIP_INSTALL = YES;
				TARGET_NAME = BowGenerators;
			};
			name = Release;
		};
		11229419219D8B86006D66C5 /* Debug */ = {
			isa = XCBuildConfiguration;
			buildSettings = {
				ENABLE_TESTABILITY = YES;
				FRAMEWORK_SEARCH_PATHS = "$(inherited)";
				HEADER_SEARCH_PATHS = "$(inherited)";
				INFOPLIST_FILE = "Support Files/Bow-Laws-Info.plist";
				LD_RUNPATH_SEARCH_PATHS = (
					"$(inherited)",
					"@loader_path/Frameworks",
					"@executable_path/Frameworks",
				);
				OTHER_LDFLAGS = "$(inherited)";
				OTHER_SWIFT_FLAGS = "$(inherited)";
				PRODUCT_BUNDLE_IDENTIFIER = "com.bow-swift.bow-laws";
				PRODUCT_MODULE_NAME = "$(TARGET_NAME:c99extidentifier)";
				PRODUCT_NAME = "$(TARGET_NAME)";
				SKIP_INSTALL = YES;
				TARGET_NAME = BowLaws;
			};
			name = Debug;
		};
		1122941A219D8B86006D66C5 /* Release */ = {
			isa = XCBuildConfiguration;
			buildSettings = {
				ENABLE_TESTABILITY = YES;
				FRAMEWORK_SEARCH_PATHS = "$(inherited)";
				HEADER_SEARCH_PATHS = "$(inherited)";
				INFOPLIST_FILE = "Support Files/Bow-Laws-Info.plist";
				LD_RUNPATH_SEARCH_PATHS = (
					"$(inherited)",
					"@loader_path/Frameworks",
					"@executable_path/Frameworks",
				);
				OTHER_LDFLAGS = "$(inherited)";
				OTHER_SWIFT_FLAGS = "$(inherited)";
				PRODUCT_BUNDLE_IDENTIFIER = "com.bow-swift.bow-laws";
				PRODUCT_MODULE_NAME = "$(TARGET_NAME:c99extidentifier)";
				PRODUCT_NAME = "$(TARGET_NAME)";
				SKIP_INSTALL = YES;
				TARGET_NAME = BowLaws;
			};
			name = Release;
		};
		11229479219D8DF3006D66C5 /* Debug */ = {
			isa = XCBuildConfiguration;
			buildSettings = {
				ALWAYS_EMBED_SWIFT_STANDARD_LIBRARIES = YES;
				FRAMEWORK_SEARCH_PATHS = "$(inherited)";
				HEADER_SEARCH_PATHS = "$(inherited)";
				INFOPLIST_FILE = "Support Files/Bow-FreeTests-Info.plist";
				LD_RUNPATH_SEARCH_PATHS = (
					"$(inherited)",
					"@executable_path/Frameworks",
					"@loader_path/Frameworks",
				);
				OTHER_LDFLAGS = "$(inherited)";
				OTHER_SWIFT_FLAGS = "$(inherited)";
				PRODUCT_NAME = "$(TARGET_NAME)";
				TARGET_NAME = BowFreeTests;
			};
			name = Debug;
		};
		1122947A219D8DF3006D66C5 /* Release */ = {
			isa = XCBuildConfiguration;
			buildSettings = {
				ALWAYS_EMBED_SWIFT_STANDARD_LIBRARIES = YES;
				FRAMEWORK_SEARCH_PATHS = "$(inherited)";
				HEADER_SEARCH_PATHS = "$(inherited)";
				INFOPLIST_FILE = "Support Files/Bow-FreeTests-Info.plist";
				LD_RUNPATH_SEARCH_PATHS = (
					"$(inherited)",
					"@executable_path/Frameworks",
					"@loader_path/Frameworks",
				);
				OTHER_LDFLAGS = "$(inherited)";
				OTHER_SWIFT_FLAGS = "$(inherited)";
				PRODUCT_NAME = "$(TARGET_NAME)";
				TARGET_NAME = BowFreeTests;
			};
			name = Release;
		};
		112294EC219D8EF4006D66C5 /* Debug */ = {
			isa = XCBuildConfiguration;
			buildSettings = {
				ENABLE_TESTABILITY = YES;
				FRAMEWORK_SEARCH_PATHS = "$(inherited)";
				HEADER_SEARCH_PATHS = "$(inherited)";
				INFOPLIST_FILE = "Support Files/Bow-RecursionSchemes-Info.plist";
				LD_RUNPATH_SEARCH_PATHS = (
					"$(inherited)",
					"@loader_path/Frameworks",
					"@executable_path/Frameworks",
				);
				OTHER_LDFLAGS = "$(inherited)";
				OTHER_SWIFT_FLAGS = "$(inherited)";
				PRODUCT_BUNDLE_IDENTIFIER = "com.bow-swift.bow-recursion-schemes";
				PRODUCT_MODULE_NAME = "$(TARGET_NAME:c99extidentifier)";
				PRODUCT_NAME = "$(TARGET_NAME)";
				SKIP_INSTALL = YES;
				TARGET_NAME = BowRecursionSchemes;
			};
			name = Debug;
		};
		112294ED219D8EF4006D66C5 /* Release */ = {
			isa = XCBuildConfiguration;
			buildSettings = {
				ENABLE_TESTABILITY = YES;
				FRAMEWORK_SEARCH_PATHS = "$(inherited)";
				HEADER_SEARCH_PATHS = "$(inherited)";
				INFOPLIST_FILE = "Support Files/Bow-RecursionSchemes-Info.plist";
				LD_RUNPATH_SEARCH_PATHS = (
					"$(inherited)",
					"@loader_path/Frameworks",
					"@executable_path/Frameworks",
				);
				OTHER_LDFLAGS = "$(inherited)";
				OTHER_SWIFT_FLAGS = "$(inherited)";
				PRODUCT_BUNDLE_IDENTIFIER = "com.bow-swift.bow-recursion-schemes";
				PRODUCT_MODULE_NAME = "$(TARGET_NAME:c99extidentifier)";
				PRODUCT_NAME = "$(TARGET_NAME)";
				SKIP_INSTALL = YES;
				TARGET_NAME = BowRecursionSchemes;
			};
			name = Release;
		};
		11229575219D9186006D66C5 /* Debug */ = {
			isa = XCBuildConfiguration;
			buildSettings = {
				ALWAYS_EMBED_SWIFT_STANDARD_LIBRARIES = YES;
				FRAMEWORK_SEARCH_PATHS = "$(inherited)";
				HEADER_SEARCH_PATHS = "$(inherited)";
				INFOPLIST_FILE = "Support Files/Bow-RecursionSchemesTests-Info.plist";
				LD_RUNPATH_SEARCH_PATHS = (
					"$(inherited)",
					"@executable_path/Frameworks",
					"@loader_path/Frameworks",
				);
				OTHER_LDFLAGS = "$(inherited)";
				OTHER_SWIFT_FLAGS = "$(inherited)";
				PRODUCT_NAME = "$(TARGET_NAME)";
				TARGET_NAME = BowRecursionSchemesTests;
			};
			name = Debug;
		};
		11229576219D9186006D66C5 /* Release */ = {
			isa = XCBuildConfiguration;
			buildSettings = {
				ALWAYS_EMBED_SWIFT_STANDARD_LIBRARIES = YES;
				FRAMEWORK_SEARCH_PATHS = "$(inherited)";
				HEADER_SEARCH_PATHS = "$(inherited)";
				INFOPLIST_FILE = "Support Files/Bow-RecursionSchemesTests-Info.plist";
				LD_RUNPATH_SEARCH_PATHS = (
					"$(inherited)",
					"@executable_path/Frameworks",
					"@loader_path/Frameworks",
				);
				OTHER_LDFLAGS = "$(inherited)";
				OTHER_SWIFT_FLAGS = "$(inherited)";
				PRODUCT_NAME = "$(TARGET_NAME)";
				TARGET_NAME = BowRecursionSchemesTests;
			};
			name = Release;
		};
		112295DF219D94C9006D66C5 /* Debug */ = {
			isa = XCBuildConfiguration;
			buildSettings = {
				ENABLE_TESTABILITY = YES;
				FRAMEWORK_SEARCH_PATHS = "$(inherited)";
				HEADER_SEARCH_PATHS = "$(inherited)";
				INFOPLIST_FILE = "Support Files/Bow-Generic-Info.plist";
				LD_RUNPATH_SEARCH_PATHS = (
					"$(inherited)",
					"@loader_path/Frameworks",
					"@executable_path/Frameworks",
				);
				OTHER_LDFLAGS = "$(inherited)";
				OTHER_SWIFT_FLAGS = "$(inherited)";
				PRODUCT_BUNDLE_IDENTIFIER = "com.bow-swift.bow-generic";
				PRODUCT_MODULE_NAME = "$(TARGET_NAME:c99extidentifier)";
				PRODUCT_NAME = "$(TARGET_NAME)";
				SKIP_INSTALL = YES;
				TARGET_NAME = BowGeneric;
			};
			name = Debug;
		};
		112295E0219D94C9006D66C5 /* Release */ = {
			isa = XCBuildConfiguration;
			buildSettings = {
				ENABLE_TESTABILITY = YES;
				FRAMEWORK_SEARCH_PATHS = "$(inherited)";
				HEADER_SEARCH_PATHS = "$(inherited)";
				INFOPLIST_FILE = "Support Files/Bow-Generic-Info.plist";
				LD_RUNPATH_SEARCH_PATHS = (
					"$(inherited)",
					"@loader_path/Frameworks",
					"@executable_path/Frameworks",
				);
				OTHER_LDFLAGS = "$(inherited)";
				OTHER_SWIFT_FLAGS = "$(inherited)";
				PRODUCT_BUNDLE_IDENTIFIER = "com.bow-swift.bow-generic";
				PRODUCT_MODULE_NAME = "$(TARGET_NAME:c99extidentifier)";
				PRODUCT_NAME = "$(TARGET_NAME)";
				SKIP_INSTALL = YES;
				TARGET_NAME = BowGeneric;
			};
			name = Release;
		};
		11229621219D9593006D66C5 /* Debug */ = {
			isa = XCBuildConfiguration;
			buildSettings = {
				ALWAYS_EMBED_SWIFT_STANDARD_LIBRARIES = YES;
				FRAMEWORK_SEARCH_PATHS = "$(inherited)";
				HEADER_SEARCH_PATHS = "$(inherited)";
				INFOPLIST_FILE = "Support Files/Bow-GenericTests-Info.plist";
				LD_RUNPATH_SEARCH_PATHS = (
					"$(inherited)",
					"@executable_path/Frameworks",
					"@loader_path/Frameworks",
				);
				OTHER_LDFLAGS = "$(inherited)";
				OTHER_SWIFT_FLAGS = "$(inherited)";
				PRODUCT_NAME = "$(TARGET_NAME)";
				TARGET_NAME = BowGenericTests;
			};
			name = Debug;
		};
		11229622219D9593006D66C5 /* Release */ = {
			isa = XCBuildConfiguration;
			buildSettings = {
				ALWAYS_EMBED_SWIFT_STANDARD_LIBRARIES = YES;
				FRAMEWORK_SEARCH_PATHS = "$(inherited)";
				HEADER_SEARCH_PATHS = "$(inherited)";
				INFOPLIST_FILE = "Support Files/Bow-GenericTests-Info.plist";
				LD_RUNPATH_SEARCH_PATHS = (
					"$(inherited)",
					"@executable_path/Frameworks",
					"@loader_path/Frameworks",
				);
				OTHER_LDFLAGS = "$(inherited)";
				OTHER_SWIFT_FLAGS = "$(inherited)";
				PRODUCT_NAME = "$(TARGET_NAME)";
				TARGET_NAME = BowGenericTests;
			};
			name = Release;
		};
		11229738219DC4B3006D66C5 /* Debug */ = {
			isa = XCBuildConfiguration;
			buildSettings = {
				ENABLE_TESTABILITY = YES;
				FRAMEWORK_SEARCH_PATHS = "$(inherited)";
				HEADER_SEARCH_PATHS = "$(inherited)";
				INFOPLIST_FILE = "Support Files/Bow-Effects-Info.plist";
				LD_RUNPATH_SEARCH_PATHS = (
					"$(inherited)",
					"@loader_path/Frameworks",
					"@executable_path/Frameworks",
				);
				OTHER_LDFLAGS = "$(inherited)";
				OTHER_SWIFT_FLAGS = "$(inherited)";
				PRODUCT_BUNDLE_IDENTIFIER = "com.bow-swift.bow-effects";
				PRODUCT_MODULE_NAME = "$(TARGET_NAME:c99extidentifier)";
				PRODUCT_NAME = "$(TARGET_NAME)";
				SKIP_INSTALL = YES;
				TARGET_NAME = BowEffects;
			};
			name = Debug;
		};
		11229739219DC4B3006D66C5 /* Release */ = {
			isa = XCBuildConfiguration;
			buildSettings = {
				ENABLE_TESTABILITY = YES;
				FRAMEWORK_SEARCH_PATHS = "$(inherited)";
				HEADER_SEARCH_PATHS = "$(inherited)";
				INFOPLIST_FILE = "Support Files/Bow-Effects-Info.plist";
				LD_RUNPATH_SEARCH_PATHS = (
					"$(inherited)",
					"@loader_path/Frameworks",
					"@executable_path/Frameworks",
				);
				OTHER_LDFLAGS = "$(inherited)";
				OTHER_SWIFT_FLAGS = "$(inherited)";
				PRODUCT_BUNDLE_IDENTIFIER = "com.bow-swift.bow-effects";
				PRODUCT_MODULE_NAME = "$(TARGET_NAME:c99extidentifier)";
				PRODUCT_NAME = "$(TARGET_NAME)";
				SKIP_INSTALL = YES;
				TARGET_NAME = BowEffects;
			};
			name = Release;
		};
		11229780219DC88F006D66C5 /* Debug */ = {
			isa = XCBuildConfiguration;
			buildSettings = {
				ALWAYS_EMBED_SWIFT_STANDARD_LIBRARIES = YES;
				FRAMEWORK_SEARCH_PATHS = "$(inherited)";
				HEADER_SEARCH_PATHS = "$(inherited)";
				INFOPLIST_FILE = "Support Files/Bow-EffectsTests-Info.plist";
				LD_RUNPATH_SEARCH_PATHS = (
					"$(inherited)",
					"@executable_path/Frameworks",
					"@loader_path/Frameworks",
				);
				OTHER_LDFLAGS = "$(inherited)";
				OTHER_SWIFT_FLAGS = "$(inherited)";
				PRODUCT_NAME = "$(TARGET_NAME)";
				TARGET_NAME = BowEffectsTests;
			};
			name = Debug;
		};
		11229781219DC88F006D66C5 /* Release */ = {
			isa = XCBuildConfiguration;
			buildSettings = {
				ALWAYS_EMBED_SWIFT_STANDARD_LIBRARIES = YES;
				FRAMEWORK_SEARCH_PATHS = "$(inherited)";
				HEADER_SEARCH_PATHS = "$(inherited)";
				INFOPLIST_FILE = "Support Files/Bow-EffectsTests-Info.plist";
				LD_RUNPATH_SEARCH_PATHS = (
					"$(inherited)",
					"@executable_path/Frameworks",
					"@loader_path/Frameworks",
				);
				OTHER_LDFLAGS = "$(inherited)";
				OTHER_SWIFT_FLAGS = "$(inherited)";
				PRODUCT_NAME = "$(TARGET_NAME)";
				TARGET_NAME = BowEffectsTests;
			};
			name = Release;
		};
		112297A7219DCE76006D66C5 /* Debug */ = {
			isa = XCBuildConfiguration;
			buildSettings = {
				ENABLE_TESTABILITY = YES;
				FRAMEWORK_SEARCH_PATHS = "$(inherited)";
				HEADER_SEARCH_PATHS = "$(inherited)";
				INFOPLIST_FILE = "Support Files/Bow-Rx-Info.plist";
				LD_RUNPATH_SEARCH_PATHS = (
					"$(inherited)",
					"@loader_path/Frameworks",
					"@executable_path/Frameworks",
				);
				OTHER_LDFLAGS = "$(inherited)";
				OTHER_SWIFT_FLAGS = "$(inherited)";
				PRODUCT_BUNDLE_IDENTIFIER = "com.bow-swift.bow-rx";
				PRODUCT_MODULE_NAME = "$(TARGET_NAME:c99extidentifier)";
				PRODUCT_NAME = "$(TARGET_NAME)";
				SKIP_INSTALL = YES;
				TARGET_NAME = BowRx;
			};
			name = Debug;
		};
		112297A8219DCE76006D66C5 /* Release */ = {
			isa = XCBuildConfiguration;
			buildSettings = {
				ENABLE_TESTABILITY = YES;
				FRAMEWORK_SEARCH_PATHS = "$(inherited)";
				HEADER_SEARCH_PATHS = "$(inherited)";
				INFOPLIST_FILE = "Support Files/Bow-Rx-Info.plist";
				LD_RUNPATH_SEARCH_PATHS = (
					"$(inherited)",
					"@loader_path/Frameworks",
					"@executable_path/Frameworks",
				);
				OTHER_LDFLAGS = "$(inherited)";
				OTHER_SWIFT_FLAGS = "$(inherited)";
				PRODUCT_BUNDLE_IDENTIFIER = "com.bow-swift.bow-rx";
				PRODUCT_MODULE_NAME = "$(TARGET_NAME:c99extidentifier)";
				PRODUCT_NAME = "$(TARGET_NAME)";
				SKIP_INSTALL = YES;
				TARGET_NAME = BowRx;
			};
			name = Release;
		};
		112297CB219DCFDE006D66C5 /* Debug */ = {
			isa = XCBuildConfiguration;
			buildSettings = {
				ALWAYS_EMBED_SWIFT_STANDARD_LIBRARIES = YES;
				FRAMEWORK_SEARCH_PATHS = "$(inherited)";
				HEADER_SEARCH_PATHS = "$(inherited)";
				INFOPLIST_FILE = "Support Files/Bow-RxTests-Info.plist";
				LD_RUNPATH_SEARCH_PATHS = (
					"$(inherited)",
					"@executable_path/Frameworks",
					"@loader_path/Frameworks",
				);
				OTHER_LDFLAGS = "$(inherited)";
				OTHER_SWIFT_FLAGS = "$(inherited)";
				PRODUCT_NAME = "$(TARGET_NAME)";
				TARGET_NAME = BowRxTests;
			};
			name = Debug;
		};
		112297CC219DCFDE006D66C5 /* Release */ = {
			isa = XCBuildConfiguration;
			buildSettings = {
				ALWAYS_EMBED_SWIFT_STANDARD_LIBRARIES = YES;
				FRAMEWORK_SEARCH_PATHS = "$(inherited)";
				HEADER_SEARCH_PATHS = "$(inherited)";
				INFOPLIST_FILE = "Support Files/Bow-RxTests-Info.plist";
				LD_RUNPATH_SEARCH_PATHS = (
					"$(inherited)",
					"@executable_path/Frameworks",
					"@loader_path/Frameworks",
				);
				OTHER_LDFLAGS = "$(inherited)";
				OTHER_SWIFT_FLAGS = "$(inherited)";
				PRODUCT_NAME = "$(TARGET_NAME)";
				TARGET_NAME = BowRxTests;
			};
			name = Release;
		};
		1160D0E422D38CEC0010323A /* Debug */ = {
			isa = XCBuildConfiguration;
			buildSettings = {
				ENABLE_TESTABILITY = YES;
				FRAMEWORK_SEARCH_PATHS = "$(inherited)";
				HEADER_SEARCH_PATHS = "$(inherited)";
				INFOPLIST_FILE = "Support Files/Bow-OpticsLaws-Info.plist";
				LD_RUNPATH_SEARCH_PATHS = (
					"$(inherited)",
					"@loader_path/Frameworks",
					"@executable_path/Frameworks",
				);
				OTHER_LDFLAGS = "$(inherited)";
				OTHER_SWIFT_FLAGS = "$(inherited)";
				PRODUCT_BUNDLE_IDENTIFIER = "com.bow-swift.bow-optics-laws";
				PRODUCT_MODULE_NAME = "$(TARGET_NAME:c99extidentifier)";
				PRODUCT_NAME = "$(TARGET_NAME)";
				SKIP_INSTALL = YES;
				TARGET_NAME = BowOpticsLaws;
			};
			name = Debug;
		};
		1160D0E522D38CEC0010323A /* Release */ = {
			isa = XCBuildConfiguration;
			buildSettings = {
				ENABLE_TESTABILITY = YES;
				FRAMEWORK_SEARCH_PATHS = "$(inherited)";
				HEADER_SEARCH_PATHS = "$(inherited)";
				INFOPLIST_FILE = "Support Files/Bow-OpticsLaws-Info.plist";
				LD_RUNPATH_SEARCH_PATHS = (
					"$(inherited)",
					"@loader_path/Frameworks",
					"@executable_path/Frameworks",
				);
				OTHER_LDFLAGS = "$(inherited)";
				OTHER_SWIFT_FLAGS = "$(inherited)";
				PRODUCT_BUNDLE_IDENTIFIER = "com.bow-swift.bow-optics-laws";
				PRODUCT_MODULE_NAME = "$(TARGET_NAME:c99extidentifier)";
				PRODUCT_NAME = "$(TARGET_NAME)";
				SKIP_INSTALL = YES;
				TARGET_NAME = BowOpticsLaws;
			};
			name = Release;
		};
		117DC0D122AE492700EF65F0 /* Debug */ = {
			isa = XCBuildConfiguration;
			buildSettings = {
				CLANG_ENABLE_MODULES = YES;
				DEFINES_MODULE = YES;
				ENABLE_TESTABILITY = YES;
				FRAMEWORK_SEARCH_PATHS = "$(inherited)";
				HEADER_SEARCH_PATHS = "$(inherited)";
				INFOPLIST_FILE = "Support Files/Bow-Effects-Generators-Info.plist";
				LD_RUNPATH_SEARCH_PATHS = (
					"$(inherited)",
					"@loader_path/Frameworks",
					"@executable_path/Frameworks",
				);
				OTHER_LDFLAGS = "$(inherited)";
				OTHER_SWIFT_FLAGS = "$(inherited)";
				PRODUCT_BUNDLE_IDENTIFIER = "com.bow-swift.bow-effects-generators";
				PRODUCT_MODULE_NAME = "$(TARGET_NAME:c99extidentifier)";
				PRODUCT_NAME = "$(TARGET_NAME)";
				SKIP_INSTALL = YES;
				SWIFT_OPTIMIZATION_LEVEL = "-Onone";
				TARGET_NAME = BowEffectsGenerators;
			};
			name = Debug;
		};
		117DC0D222AE492700EF65F0 /* Release */ = {
			isa = XCBuildConfiguration;
			buildSettings = {
				CLANG_ENABLE_MODULES = YES;
				DEFINES_MODULE = YES;
				ENABLE_TESTABILITY = YES;
				FRAMEWORK_SEARCH_PATHS = "$(inherited)";
				HEADER_SEARCH_PATHS = "$(inherited)";
				INFOPLIST_FILE = "Support Files/Bow-Effects-Generators-Info.plist";
				LD_RUNPATH_SEARCH_PATHS = (
					"$(inherited)",
					"@loader_path/Frameworks",
					"@executable_path/Frameworks",
				);
				OTHER_LDFLAGS = "$(inherited)";
				OTHER_SWIFT_FLAGS = "$(inherited)";
				PRODUCT_BUNDLE_IDENTIFIER = "com.bow-swift.bow-effects-generators";
				PRODUCT_MODULE_NAME = "$(TARGET_NAME:c99extidentifier)";
				PRODUCT_NAME = "$(TARGET_NAME)";
				SKIP_INSTALL = YES;
				TARGET_NAME = BowEffectsGenerators;
			};
			name = Release;
		};
		117DC0EA22AE4D6C00EF65F0 /* Debug */ = {
			isa = XCBuildConfiguration;
			buildSettings = {
				CLANG_ENABLE_MODULES = YES;
				DEFINES_MODULE = YES;
				ENABLE_TESTABILITY = YES;
				FRAMEWORK_SEARCH_PATHS = "$(inherited)";
				HEADER_SEARCH_PATHS = "$(inherited)";
				INFOPLIST_FILE = "Support Files/Bow-RxGenerators-Info.plist";
				LD_RUNPATH_SEARCH_PATHS = (
					"$(inherited)",
					"@loader_path/Frameworks",
					"@executable_path/Frameworks",
				);
				OTHER_LDFLAGS = "$(inherited)";
				OTHER_SWIFT_FLAGS = "$(inherited)";
				PRODUCT_BUNDLE_IDENTIFIER = "com.bow-swift.bow-rx-generators";
				PRODUCT_MODULE_NAME = "$(TARGET_NAME:c99extidentifier)";
				PRODUCT_NAME = "$(TARGET_NAME)";
				SKIP_INSTALL = YES;
				SWIFT_OPTIMIZATION_LEVEL = "-Onone";
				TARGET_NAME = BowRxGenerators;
			};
			name = Debug;
		};
		117DC0EB22AE4D6C00EF65F0 /* Release */ = {
			isa = XCBuildConfiguration;
			buildSettings = {
				CLANG_ENABLE_MODULES = YES;
				DEFINES_MODULE = YES;
				ENABLE_TESTABILITY = YES;
				FRAMEWORK_SEARCH_PATHS = "$(inherited)";
				HEADER_SEARCH_PATHS = "$(inherited)";
				INFOPLIST_FILE = "Support Files/Bow-RxGenerators-Info.plist";
				LD_RUNPATH_SEARCH_PATHS = (
					"$(inherited)",
					"@loader_path/Frameworks",
					"@executable_path/Frameworks",
				);
				OTHER_LDFLAGS = "$(inherited)";
				OTHER_SWIFT_FLAGS = "$(inherited)";
				PRODUCT_BUNDLE_IDENTIFIER = "com.bow-swift.bow-rx-generators";
				PRODUCT_MODULE_NAME = "$(TARGET_NAME:c99extidentifier)";
				PRODUCT_NAME = "$(TARGET_NAME)";
				SKIP_INSTALL = YES;
				TARGET_NAME = BowRxGenerators;
			};
			name = Release;
		};
		117DC12D22AE563900EF65F0 /* Debug */ = {
			isa = XCBuildConfiguration;
			buildSettings = {
				CLANG_ENABLE_MODULES = YES;
				DEFINES_MODULE = YES;
				ENABLE_TESTABILITY = YES;
				FRAMEWORK_SEARCH_PATHS = "$(inherited)";
				HEADER_SEARCH_PATHS = "$(inherited)";
				INFOPLIST_FILE = "Support Files/Bow-Free-Generators-Info.plist";
				LD_RUNPATH_SEARCH_PATHS = (
					"$(inherited)",
					"@loader_path/Frameworks",
					"@executable_path/Frameworks",
				);
				OTHER_LDFLAGS = "$(inherited)";
				OTHER_SWIFT_FLAGS = "$(inherited)";
				PRODUCT_BUNDLE_IDENTIFIER = "com.bow-swift.bow-free-generators";
				PRODUCT_MODULE_NAME = "$(TARGET_NAME:c99extidentifier)";
				PRODUCT_NAME = "$(TARGET_NAME)";
				SKIP_INSTALL = YES;
				SWIFT_OPTIMIZATION_LEVEL = "-Onone";
				TARGET_NAME = BowFreeGenerators;
			};
			name = Debug;
		};
		117DC12E22AE563900EF65F0 /* Release */ = {
			isa = XCBuildConfiguration;
			buildSettings = {
				CLANG_ENABLE_MODULES = YES;
				DEFINES_MODULE = YES;
				ENABLE_TESTABILITY = YES;
				FRAMEWORK_SEARCH_PATHS = "$(inherited)";
				HEADER_SEARCH_PATHS = "$(inherited)";
				INFOPLIST_FILE = "Support Files/Bow-Free-Generators-Info.plist";
				LD_RUNPATH_SEARCH_PATHS = (
					"$(inherited)",
					"@loader_path/Frameworks",
					"@executable_path/Frameworks",
				);
				OTHER_LDFLAGS = "$(inherited)";
				OTHER_SWIFT_FLAGS = "$(inherited)";
				PRODUCT_BUNDLE_IDENTIFIER = "com.bow-swift.bow-free-generators";
				PRODUCT_MODULE_NAME = "$(TARGET_NAME:c99extidentifier)";
				PRODUCT_NAME = "$(TARGET_NAME)";
				SKIP_INSTALL = YES;
				TARGET_NAME = BowFreeGenerators;
			};
			name = Release;
		};
		11D97EE8219EBAA1008FC004 /* Debug */ = {
			isa = XCBuildConfiguration;
			buildSettings = {
				ENABLE_TESTABILITY = YES;
				FRAMEWORK_SEARCH_PATHS = "$(inherited)";
				HEADER_SEARCH_PATHS = "$(inherited)";
				INFOPLIST_FILE = "Support Files/Bow-EffectsLaws-Info.plist";
				LD_RUNPATH_SEARCH_PATHS = (
					"$(inherited)",
					"@loader_path/Frameworks",
					"@executable_path/Frameworks",
				);
				OTHER_LDFLAGS = "$(inherited)";
				OTHER_SWIFT_FLAGS = "$(inherited)";
				PRODUCT_BUNDLE_IDENTIFIER = "com.bow-swift.bow-effects-laws";
				PRODUCT_MODULE_NAME = "$(TARGET_NAME:c99extidentifier)";
				PRODUCT_NAME = "$(TARGET_NAME)";
				SKIP_INSTALL = YES;
				TARGET_NAME = BowEffectsLaws;
			};
			name = Debug;
		};
		11D97EE9219EBAA1008FC004 /* Release */ = {
			isa = XCBuildConfiguration;
			buildSettings = {
				ENABLE_TESTABILITY = YES;
				FRAMEWORK_SEARCH_PATHS = "$(inherited)";
				HEADER_SEARCH_PATHS = "$(inherited)";
				INFOPLIST_FILE = "Support Files/Bow-EffectsLaws-Info.plist";
				LD_RUNPATH_SEARCH_PATHS = (
					"$(inherited)",
					"@loader_path/Frameworks",
					"@executable_path/Frameworks",
				);
				OTHER_LDFLAGS = "$(inherited)";
				OTHER_SWIFT_FLAGS = "$(inherited)";
				PRODUCT_BUNDLE_IDENTIFIER = "com.bow-swift.bow-effects-laws";
				PRODUCT_MODULE_NAME = "$(TARGET_NAME:c99extidentifier)";
				PRODUCT_NAME = "$(TARGET_NAME)";
				SKIP_INSTALL = YES;
				TARGET_NAME = BowEffectsLaws;
			};
			name = Release;
		};
		11E71710219D704F00B94845 /* Debug */ = {
			isa = XCBuildConfiguration;
			buildSettings = {
				ENABLE_TESTABILITY = YES;
				FRAMEWORK_SEARCH_PATHS = "$(inherited)";
				HEADER_SEARCH_PATHS = "$(inherited)";
				INFOPLIST_FILE = "Support Files/Bow-Optics-Info.plist";
				LD_RUNPATH_SEARCH_PATHS = (
					"$(inherited)",
					"@loader_path/Frameworks",
					"@executable_path/Frameworks",
				);
				OTHER_LDFLAGS = "$(inherited)";
				OTHER_SWIFT_FLAGS = "$(inherited)";
				PRODUCT_BUNDLE_IDENTIFIER = "com.bow-swift.bow-optics";
				PRODUCT_MODULE_NAME = "$(TARGET_NAME:c99extidentifier)";
				PRODUCT_NAME = "$(TARGET_NAME)";
				SKIP_INSTALL = YES;
				TARGET_NAME = BowOptics;
			};
			name = Debug;
		};
		11E71711219D704F00B94845 /* Release */ = {
			isa = XCBuildConfiguration;
			buildSettings = {
				ENABLE_TESTABILITY = YES;
				FRAMEWORK_SEARCH_PATHS = "$(inherited)";
				HEADER_SEARCH_PATHS = "$(inherited)";
				INFOPLIST_FILE = "Support Files/Bow-Optics-Info.plist";
				LD_RUNPATH_SEARCH_PATHS = (
					"$(inherited)",
					"@loader_path/Frameworks",
					"@executable_path/Frameworks",
				);
				OTHER_LDFLAGS = "$(inherited)";
				OTHER_SWIFT_FLAGS = "$(inherited)";
				PRODUCT_BUNDLE_IDENTIFIER = "com.bow-swift.bow-optics";
				PRODUCT_MODULE_NAME = "$(TARGET_NAME:c99extidentifier)";
				PRODUCT_NAME = "$(TARGET_NAME)";
				SKIP_INSTALL = YES;
				TARGET_NAME = BowOptics;
			};
			name = Release;
		};
		11E71800219D7D5900B94845 /* Debug */ = {
			isa = XCBuildConfiguration;
			buildSettings = {
				ALWAYS_EMBED_SWIFT_STANDARD_LIBRARIES = YES;
				FRAMEWORK_SEARCH_PATHS = "$(inherited)";
				HEADER_SEARCH_PATHS = "$(inherited)";
				INFOPLIST_FILE = "Support Files/Bow-OpticsTests-Info.plist";
				LD_RUNPATH_SEARCH_PATHS = (
					"$(inherited)",
					"@executable_path/Frameworks",
					"@loader_path/Frameworks",
				);
				OTHER_LDFLAGS = "$(inherited)";
				OTHER_SWIFT_FLAGS = "$(inherited)";
				PRODUCT_NAME = "$(TARGET_NAME)";
				TARGET_NAME = BowOpticsTests;
			};
			name = Debug;
		};
		11E71801219D7D5900B94845 /* Release */ = {
			isa = XCBuildConfiguration;
			buildSettings = {
				ALWAYS_EMBED_SWIFT_STANDARD_LIBRARIES = YES;
				FRAMEWORK_SEARCH_PATHS = "$(inherited)";
				HEADER_SEARCH_PATHS = "$(inherited)";
				INFOPLIST_FILE = "Support Files/Bow-OpticsTests-Info.plist";
				LD_RUNPATH_SEARCH_PATHS = (
					"$(inherited)",
					"@executable_path/Frameworks",
					"@loader_path/Frameworks",
				);
				OTHER_LDFLAGS = "$(inherited)";
				OTHER_SWIFT_FLAGS = "$(inherited)";
				PRODUCT_NAME = "$(TARGET_NAME)";
				TARGET_NAME = BowOpticsTests;
			};
			name = Release;
		};
		11E71887219D81B300B94845 /* Debug */ = {
			isa = XCBuildConfiguration;
			buildSettings = {
				ENABLE_TESTABILITY = YES;
				FRAMEWORK_SEARCH_PATHS = "$(inherited)";
				HEADER_SEARCH_PATHS = "$(inherited)";
				INFOPLIST_FILE = "Support Files/Bow-Free-Info.plist";
				LD_RUNPATH_SEARCH_PATHS = (
					"$(inherited)",
					"@loader_path/Frameworks",
					"@executable_path/Frameworks",
				);
				OTHER_LDFLAGS = "$(inherited)";
				OTHER_SWIFT_FLAGS = "$(inherited)";
				PRODUCT_BUNDLE_IDENTIFIER = "com.bow-swift.bow-free";
				PRODUCT_MODULE_NAME = "$(TARGET_NAME:c99extidentifier)";
				PRODUCT_NAME = "$(TARGET_NAME)";
				SKIP_INSTALL = YES;
				TARGET_NAME = BowFree;
			};
			name = Debug;
		};
		11E71888219D81B300B94845 /* Release */ = {
			isa = XCBuildConfiguration;
			buildSettings = {
				ENABLE_TESTABILITY = YES;
				FRAMEWORK_SEARCH_PATHS = "$(inherited)";
				HEADER_SEARCH_PATHS = "$(inherited)";
				INFOPLIST_FILE = "Support Files/Bow-Free-Info.plist";
				LD_RUNPATH_SEARCH_PATHS = (
					"$(inherited)",
					"@loader_path/Frameworks",
					"@executable_path/Frameworks",
				);
				OTHER_LDFLAGS = "$(inherited)";
				OTHER_SWIFT_FLAGS = "$(inherited)";
				PRODUCT_BUNDLE_IDENTIFIER = "com.bow-swift.bow-free";
				PRODUCT_MODULE_NAME = "$(TARGET_NAME:c99extidentifier)";
				PRODUCT_NAME = "$(TARGET_NAME)";
				SKIP_INSTALL = YES;
				TARGET_NAME = BowFree;
			};
			name = Release;
		};
		8BD6975323F5AE18000A512F /* Debug */ = {
			isa = XCBuildConfiguration;
			buildSettings = {
				ALWAYS_SEARCH_USER_PATHS = NO;
				CLANG_ANALYZER_NONNULL = YES;
				CLANG_ANALYZER_NUMBER_OBJECT_CONVERSION = YES_AGGRESSIVE;
				CLANG_CXX_LANGUAGE_STANDARD = "gnu++14";
				CLANG_CXX_LIBRARY = "libc++";
				CLANG_ENABLE_MODULES = YES;
				CLANG_ENABLE_OBJC_WEAK = YES;
				CLANG_WARN_DIRECT_OBJC_ISA_USAGE = YES_ERROR;
				CLANG_WARN_DOCUMENTATION_COMMENTS = YES;
				CLANG_WARN_OBJC_ROOT_CLASS = YES_ERROR;
				CLANG_WARN_UNGUARDED_AVAILABILITY = YES_AGGRESSIVE;
				CODE_SIGN_STYLE = Automatic;
				COMBINE_HIDPI_IMAGES = YES;
				DEVELOPMENT_TEAM = P548S5LU96;
				GCC_C_LANGUAGE_STANDARD = gnu11;
				GCC_DYNAMIC_NO_PIC = NO;
				GCC_PREPROCESSOR_DEFINITIONS = (
					"DEBUG=1",
					"$(inherited)",
				);
				GCC_WARN_ABOUT_RETURN_TYPE = YES_ERROR;
				GCC_WARN_UNINITIALIZED_AUTOS = YES_AGGRESSIVE;
				INFOPLIST_FILE = "Support Files/Bow-AllTests-Info.plist";
				LD_RUNPATH_SEARCH_PATHS = (
					"$(inherited)",
					"@executable_path/../Frameworks",
					"@loader_path/../Frameworks",
				);
				MACOSX_DEPLOYMENT_TARGET = 10.15;
				MTL_ENABLE_DEBUG_INFO = INCLUDE_SOURCE;
				MTL_FAST_MATH = YES;
				PRODUCT_BUNDLE_IDENTIFIER = com.fortysevendegrees.BowAllTests;
				PRODUCT_NAME = "$(TARGET_NAME)";
				SWIFT_ACTIVE_COMPILATION_CONDITIONS = DEBUG;
				SWIFT_VERSION = 5.0;
			};
			name = Debug;
		};
		8BD6975423F5AE18000A512F /* Release */ = {
			isa = XCBuildConfiguration;
			buildSettings = {
				ALWAYS_SEARCH_USER_PATHS = NO;
				CLANG_ANALYZER_NONNULL = YES;
				CLANG_ANALYZER_NUMBER_OBJECT_CONVERSION = YES_AGGRESSIVE;
				CLANG_CXX_LANGUAGE_STANDARD = "gnu++14";
				CLANG_CXX_LIBRARY = "libc++";
				CLANG_ENABLE_MODULES = YES;
				CLANG_ENABLE_OBJC_WEAK = YES;
				CLANG_WARN_DIRECT_OBJC_ISA_USAGE = YES_ERROR;
				CLANG_WARN_DOCUMENTATION_COMMENTS = YES;
				CLANG_WARN_OBJC_ROOT_CLASS = YES_ERROR;
				CLANG_WARN_UNGUARDED_AVAILABILITY = YES_AGGRESSIVE;
				CODE_SIGN_STYLE = Automatic;
				COMBINE_HIDPI_IMAGES = YES;
				COPY_PHASE_STRIP = NO;
				DEVELOPMENT_TEAM = P548S5LU96;
				ENABLE_NS_ASSERTIONS = NO;
				GCC_C_LANGUAGE_STANDARD = gnu11;
				GCC_WARN_ABOUT_RETURN_TYPE = YES_ERROR;
				GCC_WARN_UNINITIALIZED_AUTOS = YES_AGGRESSIVE;
				INFOPLIST_FILE = "Support Files/Bow-AllTests-Info.plist";
				LD_RUNPATH_SEARCH_PATHS = (
					"$(inherited)",
					"@executable_path/../Frameworks",
					"@loader_path/../Frameworks",
				);
				MACOSX_DEPLOYMENT_TARGET = 10.15;
				MTL_ENABLE_DEBUG_INFO = NO;
				MTL_FAST_MATH = YES;
				PRODUCT_BUNDLE_IDENTIFIER = com.fortysevendegrees.BowAllTests;
				PRODUCT_NAME = "$(TARGET_NAME)";
				SWIFT_VERSION = 5.0;
			};
			name = Release;
		};
		OBJ_243 /* Debug */ = {
			isa = XCBuildConfiguration;
			buildSettings = {
				ALWAYS_EMBED_SWIFT_STANDARD_LIBRARIES = YES;
				FRAMEWORK_SEARCH_PATHS = "$(inherited)";
				HEADER_SEARCH_PATHS = "$(inherited)";
				INFOPLIST_FILE = "Support Files/Bow-Test-Info.plist";
				LD_RUNPATH_SEARCH_PATHS = (
					"$(inherited)",
					"@executable_path/Frameworks",
					"@loader_path/Frameworks",
				);
				OTHER_LDFLAGS = "$(inherited)";
				OTHER_SWIFT_FLAGS = "$(inherited)";
				TARGET_NAME = BowTests;
			};
			name = Debug;
		};
		OBJ_244 /* Release */ = {
			isa = XCBuildConfiguration;
			buildSettings = {
				ALWAYS_EMBED_SWIFT_STANDARD_LIBRARIES = YES;
				FRAMEWORK_SEARCH_PATHS = "$(inherited)";
				HEADER_SEARCH_PATHS = "$(inherited)";
				INFOPLIST_FILE = "Support Files/Bow-Test-Info.plist";
				LD_RUNPATH_SEARCH_PATHS = (
					"$(inherited)",
					"@executable_path/Frameworks",
					"@loader_path/Frameworks",
				);
				OTHER_LDFLAGS = "$(inherited)";
				OTHER_SWIFT_FLAGS = "$(inherited)";
				TARGET_NAME = BowTests;
			};
			name = Release;
		};
		OBJ_3 /* Debug */ = {
			isa = XCBuildConfiguration;
			buildSettings = {
				CLANG_ENABLE_OBJC_ARC = YES;
				CLANG_WARN_BLOCK_CAPTURE_AUTORELEASING = YES;
				CLANG_WARN_BOOL_CONVERSION = YES;
				CLANG_WARN_COMMA = YES;
				CLANG_WARN_CONSTANT_CONVERSION = YES;
				CLANG_WARN_DEPRECATED_OBJC_IMPLEMENTATIONS = YES;
				CLANG_WARN_EMPTY_BODY = YES;
				CLANG_WARN_ENUM_CONVERSION = YES;
				CLANG_WARN_INFINITE_RECURSION = YES;
				CLANG_WARN_INT_CONVERSION = YES;
				CLANG_WARN_NON_LITERAL_NULL_CONVERSION = YES;
				CLANG_WARN_OBJC_IMPLICIT_RETAIN_SELF = YES;
				CLANG_WARN_OBJC_LITERAL_CONVERSION = YES;
				CLANG_WARN_RANGE_LOOP_ANALYSIS = YES;
				CLANG_WARN_STRICT_PROTOTYPES = YES;
				CLANG_WARN_SUSPICIOUS_MOVE = YES;
				CLANG_WARN_UNREACHABLE_CODE = YES;
				CLANG_WARN__DUPLICATE_METHOD_MATCH = YES;
				COMBINE_HIDPI_IMAGES = YES;
				COPY_PHASE_STRIP = NO;
				DEBUG_INFORMATION_FORMAT = dwarf;
				DYLIB_INSTALL_NAME_BASE = "@rpath";
				ENABLE_NS_ASSERTIONS = YES;
				ENABLE_STRICT_OBJC_MSGSEND = YES;
				ENABLE_TESTABILITY = YES;
				ENABLE_TESTING_SEARCH_PATHS = YES;
				GCC_NO_COMMON_BLOCKS = YES;
				GCC_OPTIMIZATION_LEVEL = 0;
				GCC_WARN_64_TO_32_BIT_CONVERSION = YES;
				GCC_WARN_ABOUT_RETURN_TYPE = YES;
				GCC_WARN_UNDECLARED_SELECTOR = YES;
				GCC_WARN_UNINITIALIZED_AUTOS = YES;
				GCC_WARN_UNUSED_FUNCTION = YES;
				GCC_WARN_UNUSED_VARIABLE = YES;
				MACOSX_DEPLOYMENT_TARGET = 10.10;
				ONLY_ACTIVE_ARCH = YES;
				OTHER_SWIFT_FLAGS = "-DXcode";
				PRODUCT_NAME = "$(TARGET_NAME)";
				SDKROOT = macosx;
				SUPPORTED_PLATFORMS = "macosx iphoneos iphonesimulator appletvos appletvsimulator watchos watchsimulator";
				SWIFT_ACTIVE_COMPILATION_CONDITIONS = SWIFT_PACKAGE;
				SWIFT_OPTIMIZATION_LEVEL = "-Onone";
				SWIFT_VERSION = 5.0;
				USE_HEADERMAP = NO;
			};
			name = Debug;
		};
		OBJ_378 /* Debug */ = {
			isa = XCBuildConfiguration;
			buildSettings = {
				ENABLE_TESTABILITY = YES;
				FRAMEWORK_SEARCH_PATHS = "$(inherited)";
				HEADER_SEARCH_PATHS = "$(inherited)";
				INFOPLIST_FILE = "Support Files/Bow-Info.plist";
				LD_RUNPATH_SEARCH_PATHS = (
					"$(inherited)",
					"@loader_path/Frameworks",
					"@executable_path/Frameworks",
				);
				OTHER_LDFLAGS = "$(inherited)";
				OTHER_SWIFT_FLAGS = "$(inherited)";
				PRODUCT_BUNDLE_IDENTIFIER = "com.bow-swift.bow";
				PRODUCT_MODULE_NAME = "$(TARGET_NAME:c99extidentifier)";
				PRODUCT_NAME = "$(TARGET_NAME)";
				SKIP_INSTALL = YES;
				TARGET_NAME = Bow;
			};
			name = Debug;
		};
		OBJ_379 /* Release */ = {
			isa = XCBuildConfiguration;
			buildSettings = {
				ENABLE_TESTABILITY = YES;
				FRAMEWORK_SEARCH_PATHS = "$(inherited)";
				HEADER_SEARCH_PATHS = "$(inherited)";
				INFOPLIST_FILE = "Support Files/Bow-Info.plist";
				LD_RUNPATH_SEARCH_PATHS = (
					"$(inherited)",
					"@loader_path/Frameworks",
					"@executable_path/Frameworks",
				);
				OTHER_LDFLAGS = "$(inherited)";
				OTHER_SWIFT_FLAGS = "$(inherited)";
				PRODUCT_BUNDLE_IDENTIFIER = "com.bow-swift.bow";
				PRODUCT_MODULE_NAME = "$(TARGET_NAME:c99extidentifier)";
				PRODUCT_NAME = "$(TARGET_NAME)";
				SKIP_INSTALL = YES;
				TARGET_NAME = Bow;
			};
			name = Release;
		};
		OBJ_4 /* Release */ = {
			isa = XCBuildConfiguration;
			buildSettings = {
				CLANG_ENABLE_OBJC_ARC = YES;
				CLANG_WARN_BLOCK_CAPTURE_AUTORELEASING = YES;
				CLANG_WARN_BOOL_CONVERSION = YES;
				CLANG_WARN_COMMA = YES;
				CLANG_WARN_CONSTANT_CONVERSION = YES;
				CLANG_WARN_DEPRECATED_OBJC_IMPLEMENTATIONS = YES;
				CLANG_WARN_EMPTY_BODY = YES;
				CLANG_WARN_ENUM_CONVERSION = YES;
				CLANG_WARN_INFINITE_RECURSION = YES;
				CLANG_WARN_INT_CONVERSION = YES;
				CLANG_WARN_NON_LITERAL_NULL_CONVERSION = YES;
				CLANG_WARN_OBJC_IMPLICIT_RETAIN_SELF = YES;
				CLANG_WARN_OBJC_LITERAL_CONVERSION = YES;
				CLANG_WARN_RANGE_LOOP_ANALYSIS = YES;
				CLANG_WARN_STRICT_PROTOTYPES = YES;
				CLANG_WARN_SUSPICIOUS_MOVE = YES;
				CLANG_WARN_UNREACHABLE_CODE = YES;
				CLANG_WARN__DUPLICATE_METHOD_MATCH = YES;
				COMBINE_HIDPI_IMAGES = YES;
				COPY_PHASE_STRIP = YES;
				DEBUG_INFORMATION_FORMAT = "dwarf-with-dsym";
				DYLIB_INSTALL_NAME_BASE = "@rpath";
				ENABLE_STRICT_OBJC_MSGSEND = YES;
				ENABLE_TESTING_SEARCH_PATHS = YES;
				GCC_NO_COMMON_BLOCKS = YES;
				GCC_OPTIMIZATION_LEVEL = s;
				GCC_WARN_64_TO_32_BIT_CONVERSION = YES;
				GCC_WARN_ABOUT_RETURN_TYPE = YES;
				GCC_WARN_UNDECLARED_SELECTOR = YES;
				GCC_WARN_UNINITIALIZED_AUTOS = YES;
				GCC_WARN_UNUSED_FUNCTION = YES;
				GCC_WARN_UNUSED_VARIABLE = YES;
				MACOSX_DEPLOYMENT_TARGET = 10.10;
				OTHER_SWIFT_FLAGS = "-DXcode";
				PRODUCT_NAME = "$(TARGET_NAME)";
				SDKROOT = macosx;
				SUPPORTED_PLATFORMS = "macosx iphoneos iphonesimulator appletvos appletvsimulator watchos watchsimulator";
				SWIFT_ACTIVE_COMPILATION_CONDITIONS = SWIFT_PACKAGE;
				SWIFT_COMPILATION_MODE = wholemodule;
				SWIFT_OPTIMIZATION_LEVEL = "-O";
				SWIFT_VERSION = 5.0;
				USE_HEADERMAP = NO;
			};
			name = Release;
		};
/* End XCBuildConfiguration section */

/* Begin XCConfigurationList section */
		112097A622A7EBC7007F3D9C /* Build configuration list for PBXNativeTarget "Bow-Generators" */ = {
			isa = XCConfigurationList;
			buildConfigurations = (
				112097A722A7EBC7007F3D9C /* Debug */,
				112097A822A7EBC7007F3D9C /* Release */,
			);
			defaultConfigurationIsVisible = 0;
			defaultConfigurationName = Debug;
		};
		11229418219D8B86006D66C5 /* Build configuration list for PBXNativeTarget "BowLaws" */ = {
			isa = XCConfigurationList;
			buildConfigurations = (
				11229419219D8B86006D66C5 /* Debug */,
				1122941A219D8B86006D66C5 /* Release */,
			);
			defaultConfigurationIsVisible = 0;
			defaultConfigurationName = Debug;
		};
		11229478219D8DF3006D66C5 /* Build configuration list for PBXNativeTarget "Bow-FreeTests" */ = {
			isa = XCConfigurationList;
			buildConfigurations = (
				11229479219D8DF3006D66C5 /* Debug */,
				1122947A219D8DF3006D66C5 /* Release */,
			);
			defaultConfigurationIsVisible = 0;
			defaultConfigurationName = Debug;
		};
		112294EB219D8EF4006D66C5 /* Build configuration list for PBXNativeTarget "Bow-RecursionSchemes" */ = {
			isa = XCConfigurationList;
			buildConfigurations = (
				112294EC219D8EF4006D66C5 /* Debug */,
				112294ED219D8EF4006D66C5 /* Release */,
			);
			defaultConfigurationIsVisible = 0;
			defaultConfigurationName = Debug;
		};
		11229574219D9186006D66C5 /* Build configuration list for PBXNativeTarget "Bow-RecursionSchemesTests" */ = {
			isa = XCConfigurationList;
			buildConfigurations = (
				11229575219D9186006D66C5 /* Debug */,
				11229576219D9186006D66C5 /* Release */,
			);
			defaultConfigurationIsVisible = 0;
			defaultConfigurationName = Debug;
		};
		112295DE219D94C9006D66C5 /* Build configuration list for PBXNativeTarget "Bow-Generic" */ = {
			isa = XCConfigurationList;
			buildConfigurations = (
				112295DF219D94C9006D66C5 /* Debug */,
				112295E0219D94C9006D66C5 /* Release */,
			);
			defaultConfigurationIsVisible = 0;
			defaultConfigurationName = Debug;
		};
		11229620219D9593006D66C5 /* Build configuration list for PBXNativeTarget "Bow-GenericTests" */ = {
			isa = XCConfigurationList;
			buildConfigurations = (
				11229621219D9593006D66C5 /* Debug */,
				11229622219D9593006D66C5 /* Release */,
			);
			defaultConfigurationIsVisible = 0;
			defaultConfigurationName = Debug;
		};
		11229737219DC4B3006D66C5 /* Build configuration list for PBXNativeTarget "Bow-Effects" */ = {
			isa = XCConfigurationList;
			buildConfigurations = (
				11229738219DC4B3006D66C5 /* Debug */,
				11229739219DC4B3006D66C5 /* Release */,
			);
			defaultConfigurationIsVisible = 0;
			defaultConfigurationName = Debug;
		};
		1122977F219DC88F006D66C5 /* Build configuration list for PBXNativeTarget "Bow-EffectsTests" */ = {
			isa = XCConfigurationList;
			buildConfigurations = (
				11229780219DC88F006D66C5 /* Debug */,
				11229781219DC88F006D66C5 /* Release */,
			);
			defaultConfigurationIsVisible = 0;
			defaultConfigurationName = Debug;
		};
		112297A6219DCE76006D66C5 /* Build configuration list for PBXNativeTarget "Bow-Rx" */ = {
			isa = XCConfigurationList;
			buildConfigurations = (
				112297A7219DCE76006D66C5 /* Debug */,
				112297A8219DCE76006D66C5 /* Release */,
			);
			defaultConfigurationIsVisible = 0;
			defaultConfigurationName = Debug;
		};
		112297CA219DCFDE006D66C5 /* Build configuration list for PBXNativeTarget "Bow-RxTests" */ = {
			isa = XCConfigurationList;
			buildConfigurations = (
				112297CB219DCFDE006D66C5 /* Debug */,
				112297CC219DCFDE006D66C5 /* Release */,
			);
			defaultConfigurationIsVisible = 0;
			defaultConfigurationName = Debug;
		};
		1160D0E322D38CEC0010323A /* Build configuration list for PBXNativeTarget "Bow-OpticsLaws" */ = {
			isa = XCConfigurationList;
			buildConfigurations = (
				1160D0E422D38CEC0010323A /* Debug */,
				1160D0E522D38CEC0010323A /* Release */,
			);
			defaultConfigurationIsVisible = 0;
			defaultConfigurationName = Debug;
		};
		117DC0D022AE492700EF65F0 /* Build configuration list for PBXNativeTarget "Bow-EffectsGenerators" */ = {
			isa = XCConfigurationList;
			buildConfigurations = (
				117DC0D122AE492700EF65F0 /* Debug */,
				117DC0D222AE492700EF65F0 /* Release */,
			);
			defaultConfigurationIsVisible = 0;
			defaultConfigurationName = Debug;
		};
		117DC0E922AE4D6C00EF65F0 /* Build configuration list for PBXNativeTarget "Bow-RxGenerators" */ = {
			isa = XCConfigurationList;
			buildConfigurations = (
				117DC0EA22AE4D6C00EF65F0 /* Debug */,
				117DC0EB22AE4D6C00EF65F0 /* Release */,
			);
			defaultConfigurationIsVisible = 0;
			defaultConfigurationName = Debug;
		};
		117DC12C22AE563900EF65F0 /* Build configuration list for PBXNativeTarget "Bow-FreeGenerators" */ = {
			isa = XCConfigurationList;
			buildConfigurations = (
				117DC12D22AE563900EF65F0 /* Debug */,
				117DC12E22AE563900EF65F0 /* Release */,
			);
			defaultConfigurationIsVisible = 0;
			defaultConfigurationName = Debug;
		};
		11D97EE7219EBAA1008FC004 /* Build configuration list for PBXNativeTarget "Bow-EffectsLaws" */ = {
			isa = XCConfigurationList;
			buildConfigurations = (
				11D97EE8219EBAA1008FC004 /* Debug */,
				11D97EE9219EBAA1008FC004 /* Release */,
			);
			defaultConfigurationIsVisible = 0;
			defaultConfigurationName = Debug;
		};
		11E7170F219D704F00B94845 /* Build configuration list for PBXNativeTarget "Bow-Optics" */ = {
			isa = XCConfigurationList;
			buildConfigurations = (
				11E71710219D704F00B94845 /* Debug */,
				11E71711219D704F00B94845 /* Release */,
			);
			defaultConfigurationIsVisible = 0;
			defaultConfigurationName = Debug;
		};
		11E717FF219D7D5900B94845 /* Build configuration list for PBXNativeTarget "Bow-OpticsTests" */ = {
			isa = XCConfigurationList;
			buildConfigurations = (
				11E71800219D7D5900B94845 /* Debug */,
				11E71801219D7D5900B94845 /* Release */,
			);
			defaultConfigurationIsVisible = 0;
			defaultConfigurationName = Debug;
		};
		11E71886219D81B300B94845 /* Build configuration list for PBXNativeTarget "Bow-Free" */ = {
			isa = XCConfigurationList;
			buildConfigurations = (
				11E71887219D81B300B94845 /* Debug */,
				11E71888219D81B300B94845 /* Release */,
			);
			defaultConfigurationIsVisible = 0;
			defaultConfigurationName = Debug;
		};
		8BD6975223F5AE18000A512F /* Build configuration list for PBXNativeTarget "BowAllTests" */ = {
			isa = XCConfigurationList;
			buildConfigurations = (
				8BD6975323F5AE18000A512F /* Debug */,
				8BD6975423F5AE18000A512F /* Release */,
			);
			defaultConfigurationIsVisible = 0;
			defaultConfigurationName = Debug;
		};
		OBJ_2 /* Build configuration list for PBXProject "Bow" */ = {
			isa = XCConfigurationList;
			buildConfigurations = (
				OBJ_3 /* Debug */,
				OBJ_4 /* Release */,
			);
			defaultConfigurationIsVisible = 0;
			defaultConfigurationName = Debug;
		};
		OBJ_242 /* Build configuration list for PBXNativeTarget "BowTests" */ = {
			isa = XCConfigurationList;
			buildConfigurations = (
				OBJ_243 /* Debug */,
				OBJ_244 /* Release */,
			);
			defaultConfigurationIsVisible = 0;
			defaultConfigurationName = Debug;
		};
		OBJ_377 /* Build configuration list for PBXNativeTarget "Bow" */ = {
			isa = XCConfigurationList;
			buildConfigurations = (
				OBJ_378 /* Debug */,
				OBJ_379 /* Release */,
			);
			defaultConfigurationIsVisible = 0;
			defaultConfigurationName = Debug;
		};
/* End XCConfigurationList section */

/* Begin XCRemoteSwiftPackageReference section */
		11E9788C233A7123002AAC60 /* XCRemoteSwiftPackageReference "RxSwift" */ = {
			isa = XCRemoteSwiftPackageReference;
			repositoryURL = "https://github.com/ReactiveX/RxSwift";
			requirement = {
				kind = exactVersion;
				version = 5.1.1;
			};
		};
		8B1AC4FF2458755D00EAC18E /* XCRemoteSwiftPackageReference "SwiftCheck" */ = {
			isa = XCRemoteSwiftPackageReference;
			repositoryURL = "https://github.com/bow-swift/SwiftCheck.git";
			requirement = {
				kind = upToNextMajorVersion;
				minimumVersion = 0.12.1;
			};
		};
/* End XCRemoteSwiftPackageReference section */

/* Begin XCSwiftPackageProductDependency section */
		11E9788D233A7123002AAC60 /* RxSwift */ = {
			isa = XCSwiftPackageProductDependency;
			package = 11E9788C233A7123002AAC60 /* XCRemoteSwiftPackageReference "RxSwift" */;
			productName = RxSwift;
		};
		8B1AC5002458755D00EAC18E /* SwiftCheck */ = {
			isa = XCSwiftPackageProductDependency;
			package = 8B1AC4FF2458755D00EAC18E /* XCRemoteSwiftPackageReference "SwiftCheck" */;
			productName = SwiftCheck;
		};
/* End XCSwiftPackageProductDependency section */
	};
	rootObject = OBJ_1 /* Project object */;
}<|MERGE_RESOLUTION|>--- conflicted
+++ resolved
@@ -358,13 +358,9 @@
 		8BA0F657217E2E9200969984 /* MonadCombine.swift in Sources */ = {isa = PBXBuildFile; fileRef = 8BA0F4AD217E2E9200969984 /* MonadCombine.swift */; };
 		8BA0F65B217E2E9200969984 /* FunctorFilter.swift in Sources */ = {isa = PBXBuildFile; fileRef = 8BA0F4AE217E2E9200969984 /* FunctorFilter.swift */; };
 		8BB969AD2398661D005520D6 /* Queue.swift in Sources */ = {isa = PBXBuildFile; fileRef = 8BB969AB239863F0005520D6 /* Queue.swift */; };
-<<<<<<< HEAD
-=======
-		B507D2BE252A347A002541E4 /* CoyonedaNaturalTransformationTests.swift in Sources */ = {isa = PBXBuildFile; fileRef = B507D290252A315C002541E4 /* CoyonedaNaturalTransformationTests.swift */; };
 		B55BE657252332BA005297CA /* Program.swift in Sources */ = {isa = PBXBuildFile; fileRef = B55BE656252332BA005297CA /* Program.swift */; };
 		B55BE68525234AD1005297CA /* ProgramTest.swift in Sources */ = {isa = PBXBuildFile; fileRef = B55BE68425234AD1005297CA /* ProgramTest.swift */; };
 		B55F53BC2524D7F3001979EE /* Program+Gen.swift in Sources */ = {isa = PBXBuildFile; fileRef = B55F53BB2524D7F3001979EE /* Program+Gen.swift */; };
->>>>>>> a56a6ebd
 		B53F8C09251A5F8000468947 /* Tree.swift in Sources */ = {isa = PBXBuildFile; fileRef = B53F8C08251A5F8000468947 /* Tree.swift */; };
 		B558FBDE25385D7F00790229 /* CoyonedaTest.swift in Sources */ = {isa = PBXBuildFile; fileRef = 11B6FDAA2525C47600A5AD54 /* CoyonedaTest.swift */; };
 		B558FBDF25385D7F00790229 /* CoyonedaNaturalTransformationTests.swift in Sources */ = {isa = PBXBuildFile; fileRef = B507D290252A315C002541E4 /* CoyonedaNaturalTransformationTests.swift */; };
@@ -373,21 +369,16 @@
 		B558FC932538629B00790229 /* TrampolineTest.swift in Sources */ = {isa = PBXBuildFile; fileRef = 1165E1AA23F414540052F0C7 /* TrampolineTest.swift */; };
 		B5618757252CC2D2002717B1 /* TreeTest.swift in Sources */ = {isa = PBXBuildFile; fileRef = B5618756252CC2D2002717B1 /* TreeTest.swift */; };
 		B5618785252CC3EA002717B1 /* Tree+Gen.swift in Sources */ = {isa = PBXBuildFile; fileRef = B5618784252CC3EA002717B1 /* Tree+Gen.swift */; };
-<<<<<<< HEAD
+		B568E5EC2529DCC200AD334B /* Exists.swift in Sources */ = {isa = PBXBuildFile; fileRef = B52120FE2523AC2300705BCD /* Exists.swift */; };
+		B568E5BF2529D1A200AD334B /* FunctionK+Coyoneda.swift in Sources */ = {isa = PBXBuildFile; fileRef = B568E5BE2529D1A200AD334B /* FunctionK+Coyoneda.swift */; };
 		B568E5EC2529DCC200AD334B /* Exists.swift in Sources */ = {isa = PBXBuildFile; fileRef = B52120FE2523AC2300705BCD /* Exists.swift */; };
 		B568E6032529DCD200AD334B /* ExistsTests.swift in Sources */ = {isa = PBXBuildFile; fileRef = B55F52B125247256001979EE /* ExistsTests.swift */; };
 		B56A08632525C39600869FCD /* CokleisliK.swift in Sources */ = {isa = PBXBuildFile; fileRef = B56A08622525C39600869FCD /* CokleisliK.swift */; };
 		B57738FD252F21CC003B3EBF /* Coyoneda.swift in Sources */ = {isa = PBXBuildFile; fileRef = 8BA0F43F217E2E9200969984 /* Coyoneda.swift */; };
 		B578BCAA25385B9200B8FD42 /* Trampoline+Gen.swift in Sources */ = {isa = PBXBuildFile; fileRef = B578BCA925385B9200B8FD42 /* Trampoline+Gen.swift */; };
-=======
-		B568E5BF2529D1A200AD334B /* FunctionK+Coyoneda.swift in Sources */ = {isa = PBXBuildFile; fileRef = B568E5BE2529D1A200AD334B /* FunctionK+Coyoneda.swift */; };
-		B568E5EC2529DCC200AD334B /* Exists.swift in Sources */ = {isa = PBXBuildFile; fileRef = B52120FE2523AC2300705BCD /* Exists.swift */; };
-		B568E6032529DCD200AD334B /* ExistsTests.swift in Sources */ = {isa = PBXBuildFile; fileRef = B55F52B125247256001979EE /* ExistsTests.swift */; };
-		B56A08632525C39600869FCD /* CokleisliK.swift in Sources */ = {isa = PBXBuildFile; fileRef = B56A08622525C39600869FCD /* CokleisliK.swift */; };
 		B5BF5086252B0F4A0060AD0D /* LazyFunction1.swift in Sources */ = {isa = PBXBuildFile; fileRef = B5BF5085252B0F4A0060AD0D /* LazyFunction1.swift */; };
 		B5BF50F7252B24AF0060AD0D /* LazyFunction1Test.swift in Sources */ = {isa = PBXBuildFile; fileRef = B5BF509D252B23D30060AD0D /* LazyFunction1Test.swift */; };
 		B5BF510F252B253D0060AD0D /* LazyFunction1+Gen.swift in Sources */ = {isa = PBXBuildFile; fileRef = B5BF510E252B253D0060AD0D /* LazyFunction1+Gen.swift */; };
->>>>>>> a56a6ebd
 		B8B910C0234D7F2600E44271 /* Semiring.swift in Sources */ = {isa = PBXBuildFile; fileRef = B8B910BF234D7F2600E44271 /* Semiring.swift */; };
 		B8B910C4234D846900E44271 /* SemiringLaws.swift in Sources */ = {isa = PBXBuildFile; fileRef = B8B910C3234D846900E44271 /* SemiringLaws.swift */; };
 		B8B910C6234DDA4000E44271 /* BoolInstancesTest.swift in Sources */ = {isa = PBXBuildFile; fileRef = B8B910C5234DDA4000E44271 /* BoolInstancesTest.swift */; };
@@ -1259,27 +1250,19 @@
 		8BD6974D23F5AE18000A512F /* BowAllTests.xctest */ = {isa = PBXFileReference; explicitFileType = wrapper.cfbundle; includeInIndex = 0; path = BowAllTests.xctest; sourceTree = BUILT_PRODUCTS_DIR; };
 		B507D290252A315C002541E4 /* CoyonedaNaturalTransformationTests.swift */ = {isa = PBXFileReference; lastKnownFileType = sourcecode.swift; path = CoyonedaNaturalTransformationTests.swift; sourceTree = "<group>"; };
 		B52120FE2523AC2300705BCD /* Exists.swift */ = {isa = PBXFileReference; lastKnownFileType = sourcecode.swift; path = Exists.swift; sourceTree = "<group>"; };
-<<<<<<< HEAD
-		B53F8C08251A5F8000468947 /* Tree.swift */ = {isa = PBXFileReference; lastKnownFileType = sourcecode.swift; path = Tree.swift; sourceTree = "<group>"; };
-		B55F52B125247256001979EE /* ExistsTests.swift */ = {isa = PBXFileReference; lastKnownFileType = sourcecode.swift; path = ExistsTests.swift; sourceTree = "<group>"; };
-=======
 		B55BE656252332BA005297CA /* Program.swift */ = {isa = PBXFileReference; lastKnownFileType = sourcecode.swift; path = Program.swift; sourceTree = "<group>"; };
 		B55BE68425234AD1005297CA /* ProgramTest.swift */ = {isa = PBXFileReference; fileEncoding = 4; lastKnownFileType = sourcecode.swift; path = ProgramTest.swift; sourceTree = "<group>"; };
 		B53F8C08251A5F8000468947 /* Tree.swift */ = {isa = PBXFileReference; lastKnownFileType = sourcecode.swift; path = Tree.swift; sourceTree = "<group>"; };
 		B55F52B125247256001979EE /* ExistsTests.swift */ = {isa = PBXFileReference; lastKnownFileType = sourcecode.swift; path = ExistsTests.swift; sourceTree = "<group>"; };
 		B55F53BB2524D7F3001979EE /* Program+Gen.swift */ = {isa = PBXFileReference; fileEncoding = 4; lastKnownFileType = sourcecode.swift; path = "Program+Gen.swift"; sourceTree = "<group>"; };
->>>>>>> a56a6ebd
 		B5618756252CC2D2002717B1 /* TreeTest.swift */ = {isa = PBXFileReference; fileEncoding = 4; lastKnownFileType = sourcecode.swift; path = TreeTest.swift; sourceTree = "<group>"; };
 		B5618784252CC3EA002717B1 /* Tree+Gen.swift */ = {isa = PBXFileReference; fileEncoding = 4; lastKnownFileType = sourcecode.swift; path = "Tree+Gen.swift"; sourceTree = "<group>"; };
 		B568E5BE2529D1A200AD334B /* FunctionK+Coyoneda.swift */ = {isa = PBXFileReference; lastKnownFileType = sourcecode.swift; path = "FunctionK+Coyoneda.swift"; sourceTree = "<group>"; };
 		B56A08622525C39600869FCD /* CokleisliK.swift */ = {isa = PBXFileReference; lastKnownFileType = sourcecode.swift; path = CokleisliK.swift; sourceTree = "<group>"; };
-<<<<<<< HEAD
 		B578BCA925385B9200B8FD42 /* Trampoline+Gen.swift */ = {isa = PBXFileReference; fileEncoding = 4; lastKnownFileType = sourcecode.swift; path = "Trampoline+Gen.swift"; sourceTree = "<group>"; };
-=======
 		B5BF5085252B0F4A0060AD0D /* LazyFunction1.swift */ = {isa = PBXFileReference; lastKnownFileType = sourcecode.swift; path = LazyFunction1.swift; sourceTree = "<group>"; };
 		B5BF509D252B23D30060AD0D /* LazyFunction1Test.swift */ = {isa = PBXFileReference; lastKnownFileType = sourcecode.swift; path = LazyFunction1Test.swift; sourceTree = "<group>"; };
 		B5BF510E252B253D0060AD0D /* LazyFunction1+Gen.swift */ = {isa = PBXFileReference; fileEncoding = 4; lastKnownFileType = sourcecode.swift; path = "LazyFunction1+Gen.swift"; sourceTree = "<group>"; };
->>>>>>> a56a6ebd
 		B8B910BF234D7F2600E44271 /* Semiring.swift */ = {isa = PBXFileReference; lastKnownFileType = sourcecode.swift; path = Semiring.swift; sourceTree = "<group>"; };
 		B8B910C3234D846900E44271 /* SemiringLaws.swift */ = {isa = PBXFileReference; lastKnownFileType = sourcecode.swift; path = SemiringLaws.swift; sourceTree = "<group>"; };
 		B8B910C5234DDA4000E44271 /* BoolInstancesTest.swift */ = {isa = PBXFileReference; lastKnownFileType = sourcecode.swift; path = BoolInstancesTest.swift; sourceTree = "<group>"; };
@@ -1808,11 +1791,7 @@
 				11D8967E25237642006A65EC /* CofreeTest.swift */,
 				8BA0F38D217E2DEF00969984 /* FreeTest.swift */,
 				11D896C525237A7D006A65EC /* YonedaTest.swift */,
-<<<<<<< HEAD
-=======
-				B507D290252A315C002541E4 /* CoyonedaNaturalTransformationTests.swift */,
 				B55BE68425234AD1005297CA /* ProgramTest.swift */,
->>>>>>> a56a6ebd
 			);
 			path = BowFreeTests;
 			sourceTree = "<group>";
