// !$*UTF8*$!
{
	archiveVersion = 1;
	classes = {
	};
	objectVersion = 46;
	objects = {

/* Begin PBXBuildFile section */
		111082CC2085D9DD00C8563C /* Show.swift in Sources */ = {isa = PBXBuildFile; fileRef = 111082CB2085D9DD00C8563C /* Show.swift */; };
		111082CD2085DBF700C8563C /* Show.swift in Sources */ = {isa = PBXBuildFile; fileRef = 111082CB2085D9DD00C8563C /* Show.swift */; };
		111082CE2085DBF800C8563C /* Show.swift in Sources */ = {isa = PBXBuildFile; fileRef = 111082CB2085D9DD00C8563C /* Show.swift */; };
		111082CF2085DBF800C8563C /* Show.swift in Sources */ = {isa = PBXBuildFile; fileRef = 111082CB2085D9DD00C8563C /* Show.swift */; };
		111082D12085DD4D00C8563C /* ShowLaws.swift in Sources */ = {isa = PBXBuildFile; fileRef = 111082D02085DD4D00C8563C /* ShowLaws.swift */; };
<<<<<<< HEAD
		1116204620F37AE300685EC4 /* Either+Optics.swift in Sources */ = {isa = PBXBuildFile; fileRef = 1116204520F37AE300685EC4 /* Either+Optics.swift */; };
		1116204820F37D1900685EC4 /* Id+Optics.swift in Sources */ = {isa = PBXBuildFile; fileRef = 1116204720F37D1900685EC4 /* Id+Optics.swift */; };
		1116204A20F37DFA00685EC4 /* ListK+Optics.swift in Sources */ = {isa = PBXBuildFile; fileRef = 1116204920F37DFA00685EC4 /* ListK+Optics.swift */; };
		1116204C20F380E300685EC4 /* NonEmptyList+Optics.swift in Sources */ = {isa = PBXBuildFile; fileRef = 1116204B20F380E300685EC4 /* NonEmptyList+Optics.swift */; };
		1116204F20F3820500685EC4 /* Maybe+Optics.swift in Sources */ = {isa = PBXBuildFile; fileRef = 1116204E20F3820500685EC4 /* Maybe+Optics.swift */; };
		1116205020F385C300685EC4 /* Maybe+Optics.swift in Sources */ = {isa = PBXBuildFile; fileRef = 1116204E20F3820500685EC4 /* Maybe+Optics.swift */; };
		1116205120F385C400685EC4 /* Maybe+Optics.swift in Sources */ = {isa = PBXBuildFile; fileRef = 1116204E20F3820500685EC4 /* Maybe+Optics.swift */; };
		1116205220F385C500685EC4 /* Maybe+Optics.swift in Sources */ = {isa = PBXBuildFile; fileRef = 1116204E20F3820500685EC4 /* Maybe+Optics.swift */; };
		1116205320F385D300685EC4 /* Either+Optics.swift in Sources */ = {isa = PBXBuildFile; fileRef = 1116204520F37AE300685EC4 /* Either+Optics.swift */; };
		1116205420F385D300685EC4 /* Id+Optics.swift in Sources */ = {isa = PBXBuildFile; fileRef = 1116204720F37D1900685EC4 /* Id+Optics.swift */; };
		1116205520F385D300685EC4 /* ListK+Optics.swift in Sources */ = {isa = PBXBuildFile; fileRef = 1116204920F37DFA00685EC4 /* ListK+Optics.swift */; };
		1116205620F385D300685EC4 /* NonEmptyList+Optics.swift in Sources */ = {isa = PBXBuildFile; fileRef = 1116204B20F380E300685EC4 /* NonEmptyList+Optics.swift */; };
		1116205720F385D300685EC4 /* Either+Optics.swift in Sources */ = {isa = PBXBuildFile; fileRef = 1116204520F37AE300685EC4 /* Either+Optics.swift */; };
		1116205820F385D300685EC4 /* Id+Optics.swift in Sources */ = {isa = PBXBuildFile; fileRef = 1116204720F37D1900685EC4 /* Id+Optics.swift */; };
		1116205920F385D300685EC4 /* ListK+Optics.swift in Sources */ = {isa = PBXBuildFile; fileRef = 1116204920F37DFA00685EC4 /* ListK+Optics.swift */; };
		1116205A20F385D300685EC4 /* NonEmptyList+Optics.swift in Sources */ = {isa = PBXBuildFile; fileRef = 1116204B20F380E300685EC4 /* NonEmptyList+Optics.swift */; };
		1116205B20F385D400685EC4 /* Either+Optics.swift in Sources */ = {isa = PBXBuildFile; fileRef = 1116204520F37AE300685EC4 /* Either+Optics.swift */; };
		1116205C20F385D400685EC4 /* Id+Optics.swift in Sources */ = {isa = PBXBuildFile; fileRef = 1116204720F37D1900685EC4 /* Id+Optics.swift */; };
		1116205D20F385D400685EC4 /* ListK+Optics.swift in Sources */ = {isa = PBXBuildFile; fileRef = 1116204920F37DFA00685EC4 /* ListK+Optics.swift */; };
		1116205E20F385D400685EC4 /* NonEmptyList+Optics.swift in Sources */ = {isa = PBXBuildFile; fileRef = 1116204B20F380E300685EC4 /* NonEmptyList+Optics.swift */; };
		1116206020F38A5C00685EC4 /* String+Optics.swift in Sources */ = {isa = PBXBuildFile; fileRef = 1116205F20F38A5C00685EC4 /* String+Optics.swift */; };
		1116206220F398CB00685EC4 /* Try+Optics.swift in Sources */ = {isa = PBXBuildFile; fileRef = 1116206120F398CB00685EC4 /* Try+Optics.swift */; };
		1116206320F398D800685EC4 /* Try+Optics.swift in Sources */ = {isa = PBXBuildFile; fileRef = 1116206120F398CB00685EC4 /* Try+Optics.swift */; };
		1116206420F398D900685EC4 /* Try+Optics.swift in Sources */ = {isa = PBXBuildFile; fileRef = 1116206120F398CB00685EC4 /* Try+Optics.swift */; };
		1116206520F398D900685EC4 /* Try+Optics.swift in Sources */ = {isa = PBXBuildFile; fileRef = 1116206120F398CB00685EC4 /* Try+Optics.swift */; };
		1116206720F39E0700685EC4 /* Validated+Optics.swift in Sources */ = {isa = PBXBuildFile; fileRef = 1116206620F39E0700685EC4 /* Validated+Optics.swift */; };
		1116206820F39EBB00685EC4 /* Validated+Optics.swift in Sources */ = {isa = PBXBuildFile; fileRef = 1116206620F39E0700685EC4 /* Validated+Optics.swift */; };
		1116206920F39EBC00685EC4 /* Validated+Optics.swift in Sources */ = {isa = PBXBuildFile; fileRef = 1116206620F39E0700685EC4 /* Validated+Optics.swift */; };
		1116206A20F39EBC00685EC4 /* Validated+Optics.swift in Sources */ = {isa = PBXBuildFile; fileRef = 1116206620F39E0700685EC4 /* Validated+Optics.swift */; };
		1116206B20F39EC000685EC4 /* String+Optics.swift in Sources */ = {isa = PBXBuildFile; fileRef = 1116205F20F38A5C00685EC4 /* String+Optics.swift */; };
		1116206C20F39EC100685EC4 /* String+Optics.swift in Sources */ = {isa = PBXBuildFile; fileRef = 1116205F20F38A5C00685EC4 /* String+Optics.swift */; };
		1116206D20F39EC100685EC4 /* String+Optics.swift in Sources */ = {isa = PBXBuildFile; fileRef = 1116205F20F38A5C00685EC4 /* String+Optics.swift */; };
=======
		1116207420F3AC1800685EC4 /* At+Optics.swift in Sources */ = {isa = PBXBuildFile; fileRef = 1116207320F3AC1800685EC4 /* At+Optics.swift */; };
		1116207520F3AD7000685EC4 /* At+Optics.swift in Sources */ = {isa = PBXBuildFile; fileRef = 1116207320F3AC1800685EC4 /* At+Optics.swift */; };
		1116207620F3AD7000685EC4 /* At+Optics.swift in Sources */ = {isa = PBXBuildFile; fileRef = 1116207320F3AC1800685EC4 /* At+Optics.swift */; };
		1116207720F3AD7100685EC4 /* At+Optics.swift in Sources */ = {isa = PBXBuildFile; fileRef = 1116207320F3AC1800685EC4 /* At+Optics.swift */; };
		1116207920F4923E00685EC4 /* Each+Optics.swift in Sources */ = {isa = PBXBuildFile; fileRef = 1116207820F4923E00685EC4 /* Each+Optics.swift */; };
		1116207A20F4937400685EC4 /* Each+Optics.swift in Sources */ = {isa = PBXBuildFile; fileRef = 1116207820F4923E00685EC4 /* Each+Optics.swift */; };
		1116207B20F4937500685EC4 /* Each+Optics.swift in Sources */ = {isa = PBXBuildFile; fileRef = 1116207820F4923E00685EC4 /* Each+Optics.swift */; };
		1116207C20F4937600685EC4 /* Each+Optics.swift in Sources */ = {isa = PBXBuildFile; fileRef = 1116207820F4923E00685EC4 /* Each+Optics.swift */; };
		1116208420F4971A00685EC4 /* EitherOpticsInstances.swift in Sources */ = {isa = PBXBuildFile; fileRef = 1116208320F4971A00685EC4 /* EitherOpticsInstances.swift */; };
		1116208520F4972100685EC4 /* EitherOpticsInstances.swift in Sources */ = {isa = PBXBuildFile; fileRef = 1116208320F4971A00685EC4 /* EitherOpticsInstances.swift */; };
		1116208620F4972200685EC4 /* EitherOpticsInstances.swift in Sources */ = {isa = PBXBuildFile; fileRef = 1116208320F4971A00685EC4 /* EitherOpticsInstances.swift */; };
		1116208720F4972200685EC4 /* EitherOpticsInstances.swift in Sources */ = {isa = PBXBuildFile; fileRef = 1116208320F4971A00685EC4 /* EitherOpticsInstances.swift */; };
		1116208920F4999D00685EC4 /* ListKOpticsInstances.swift in Sources */ = {isa = PBXBuildFile; fileRef = 1116208820F4999D00685EC4 /* ListKOpticsInstances.swift */; };
		1116208A20F49B1E00685EC4 /* ListKOpticsInstances.swift in Sources */ = {isa = PBXBuildFile; fileRef = 1116208820F4999D00685EC4 /* ListKOpticsInstances.swift */; };
		1116208B20F49B1F00685EC4 /* ListKOpticsInstances.swift in Sources */ = {isa = PBXBuildFile; fileRef = 1116208820F4999D00685EC4 /* ListKOpticsInstances.swift */; };
		1116208C20F49B1F00685EC4 /* ListKOpticsInstances.swift in Sources */ = {isa = PBXBuildFile; fileRef = 1116208820F4999D00685EC4 /* ListKOpticsInstances.swift */; };
		1116208E20F4AB1700685EC4 /* NonEmptyListOpticsInstances.swift in Sources */ = {isa = PBXBuildFile; fileRef = 1116208D20F4AB1700685EC4 /* NonEmptyListOpticsInstances.swift */; };
		1116208F20F4AB6200685EC4 /* NonEmptyListOpticsInstances.swift in Sources */ = {isa = PBXBuildFile; fileRef = 1116208D20F4AB1700685EC4 /* NonEmptyListOpticsInstances.swift */; };
		1116209020F4AB6200685EC4 /* NonEmptyListOpticsInstances.swift in Sources */ = {isa = PBXBuildFile; fileRef = 1116208D20F4AB1700685EC4 /* NonEmptyListOpticsInstances.swift */; };
		1116209120F4AB6300685EC4 /* NonEmptyListOpticsInstances.swift in Sources */ = {isa = PBXBuildFile; fileRef = 1116208D20F4AB1700685EC4 /* NonEmptyListOpticsInstances.swift */; };
		1116209320F4B0B500685EC4 /* MaybeOpticsInstances.swift in Sources */ = {isa = PBXBuildFile; fileRef = 1116209220F4B0B500685EC4 /* MaybeOpticsInstances.swift */; };
		1116209420F4B0B500685EC4 /* MaybeOpticsInstances.swift in Sources */ = {isa = PBXBuildFile; fileRef = 1116209220F4B0B500685EC4 /* MaybeOpticsInstances.swift */; };
		1116209520F4B0B500685EC4 /* MaybeOpticsInstances.swift in Sources */ = {isa = PBXBuildFile; fileRef = 1116209220F4B0B500685EC4 /* MaybeOpticsInstances.swift */; };
		1116209620F4B0B500685EC4 /* MaybeOpticsInstances.swift in Sources */ = {isa = PBXBuildFile; fileRef = 1116209220F4B0B500685EC4 /* MaybeOpticsInstances.swift */; };
		1116209820F4B1DA00685EC4 /* StringOpticsInstances.swift in Sources */ = {isa = PBXBuildFile; fileRef = 1116209720F4B1DA00685EC4 /* StringOpticsInstances.swift */; };
		1116209920F4B1DA00685EC4 /* StringOpticsInstances.swift in Sources */ = {isa = PBXBuildFile; fileRef = 1116209720F4B1DA00685EC4 /* StringOpticsInstances.swift */; };
		1116209A20F4B1DA00685EC4 /* StringOpticsInstances.swift in Sources */ = {isa = PBXBuildFile; fileRef = 1116209720F4B1DA00685EC4 /* StringOpticsInstances.swift */; };
		1116209B20F4B1DA00685EC4 /* StringOpticsInstances.swift in Sources */ = {isa = PBXBuildFile; fileRef = 1116209720F4B1DA00685EC4 /* StringOpticsInstances.swift */; };
		1116209D20F4B88500685EC4 /* TryOpticsInstances.swift in Sources */ = {isa = PBXBuildFile; fileRef = 1116209C20F4B88500685EC4 /* TryOpticsInstances.swift */; };
		1116209E20F4B88500685EC4 /* TryOpticsInstances.swift in Sources */ = {isa = PBXBuildFile; fileRef = 1116209C20F4B88500685EC4 /* TryOpticsInstances.swift */; };
		1116209F20F4B88500685EC4 /* TryOpticsInstances.swift in Sources */ = {isa = PBXBuildFile; fileRef = 1116209C20F4B88500685EC4 /* TryOpticsInstances.swift */; };
		111620A020F4B88500685EC4 /* TryOpticsInstances.swift in Sources */ = {isa = PBXBuildFile; fileRef = 1116209C20F4B88500685EC4 /* TryOpticsInstances.swift */; };
		111620AB20F6070200685EC4 /* FoldableLaws.swift in Sources */ = {isa = PBXBuildFile; fileRef = 111620A620F606F300685EC4 /* FoldableLaws.swift */; };
		111620AC20F6070200685EC4 /* FoldableLaws.swift in Sources */ = {isa = PBXBuildFile; fileRef = 111620A620F606F300685EC4 /* FoldableLaws.swift */; };
		111620AD20F6070300685EC4 /* FoldableLaws.swift in Sources */ = {isa = PBXBuildFile; fileRef = 111620A620F606F300685EC4 /* FoldableLaws.swift */; };
		111620B320F6137B00685EC4 /* BimonadLaws.swift in Sources */ = {isa = PBXBuildFile; fileRef = 111620AE20F6131E00685EC4 /* BimonadLaws.swift */; };
		111620B420F6137B00685EC4 /* BimonadLaws.swift in Sources */ = {isa = PBXBuildFile; fileRef = 111620AE20F6131E00685EC4 /* BimonadLaws.swift */; };
		111620B520F6137C00685EC4 /* BimonadLaws.swift in Sources */ = {isa = PBXBuildFile; fileRef = 111620AE20F6131E00685EC4 /* BimonadLaws.swift */; };
		11635BAE20F6464E007BB4FA /* AlternativeLaws.swift in Sources */ = {isa = PBXBuildFile; fileRef = 11635BAD20F6464E007BB4FA /* AlternativeLaws.swift */; };
		11635BAF20F6464E007BB4FA /* AlternativeLaws.swift in Sources */ = {isa = PBXBuildFile; fileRef = 11635BAD20F6464E007BB4FA /* AlternativeLaws.swift */; };
		11635BB020F6464E007BB4FA /* AlternativeLaws.swift in Sources */ = {isa = PBXBuildFile; fileRef = 11635BAD20F6464E007BB4FA /* AlternativeLaws.swift */; };
		11635BB220F64A20007BB4FA /* MonadCombineLaws.swift in Sources */ = {isa = PBXBuildFile; fileRef = 11635BB120F64A20007BB4FA /* MonadCombineLaws.swift */; };
		11635BB320F64A20007BB4FA /* MonadCombineLaws.swift in Sources */ = {isa = PBXBuildFile; fileRef = 11635BB120F64A20007BB4FA /* MonadCombineLaws.swift */; };
		11635BB420F64A20007BB4FA /* MonadCombineLaws.swift in Sources */ = {isa = PBXBuildFile; fileRef = 11635BB120F64A20007BB4FA /* MonadCombineLaws.swift */; };
		11635BB620F76131007BB4FA /* TraverseLaws.swift in Sources */ = {isa = PBXBuildFile; fileRef = 11635BB520F76131007BB4FA /* TraverseLaws.swift */; };
		11635BB720F76131007BB4FA /* TraverseLaws.swift in Sources */ = {isa = PBXBuildFile; fileRef = 11635BB520F76131007BB4FA /* TraverseLaws.swift */; };
		11635BB820F76131007BB4FA /* TraverseLaws.swift in Sources */ = {isa = PBXBuildFile; fileRef = 11635BB520F76131007BB4FA /* TraverseLaws.swift */; };
		11635BBA20F77FE5007BB4FA /* TraverseFilterLaws.swift in Sources */ = {isa = PBXBuildFile; fileRef = 11635BB920F77FE5007BB4FA /* TraverseFilterLaws.swift */; };
		11635BBB20F77FE5007BB4FA /* TraverseFilterLaws.swift in Sources */ = {isa = PBXBuildFile; fileRef = 11635BB920F77FE5007BB4FA /* TraverseFilterLaws.swift */; };
		11635BBC20F77FE5007BB4FA /* TraverseFilterLaws.swift in Sources */ = {isa = PBXBuildFile; fileRef = 11635BB920F77FE5007BB4FA /* TraverseFilterLaws.swift */; };
>>>>>>> fe674c42
		11AA440F2088D4080091B474 /* ShowLaws.swift in Sources */ = {isa = PBXBuildFile; fileRef = 111082D02085DD4D00C8563C /* ShowLaws.swift */; };
		11AA44102088D4090091B474 /* ShowLaws.swift in Sources */ = {isa = PBXBuildFile; fileRef = 111082D02085DD4D00C8563C /* ShowLaws.swift */; };
		11AC527320974D58008EC1E4 /* Getter.swift in Sources */ = {isa = PBXBuildFile; fileRef = 11AC527220974D58008EC1E4 /* Getter.swift */; };
		11AC527520975422008EC1E4 /* Iso.swift in Sources */ = {isa = PBXBuildFile; fileRef = 11AC527420975422008EC1E4 /* Iso.swift */; };
		11AC527720975EE5008EC1E4 /* Lens.swift in Sources */ = {isa = PBXBuildFile; fileRef = 11AC527620975EE5008EC1E4 /* Lens.swift */; };
		11AC52782097697C008EC1E4 /* Getter.swift in Sources */ = {isa = PBXBuildFile; fileRef = 11AC527220974D58008EC1E4 /* Getter.swift */; };
		11AC52792097697C008EC1E4 /* Iso.swift in Sources */ = {isa = PBXBuildFile; fileRef = 11AC527420975422008EC1E4 /* Iso.swift */; };
		11AC527A2097697C008EC1E4 /* Lens.swift in Sources */ = {isa = PBXBuildFile; fileRef = 11AC527620975EE5008EC1E4 /* Lens.swift */; };
		11AC527B2097697C008EC1E4 /* Getter.swift in Sources */ = {isa = PBXBuildFile; fileRef = 11AC527220974D58008EC1E4 /* Getter.swift */; };
		11AC527C2097697C008EC1E4 /* Iso.swift in Sources */ = {isa = PBXBuildFile; fileRef = 11AC527420975422008EC1E4 /* Iso.swift */; };
		11AC527D2097697C008EC1E4 /* Lens.swift in Sources */ = {isa = PBXBuildFile; fileRef = 11AC527620975EE5008EC1E4 /* Lens.swift */; };
		11AC527E2097697D008EC1E4 /* Getter.swift in Sources */ = {isa = PBXBuildFile; fileRef = 11AC527220974D58008EC1E4 /* Getter.swift */; };
		11AC527F2097697D008EC1E4 /* Iso.swift in Sources */ = {isa = PBXBuildFile; fileRef = 11AC527420975422008EC1E4 /* Iso.swift */; };
		11AC52802097697D008EC1E4 /* Lens.swift in Sources */ = {isa = PBXBuildFile; fileRef = 11AC527620975EE5008EC1E4 /* Lens.swift */; };
		11C9B6AF20DB8A8D00AFD4AA /* Traversal.swift in Sources */ = {isa = PBXBuildFile; fileRef = 11C9B6AE20DB8A8D00AFD4AA /* Traversal.swift */; };
		11C9B6B120DBB02000AFD4AA /* Each.swift in Sources */ = {isa = PBXBuildFile; fileRef = 11C9B6B020DBB02000AFD4AA /* Each.swift */; };
		11C9B6B320DBB0EC00AFD4AA /* FilterIndex.swift in Sources */ = {isa = PBXBuildFile; fileRef = 11C9B6B220DBB0EC00AFD4AA /* FilterIndex.swift */; };
		11C9B6B620DBB34C00AFD4AA /* TraversalLaws.swift in Sources */ = {isa = PBXBuildFile; fileRef = 11C9B6B420DBB19500AFD4AA /* TraversalLaws.swift */; };
		11C9B6B720DBB34D00AFD4AA /* TraversalLaws.swift in Sources */ = {isa = PBXBuildFile; fileRef = 11C9B6B420DBB19500AFD4AA /* TraversalLaws.swift */; };
		11C9B6B820DBB34D00AFD4AA /* TraversalLaws.swift in Sources */ = {isa = PBXBuildFile; fileRef = 11C9B6B420DBB19500AFD4AA /* TraversalLaws.swift */; };
		11C9B6D120DCF54600AFD4AA /* Each.swift in Sources */ = {isa = PBXBuildFile; fileRef = 11C9B6B020DBB02000AFD4AA /* Each.swift */; };
		11C9B6D220DCF54700AFD4AA /* Each.swift in Sources */ = {isa = PBXBuildFile; fileRef = 11C9B6B020DBB02000AFD4AA /* Each.swift */; };
		11C9B6D320DCF54800AFD4AA /* Each.swift in Sources */ = {isa = PBXBuildFile; fileRef = 11C9B6B020DBB02000AFD4AA /* Each.swift */; };
		11C9B6D420DCF54A00AFD4AA /* FilterIndex.swift in Sources */ = {isa = PBXBuildFile; fileRef = 11C9B6B220DBB0EC00AFD4AA /* FilterIndex.swift */; };
		11C9B6D520DCF54B00AFD4AA /* FilterIndex.swift in Sources */ = {isa = PBXBuildFile; fileRef = 11C9B6B220DBB0EC00AFD4AA /* FilterIndex.swift */; };
		11C9B6D620DCF54B00AFD4AA /* FilterIndex.swift in Sources */ = {isa = PBXBuildFile; fileRef = 11C9B6B220DBB0EC00AFD4AA /* FilterIndex.swift */; };
		11C9B6D720DCF55000AFD4AA /* Traversal.swift in Sources */ = {isa = PBXBuildFile; fileRef = 11C9B6AE20DB8A8D00AFD4AA /* Traversal.swift */; };
		11C9B6D820DCF55000AFD4AA /* Traversal.swift in Sources */ = {isa = PBXBuildFile; fileRef = 11C9B6AE20DB8A8D00AFD4AA /* Traversal.swift */; };
		11C9B6D920DCF55100AFD4AA /* Traversal.swift in Sources */ = {isa = PBXBuildFile; fileRef = 11C9B6AE20DB8A8D00AFD4AA /* Traversal.swift */; };
		11E531B1209AE89A00A78E8D /* Prism.swift in Sources */ = {isa = PBXBuildFile; fileRef = 11E531B0209AE89A00A78E8D /* Prism.swift */; };
		11E531B2209AF13600A78E8D /* Prism.swift in Sources */ = {isa = PBXBuildFile; fileRef = 11E531B0209AE89A00A78E8D /* Prism.swift */; };
		11E531B3209AF13600A78E8D /* Prism.swift in Sources */ = {isa = PBXBuildFile; fileRef = 11E531B0209AE89A00A78E8D /* Prism.swift */; };
		11E531B4209AF13700A78E8D /* Prism.swift in Sources */ = {isa = PBXBuildFile; fileRef = 11E531B0209AE89A00A78E8D /* Prism.swift */; };
		11E531B6209AF80100A78E8D /* Optional.swift in Sources */ = {isa = PBXBuildFile; fileRef = 11E531B5209AF80100A78E8D /* Optional.swift */; };
		11E531B7209AFAF500A78E8D /* Optional.swift in Sources */ = {isa = PBXBuildFile; fileRef = 11E531B5209AF80100A78E8D /* Optional.swift */; };
		11E531B8209AFAF600A78E8D /* Optional.swift in Sources */ = {isa = PBXBuildFile; fileRef = 11E531B5209AF80100A78E8D /* Optional.swift */; };
		11E531B9209AFAF700A78E8D /* Optional.swift in Sources */ = {isa = PBXBuildFile; fileRef = 11E531B5209AF80100A78E8D /* Optional.swift */; };
		11E531BB209B0BE300A78E8D /* Setter.swift in Sources */ = {isa = PBXBuildFile; fileRef = 11E531BA209B0BE300A78E8D /* Setter.swift */; };
		11E531BC209B148E00A78E8D /* Setter.swift in Sources */ = {isa = PBXBuildFile; fileRef = 11E531BA209B0BE300A78E8D /* Setter.swift */; };
		11E531BD209B148E00A78E8D /* Setter.swift in Sources */ = {isa = PBXBuildFile; fileRef = 11E531BA209B0BE300A78E8D /* Setter.swift */; };
		11E531BE209B148F00A78E8D /* Setter.swift in Sources */ = {isa = PBXBuildFile; fileRef = 11E531BA209B0BE300A78E8D /* Setter.swift */; };
		11E531C0209B1C3F00A78E8D /* Fold.swift in Sources */ = {isa = PBXBuildFile; fileRef = 11E531BF209B1C3F00A78E8D /* Fold.swift */; };
		11E531C1209B1CE700A78E8D /* Fold.swift in Sources */ = {isa = PBXBuildFile; fileRef = 11E531BF209B1C3F00A78E8D /* Fold.swift */; };
		11E531C2209B1CE800A78E8D /* Fold.swift in Sources */ = {isa = PBXBuildFile; fileRef = 11E531BF209B1C3F00A78E8D /* Fold.swift */; };
		11E531C3209B1CE900A78E8D /* Fold.swift in Sources */ = {isa = PBXBuildFile; fileRef = 11E531BF209B1C3F00A78E8D /* Fold.swift */; };
		11E531C5209B29EF00A78E8D /* BoolInstances.swift in Sources */ = {isa = PBXBuildFile; fileRef = 11E531C4209B29EF00A78E8D /* BoolInstances.swift */; };
		11E531C7209B2B3400A78E8D /* BoolInstancesTest.swift in Sources */ = {isa = PBXBuildFile; fileRef = 11E531C6209B2B3400A78E8D /* BoolInstancesTest.swift */; };
		11E531C8209B2B5700A78E8D /* BoolInstancesTest.swift in Sources */ = {isa = PBXBuildFile; fileRef = 11E531C6209B2B3400A78E8D /* BoolInstancesTest.swift */; };
		11E531C9209B2B5700A78E8D /* BoolInstancesTest.swift in Sources */ = {isa = PBXBuildFile; fileRef = 11E531C6209B2B3400A78E8D /* BoolInstancesTest.swift */; };
		11E531CB209B2FEA00A78E8D /* MaybeInstances.swift in Sources */ = {isa = PBXBuildFile; fileRef = 11E531CA209B2FEA00A78E8D /* MaybeInstances.swift */; };
		11E531CC209B319E00A78E8D /* MaybeInstances.swift in Sources */ = {isa = PBXBuildFile; fileRef = 11E531CA209B2FEA00A78E8D /* MaybeInstances.swift */; };
		11E531CD209B319F00A78E8D /* MaybeInstances.swift in Sources */ = {isa = PBXBuildFile; fileRef = 11E531CA209B2FEA00A78E8D /* MaybeInstances.swift */; };
		11E531CE209B31A000A78E8D /* MaybeInstances.swift in Sources */ = {isa = PBXBuildFile; fileRef = 11E531CA209B2FEA00A78E8D /* MaybeInstances.swift */; };
		11E531D4209B4CB700A78E8D /* BoundSetter.swift in Sources */ = {isa = PBXBuildFile; fileRef = 11E531D3209B4CB700A78E8D /* BoundSetter.swift */; };
		11E531D7209B4EF400A78E8D /* At.swift in Sources */ = {isa = PBXBuildFile; fileRef = 11E531D6209B4EF400A78E8D /* At.swift */; };
		11E531D8209B4FCD00A78E8D /* At.swift in Sources */ = {isa = PBXBuildFile; fileRef = 11E531D6209B4EF400A78E8D /* At.swift */; };
		11E531D9209B4FCD00A78E8D /* At.swift in Sources */ = {isa = PBXBuildFile; fileRef = 11E531D6209B4EF400A78E8D /* At.swift */; };
		11E531DA209B4FCE00A78E8D /* At.swift in Sources */ = {isa = PBXBuildFile; fileRef = 11E531D6209B4EF400A78E8D /* At.swift */; };
		11E531DB209B4FD200A78E8D /* BoundSetter.swift in Sources */ = {isa = PBXBuildFile; fileRef = 11E531D3209B4CB700A78E8D /* BoundSetter.swift */; };
		11E531DC209B4FD300A78E8D /* BoundSetter.swift in Sources */ = {isa = PBXBuildFile; fileRef = 11E531D3209B4CB700A78E8D /* BoundSetter.swift */; };
		11E531DD209B4FD400A78E8D /* BoundSetter.swift in Sources */ = {isa = PBXBuildFile; fileRef = 11E531D3209B4CB700A78E8D /* BoundSetter.swift */; };
		11E531DF209B502900A78E8D /* Index.swift in Sources */ = {isa = PBXBuildFile; fileRef = 11E531DE209B502900A78E8D /* Index.swift */; };
		11E531E0209B502F00A78E8D /* Index.swift in Sources */ = {isa = PBXBuildFile; fileRef = 11E531DE209B502900A78E8D /* Index.swift */; };
		11E531E1209B503000A78E8D /* Index.swift in Sources */ = {isa = PBXBuildFile; fileRef = 11E531DE209B502900A78E8D /* Index.swift */; };
		11E531E2209B503000A78E8D /* Index.swift in Sources */ = {isa = PBXBuildFile; fileRef = 11E531DE209B502900A78E8D /* Index.swift */; };
		11FE0066209C50A700183AF6 /* IsoLaws.swift in Sources */ = {isa = PBXBuildFile; fileRef = 11FE0065209C50A700183AF6 /* IsoLaws.swift */; };
		11FE0067209C50D300183AF6 /* IsoLaws.swift in Sources */ = {isa = PBXBuildFile; fileRef = 11FE0065209C50A700183AF6 /* IsoLaws.swift */; };
		11FE0068209C50D400183AF6 /* IsoLaws.swift in Sources */ = {isa = PBXBuildFile; fileRef = 11FE0065209C50A700183AF6 /* IsoLaws.swift */; };
		11FE006A209C5E3A00183AF6 /* LensLaws.swift in Sources */ = {isa = PBXBuildFile; fileRef = 11FE0069209C5E3A00183AF6 /* LensLaws.swift */; };
		11FE006B209C5E3A00183AF6 /* LensLaws.swift in Sources */ = {isa = PBXBuildFile; fileRef = 11FE0069209C5E3A00183AF6 /* LensLaws.swift */; };
		11FE006C209C5E3A00183AF6 /* LensLaws.swift in Sources */ = {isa = PBXBuildFile; fileRef = 11FE0069209C5E3A00183AF6 /* LensLaws.swift */; };
		11FE006E209C685F00183AF6 /* SetterLaws.swift in Sources */ = {isa = PBXBuildFile; fileRef = 11FE006D209C685F00183AF6 /* SetterLaws.swift */; };
		11FE006F209C685F00183AF6 /* SetterLaws.swift in Sources */ = {isa = PBXBuildFile; fileRef = 11FE006D209C685F00183AF6 /* SetterLaws.swift */; };
		11FE0070209C685F00183AF6 /* SetterLaws.swift in Sources */ = {isa = PBXBuildFile; fileRef = 11FE006D209C685F00183AF6 /* SetterLaws.swift */; };
		11FE0072209C6DEC00183AF6 /* PrismLaws.swift in Sources */ = {isa = PBXBuildFile; fileRef = 11FE0071209C6DEC00183AF6 /* PrismLaws.swift */; };
		11FE0073209C6DEC00183AF6 /* PrismLaws.swift in Sources */ = {isa = PBXBuildFile; fileRef = 11FE0071209C6DEC00183AF6 /* PrismLaws.swift */; };
		11FE0074209C6DEC00183AF6 /* PrismLaws.swift in Sources */ = {isa = PBXBuildFile; fileRef = 11FE0071209C6DEC00183AF6 /* PrismLaws.swift */; };
		11FE0076209C813C00183AF6 /* OptionalLaws.swift in Sources */ = {isa = PBXBuildFile; fileRef = 11FE0075209C813C00183AF6 /* OptionalLaws.swift */; };
		11FE0077209C813C00183AF6 /* OptionalLaws.swift in Sources */ = {isa = PBXBuildFile; fileRef = 11FE0075209C813C00183AF6 /* OptionalLaws.swift */; };
		11FE0078209C813C00183AF6 /* OptionalLaws.swift in Sources */ = {isa = PBXBuildFile; fileRef = 11FE0075209C813C00183AF6 /* OptionalLaws.swift */; };
		11FE007D209C8F9400183AF6 /* TestDomain.swift in Sources */ = {isa = PBXBuildFile; fileRef = 11FE007C209C8F9400183AF6 /* TestDomain.swift */; };
		11FE007E209C8F9400183AF6 /* TestDomain.swift in Sources */ = {isa = PBXBuildFile; fileRef = 11FE007C209C8F9400183AF6 /* TestDomain.swift */; };
		11FE007F209C8F9400183AF6 /* TestDomain.swift in Sources */ = {isa = PBXBuildFile; fileRef = 11FE007C209C8F9400183AF6 /* TestDomain.swift */; };
		11FE0081209C945900183AF6 /* IsoTest.swift in Sources */ = {isa = PBXBuildFile; fileRef = 11FE0080209C945900183AF6 /* IsoTest.swift */; };
		11FE0082209C945900183AF6 /* IsoTest.swift in Sources */ = {isa = PBXBuildFile; fileRef = 11FE0080209C945900183AF6 /* IsoTest.swift */; };
		11FE0083209C945900183AF6 /* IsoTest.swift in Sources */ = {isa = PBXBuildFile; fileRef = 11FE0080209C945900183AF6 /* IsoTest.swift */; };
		11FE0085209C976F00183AF6 /* LensTest.swift in Sources */ = {isa = PBXBuildFile; fileRef = 11FE0084209C976F00183AF6 /* LensTest.swift */; };
		11FE0086209C976F00183AF6 /* LensTest.swift in Sources */ = {isa = PBXBuildFile; fileRef = 11FE0084209C976F00183AF6 /* LensTest.swift */; };
		11FE0087209C976F00183AF6 /* LensTest.swift in Sources */ = {isa = PBXBuildFile; fileRef = 11FE0084209C976F00183AF6 /* LensTest.swift */; };
		11FE0089209C98A400183AF6 /* SetterTest.swift in Sources */ = {isa = PBXBuildFile; fileRef = 11FE0088209C98A400183AF6 /* SetterTest.swift */; };
		11FE008A209C98A400183AF6 /* SetterTest.swift in Sources */ = {isa = PBXBuildFile; fileRef = 11FE0088209C98A400183AF6 /* SetterTest.swift */; };
		11FE008B209C98A400183AF6 /* SetterTest.swift in Sources */ = {isa = PBXBuildFile; fileRef = 11FE0088209C98A400183AF6 /* SetterTest.swift */; };
		11FE0092209C9C3300183AF6 /* PrismTest.swift in Sources */ = {isa = PBXBuildFile; fileRef = 11FE0091209C9C3300183AF6 /* PrismTest.swift */; };
		11FE0093209C9C3300183AF6 /* PrismTest.swift in Sources */ = {isa = PBXBuildFile; fileRef = 11FE0091209C9C3300183AF6 /* PrismTest.swift */; };
		11FE0094209C9C3300183AF6 /* PrismTest.swift in Sources */ = {isa = PBXBuildFile; fileRef = 11FE0091209C9C3300183AF6 /* PrismTest.swift */; };
		11FE0096209C9EB800183AF6 /* OptionalTest.swift in Sources */ = {isa = PBXBuildFile; fileRef = 11FE0095209C9EB800183AF6 /* OptionalTest.swift */; };
		11FE0097209C9EB800183AF6 /* OptionalTest.swift in Sources */ = {isa = PBXBuildFile; fileRef = 11FE0095209C9EB800183AF6 /* OptionalTest.swift */; };
		11FE0098209C9EB800183AF6 /* OptionalTest.swift in Sources */ = {isa = PBXBuildFile; fileRef = 11FE0095209C9EB800183AF6 /* OptionalTest.swift */; };
		D68A5220206811DF008DA945 /* Nimble.framework in CopyFiles */ = {isa = PBXBuildFile; fileRef = D68A51FE206811C6008DA945 /* Nimble.framework */; settings = {ATTRIBUTES = (CodeSignOnCopy, RemoveHeadersOnCopy, ); }; };
		D68A5221206811DF008DA945 /* SwiftCheck.framework in CopyFiles */ = {isa = PBXBuildFile; fileRef = D68A5200206811C6008DA945 /* SwiftCheck.framework */; settings = {ATTRIBUTES = (CodeSignOnCopy, RemoveHeadersOnCopy, ); }; };
		D6D624442068141800739E2D /* Function0Test.swift in Sources */ = {isa = PBXBuildFile; fileRef = OBJ_90 /* Function0Test.swift */; };
		D6D624452068141800739E2D /* Function1Test.swift in Sources */ = {isa = PBXBuildFile; fileRef = OBJ_91 /* Function1Test.swift */; };
		D6D624462068141800739E2D /* KleisliOperatorTest.swift in Sources */ = {isa = PBXBuildFile; fileRef = OBJ_92 /* KleisliOperatorTest.swift */; };
		D6D624472068141800739E2D /* KleisliTest.swift in Sources */ = {isa = PBXBuildFile; fileRef = OBJ_93 /* KleisliTest.swift */; };
		D6D624482068141800739E2D /* BooleanFunctionsTest.swift in Sources */ = {isa = PBXBuildFile; fileRef = OBJ_94 /* BooleanFunctionsTest.swift */; };
		D6D624492068141800739E2D /* CurryTest.swift in Sources */ = {isa = PBXBuildFile; fileRef = OBJ_95 /* CurryTest.swift */; };
		D6D6244A2068141800739E2D /* ConstTest.swift in Sources */ = {isa = PBXBuildFile; fileRef = OBJ_97 /* ConstTest.swift */; };
		D6D6244B2068141800739E2D /* CoproductTest.swift in Sources */ = {isa = PBXBuildFile; fileRef = OBJ_98 /* CoproductTest.swift */; };
		D6D6244C2068141800739E2D /* EitherTest.swift in Sources */ = {isa = PBXBuildFile; fileRef = OBJ_99 /* EitherTest.swift */; };
		D6D6244D2068141800739E2D /* EvalTest.swift in Sources */ = {isa = PBXBuildFile; fileRef = OBJ_100 /* EvalTest.swift */; };
		D6D6244E2068141800739E2D /* IdTest.swift in Sources */ = {isa = PBXBuildFile; fileRef = OBJ_101 /* IdTest.swift */; };
		D6D6244F2068141800739E2D /* IorTest.swift in Sources */ = {isa = PBXBuildFile; fileRef = OBJ_102 /* IorTest.swift */; };
		D6D624502068141800739E2D /* ListKTest.swift in Sources */ = {isa = PBXBuildFile; fileRef = OBJ_103 /* ListKTest.swift */; };
		D6D624512068141800739E2D /* MaybeTest.swift in Sources */ = {isa = PBXBuildFile; fileRef = OBJ_104 /* MaybeTest.swift */; };
		D6D624522068141800739E2D /* NonEmptyListTest.swift in Sources */ = {isa = PBXBuildFile; fileRef = OBJ_105 /* NonEmptyListTest.swift */; };
		D6D624532068141800739E2D /* TryTest.swift in Sources */ = {isa = PBXBuildFile; fileRef = OBJ_106 /* TryTest.swift */; };
		D6D624542068141800739E2D /* TupleTest.swift in Sources */ = {isa = PBXBuildFile; fileRef = OBJ_107 /* TupleTest.swift */; };
		D6D624552068141800739E2D /* ValidatedTest.swift in Sources */ = {isa = PBXBuildFile; fileRef = OBJ_108 /* ValidatedTest.swift */; };
		D6D624562068141800739E2D /* AsyncContextLaws.swift in Sources */ = {isa = PBXBuildFile; fileRef = OBJ_110 /* AsyncContextLaws.swift */; };
		D6D624572068141800739E2D /* IOTest.swift in Sources */ = {isa = PBXBuildFile; fileRef = OBJ_111 /* IOTest.swift */; };
		D6D624582068141800739E2D /* FreeTest.swift in Sources */ = {isa = PBXBuildFile; fileRef = OBJ_113 /* FreeTest.swift */; };
		D6D624592068141800739E2D /* NumberInstancesTest.swift in Sources */ = {isa = PBXBuildFile; fileRef = OBJ_115 /* NumberInstancesTest.swift */; };
		D6D6245A2068141800739E2D /* StringInstancesTest.swift in Sources */ = {isa = PBXBuildFile; fileRef = OBJ_116 /* StringInstancesTest.swift */; };
		D6D6245B2068141800739E2D /* PartialApplicationTest.swift in Sources */ = {isa = PBXBuildFile; fileRef = OBJ_117 /* PartialApplicationTest.swift */; };
		D6D6245C2068141800739E2D /* PredefTest.swift in Sources */ = {isa = PBXBuildFile; fileRef = OBJ_118 /* PredefTest.swift */; };
		D6D6245D2068141800739E2D /* EitherTTest.swift in Sources */ = {isa = PBXBuildFile; fileRef = OBJ_120 /* EitherTTest.swift */; };
		D6D6245E2068141800739E2D /* MaybeTTest.swift in Sources */ = {isa = PBXBuildFile; fileRef = OBJ_121 /* MaybeTTest.swift */; };
		D6D6245F2068141800739E2D /* StateTTest.swift in Sources */ = {isa = PBXBuildFile; fileRef = OBJ_122 /* StateTTest.swift */; };
		D6D624602068141800739E2D /* WriterTTest.swift in Sources */ = {isa = PBXBuildFile; fileRef = OBJ_123 /* WriterTTest.swift */; };
		D6D624612068141800739E2D /* ApplicativeErrorLaws.swift in Sources */ = {isa = PBXBuildFile; fileRef = OBJ_125 /* ApplicativeErrorLaws.swift */; };
		D6D624622068141800739E2D /* ApplicativeLaws.swift in Sources */ = {isa = PBXBuildFile; fileRef = OBJ_126 /* ApplicativeLaws.swift */; };
		D6D624632068141800739E2D /* ComonadLaws.swift in Sources */ = {isa = PBXBuildFile; fileRef = OBJ_127 /* ComonadLaws.swift */; };
		D6D624642068141800739E2D /* EqLaws.swift in Sources */ = {isa = PBXBuildFile; fileRef = OBJ_128 /* EqLaws.swift */; };
		D6D624652068141800739E2D /* FunctorFilterLaws.swift in Sources */ = {isa = PBXBuildFile; fileRef = OBJ_129 /* FunctorFilterLaws.swift */; };
		D6D624662068141800739E2D /* FunctorLaws.swift in Sources */ = {isa = PBXBuildFile; fileRef = OBJ_130 /* FunctorLaws.swift */; };
		D6D624672068141800739E2D /* MonadErrorLaws.swift in Sources */ = {isa = PBXBuildFile; fileRef = OBJ_131 /* MonadErrorLaws.swift */; };
		D6D624682068141800739E2D /* MonadFilterLaws.swift in Sources */ = {isa = PBXBuildFile; fileRef = OBJ_132 /* MonadFilterLaws.swift */; };
		D6D624692068141800739E2D /* MonadLaws.swift in Sources */ = {isa = PBXBuildFile; fileRef = OBJ_133 /* MonadLaws.swift */; };
		D6D6246A2068141800739E2D /* MonadStateLaws.swift in Sources */ = {isa = PBXBuildFile; fileRef = OBJ_134 /* MonadStateLaws.swift */; };
		D6D6246B2068141800739E2D /* MonadWriterLaws.swift in Sources */ = {isa = PBXBuildFile; fileRef = OBJ_135 /* MonadWriterLaws.swift */; };
		D6D6246C2068141800739E2D /* MonoidKLaws.swift in Sources */ = {isa = PBXBuildFile; fileRef = OBJ_136 /* MonoidKLaws.swift */; };
		D6D6246D2068141800739E2D /* MonoidLaws.swift in Sources */ = {isa = PBXBuildFile; fileRef = OBJ_137 /* MonoidLaws.swift */; };
		D6D6246E2068141800739E2D /* OrderLaws.swift in Sources */ = {isa = PBXBuildFile; fileRef = OBJ_138 /* OrderLaws.swift */; };
		D6D6246F2068141800739E2D /* SemigroupKLaws.swift in Sources */ = {isa = PBXBuildFile; fileRef = OBJ_139 /* SemigroupKLaws.swift */; };
		D6D624702068141800739E2D /* SemigroupLaws.swift in Sources */ = {isa = PBXBuildFile; fileRef = OBJ_140 /* SemigroupLaws.swift */; };
		D6D6247F206814C800739E2D /* Nimble.framework in Frameworks */ = {isa = PBXBuildFile; fileRef = D68A5208206811C6008DA945 /* Nimble.framework */; };
		D6D62480206814C800739E2D /* SwiftCheck.framework in Frameworks */ = {isa = PBXBuildFile; fileRef = D68A520A206811C6008DA945 /* SwiftCheck.framework */; };
		D6D62481206814CE00739E2D /* Nimble.framework in CopyFiles */ = {isa = PBXBuildFile; fileRef = D68A5208206811C6008DA945 /* Nimble.framework */; settings = {ATTRIBUTES = (CodeSignOnCopy, RemoveHeadersOnCopy, ); }; };
		D6D62482206814CE00739E2D /* SwiftCheck.framework in CopyFiles */ = {isa = PBXBuildFile; fileRef = D68A520A206811C6008DA945 /* SwiftCheck.framework */; settings = {ATTRIBUTES = (CodeSignOnCopy, RemoveHeadersOnCopy, ); }; };
		D6D624D32068178800739E2D /* Cokleisli.swift in Sources */ = {isa = PBXBuildFile; fileRef = OBJ_10 /* Cokleisli.swift */; };
		D6D624D42068178800739E2D /* Function0.swift in Sources */ = {isa = PBXBuildFile; fileRef = OBJ_11 /* Function0.swift */; };
		D6D624D52068178800739E2D /* Function1.swift in Sources */ = {isa = PBXBuildFile; fileRef = OBJ_12 /* Function1.swift */; };
		D6D624D62068178800739E2D /* FunctionK.swift in Sources */ = {isa = PBXBuildFile; fileRef = OBJ_13 /* FunctionK.swift */; };
		D6D624D72068178800739E2D /* Kleisli.swift in Sources */ = {isa = PBXBuildFile; fileRef = OBJ_14 /* Kleisli.swift */; };
		D6D624D82068178800739E2D /* KleisliOperator.swift in Sources */ = {isa = PBXBuildFile; fileRef = OBJ_15 /* KleisliOperator.swift */; };
		D6D624D92068178800739E2D /* BooleanFunctions.swift in Sources */ = {isa = PBXBuildFile; fileRef = OBJ_16 /* BooleanFunctions.swift */; };
		D6D624DA2068178800739E2D /* Curry.swift in Sources */ = {isa = PBXBuildFile; fileRef = OBJ_17 /* Curry.swift */; };
		D6D624DB2068178800739E2D /* Const.swift in Sources */ = {isa = PBXBuildFile; fileRef = OBJ_19 /* Const.swift */; };
		D6D624DC2068178800739E2D /* Coproduct.swift in Sources */ = {isa = PBXBuildFile; fileRef = OBJ_20 /* Coproduct.swift */; };
		D6D624DD2068178800739E2D /* Coreader.swift in Sources */ = {isa = PBXBuildFile; fileRef = OBJ_21 /* Coreader.swift */; };
		D6D624DE2068178800739E2D /* Either.swift in Sources */ = {isa = PBXBuildFile; fileRef = OBJ_22 /* Either.swift */; };
		D6D624DF2068178800739E2D /* Eval.swift in Sources */ = {isa = PBXBuildFile; fileRef = OBJ_23 /* Eval.swift */; };
		D6D624E02068178800739E2D /* FlatmapOperator.swift in Sources */ = {isa = PBXBuildFile; fileRef = OBJ_24 /* FlatmapOperator.swift */; };
		D6D624E12068178800739E2D /* Id.swift in Sources */ = {isa = PBXBuildFile; fileRef = OBJ_25 /* Id.swift */; };
		D6D624E22068178800739E2D /* Ior.swift in Sources */ = {isa = PBXBuildFile; fileRef = OBJ_26 /* Ior.swift */; };
		D6D624E32068178800739E2D /* ListK.swift in Sources */ = {isa = PBXBuildFile; fileRef = OBJ_27 /* ListK.swift */; };
		D6D624E42068178800739E2D /* MapK.swift in Sources */ = {isa = PBXBuildFile; fileRef = OBJ_28 /* MapK.swift */; };
		D6D624E52068178800739E2D /* Maybe.swift in Sources */ = {isa = PBXBuildFile; fileRef = OBJ_29 /* Maybe.swift */; };
		D6D624E62068178800739E2D /* NonEmptyList.swift in Sources */ = {isa = PBXBuildFile; fileRef = OBJ_30 /* NonEmptyList.swift */; };
		D6D624E72068178800739E2D /* Reader.swift in Sources */ = {isa = PBXBuildFile; fileRef = OBJ_31 /* Reader.swift */; };
		D6D624E82068178800739E2D /* State.swift in Sources */ = {isa = PBXBuildFile; fileRef = OBJ_32 /* State.swift */; };
		D6D624E92068178800739E2D /* Try.swift in Sources */ = {isa = PBXBuildFile; fileRef = OBJ_33 /* Try.swift */; };
		D6D624EA2068178800739E2D /* Tuple.swift in Sources */ = {isa = PBXBuildFile; fileRef = OBJ_34 /* Tuple.swift */; };
		D6D624EB2068178800739E2D /* Validated.swift in Sources */ = {isa = PBXBuildFile; fileRef = OBJ_35 /* Validated.swift */; };
		D6D624EC2068178800739E2D /* AsyncContext.swift in Sources */ = {isa = PBXBuildFile; fileRef = OBJ_37 /* AsyncContext.swift */; };
		D6D624ED2068178800739E2D /* IO.swift in Sources */ = {isa = PBXBuildFile; fileRef = OBJ_38 /* IO.swift */; };
		D6D624EE2068178800739E2D /* Cofree.swift in Sources */ = {isa = PBXBuildFile; fileRef = OBJ_40 /* Cofree.swift */; };
		D6D624EF2068178800739E2D /* Coyoneda.swift in Sources */ = {isa = PBXBuildFile; fileRef = OBJ_41 /* Coyoneda.swift */; };
		D6D624F02068178800739E2D /* Free.swift in Sources */ = {isa = PBXBuildFile; fileRef = OBJ_42 /* Free.swift */; };
		D6D624F12068178800739E2D /* Yoneda.swift in Sources */ = {isa = PBXBuildFile; fileRef = OBJ_43 /* Yoneda.swift */; };
		D6D624F22068178800739E2D /* HigherKinds.swift in Sources */ = {isa = PBXBuildFile; fileRef = OBJ_44 /* HigherKinds.swift */; };
		D6D624F32068178800739E2D /* NumberInstances.swift in Sources */ = {isa = PBXBuildFile; fileRef = OBJ_46 /* NumberInstances.swift */; };
		D6D624F42068178800739E2D /* StringInstances.swift in Sources */ = {isa = PBXBuildFile; fileRef = OBJ_47 /* StringInstances.swift */; };
		D6D624F52068178800739E2D /* PartialApplication.swift in Sources */ = {isa = PBXBuildFile; fileRef = OBJ_48 /* PartialApplication.swift */; };
		D6D624F62068178800739E2D /* Predef.swift in Sources */ = {isa = PBXBuildFile; fileRef = OBJ_49 /* Predef.swift */; };
		D6D624F72068178800739E2D /* EitherT.swift in Sources */ = {isa = PBXBuildFile; fileRef = OBJ_51 /* EitherT.swift */; };
		D6D624F82068178800739E2D /* MaybeT.swift in Sources */ = {isa = PBXBuildFile; fileRef = OBJ_52 /* MaybeT.swift */; };
		D6D624F92068178800739E2D /* StateT.swift in Sources */ = {isa = PBXBuildFile; fileRef = OBJ_53 /* StateT.swift */; };
		D6D624FA2068178800739E2D /* WriterT.swift in Sources */ = {isa = PBXBuildFile; fileRef = OBJ_54 /* WriterT.swift */; };
		D6D624FB2068178800739E2D /* Typeclass.swift in Sources */ = {isa = PBXBuildFile; fileRef = OBJ_55 /* Typeclass.swift */; };
		D6D624FC2068178800739E2D /* Alternative.swift in Sources */ = {isa = PBXBuildFile; fileRef = OBJ_57 /* Alternative.swift */; };
		D6D624FD2068178800739E2D /* Applicative.swift in Sources */ = {isa = PBXBuildFile; fileRef = OBJ_58 /* Applicative.swift */; };
		D6D624FE2068178800739E2D /* ApplicativeError.swift in Sources */ = {isa = PBXBuildFile; fileRef = OBJ_59 /* ApplicativeError.swift */; };
		D6D624FF2068178800739E2D /* Bifoldable.swift in Sources */ = {isa = PBXBuildFile; fileRef = OBJ_60 /* Bifoldable.swift */; };
		D6D625002068178800739E2D /* Bimonad.swift in Sources */ = {isa = PBXBuildFile; fileRef = OBJ_61 /* Bimonad.swift */; };
		D6D625012068178800739E2D /* Comonad.swift in Sources */ = {isa = PBXBuildFile; fileRef = OBJ_62 /* Comonad.swift */; };
		D6D625022068178800739E2D /* Composed.swift in Sources */ = {isa = PBXBuildFile; fileRef = OBJ_64 /* Composed.swift */; };
		D6D625032068178800739E2D /* ComposedFoldable.swift in Sources */ = {isa = PBXBuildFile; fileRef = OBJ_65 /* ComposedFoldable.swift */; };
		D6D625042068178800739E2D /* Eq.swift in Sources */ = {isa = PBXBuildFile; fileRef = OBJ_66 /* Eq.swift */; };
		D6D625052068178800739E2D /* Foldable.swift in Sources */ = {isa = PBXBuildFile; fileRef = OBJ_67 /* Foldable.swift */; };
		D6D625062068178800739E2D /* Functor.swift in Sources */ = {isa = PBXBuildFile; fileRef = OBJ_68 /* Functor.swift */; };
		D6D625072068178800739E2D /* FunctorFilter.swift in Sources */ = {isa = PBXBuildFile; fileRef = OBJ_69 /* FunctorFilter.swift */; };
		D6D625082068178800739E2D /* Inject.swift in Sources */ = {isa = PBXBuildFile; fileRef = OBJ_70 /* Inject.swift */; };
		D6D625092068178800739E2D /* Monad.swift in Sources */ = {isa = PBXBuildFile; fileRef = OBJ_71 /* Monad.swift */; };
		D6D6250A2068178800739E2D /* MonadCombine.swift in Sources */ = {isa = PBXBuildFile; fileRef = OBJ_72 /* MonadCombine.swift */; };
		D6D6250B2068178800739E2D /* MonadError.swift in Sources */ = {isa = PBXBuildFile; fileRef = OBJ_73 /* MonadError.swift */; };
		D6D6250C2068178800739E2D /* MonadFilter.swift in Sources */ = {isa = PBXBuildFile; fileRef = OBJ_74 /* MonadFilter.swift */; };
		D6D6250D2068178800739E2D /* MonadReader.swift in Sources */ = {isa = PBXBuildFile; fileRef = OBJ_75 /* MonadReader.swift */; };
		D6D6250E2068178800739E2D /* MonadState.swift in Sources */ = {isa = PBXBuildFile; fileRef = OBJ_76 /* MonadState.swift */; };
		D6D6250F2068178800739E2D /* MonadWriter.swift in Sources */ = {isa = PBXBuildFile; fileRef = OBJ_77 /* MonadWriter.swift */; };
		D6D625102068178800739E2D /* Monoid.swift in Sources */ = {isa = PBXBuildFile; fileRef = OBJ_78 /* Monoid.swift */; };
		D6D625112068178800739E2D /* MonoidK.swift in Sources */ = {isa = PBXBuildFile; fileRef = OBJ_79 /* MonoidK.swift */; };
		D6D625122068178800739E2D /* NonEmptyReducible.swift in Sources */ = {isa = PBXBuildFile; fileRef = OBJ_80 /* NonEmptyReducible.swift */; };
		D6D625132068178800739E2D /* Order.swift in Sources */ = {isa = PBXBuildFile; fileRef = OBJ_81 /* Order.swift */; };
		D6D625142068178800739E2D /* Reducible.swift in Sources */ = {isa = PBXBuildFile; fileRef = OBJ_82 /* Reducible.swift */; };
		D6D625152068178800739E2D /* Semigroup.swift in Sources */ = {isa = PBXBuildFile; fileRef = OBJ_83 /* Semigroup.swift */; };
		D6D625162068178800739E2D /* SemigroupK.swift in Sources */ = {isa = PBXBuildFile; fileRef = OBJ_84 /* SemigroupK.swift */; };
		D6D625172068178800739E2D /* Traverse.swift in Sources */ = {isa = PBXBuildFile; fileRef = OBJ_85 /* Traverse.swift */; };
		D6D625182068178800739E2D /* TraverseFilter.swift in Sources */ = {isa = PBXBuildFile; fileRef = OBJ_86 /* TraverseFilter.swift */; };
		D6D62523206817A700739E2D /* Function0Test.swift in Sources */ = {isa = PBXBuildFile; fileRef = OBJ_90 /* Function0Test.swift */; };
		D6D62524206817A700739E2D /* Function1Test.swift in Sources */ = {isa = PBXBuildFile; fileRef = OBJ_91 /* Function1Test.swift */; };
		D6D62525206817A700739E2D /* KleisliOperatorTest.swift in Sources */ = {isa = PBXBuildFile; fileRef = OBJ_92 /* KleisliOperatorTest.swift */; };
		D6D62526206817A700739E2D /* KleisliTest.swift in Sources */ = {isa = PBXBuildFile; fileRef = OBJ_93 /* KleisliTest.swift */; };
		D6D62527206817A700739E2D /* BooleanFunctionsTest.swift in Sources */ = {isa = PBXBuildFile; fileRef = OBJ_94 /* BooleanFunctionsTest.swift */; };
		D6D62528206817A700739E2D /* CurryTest.swift in Sources */ = {isa = PBXBuildFile; fileRef = OBJ_95 /* CurryTest.swift */; };
		D6D62529206817A700739E2D /* ConstTest.swift in Sources */ = {isa = PBXBuildFile; fileRef = OBJ_97 /* ConstTest.swift */; };
		D6D6252A206817A700739E2D /* CoproductTest.swift in Sources */ = {isa = PBXBuildFile; fileRef = OBJ_98 /* CoproductTest.swift */; };
		D6D6252B206817A700739E2D /* EitherTest.swift in Sources */ = {isa = PBXBuildFile; fileRef = OBJ_99 /* EitherTest.swift */; };
		D6D6252C206817A700739E2D /* EvalTest.swift in Sources */ = {isa = PBXBuildFile; fileRef = OBJ_100 /* EvalTest.swift */; };
		D6D6252D206817A700739E2D /* IdTest.swift in Sources */ = {isa = PBXBuildFile; fileRef = OBJ_101 /* IdTest.swift */; };
		D6D6252E206817A700739E2D /* IorTest.swift in Sources */ = {isa = PBXBuildFile; fileRef = OBJ_102 /* IorTest.swift */; };
		D6D6252F206817A700739E2D /* ListKTest.swift in Sources */ = {isa = PBXBuildFile; fileRef = OBJ_103 /* ListKTest.swift */; };
		D6D62530206817A700739E2D /* MaybeTest.swift in Sources */ = {isa = PBXBuildFile; fileRef = OBJ_104 /* MaybeTest.swift */; };
		D6D62531206817A700739E2D /* NonEmptyListTest.swift in Sources */ = {isa = PBXBuildFile; fileRef = OBJ_105 /* NonEmptyListTest.swift */; };
		D6D62532206817A700739E2D /* TryTest.swift in Sources */ = {isa = PBXBuildFile; fileRef = OBJ_106 /* TryTest.swift */; };
		D6D62533206817A700739E2D /* TupleTest.swift in Sources */ = {isa = PBXBuildFile; fileRef = OBJ_107 /* TupleTest.swift */; };
		D6D62534206817A700739E2D /* ValidatedTest.swift in Sources */ = {isa = PBXBuildFile; fileRef = OBJ_108 /* ValidatedTest.swift */; };
		D6D62535206817A700739E2D /* AsyncContextLaws.swift in Sources */ = {isa = PBXBuildFile; fileRef = OBJ_110 /* AsyncContextLaws.swift */; };
		D6D62536206817A700739E2D /* IOTest.swift in Sources */ = {isa = PBXBuildFile; fileRef = OBJ_111 /* IOTest.swift */; };
		D6D62537206817A700739E2D /* FreeTest.swift in Sources */ = {isa = PBXBuildFile; fileRef = OBJ_113 /* FreeTest.swift */; };
		D6D62538206817A700739E2D /* NumberInstancesTest.swift in Sources */ = {isa = PBXBuildFile; fileRef = OBJ_115 /* NumberInstancesTest.swift */; };
		D6D62539206817A700739E2D /* StringInstancesTest.swift in Sources */ = {isa = PBXBuildFile; fileRef = OBJ_116 /* StringInstancesTest.swift */; };
		D6D6253A206817A700739E2D /* PartialApplicationTest.swift in Sources */ = {isa = PBXBuildFile; fileRef = OBJ_117 /* PartialApplicationTest.swift */; };
		D6D6253B206817A700739E2D /* PredefTest.swift in Sources */ = {isa = PBXBuildFile; fileRef = OBJ_118 /* PredefTest.swift */; };
		D6D6253C206817A700739E2D /* EitherTTest.swift in Sources */ = {isa = PBXBuildFile; fileRef = OBJ_120 /* EitherTTest.swift */; };
		D6D6253D206817A700739E2D /* MaybeTTest.swift in Sources */ = {isa = PBXBuildFile; fileRef = OBJ_121 /* MaybeTTest.swift */; };
		D6D6253E206817A700739E2D /* StateTTest.swift in Sources */ = {isa = PBXBuildFile; fileRef = OBJ_122 /* StateTTest.swift */; };
		D6D6253F206817A700739E2D /* WriterTTest.swift in Sources */ = {isa = PBXBuildFile; fileRef = OBJ_123 /* WriterTTest.swift */; };
		D6D62540206817A700739E2D /* ApplicativeErrorLaws.swift in Sources */ = {isa = PBXBuildFile; fileRef = OBJ_125 /* ApplicativeErrorLaws.swift */; };
		D6D62541206817A700739E2D /* ApplicativeLaws.swift in Sources */ = {isa = PBXBuildFile; fileRef = OBJ_126 /* ApplicativeLaws.swift */; };
		D6D62542206817A700739E2D /* ComonadLaws.swift in Sources */ = {isa = PBXBuildFile; fileRef = OBJ_127 /* ComonadLaws.swift */; };
		D6D62543206817A700739E2D /* EqLaws.swift in Sources */ = {isa = PBXBuildFile; fileRef = OBJ_128 /* EqLaws.swift */; };
		D6D62544206817A700739E2D /* FunctorFilterLaws.swift in Sources */ = {isa = PBXBuildFile; fileRef = OBJ_129 /* FunctorFilterLaws.swift */; };
		D6D62545206817A700739E2D /* FunctorLaws.swift in Sources */ = {isa = PBXBuildFile; fileRef = OBJ_130 /* FunctorLaws.swift */; };
		D6D62546206817A700739E2D /* MonadErrorLaws.swift in Sources */ = {isa = PBXBuildFile; fileRef = OBJ_131 /* MonadErrorLaws.swift */; };
		D6D62547206817A700739E2D /* MonadFilterLaws.swift in Sources */ = {isa = PBXBuildFile; fileRef = OBJ_132 /* MonadFilterLaws.swift */; };
		D6D62548206817A700739E2D /* MonadLaws.swift in Sources */ = {isa = PBXBuildFile; fileRef = OBJ_133 /* MonadLaws.swift */; };
		D6D62549206817A700739E2D /* MonadStateLaws.swift in Sources */ = {isa = PBXBuildFile; fileRef = OBJ_134 /* MonadStateLaws.swift */; };
		D6D6254A206817A700739E2D /* MonadWriterLaws.swift in Sources */ = {isa = PBXBuildFile; fileRef = OBJ_135 /* MonadWriterLaws.swift */; };
		D6D6254B206817A700739E2D /* MonoidKLaws.swift in Sources */ = {isa = PBXBuildFile; fileRef = OBJ_136 /* MonoidKLaws.swift */; };
		D6D6254C206817A700739E2D /* MonoidLaws.swift in Sources */ = {isa = PBXBuildFile; fileRef = OBJ_137 /* MonoidLaws.swift */; };
		D6D6254D206817A700739E2D /* OrderLaws.swift in Sources */ = {isa = PBXBuildFile; fileRef = OBJ_138 /* OrderLaws.swift */; };
		D6D6254E206817A700739E2D /* SemigroupKLaws.swift in Sources */ = {isa = PBXBuildFile; fileRef = OBJ_139 /* SemigroupKLaws.swift */; };
		D6D6254F206817A700739E2D /* SemigroupLaws.swift in Sources */ = {isa = PBXBuildFile; fileRef = OBJ_140 /* SemigroupLaws.swift */; };
		D6D6255D206817E800739E2D /* SwiftCheck.framework in CopyFiles */ = {isa = PBXBuildFile; fileRef = D68A522320681219008DA945 /* SwiftCheck.framework */; settings = {ATTRIBUTES = (CodeSignOnCopy, RemoveHeadersOnCopy, ); }; };
		D6D6255E206817E800739E2D /* Nimble.framework in CopyFiles */ = {isa = PBXBuildFile; fileRef = D68A5203206811C6008DA945 /* Nimble.framework */; settings = {ATTRIBUTES = (CodeSignOnCopy, RemoveHeadersOnCopy, ); }; };
		D6D6255F206817F200739E2D /* Nimble.framework in Frameworks */ = {isa = PBXBuildFile; fileRef = D68A5203206811C6008DA945 /* Nimble.framework */; };
		D6D62560206817F200739E2D /* SwiftCheck.framework in Frameworks */ = {isa = PBXBuildFile; fileRef = D68A522320681219008DA945 /* SwiftCheck.framework */; };
		D6D62564206841B300739E2D /* Cokleisli.swift in Sources */ = {isa = PBXBuildFile; fileRef = OBJ_10 /* Cokleisli.swift */; };
		D6D62565206841B300739E2D /* Function0.swift in Sources */ = {isa = PBXBuildFile; fileRef = OBJ_11 /* Function0.swift */; };
		D6D62566206841B300739E2D /* Function1.swift in Sources */ = {isa = PBXBuildFile; fileRef = OBJ_12 /* Function1.swift */; };
		D6D62567206841B300739E2D /* FunctionK.swift in Sources */ = {isa = PBXBuildFile; fileRef = OBJ_13 /* FunctionK.swift */; };
		D6D62568206841B300739E2D /* Kleisli.swift in Sources */ = {isa = PBXBuildFile; fileRef = OBJ_14 /* Kleisli.swift */; };
		D6D62569206841B300739E2D /* KleisliOperator.swift in Sources */ = {isa = PBXBuildFile; fileRef = OBJ_15 /* KleisliOperator.swift */; };
		D6D6256A206841B300739E2D /* BooleanFunctions.swift in Sources */ = {isa = PBXBuildFile; fileRef = OBJ_16 /* BooleanFunctions.swift */; };
		D6D6256B206841B300739E2D /* Curry.swift in Sources */ = {isa = PBXBuildFile; fileRef = OBJ_17 /* Curry.swift */; };
		D6D6256C206841B300739E2D /* Const.swift in Sources */ = {isa = PBXBuildFile; fileRef = OBJ_19 /* Const.swift */; };
		D6D6256D206841B300739E2D /* Coproduct.swift in Sources */ = {isa = PBXBuildFile; fileRef = OBJ_20 /* Coproduct.swift */; };
		D6D6256E206841B300739E2D /* Coreader.swift in Sources */ = {isa = PBXBuildFile; fileRef = OBJ_21 /* Coreader.swift */; };
		D6D6256F206841B300739E2D /* Either.swift in Sources */ = {isa = PBXBuildFile; fileRef = OBJ_22 /* Either.swift */; };
		D6D62570206841B300739E2D /* Eval.swift in Sources */ = {isa = PBXBuildFile; fileRef = OBJ_23 /* Eval.swift */; };
		D6D62571206841B300739E2D /* FlatmapOperator.swift in Sources */ = {isa = PBXBuildFile; fileRef = OBJ_24 /* FlatmapOperator.swift */; };
		D6D62572206841B300739E2D /* Id.swift in Sources */ = {isa = PBXBuildFile; fileRef = OBJ_25 /* Id.swift */; };
		D6D62573206841B300739E2D /* Ior.swift in Sources */ = {isa = PBXBuildFile; fileRef = OBJ_26 /* Ior.swift */; };
		D6D62574206841B300739E2D /* ListK.swift in Sources */ = {isa = PBXBuildFile; fileRef = OBJ_27 /* ListK.swift */; };
		D6D62575206841B300739E2D /* MapK.swift in Sources */ = {isa = PBXBuildFile; fileRef = OBJ_28 /* MapK.swift */; };
		D6D62576206841B300739E2D /* Maybe.swift in Sources */ = {isa = PBXBuildFile; fileRef = OBJ_29 /* Maybe.swift */; };
		D6D62577206841B300739E2D /* NonEmptyList.swift in Sources */ = {isa = PBXBuildFile; fileRef = OBJ_30 /* NonEmptyList.swift */; };
		D6D62578206841B300739E2D /* Reader.swift in Sources */ = {isa = PBXBuildFile; fileRef = OBJ_31 /* Reader.swift */; };
		D6D62579206841B300739E2D /* State.swift in Sources */ = {isa = PBXBuildFile; fileRef = OBJ_32 /* State.swift */; };
		D6D6257A206841B300739E2D /* Try.swift in Sources */ = {isa = PBXBuildFile; fileRef = OBJ_33 /* Try.swift */; };
		D6D6257B206841B300739E2D /* Tuple.swift in Sources */ = {isa = PBXBuildFile; fileRef = OBJ_34 /* Tuple.swift */; };
		D6D6257C206841B300739E2D /* Validated.swift in Sources */ = {isa = PBXBuildFile; fileRef = OBJ_35 /* Validated.swift */; };
		D6D6257D206841B300739E2D /* AsyncContext.swift in Sources */ = {isa = PBXBuildFile; fileRef = OBJ_37 /* AsyncContext.swift */; };
		D6D6257E206841B300739E2D /* IO.swift in Sources */ = {isa = PBXBuildFile; fileRef = OBJ_38 /* IO.swift */; };
		D6D6257F206841B300739E2D /* Cofree.swift in Sources */ = {isa = PBXBuildFile; fileRef = OBJ_40 /* Cofree.swift */; };
		D6D62580206841B300739E2D /* Coyoneda.swift in Sources */ = {isa = PBXBuildFile; fileRef = OBJ_41 /* Coyoneda.swift */; };
		D6D62581206841B300739E2D /* Free.swift in Sources */ = {isa = PBXBuildFile; fileRef = OBJ_42 /* Free.swift */; };
		D6D62582206841B300739E2D /* Yoneda.swift in Sources */ = {isa = PBXBuildFile; fileRef = OBJ_43 /* Yoneda.swift */; };
		D6D62583206841B300739E2D /* HigherKinds.swift in Sources */ = {isa = PBXBuildFile; fileRef = OBJ_44 /* HigherKinds.swift */; };
		D6D62584206841B300739E2D /* NumberInstances.swift in Sources */ = {isa = PBXBuildFile; fileRef = OBJ_46 /* NumberInstances.swift */; };
		D6D62585206841B300739E2D /* StringInstances.swift in Sources */ = {isa = PBXBuildFile; fileRef = OBJ_47 /* StringInstances.swift */; };
		D6D62586206841B300739E2D /* PartialApplication.swift in Sources */ = {isa = PBXBuildFile; fileRef = OBJ_48 /* PartialApplication.swift */; };
		D6D62587206841B300739E2D /* Predef.swift in Sources */ = {isa = PBXBuildFile; fileRef = OBJ_49 /* Predef.swift */; };
		D6D62588206841B300739E2D /* EitherT.swift in Sources */ = {isa = PBXBuildFile; fileRef = OBJ_51 /* EitherT.swift */; };
		D6D62589206841B300739E2D /* MaybeT.swift in Sources */ = {isa = PBXBuildFile; fileRef = OBJ_52 /* MaybeT.swift */; };
		D6D6258A206841B300739E2D /* StateT.swift in Sources */ = {isa = PBXBuildFile; fileRef = OBJ_53 /* StateT.swift */; };
		D6D6258B206841B300739E2D /* WriterT.swift in Sources */ = {isa = PBXBuildFile; fileRef = OBJ_54 /* WriterT.swift */; };
		D6D6258C206841B300739E2D /* Typeclass.swift in Sources */ = {isa = PBXBuildFile; fileRef = OBJ_55 /* Typeclass.swift */; };
		D6D6258D206841B300739E2D /* Alternative.swift in Sources */ = {isa = PBXBuildFile; fileRef = OBJ_57 /* Alternative.swift */; };
		D6D6258E206841B300739E2D /* Applicative.swift in Sources */ = {isa = PBXBuildFile; fileRef = OBJ_58 /* Applicative.swift */; };
		D6D6258F206841B300739E2D /* ApplicativeError.swift in Sources */ = {isa = PBXBuildFile; fileRef = OBJ_59 /* ApplicativeError.swift */; };
		D6D62590206841B300739E2D /* Bifoldable.swift in Sources */ = {isa = PBXBuildFile; fileRef = OBJ_60 /* Bifoldable.swift */; };
		D6D62591206841B300739E2D /* Bimonad.swift in Sources */ = {isa = PBXBuildFile; fileRef = OBJ_61 /* Bimonad.swift */; };
		D6D62592206841B300739E2D /* Comonad.swift in Sources */ = {isa = PBXBuildFile; fileRef = OBJ_62 /* Comonad.swift */; };
		D6D62593206841B300739E2D /* Composed.swift in Sources */ = {isa = PBXBuildFile; fileRef = OBJ_64 /* Composed.swift */; };
		D6D62594206841B300739E2D /* ComposedFoldable.swift in Sources */ = {isa = PBXBuildFile; fileRef = OBJ_65 /* ComposedFoldable.swift */; };
		D6D62595206841B300739E2D /* Eq.swift in Sources */ = {isa = PBXBuildFile; fileRef = OBJ_66 /* Eq.swift */; };
		D6D62596206841B300739E2D /* Foldable.swift in Sources */ = {isa = PBXBuildFile; fileRef = OBJ_67 /* Foldable.swift */; };
		D6D62597206841B300739E2D /* Functor.swift in Sources */ = {isa = PBXBuildFile; fileRef = OBJ_68 /* Functor.swift */; };
		D6D62598206841B300739E2D /* FunctorFilter.swift in Sources */ = {isa = PBXBuildFile; fileRef = OBJ_69 /* FunctorFilter.swift */; };
		D6D62599206841B300739E2D /* Inject.swift in Sources */ = {isa = PBXBuildFile; fileRef = OBJ_70 /* Inject.swift */; };
		D6D6259A206841B300739E2D /* Monad.swift in Sources */ = {isa = PBXBuildFile; fileRef = OBJ_71 /* Monad.swift */; };
		D6D6259B206841B300739E2D /* MonadCombine.swift in Sources */ = {isa = PBXBuildFile; fileRef = OBJ_72 /* MonadCombine.swift */; };
		D6D6259C206841B300739E2D /* MonadError.swift in Sources */ = {isa = PBXBuildFile; fileRef = OBJ_73 /* MonadError.swift */; };
		D6D6259D206841B300739E2D /* MonadFilter.swift in Sources */ = {isa = PBXBuildFile; fileRef = OBJ_74 /* MonadFilter.swift */; };
		D6D6259E206841B300739E2D /* MonadReader.swift in Sources */ = {isa = PBXBuildFile; fileRef = OBJ_75 /* MonadReader.swift */; };
		D6D6259F206841B300739E2D /* MonadState.swift in Sources */ = {isa = PBXBuildFile; fileRef = OBJ_76 /* MonadState.swift */; };
		D6D625A0206841B300739E2D /* MonadWriter.swift in Sources */ = {isa = PBXBuildFile; fileRef = OBJ_77 /* MonadWriter.swift */; };
		D6D625A1206841B300739E2D /* Monoid.swift in Sources */ = {isa = PBXBuildFile; fileRef = OBJ_78 /* Monoid.swift */; };
		D6D625A2206841B300739E2D /* MonoidK.swift in Sources */ = {isa = PBXBuildFile; fileRef = OBJ_79 /* MonoidK.swift */; };
		D6D625A3206841B300739E2D /* NonEmptyReducible.swift in Sources */ = {isa = PBXBuildFile; fileRef = OBJ_80 /* NonEmptyReducible.swift */; };
		D6D625A4206841B300739E2D /* Order.swift in Sources */ = {isa = PBXBuildFile; fileRef = OBJ_81 /* Order.swift */; };
		D6D625A5206841B300739E2D /* Reducible.swift in Sources */ = {isa = PBXBuildFile; fileRef = OBJ_82 /* Reducible.swift */; };
		D6D625A6206841B300739E2D /* Semigroup.swift in Sources */ = {isa = PBXBuildFile; fileRef = OBJ_83 /* Semigroup.swift */; };
		D6D625A7206841B300739E2D /* SemigroupK.swift in Sources */ = {isa = PBXBuildFile; fileRef = OBJ_84 /* SemigroupK.swift */; };
		D6D625A8206841B300739E2D /* Traverse.swift in Sources */ = {isa = PBXBuildFile; fileRef = OBJ_85 /* Traverse.swift */; };
		D6D625A9206841B300739E2D /* TraverseFilter.swift in Sources */ = {isa = PBXBuildFile; fileRef = OBJ_86 /* TraverseFilter.swift */; };
		D6DBDE9A20684C38004F979F /* Cokleisli.swift in Sources */ = {isa = PBXBuildFile; fileRef = OBJ_10 /* Cokleisli.swift */; };
		D6DBDE9B20684C38004F979F /* Function0.swift in Sources */ = {isa = PBXBuildFile; fileRef = OBJ_11 /* Function0.swift */; };
		D6DBDE9C20684C38004F979F /* Function1.swift in Sources */ = {isa = PBXBuildFile; fileRef = OBJ_12 /* Function1.swift */; };
		D6DBDE9D20684C38004F979F /* FunctionK.swift in Sources */ = {isa = PBXBuildFile; fileRef = OBJ_13 /* FunctionK.swift */; };
		D6DBDE9E20684C38004F979F /* Kleisli.swift in Sources */ = {isa = PBXBuildFile; fileRef = OBJ_14 /* Kleisli.swift */; };
		D6DBDE9F20684C38004F979F /* KleisliOperator.swift in Sources */ = {isa = PBXBuildFile; fileRef = OBJ_15 /* KleisliOperator.swift */; };
		D6DBDEA020684C38004F979F /* BooleanFunctions.swift in Sources */ = {isa = PBXBuildFile; fileRef = OBJ_16 /* BooleanFunctions.swift */; };
		D6DBDEA120684C38004F979F /* Curry.swift in Sources */ = {isa = PBXBuildFile; fileRef = OBJ_17 /* Curry.swift */; };
		D6DBDEA220684C38004F979F /* Const.swift in Sources */ = {isa = PBXBuildFile; fileRef = OBJ_19 /* Const.swift */; };
		D6DBDEA320684C38004F979F /* Coproduct.swift in Sources */ = {isa = PBXBuildFile; fileRef = OBJ_20 /* Coproduct.swift */; };
		D6DBDEA420684C38004F979F /* Coreader.swift in Sources */ = {isa = PBXBuildFile; fileRef = OBJ_21 /* Coreader.swift */; };
		D6DBDEA520684C38004F979F /* Either.swift in Sources */ = {isa = PBXBuildFile; fileRef = OBJ_22 /* Either.swift */; };
		D6DBDEA620684C38004F979F /* Eval.swift in Sources */ = {isa = PBXBuildFile; fileRef = OBJ_23 /* Eval.swift */; };
		D6DBDEA720684C38004F979F /* FlatmapOperator.swift in Sources */ = {isa = PBXBuildFile; fileRef = OBJ_24 /* FlatmapOperator.swift */; };
		D6DBDEA820684C38004F979F /* Id.swift in Sources */ = {isa = PBXBuildFile; fileRef = OBJ_25 /* Id.swift */; };
		D6DBDEA920684C38004F979F /* Ior.swift in Sources */ = {isa = PBXBuildFile; fileRef = OBJ_26 /* Ior.swift */; };
		D6DBDEAA20684C38004F979F /* ListK.swift in Sources */ = {isa = PBXBuildFile; fileRef = OBJ_27 /* ListK.swift */; };
		D6DBDEAB20684C38004F979F /* MapK.swift in Sources */ = {isa = PBXBuildFile; fileRef = OBJ_28 /* MapK.swift */; };
		D6DBDEAC20684C38004F979F /* Maybe.swift in Sources */ = {isa = PBXBuildFile; fileRef = OBJ_29 /* Maybe.swift */; };
		D6DBDEAD20684C38004F979F /* NonEmptyList.swift in Sources */ = {isa = PBXBuildFile; fileRef = OBJ_30 /* NonEmptyList.swift */; };
		D6DBDEAE20684C38004F979F /* Reader.swift in Sources */ = {isa = PBXBuildFile; fileRef = OBJ_31 /* Reader.swift */; };
		D6DBDEAF20684C38004F979F /* State.swift in Sources */ = {isa = PBXBuildFile; fileRef = OBJ_32 /* State.swift */; };
		D6DBDEB020684C38004F979F /* Try.swift in Sources */ = {isa = PBXBuildFile; fileRef = OBJ_33 /* Try.swift */; };
		D6DBDEB120684C38004F979F /* Tuple.swift in Sources */ = {isa = PBXBuildFile; fileRef = OBJ_34 /* Tuple.swift */; };
		D6DBDEB220684C38004F979F /* Validated.swift in Sources */ = {isa = PBXBuildFile; fileRef = OBJ_35 /* Validated.swift */; };
		D6DBDEB320684C38004F979F /* AsyncContext.swift in Sources */ = {isa = PBXBuildFile; fileRef = OBJ_37 /* AsyncContext.swift */; };
		D6DBDEB420684C38004F979F /* IO.swift in Sources */ = {isa = PBXBuildFile; fileRef = OBJ_38 /* IO.swift */; };
		D6DBDEB520684C38004F979F /* Cofree.swift in Sources */ = {isa = PBXBuildFile; fileRef = OBJ_40 /* Cofree.swift */; };
		D6DBDEB620684C38004F979F /* Coyoneda.swift in Sources */ = {isa = PBXBuildFile; fileRef = OBJ_41 /* Coyoneda.swift */; };
		D6DBDEB720684C38004F979F /* Free.swift in Sources */ = {isa = PBXBuildFile; fileRef = OBJ_42 /* Free.swift */; };
		D6DBDEB820684C38004F979F /* Yoneda.swift in Sources */ = {isa = PBXBuildFile; fileRef = OBJ_43 /* Yoneda.swift */; };
		D6DBDEB920684C38004F979F /* HigherKinds.swift in Sources */ = {isa = PBXBuildFile; fileRef = OBJ_44 /* HigherKinds.swift */; };
		D6DBDEBA20684C38004F979F /* NumberInstances.swift in Sources */ = {isa = PBXBuildFile; fileRef = OBJ_46 /* NumberInstances.swift */; };
		D6DBDEBB20684C38004F979F /* StringInstances.swift in Sources */ = {isa = PBXBuildFile; fileRef = OBJ_47 /* StringInstances.swift */; };
		D6DBDEBC20684C38004F979F /* PartialApplication.swift in Sources */ = {isa = PBXBuildFile; fileRef = OBJ_48 /* PartialApplication.swift */; };
		D6DBDEBD20684C38004F979F /* Predef.swift in Sources */ = {isa = PBXBuildFile; fileRef = OBJ_49 /* Predef.swift */; };
		D6DBDEBE20684C38004F979F /* EitherT.swift in Sources */ = {isa = PBXBuildFile; fileRef = OBJ_51 /* EitherT.swift */; };
		D6DBDEBF20684C38004F979F /* MaybeT.swift in Sources */ = {isa = PBXBuildFile; fileRef = OBJ_52 /* MaybeT.swift */; };
		D6DBDEC020684C38004F979F /* StateT.swift in Sources */ = {isa = PBXBuildFile; fileRef = OBJ_53 /* StateT.swift */; };
		D6DBDEC120684C38004F979F /* WriterT.swift in Sources */ = {isa = PBXBuildFile; fileRef = OBJ_54 /* WriterT.swift */; };
		D6DBDEC220684C38004F979F /* Typeclass.swift in Sources */ = {isa = PBXBuildFile; fileRef = OBJ_55 /* Typeclass.swift */; };
		D6DBDEC320684C38004F979F /* Alternative.swift in Sources */ = {isa = PBXBuildFile; fileRef = OBJ_57 /* Alternative.swift */; };
		D6DBDEC420684C38004F979F /* Applicative.swift in Sources */ = {isa = PBXBuildFile; fileRef = OBJ_58 /* Applicative.swift */; };
		D6DBDEC520684C38004F979F /* ApplicativeError.swift in Sources */ = {isa = PBXBuildFile; fileRef = OBJ_59 /* ApplicativeError.swift */; };
		D6DBDEC620684C38004F979F /* Bifoldable.swift in Sources */ = {isa = PBXBuildFile; fileRef = OBJ_60 /* Bifoldable.swift */; };
		D6DBDEC720684C38004F979F /* Bimonad.swift in Sources */ = {isa = PBXBuildFile; fileRef = OBJ_61 /* Bimonad.swift */; };
		D6DBDEC820684C38004F979F /* Comonad.swift in Sources */ = {isa = PBXBuildFile; fileRef = OBJ_62 /* Comonad.swift */; };
		D6DBDEC920684C38004F979F /* Composed.swift in Sources */ = {isa = PBXBuildFile; fileRef = OBJ_64 /* Composed.swift */; };
		D6DBDECA20684C38004F979F /* ComposedFoldable.swift in Sources */ = {isa = PBXBuildFile; fileRef = OBJ_65 /* ComposedFoldable.swift */; };
		D6DBDECB20684C38004F979F /* Eq.swift in Sources */ = {isa = PBXBuildFile; fileRef = OBJ_66 /* Eq.swift */; };
		D6DBDECC20684C38004F979F /* Foldable.swift in Sources */ = {isa = PBXBuildFile; fileRef = OBJ_67 /* Foldable.swift */; };
		D6DBDECD20684C38004F979F /* Functor.swift in Sources */ = {isa = PBXBuildFile; fileRef = OBJ_68 /* Functor.swift */; };
		D6DBDECE20684C38004F979F /* FunctorFilter.swift in Sources */ = {isa = PBXBuildFile; fileRef = OBJ_69 /* FunctorFilter.swift */; };
		D6DBDECF20684C38004F979F /* Inject.swift in Sources */ = {isa = PBXBuildFile; fileRef = OBJ_70 /* Inject.swift */; };
		D6DBDED020684C38004F979F /* Monad.swift in Sources */ = {isa = PBXBuildFile; fileRef = OBJ_71 /* Monad.swift */; };
		D6DBDED120684C38004F979F /* MonadCombine.swift in Sources */ = {isa = PBXBuildFile; fileRef = OBJ_72 /* MonadCombine.swift */; };
		D6DBDED220684C38004F979F /* MonadError.swift in Sources */ = {isa = PBXBuildFile; fileRef = OBJ_73 /* MonadError.swift */; };
		D6DBDED320684C38004F979F /* MonadFilter.swift in Sources */ = {isa = PBXBuildFile; fileRef = OBJ_74 /* MonadFilter.swift */; };
		D6DBDED420684C38004F979F /* MonadReader.swift in Sources */ = {isa = PBXBuildFile; fileRef = OBJ_75 /* MonadReader.swift */; };
		D6DBDED520684C38004F979F /* MonadState.swift in Sources */ = {isa = PBXBuildFile; fileRef = OBJ_76 /* MonadState.swift */; };
		D6DBDED620684C38004F979F /* MonadWriter.swift in Sources */ = {isa = PBXBuildFile; fileRef = OBJ_77 /* MonadWriter.swift */; };
		D6DBDED720684C38004F979F /* Monoid.swift in Sources */ = {isa = PBXBuildFile; fileRef = OBJ_78 /* Monoid.swift */; };
		D6DBDED820684C38004F979F /* MonoidK.swift in Sources */ = {isa = PBXBuildFile; fileRef = OBJ_79 /* MonoidK.swift */; };
		D6DBDED920684C38004F979F /* NonEmptyReducible.swift in Sources */ = {isa = PBXBuildFile; fileRef = OBJ_80 /* NonEmptyReducible.swift */; };
		D6DBDEDA20684C38004F979F /* Order.swift in Sources */ = {isa = PBXBuildFile; fileRef = OBJ_81 /* Order.swift */; };
		D6DBDEDB20684C38004F979F /* Reducible.swift in Sources */ = {isa = PBXBuildFile; fileRef = OBJ_82 /* Reducible.swift */; };
		D6DBDEDC20684C38004F979F /* Semigroup.swift in Sources */ = {isa = PBXBuildFile; fileRef = OBJ_83 /* Semigroup.swift */; };
		D6DBDEDD20684C38004F979F /* SemigroupK.swift in Sources */ = {isa = PBXBuildFile; fileRef = OBJ_84 /* SemigroupK.swift */; };
		D6DBDEDE20684C38004F979F /* Traverse.swift in Sources */ = {isa = PBXBuildFile; fileRef = OBJ_85 /* Traverse.swift */; };
		D6DBDEDF20684C38004F979F /* TraverseFilter.swift in Sources */ = {isa = PBXBuildFile; fileRef = OBJ_86 /* TraverseFilter.swift */; };
		OBJ_246 /* Function0Test.swift in Sources */ = {isa = PBXBuildFile; fileRef = OBJ_90 /* Function0Test.swift */; };
		OBJ_247 /* Function1Test.swift in Sources */ = {isa = PBXBuildFile; fileRef = OBJ_91 /* Function1Test.swift */; };
		OBJ_248 /* KleisliOperatorTest.swift in Sources */ = {isa = PBXBuildFile; fileRef = OBJ_92 /* KleisliOperatorTest.swift */; };
		OBJ_249 /* KleisliTest.swift in Sources */ = {isa = PBXBuildFile; fileRef = OBJ_93 /* KleisliTest.swift */; };
		OBJ_250 /* BooleanFunctionsTest.swift in Sources */ = {isa = PBXBuildFile; fileRef = OBJ_94 /* BooleanFunctionsTest.swift */; };
		OBJ_251 /* CurryTest.swift in Sources */ = {isa = PBXBuildFile; fileRef = OBJ_95 /* CurryTest.swift */; };
		OBJ_252 /* ConstTest.swift in Sources */ = {isa = PBXBuildFile; fileRef = OBJ_97 /* ConstTest.swift */; };
		OBJ_253 /* CoproductTest.swift in Sources */ = {isa = PBXBuildFile; fileRef = OBJ_98 /* CoproductTest.swift */; };
		OBJ_254 /* EitherTest.swift in Sources */ = {isa = PBXBuildFile; fileRef = OBJ_99 /* EitherTest.swift */; };
		OBJ_255 /* EvalTest.swift in Sources */ = {isa = PBXBuildFile; fileRef = OBJ_100 /* EvalTest.swift */; };
		OBJ_256 /* IdTest.swift in Sources */ = {isa = PBXBuildFile; fileRef = OBJ_101 /* IdTest.swift */; };
		OBJ_257 /* IorTest.swift in Sources */ = {isa = PBXBuildFile; fileRef = OBJ_102 /* IorTest.swift */; };
		OBJ_258 /* ListKTest.swift in Sources */ = {isa = PBXBuildFile; fileRef = OBJ_103 /* ListKTest.swift */; };
		OBJ_259 /* MaybeTest.swift in Sources */ = {isa = PBXBuildFile; fileRef = OBJ_104 /* MaybeTest.swift */; };
		OBJ_260 /* NonEmptyListTest.swift in Sources */ = {isa = PBXBuildFile; fileRef = OBJ_105 /* NonEmptyListTest.swift */; };
		OBJ_261 /* TryTest.swift in Sources */ = {isa = PBXBuildFile; fileRef = OBJ_106 /* TryTest.swift */; };
		OBJ_262 /* TupleTest.swift in Sources */ = {isa = PBXBuildFile; fileRef = OBJ_107 /* TupleTest.swift */; };
		OBJ_263 /* ValidatedTest.swift in Sources */ = {isa = PBXBuildFile; fileRef = OBJ_108 /* ValidatedTest.swift */; };
		OBJ_264 /* AsyncContextLaws.swift in Sources */ = {isa = PBXBuildFile; fileRef = OBJ_110 /* AsyncContextLaws.swift */; };
		OBJ_265 /* IOTest.swift in Sources */ = {isa = PBXBuildFile; fileRef = OBJ_111 /* IOTest.swift */; };
		OBJ_266 /* FreeTest.swift in Sources */ = {isa = PBXBuildFile; fileRef = OBJ_113 /* FreeTest.swift */; };
		OBJ_267 /* NumberInstancesTest.swift in Sources */ = {isa = PBXBuildFile; fileRef = OBJ_115 /* NumberInstancesTest.swift */; };
		OBJ_268 /* StringInstancesTest.swift in Sources */ = {isa = PBXBuildFile; fileRef = OBJ_116 /* StringInstancesTest.swift */; };
		OBJ_269 /* PartialApplicationTest.swift in Sources */ = {isa = PBXBuildFile; fileRef = OBJ_117 /* PartialApplicationTest.swift */; };
		OBJ_270 /* PredefTest.swift in Sources */ = {isa = PBXBuildFile; fileRef = OBJ_118 /* PredefTest.swift */; };
		OBJ_271 /* EitherTTest.swift in Sources */ = {isa = PBXBuildFile; fileRef = OBJ_120 /* EitherTTest.swift */; };
		OBJ_272 /* MaybeTTest.swift in Sources */ = {isa = PBXBuildFile; fileRef = OBJ_121 /* MaybeTTest.swift */; };
		OBJ_273 /* StateTTest.swift in Sources */ = {isa = PBXBuildFile; fileRef = OBJ_122 /* StateTTest.swift */; };
		OBJ_274 /* WriterTTest.swift in Sources */ = {isa = PBXBuildFile; fileRef = OBJ_123 /* WriterTTest.swift */; };
		OBJ_275 /* ApplicativeErrorLaws.swift in Sources */ = {isa = PBXBuildFile; fileRef = OBJ_125 /* ApplicativeErrorLaws.swift */; };
		OBJ_276 /* ApplicativeLaws.swift in Sources */ = {isa = PBXBuildFile; fileRef = OBJ_126 /* ApplicativeLaws.swift */; };
		OBJ_277 /* ComonadLaws.swift in Sources */ = {isa = PBXBuildFile; fileRef = OBJ_127 /* ComonadLaws.swift */; };
		OBJ_278 /* EqLaws.swift in Sources */ = {isa = PBXBuildFile; fileRef = OBJ_128 /* EqLaws.swift */; };
		OBJ_279 /* FunctorFilterLaws.swift in Sources */ = {isa = PBXBuildFile; fileRef = OBJ_129 /* FunctorFilterLaws.swift */; };
		OBJ_280 /* FunctorLaws.swift in Sources */ = {isa = PBXBuildFile; fileRef = OBJ_130 /* FunctorLaws.swift */; };
		OBJ_281 /* MonadErrorLaws.swift in Sources */ = {isa = PBXBuildFile; fileRef = OBJ_131 /* MonadErrorLaws.swift */; };
		OBJ_282 /* MonadFilterLaws.swift in Sources */ = {isa = PBXBuildFile; fileRef = OBJ_132 /* MonadFilterLaws.swift */; };
		OBJ_283 /* MonadLaws.swift in Sources */ = {isa = PBXBuildFile; fileRef = OBJ_133 /* MonadLaws.swift */; };
		OBJ_284 /* MonadStateLaws.swift in Sources */ = {isa = PBXBuildFile; fileRef = OBJ_134 /* MonadStateLaws.swift */; };
		OBJ_285 /* MonadWriterLaws.swift in Sources */ = {isa = PBXBuildFile; fileRef = OBJ_135 /* MonadWriterLaws.swift */; };
		OBJ_286 /* MonoidKLaws.swift in Sources */ = {isa = PBXBuildFile; fileRef = OBJ_136 /* MonoidKLaws.swift */; };
		OBJ_287 /* MonoidLaws.swift in Sources */ = {isa = PBXBuildFile; fileRef = OBJ_137 /* MonoidLaws.swift */; };
		OBJ_288 /* OrderLaws.swift in Sources */ = {isa = PBXBuildFile; fileRef = OBJ_138 /* OrderLaws.swift */; };
		OBJ_289 /* SemigroupKLaws.swift in Sources */ = {isa = PBXBuildFile; fileRef = OBJ_139 /* SemigroupKLaws.swift */; };
		OBJ_290 /* SemigroupLaws.swift in Sources */ = {isa = PBXBuildFile; fileRef = OBJ_140 /* SemigroupLaws.swift */; };
		OBJ_294 /* Bow.framework in Frameworks */ = {isa = PBXBuildFile; fileRef = "Bow::Bow::Product" /* Bow.framework */; };
		OBJ_381 /* Cokleisli.swift in Sources */ = {isa = PBXBuildFile; fileRef = OBJ_10 /* Cokleisli.swift */; };
		OBJ_382 /* Function0.swift in Sources */ = {isa = PBXBuildFile; fileRef = OBJ_11 /* Function0.swift */; };
		OBJ_383 /* Function1.swift in Sources */ = {isa = PBXBuildFile; fileRef = OBJ_12 /* Function1.swift */; };
		OBJ_384 /* FunctionK.swift in Sources */ = {isa = PBXBuildFile; fileRef = OBJ_13 /* FunctionK.swift */; };
		OBJ_385 /* Kleisli.swift in Sources */ = {isa = PBXBuildFile; fileRef = OBJ_14 /* Kleisli.swift */; };
		OBJ_386 /* KleisliOperator.swift in Sources */ = {isa = PBXBuildFile; fileRef = OBJ_15 /* KleisliOperator.swift */; };
		OBJ_387 /* BooleanFunctions.swift in Sources */ = {isa = PBXBuildFile; fileRef = OBJ_16 /* BooleanFunctions.swift */; };
		OBJ_388 /* Curry.swift in Sources */ = {isa = PBXBuildFile; fileRef = OBJ_17 /* Curry.swift */; };
		OBJ_389 /* Const.swift in Sources */ = {isa = PBXBuildFile; fileRef = OBJ_19 /* Const.swift */; };
		OBJ_390 /* Coproduct.swift in Sources */ = {isa = PBXBuildFile; fileRef = OBJ_20 /* Coproduct.swift */; };
		OBJ_391 /* Coreader.swift in Sources */ = {isa = PBXBuildFile; fileRef = OBJ_21 /* Coreader.swift */; };
		OBJ_392 /* Either.swift in Sources */ = {isa = PBXBuildFile; fileRef = OBJ_22 /* Either.swift */; };
		OBJ_393 /* Eval.swift in Sources */ = {isa = PBXBuildFile; fileRef = OBJ_23 /* Eval.swift */; };
		OBJ_394 /* FlatmapOperator.swift in Sources */ = {isa = PBXBuildFile; fileRef = OBJ_24 /* FlatmapOperator.swift */; };
		OBJ_395 /* Id.swift in Sources */ = {isa = PBXBuildFile; fileRef = OBJ_25 /* Id.swift */; };
		OBJ_396 /* Ior.swift in Sources */ = {isa = PBXBuildFile; fileRef = OBJ_26 /* Ior.swift */; };
		OBJ_397 /* ListK.swift in Sources */ = {isa = PBXBuildFile; fileRef = OBJ_27 /* ListK.swift */; };
		OBJ_398 /* MapK.swift in Sources */ = {isa = PBXBuildFile; fileRef = OBJ_28 /* MapK.swift */; };
		OBJ_399 /* Maybe.swift in Sources */ = {isa = PBXBuildFile; fileRef = OBJ_29 /* Maybe.swift */; };
		OBJ_400 /* NonEmptyList.swift in Sources */ = {isa = PBXBuildFile; fileRef = OBJ_30 /* NonEmptyList.swift */; };
		OBJ_401 /* Reader.swift in Sources */ = {isa = PBXBuildFile; fileRef = OBJ_31 /* Reader.swift */; };
		OBJ_402 /* State.swift in Sources */ = {isa = PBXBuildFile; fileRef = OBJ_32 /* State.swift */; };
		OBJ_403 /* Try.swift in Sources */ = {isa = PBXBuildFile; fileRef = OBJ_33 /* Try.swift */; };
		OBJ_404 /* Tuple.swift in Sources */ = {isa = PBXBuildFile; fileRef = OBJ_34 /* Tuple.swift */; };
		OBJ_405 /* Validated.swift in Sources */ = {isa = PBXBuildFile; fileRef = OBJ_35 /* Validated.swift */; };
		OBJ_406 /* AsyncContext.swift in Sources */ = {isa = PBXBuildFile; fileRef = OBJ_37 /* AsyncContext.swift */; };
		OBJ_407 /* IO.swift in Sources */ = {isa = PBXBuildFile; fileRef = OBJ_38 /* IO.swift */; };
		OBJ_408 /* Cofree.swift in Sources */ = {isa = PBXBuildFile; fileRef = OBJ_40 /* Cofree.swift */; };
		OBJ_409 /* Coyoneda.swift in Sources */ = {isa = PBXBuildFile; fileRef = OBJ_41 /* Coyoneda.swift */; };
		OBJ_410 /* Free.swift in Sources */ = {isa = PBXBuildFile; fileRef = OBJ_42 /* Free.swift */; };
		OBJ_411 /* Yoneda.swift in Sources */ = {isa = PBXBuildFile; fileRef = OBJ_43 /* Yoneda.swift */; };
		OBJ_412 /* HigherKinds.swift in Sources */ = {isa = PBXBuildFile; fileRef = OBJ_44 /* HigherKinds.swift */; };
		OBJ_413 /* NumberInstances.swift in Sources */ = {isa = PBXBuildFile; fileRef = OBJ_46 /* NumberInstances.swift */; };
		OBJ_414 /* StringInstances.swift in Sources */ = {isa = PBXBuildFile; fileRef = OBJ_47 /* StringInstances.swift */; };
		OBJ_415 /* PartialApplication.swift in Sources */ = {isa = PBXBuildFile; fileRef = OBJ_48 /* PartialApplication.swift */; };
		OBJ_416 /* Predef.swift in Sources */ = {isa = PBXBuildFile; fileRef = OBJ_49 /* Predef.swift */; };
		OBJ_417 /* EitherT.swift in Sources */ = {isa = PBXBuildFile; fileRef = OBJ_51 /* EitherT.swift */; };
		OBJ_418 /* MaybeT.swift in Sources */ = {isa = PBXBuildFile; fileRef = OBJ_52 /* MaybeT.swift */; };
		OBJ_419 /* StateT.swift in Sources */ = {isa = PBXBuildFile; fileRef = OBJ_53 /* StateT.swift */; };
		OBJ_420 /* WriterT.swift in Sources */ = {isa = PBXBuildFile; fileRef = OBJ_54 /* WriterT.swift */; };
		OBJ_421 /* Typeclass.swift in Sources */ = {isa = PBXBuildFile; fileRef = OBJ_55 /* Typeclass.swift */; };
		OBJ_422 /* Alternative.swift in Sources */ = {isa = PBXBuildFile; fileRef = OBJ_57 /* Alternative.swift */; };
		OBJ_423 /* Applicative.swift in Sources */ = {isa = PBXBuildFile; fileRef = OBJ_58 /* Applicative.swift */; };
		OBJ_424 /* ApplicativeError.swift in Sources */ = {isa = PBXBuildFile; fileRef = OBJ_59 /* ApplicativeError.swift */; };
		OBJ_425 /* Bifoldable.swift in Sources */ = {isa = PBXBuildFile; fileRef = OBJ_60 /* Bifoldable.swift */; };
		OBJ_426 /* Bimonad.swift in Sources */ = {isa = PBXBuildFile; fileRef = OBJ_61 /* Bimonad.swift */; };
		OBJ_427 /* Comonad.swift in Sources */ = {isa = PBXBuildFile; fileRef = OBJ_62 /* Comonad.swift */; };
		OBJ_428 /* Composed.swift in Sources */ = {isa = PBXBuildFile; fileRef = OBJ_64 /* Composed.swift */; };
		OBJ_429 /* ComposedFoldable.swift in Sources */ = {isa = PBXBuildFile; fileRef = OBJ_65 /* ComposedFoldable.swift */; };
		OBJ_430 /* Eq.swift in Sources */ = {isa = PBXBuildFile; fileRef = OBJ_66 /* Eq.swift */; };
		OBJ_431 /* Foldable.swift in Sources */ = {isa = PBXBuildFile; fileRef = OBJ_67 /* Foldable.swift */; };
		OBJ_432 /* Functor.swift in Sources */ = {isa = PBXBuildFile; fileRef = OBJ_68 /* Functor.swift */; };
		OBJ_433 /* FunctorFilter.swift in Sources */ = {isa = PBXBuildFile; fileRef = OBJ_69 /* FunctorFilter.swift */; };
		OBJ_434 /* Inject.swift in Sources */ = {isa = PBXBuildFile; fileRef = OBJ_70 /* Inject.swift */; };
		OBJ_435 /* Monad.swift in Sources */ = {isa = PBXBuildFile; fileRef = OBJ_71 /* Monad.swift */; };
		OBJ_436 /* MonadCombine.swift in Sources */ = {isa = PBXBuildFile; fileRef = OBJ_72 /* MonadCombine.swift */; };
		OBJ_437 /* MonadError.swift in Sources */ = {isa = PBXBuildFile; fileRef = OBJ_73 /* MonadError.swift */; };
		OBJ_438 /* MonadFilter.swift in Sources */ = {isa = PBXBuildFile; fileRef = OBJ_74 /* MonadFilter.swift */; };
		OBJ_439 /* MonadReader.swift in Sources */ = {isa = PBXBuildFile; fileRef = OBJ_75 /* MonadReader.swift */; };
		OBJ_440 /* MonadState.swift in Sources */ = {isa = PBXBuildFile; fileRef = OBJ_76 /* MonadState.swift */; };
		OBJ_441 /* MonadWriter.swift in Sources */ = {isa = PBXBuildFile; fileRef = OBJ_77 /* MonadWriter.swift */; };
		OBJ_442 /* Monoid.swift in Sources */ = {isa = PBXBuildFile; fileRef = OBJ_78 /* Monoid.swift */; };
		OBJ_443 /* MonoidK.swift in Sources */ = {isa = PBXBuildFile; fileRef = OBJ_79 /* MonoidK.swift */; };
		OBJ_444 /* NonEmptyReducible.swift in Sources */ = {isa = PBXBuildFile; fileRef = OBJ_80 /* NonEmptyReducible.swift */; };
		OBJ_445 /* Order.swift in Sources */ = {isa = PBXBuildFile; fileRef = OBJ_81 /* Order.swift */; };
		OBJ_446 /* Reducible.swift in Sources */ = {isa = PBXBuildFile; fileRef = OBJ_82 /* Reducible.swift */; };
		OBJ_447 /* Semigroup.swift in Sources */ = {isa = PBXBuildFile; fileRef = OBJ_83 /* Semigroup.swift */; };
		OBJ_448 /* SemigroupK.swift in Sources */ = {isa = PBXBuildFile; fileRef = OBJ_84 /* SemigroupK.swift */; };
		OBJ_449 /* Traverse.swift in Sources */ = {isa = PBXBuildFile; fileRef = OBJ_85 /* Traverse.swift */; };
		OBJ_450 /* TraverseFilter.swift in Sources */ = {isa = PBXBuildFile; fileRef = OBJ_86 /* TraverseFilter.swift */; };
/* End PBXBuildFile section */

/* Begin PBXContainerItemProxy section */
		D653FC452067C58D00535EF6 /* PBXContainerItemProxy */ = {
			isa = PBXContainerItemProxy;
			containerPortal = OBJ_1 /* Project object */;
			proxyType = 1;
			remoteGlobalIDString = "Bow::Bow";
			remoteInfo = Bow;
		};
		D6D624422068141800739E2D /* PBXContainerItemProxy */ = {
			isa = PBXContainerItemProxy;
			containerPortal = OBJ_1 /* Project object */;
			proxyType = 1;
			remoteGlobalIDString = "Bow::Bow";
			remoteInfo = Bow;
		};
		D6D62521206817A700739E2D /* PBXContainerItemProxy */ = {
			isa = PBXContainerItemProxy;
			containerPortal = OBJ_1 /* Project object */;
			proxyType = 1;
			remoteGlobalIDString = "Bow::Bow";
			remoteInfo = Bow;
		};
/* End PBXContainerItemProxy section */

/* Begin PBXCopyFilesBuildPhase section */
		D66B91BC2068080D001A5B64 /* CopyFiles */ = {
			isa = PBXCopyFilesBuildPhase;
			buildActionMask = 2147483647;
			dstPath = "";
			dstSubfolderSpec = 10;
			files = (
				D68A5220206811DF008DA945 /* Nimble.framework in CopyFiles */,
				D68A5221206811DF008DA945 /* SwiftCheck.framework in CopyFiles */,
			);
			runOnlyForDeploymentPostprocessing = 0;
		};
		D6D624762068141800739E2D /* CopyFiles */ = {
			isa = PBXCopyFilesBuildPhase;
			buildActionMask = 2147483647;
			dstPath = "";
			dstSubfolderSpec = 10;
			files = (
				D6D62481206814CE00739E2D /* Nimble.framework in CopyFiles */,
				D6D62482206814CE00739E2D /* SwiftCheck.framework in CopyFiles */,
			);
			runOnlyForDeploymentPostprocessing = 0;
		};
		D6D62555206817A700739E2D /* CopyFiles */ = {
			isa = PBXCopyFilesBuildPhase;
			buildActionMask = 2147483647;
			dstPath = "";
			dstSubfolderSpec = 10;
			files = (
				D6D6255D206817E800739E2D /* SwiftCheck.framework in CopyFiles */,
				D6D6255E206817E800739E2D /* Nimble.framework in CopyFiles */,
			);
			runOnlyForDeploymentPostprocessing = 0;
		};
/* End PBXCopyFilesBuildPhase section */

/* Begin PBXFileReference section */
		111082CB2085D9DD00C8563C /* Show.swift */ = {isa = PBXFileReference; lastKnownFileType = sourcecode.swift; path = Show.swift; sourceTree = "<group>"; };
		111082D02085DD4D00C8563C /* ShowLaws.swift */ = {isa = PBXFileReference; lastKnownFileType = sourcecode.swift; path = ShowLaws.swift; sourceTree = "<group>"; };
<<<<<<< HEAD
		1116204520F37AE300685EC4 /* Either+Optics.swift */ = {isa = PBXFileReference; lastKnownFileType = sourcecode.swift; path = "Either+Optics.swift"; sourceTree = "<group>"; };
		1116204720F37D1900685EC4 /* Id+Optics.swift */ = {isa = PBXFileReference; lastKnownFileType = sourcecode.swift; path = "Id+Optics.swift"; sourceTree = "<group>"; };
		1116204920F37DFA00685EC4 /* ListK+Optics.swift */ = {isa = PBXFileReference; lastKnownFileType = sourcecode.swift; path = "ListK+Optics.swift"; sourceTree = "<group>"; };
		1116204B20F380E300685EC4 /* NonEmptyList+Optics.swift */ = {isa = PBXFileReference; lastKnownFileType = sourcecode.swift; path = "NonEmptyList+Optics.swift"; sourceTree = "<group>"; };
		1116204E20F3820500685EC4 /* Maybe+Optics.swift */ = {isa = PBXFileReference; lastKnownFileType = sourcecode.swift; path = "Maybe+Optics.swift"; sourceTree = "<group>"; };
		1116205F20F38A5C00685EC4 /* String+Optics.swift */ = {isa = PBXFileReference; lastKnownFileType = sourcecode.swift; path = "String+Optics.swift"; sourceTree = "<group>"; };
		1116206120F398CB00685EC4 /* Try+Optics.swift */ = {isa = PBXFileReference; lastKnownFileType = sourcecode.swift; path = "Try+Optics.swift"; sourceTree = "<group>"; };
		1116206620F39E0700685EC4 /* Validated+Optics.swift */ = {isa = PBXFileReference; lastKnownFileType = sourcecode.swift; path = "Validated+Optics.swift"; sourceTree = "<group>"; };
=======
		1116207320F3AC1800685EC4 /* At+Optics.swift */ = {isa = PBXFileReference; lastKnownFileType = sourcecode.swift; path = "At+Optics.swift"; sourceTree = "<group>"; };
		1116207820F4923E00685EC4 /* Each+Optics.swift */ = {isa = PBXFileReference; lastKnownFileType = sourcecode.swift; path = "Each+Optics.swift"; sourceTree = "<group>"; };
		1116208320F4971A00685EC4 /* EitherOpticsInstances.swift */ = {isa = PBXFileReference; lastKnownFileType = sourcecode.swift; path = EitherOpticsInstances.swift; sourceTree = "<group>"; };
		1116208820F4999D00685EC4 /* ListKOpticsInstances.swift */ = {isa = PBXFileReference; lastKnownFileType = sourcecode.swift; path = ListKOpticsInstances.swift; sourceTree = "<group>"; };
		1116208D20F4AB1700685EC4 /* NonEmptyListOpticsInstances.swift */ = {isa = PBXFileReference; lastKnownFileType = sourcecode.swift; path = NonEmptyListOpticsInstances.swift; sourceTree = "<group>"; };
		1116209220F4B0B500685EC4 /* MaybeOpticsInstances.swift */ = {isa = PBXFileReference; lastKnownFileType = sourcecode.swift; path = MaybeOpticsInstances.swift; sourceTree = "<group>"; };
		1116209720F4B1DA00685EC4 /* StringOpticsInstances.swift */ = {isa = PBXFileReference; lastKnownFileType = sourcecode.swift; path = StringOpticsInstances.swift; sourceTree = "<group>"; };
		1116209C20F4B88500685EC4 /* TryOpticsInstances.swift */ = {isa = PBXFileReference; lastKnownFileType = sourcecode.swift; path = TryOpticsInstances.swift; sourceTree = "<group>"; };
		111620A620F606F300685EC4 /* FoldableLaws.swift */ = {isa = PBXFileReference; lastKnownFileType = sourcecode.swift; path = FoldableLaws.swift; sourceTree = "<group>"; };
		111620AE20F6131E00685EC4 /* BimonadLaws.swift */ = {isa = PBXFileReference; lastKnownFileType = sourcecode.swift; path = BimonadLaws.swift; sourceTree = "<group>"; };
		11635BAD20F6464E007BB4FA /* AlternativeLaws.swift */ = {isa = PBXFileReference; lastKnownFileType = sourcecode.swift; path = AlternativeLaws.swift; sourceTree = "<group>"; };
		11635BB120F64A20007BB4FA /* MonadCombineLaws.swift */ = {isa = PBXFileReference; lastKnownFileType = sourcecode.swift; path = MonadCombineLaws.swift; sourceTree = "<group>"; };
		11635BB520F76131007BB4FA /* TraverseLaws.swift */ = {isa = PBXFileReference; lastKnownFileType = sourcecode.swift; path = TraverseLaws.swift; sourceTree = "<group>"; };
		11635BB920F77FE5007BB4FA /* TraverseFilterLaws.swift */ = {isa = PBXFileReference; lastKnownFileType = sourcecode.swift; path = TraverseFilterLaws.swift; sourceTree = "<group>"; };
>>>>>>> fe674c42
		11AC527220974D58008EC1E4 /* Getter.swift */ = {isa = PBXFileReference; lastKnownFileType = sourcecode.swift; path = Getter.swift; sourceTree = "<group>"; };
		11AC527420975422008EC1E4 /* Iso.swift */ = {isa = PBXFileReference; lastKnownFileType = sourcecode.swift; path = Iso.swift; sourceTree = "<group>"; };
		11AC527620975EE5008EC1E4 /* Lens.swift */ = {isa = PBXFileReference; lastKnownFileType = sourcecode.swift; path = Lens.swift; sourceTree = "<group>"; };
		11C9B6AE20DB8A8D00AFD4AA /* Traversal.swift */ = {isa = PBXFileReference; lastKnownFileType = sourcecode.swift; path = Traversal.swift; sourceTree = "<group>"; };
		11C9B6B020DBB02000AFD4AA /* Each.swift */ = {isa = PBXFileReference; lastKnownFileType = sourcecode.swift; path = Each.swift; sourceTree = "<group>"; };
		11C9B6B220DBB0EC00AFD4AA /* FilterIndex.swift */ = {isa = PBXFileReference; lastKnownFileType = sourcecode.swift; path = FilterIndex.swift; sourceTree = "<group>"; };
		11C9B6B420DBB19500AFD4AA /* TraversalLaws.swift */ = {isa = PBXFileReference; lastKnownFileType = sourcecode.swift; path = TraversalLaws.swift; sourceTree = "<group>"; };
		11E531B0209AE89A00A78E8D /* Prism.swift */ = {isa = PBXFileReference; lastKnownFileType = sourcecode.swift; path = Prism.swift; sourceTree = "<group>"; };
		11E531B5209AF80100A78E8D /* Optional.swift */ = {isa = PBXFileReference; lastKnownFileType = sourcecode.swift; path = Optional.swift; sourceTree = "<group>"; };
		11E531BA209B0BE300A78E8D /* Setter.swift */ = {isa = PBXFileReference; lastKnownFileType = sourcecode.swift; path = Setter.swift; sourceTree = "<group>"; };
		11E531BF209B1C3F00A78E8D /* Fold.swift */ = {isa = PBXFileReference; lastKnownFileType = sourcecode.swift; path = Fold.swift; sourceTree = "<group>"; };
		11E531C4209B29EF00A78E8D /* BoolInstances.swift */ = {isa = PBXFileReference; lastKnownFileType = sourcecode.swift; path = BoolInstances.swift; sourceTree = "<group>"; };
		11E531C6209B2B3400A78E8D /* BoolInstancesTest.swift */ = {isa = PBXFileReference; lastKnownFileType = sourcecode.swift; path = BoolInstancesTest.swift; sourceTree = "<group>"; };
		11E531CA209B2FEA00A78E8D /* MaybeInstances.swift */ = {isa = PBXFileReference; lastKnownFileType = sourcecode.swift; path = MaybeInstances.swift; sourceTree = "<group>"; };
		11E531D3209B4CB700A78E8D /* BoundSetter.swift */ = {isa = PBXFileReference; lastKnownFileType = sourcecode.swift; path = BoundSetter.swift; sourceTree = "<group>"; };
		11E531D6209B4EF400A78E8D /* At.swift */ = {isa = PBXFileReference; lastKnownFileType = sourcecode.swift; path = At.swift; sourceTree = "<group>"; };
		11E531DE209B502900A78E8D /* Index.swift */ = {isa = PBXFileReference; lastKnownFileType = sourcecode.swift; path = Index.swift; sourceTree = "<group>"; };
		11FE0065209C50A700183AF6 /* IsoLaws.swift */ = {isa = PBXFileReference; lastKnownFileType = sourcecode.swift; name = IsoLaws.swift; path = Tests/BowTests/Optics/Laws/IsoLaws.swift; sourceTree = SOURCE_ROOT; };
		11FE0069209C5E3A00183AF6 /* LensLaws.swift */ = {isa = PBXFileReference; lastKnownFileType = sourcecode.swift; name = LensLaws.swift; path = Tests/BowTests/Optics/Laws/LensLaws.swift; sourceTree = SOURCE_ROOT; };
		11FE006D209C685F00183AF6 /* SetterLaws.swift */ = {isa = PBXFileReference; lastKnownFileType = sourcecode.swift; name = SetterLaws.swift; path = Tests/BowTests/Optics/Laws/SetterLaws.swift; sourceTree = SOURCE_ROOT; };
		11FE0071209C6DEC00183AF6 /* PrismLaws.swift */ = {isa = PBXFileReference; lastKnownFileType = sourcecode.swift; name = PrismLaws.swift; path = Tests/BowTests/Optics/Laws/PrismLaws.swift; sourceTree = SOURCE_ROOT; };
		11FE0075209C813C00183AF6 /* OptionalLaws.swift */ = {isa = PBXFileReference; lastKnownFileType = sourcecode.swift; name = OptionalLaws.swift; path = Tests/BowTests/Optics/Laws/OptionalLaws.swift; sourceTree = SOURCE_ROOT; };
		11FE007C209C8F9400183AF6 /* TestDomain.swift */ = {isa = PBXFileReference; lastKnownFileType = sourcecode.swift; path = TestDomain.swift; sourceTree = "<group>"; };
		11FE0080209C945900183AF6 /* IsoTest.swift */ = {isa = PBXFileReference; lastKnownFileType = sourcecode.swift; path = IsoTest.swift; sourceTree = "<group>"; };
		11FE0084209C976F00183AF6 /* LensTest.swift */ = {isa = PBXFileReference; lastKnownFileType = sourcecode.swift; path = LensTest.swift; sourceTree = "<group>"; };
		11FE0088209C98A400183AF6 /* SetterTest.swift */ = {isa = PBXFileReference; lastKnownFileType = sourcecode.swift; path = SetterTest.swift; sourceTree = "<group>"; };
		11FE0091209C9C3300183AF6 /* PrismTest.swift */ = {isa = PBXFileReference; lastKnownFileType = sourcecode.swift; path = PrismTest.swift; sourceTree = "<group>"; };
		11FE0095209C9EB800183AF6 /* OptionalTest.swift */ = {isa = PBXFileReference; lastKnownFileType = sourcecode.swift; path = OptionalTest.swift; sourceTree = "<group>"; };
		"Bow::Bow::Product" /* Bow.framework */ = {isa = PBXFileReference; explicitFileType = wrapper.framework; path = Bow.framework; sourceTree = BUILT_PRODUCTS_DIR; };
		"Bow::BowTests::Product" /* BowTests.xctest */ = {isa = PBXFileReference; explicitFileType = wrapper.cfbundle; path = BowTests.xctest; sourceTree = BUILT_PRODUCTS_DIR; };
		D68A51FE206811C6008DA945 /* Nimble.framework */ = {isa = PBXFileReference; lastKnownFileType = wrapper.framework; path = Nimble.framework; sourceTree = "<group>"; };
		D68A51FF206811C6008DA945 /* Nimble.framework.dSYM */ = {isa = PBXFileReference; lastKnownFileType = wrapper.dsym; path = Nimble.framework.dSYM; sourceTree = "<group>"; };
		D68A5200206811C6008DA945 /* SwiftCheck.framework */ = {isa = PBXFileReference; lastKnownFileType = wrapper.framework; path = SwiftCheck.framework; sourceTree = "<group>"; };
		D68A5201206811C6008DA945 /* SwiftCheck.framework.dSYM */ = {isa = PBXFileReference; lastKnownFileType = wrapper.dsym; path = SwiftCheck.framework.dSYM; sourceTree = "<group>"; };
		D68A5203206811C6008DA945 /* Nimble.framework */ = {isa = PBXFileReference; lastKnownFileType = wrapper.framework; path = Nimble.framework; sourceTree = "<group>"; };
		D68A5204206811C6008DA945 /* Nimble.framework.dSYM */ = {isa = PBXFileReference; lastKnownFileType = wrapper.dsym; path = Nimble.framework.dSYM; sourceTree = "<group>"; };
		D68A5205206811C6008DA945 /* SwiftCheck.framework.dSYM */ = {isa = PBXFileReference; lastKnownFileType = wrapper.dsym; path = SwiftCheck.framework.dSYM; sourceTree = "<group>"; };
		D68A5207206811C6008DA945 /* FA66BA08-28C4-3BB7-A0A6-62E5F30CEBC3.bcsymbolmap */ = {isa = PBXFileReference; fileEncoding = 4; lastKnownFileType = text; path = "FA66BA08-28C4-3BB7-A0A6-62E5F30CEBC3.bcsymbolmap"; sourceTree = "<group>"; };
		D68A5208206811C6008DA945 /* Nimble.framework */ = {isa = PBXFileReference; lastKnownFileType = wrapper.framework; path = Nimble.framework; sourceTree = "<group>"; };
		D68A5209206811C6008DA945 /* Nimble.framework.dSYM */ = {isa = PBXFileReference; lastKnownFileType = wrapper.dsym; path = Nimble.framework.dSYM; sourceTree = "<group>"; };
		D68A520A206811C6008DA945 /* SwiftCheck.framework */ = {isa = PBXFileReference; lastKnownFileType = wrapper.framework; path = SwiftCheck.framework; sourceTree = "<group>"; };
		D68A520B206811C6008DA945 /* SwiftCheck.framework.dSYM */ = {isa = PBXFileReference; lastKnownFileType = wrapper.dsym; path = SwiftCheck.framework.dSYM; sourceTree = "<group>"; };
		D68A522320681219008DA945 /* SwiftCheck.framework */ = {isa = PBXFileReference; lastKnownFileType = wrapper.framework; path = SwiftCheck.framework; sourceTree = "<group>"; };
		D6D6247C2068141800739E2D /* BowTests.xctest */ = {isa = PBXFileReference; explicitFileType = wrapper.cfbundle; includeInIndex = 0; path = BowTests.xctest; sourceTree = BUILT_PRODUCTS_DIR; };
		D6D6251D2068178800739E2D /* Bow.framework */ = {isa = PBXFileReference; explicitFileType = wrapper.framework; includeInIndex = 0; path = Bow.framework; sourceTree = BUILT_PRODUCTS_DIR; };
		D6D6255B206817A700739E2D /* BowTests.xctest */ = {isa = PBXFileReference; explicitFileType = wrapper.cfbundle; includeInIndex = 0; path = BowTests.xctest; sourceTree = BUILT_PRODUCTS_DIR; };
		D6D625AE206841B300739E2D /* Bow.framework */ = {isa = PBXFileReference; explicitFileType = wrapper.framework; includeInIndex = 0; path = Bow.framework; sourceTree = BUILT_PRODUCTS_DIR; };
		D6DBDE9220684BEB004F979F /* Bow.framework */ = {isa = PBXFileReference; explicitFileType = wrapper.framework; includeInIndex = 0; path = Bow.framework; sourceTree = BUILT_PRODUCTS_DIR; };
		OBJ_10 /* Cokleisli.swift */ = {isa = PBXFileReference; lastKnownFileType = sourcecode.swift; path = Cokleisli.swift; sourceTree = "<group>"; };
		OBJ_100 /* EvalTest.swift */ = {isa = PBXFileReference; lastKnownFileType = sourcecode.swift; path = EvalTest.swift; sourceTree = "<group>"; };
		OBJ_101 /* IdTest.swift */ = {isa = PBXFileReference; lastKnownFileType = sourcecode.swift; path = IdTest.swift; sourceTree = "<group>"; };
		OBJ_102 /* IorTest.swift */ = {isa = PBXFileReference; lastKnownFileType = sourcecode.swift; path = IorTest.swift; sourceTree = "<group>"; };
		OBJ_103 /* ListKTest.swift */ = {isa = PBXFileReference; lastKnownFileType = sourcecode.swift; path = ListKTest.swift; sourceTree = "<group>"; };
		OBJ_104 /* MaybeTest.swift */ = {isa = PBXFileReference; lastKnownFileType = sourcecode.swift; path = MaybeTest.swift; sourceTree = "<group>"; };
		OBJ_105 /* NonEmptyListTest.swift */ = {isa = PBXFileReference; lastKnownFileType = sourcecode.swift; path = NonEmptyListTest.swift; sourceTree = "<group>"; };
		OBJ_106 /* TryTest.swift */ = {isa = PBXFileReference; lastKnownFileType = sourcecode.swift; path = TryTest.swift; sourceTree = "<group>"; };
		OBJ_107 /* TupleTest.swift */ = {isa = PBXFileReference; lastKnownFileType = sourcecode.swift; path = TupleTest.swift; sourceTree = "<group>"; };
		OBJ_108 /* ValidatedTest.swift */ = {isa = PBXFileReference; lastKnownFileType = sourcecode.swift; path = ValidatedTest.swift; sourceTree = "<group>"; };
		OBJ_11 /* Function0.swift */ = {isa = PBXFileReference; lastKnownFileType = sourcecode.swift; path = Function0.swift; sourceTree = "<group>"; };
		OBJ_110 /* AsyncContextLaws.swift */ = {isa = PBXFileReference; lastKnownFileType = sourcecode.swift; path = AsyncContextLaws.swift; sourceTree = "<group>"; };
		OBJ_111 /* IOTest.swift */ = {isa = PBXFileReference; lastKnownFileType = sourcecode.swift; path = IOTest.swift; sourceTree = "<group>"; };
		OBJ_113 /* FreeTest.swift */ = {isa = PBXFileReference; lastKnownFileType = sourcecode.swift; path = FreeTest.swift; sourceTree = "<group>"; };
		OBJ_115 /* NumberInstancesTest.swift */ = {isa = PBXFileReference; lastKnownFileType = sourcecode.swift; path = NumberInstancesTest.swift; sourceTree = "<group>"; };
		OBJ_116 /* StringInstancesTest.swift */ = {isa = PBXFileReference; lastKnownFileType = sourcecode.swift; path = StringInstancesTest.swift; sourceTree = "<group>"; };
		OBJ_117 /* PartialApplicationTest.swift */ = {isa = PBXFileReference; lastKnownFileType = sourcecode.swift; path = PartialApplicationTest.swift; sourceTree = "<group>"; };
		OBJ_118 /* PredefTest.swift */ = {isa = PBXFileReference; lastKnownFileType = sourcecode.swift; path = PredefTest.swift; sourceTree = "<group>"; };
		OBJ_12 /* Function1.swift */ = {isa = PBXFileReference; lastKnownFileType = sourcecode.swift; path = Function1.swift; sourceTree = "<group>"; };
		OBJ_120 /* EitherTTest.swift */ = {isa = PBXFileReference; lastKnownFileType = sourcecode.swift; path = EitherTTest.swift; sourceTree = "<group>"; };
		OBJ_121 /* MaybeTTest.swift */ = {isa = PBXFileReference; lastKnownFileType = sourcecode.swift; path = MaybeTTest.swift; sourceTree = "<group>"; };
		OBJ_122 /* StateTTest.swift */ = {isa = PBXFileReference; lastKnownFileType = sourcecode.swift; path = StateTTest.swift; sourceTree = "<group>"; };
		OBJ_123 /* WriterTTest.swift */ = {isa = PBXFileReference; lastKnownFileType = sourcecode.swift; path = WriterTTest.swift; sourceTree = "<group>"; };
		OBJ_125 /* ApplicativeErrorLaws.swift */ = {isa = PBXFileReference; lastKnownFileType = sourcecode.swift; path = ApplicativeErrorLaws.swift; sourceTree = "<group>"; };
		OBJ_126 /* ApplicativeLaws.swift */ = {isa = PBXFileReference; lastKnownFileType = sourcecode.swift; path = ApplicativeLaws.swift; sourceTree = "<group>"; };
		OBJ_127 /* ComonadLaws.swift */ = {isa = PBXFileReference; lastKnownFileType = sourcecode.swift; path = ComonadLaws.swift; sourceTree = "<group>"; };
		OBJ_128 /* EqLaws.swift */ = {isa = PBXFileReference; lastKnownFileType = sourcecode.swift; path = EqLaws.swift; sourceTree = "<group>"; };
		OBJ_129 /* FunctorFilterLaws.swift */ = {isa = PBXFileReference; lastKnownFileType = sourcecode.swift; path = FunctorFilterLaws.swift; sourceTree = "<group>"; };
		OBJ_13 /* FunctionK.swift */ = {isa = PBXFileReference; lastKnownFileType = sourcecode.swift; path = FunctionK.swift; sourceTree = "<group>"; };
		OBJ_130 /* FunctorLaws.swift */ = {isa = PBXFileReference; lastKnownFileType = sourcecode.swift; path = FunctorLaws.swift; sourceTree = "<group>"; };
		OBJ_131 /* MonadErrorLaws.swift */ = {isa = PBXFileReference; lastKnownFileType = sourcecode.swift; path = MonadErrorLaws.swift; sourceTree = "<group>"; };
		OBJ_132 /* MonadFilterLaws.swift */ = {isa = PBXFileReference; lastKnownFileType = sourcecode.swift; path = MonadFilterLaws.swift; sourceTree = "<group>"; };
		OBJ_133 /* MonadLaws.swift */ = {isa = PBXFileReference; lastKnownFileType = sourcecode.swift; path = MonadLaws.swift; sourceTree = "<group>"; };
		OBJ_134 /* MonadStateLaws.swift */ = {isa = PBXFileReference; lastKnownFileType = sourcecode.swift; path = MonadStateLaws.swift; sourceTree = "<group>"; };
		OBJ_135 /* MonadWriterLaws.swift */ = {isa = PBXFileReference; lastKnownFileType = sourcecode.swift; path = MonadWriterLaws.swift; sourceTree = "<group>"; };
		OBJ_136 /* MonoidKLaws.swift */ = {isa = PBXFileReference; lastKnownFileType = sourcecode.swift; path = MonoidKLaws.swift; sourceTree = "<group>"; };
		OBJ_137 /* MonoidLaws.swift */ = {isa = PBXFileReference; lastKnownFileType = sourcecode.swift; path = MonoidLaws.swift; sourceTree = "<group>"; };
		OBJ_138 /* OrderLaws.swift */ = {isa = PBXFileReference; lastKnownFileType = sourcecode.swift; path = OrderLaws.swift; sourceTree = "<group>"; };
		OBJ_139 /* SemigroupKLaws.swift */ = {isa = PBXFileReference; lastKnownFileType = sourcecode.swift; path = SemigroupKLaws.swift; sourceTree = "<group>"; };
		OBJ_14 /* Kleisli.swift */ = {isa = PBXFileReference; lastKnownFileType = sourcecode.swift; path = Kleisli.swift; sourceTree = "<group>"; };
		OBJ_140 /* SemigroupLaws.swift */ = {isa = PBXFileReference; lastKnownFileType = sourcecode.swift; path = SemigroupLaws.swift; sourceTree = "<group>"; };
		OBJ_15 /* KleisliOperator.swift */ = {isa = PBXFileReference; lastKnownFileType = sourcecode.swift; path = KleisliOperator.swift; sourceTree = "<group>"; };
		OBJ_16 /* BooleanFunctions.swift */ = {isa = PBXFileReference; lastKnownFileType = sourcecode.swift; path = BooleanFunctions.swift; sourceTree = "<group>"; };
		OBJ_17 /* Curry.swift */ = {isa = PBXFileReference; lastKnownFileType = sourcecode.swift; path = Curry.swift; sourceTree = "<group>"; };
		OBJ_19 /* Const.swift */ = {isa = PBXFileReference; lastKnownFileType = sourcecode.swift; path = Const.swift; sourceTree = "<group>"; };
		OBJ_20 /* Coproduct.swift */ = {isa = PBXFileReference; lastKnownFileType = sourcecode.swift; path = Coproduct.swift; sourceTree = "<group>"; };
		OBJ_21 /* Coreader.swift */ = {isa = PBXFileReference; lastKnownFileType = sourcecode.swift; path = Coreader.swift; sourceTree = "<group>"; };
		OBJ_22 /* Either.swift */ = {isa = PBXFileReference; lastKnownFileType = sourcecode.swift; path = Either.swift; sourceTree = "<group>"; };
		OBJ_23 /* Eval.swift */ = {isa = PBXFileReference; lastKnownFileType = sourcecode.swift; path = Eval.swift; sourceTree = "<group>"; };
		OBJ_24 /* FlatmapOperator.swift */ = {isa = PBXFileReference; lastKnownFileType = sourcecode.swift; path = FlatmapOperator.swift; sourceTree = "<group>"; };
		OBJ_25 /* Id.swift */ = {isa = PBXFileReference; lastKnownFileType = sourcecode.swift; path = Id.swift; sourceTree = "<group>"; };
		OBJ_26 /* Ior.swift */ = {isa = PBXFileReference; lastKnownFileType = sourcecode.swift; path = Ior.swift; sourceTree = "<group>"; };
		OBJ_27 /* ListK.swift */ = {isa = PBXFileReference; lastKnownFileType = sourcecode.swift; path = ListK.swift; sourceTree = "<group>"; };
		OBJ_28 /* MapK.swift */ = {isa = PBXFileReference; lastKnownFileType = sourcecode.swift; path = MapK.swift; sourceTree = "<group>"; };
		OBJ_29 /* Maybe.swift */ = {isa = PBXFileReference; lastKnownFileType = sourcecode.swift; path = Maybe.swift; sourceTree = "<group>"; };
		OBJ_30 /* NonEmptyList.swift */ = {isa = PBXFileReference; lastKnownFileType = sourcecode.swift; path = NonEmptyList.swift; sourceTree = "<group>"; };
		OBJ_31 /* Reader.swift */ = {isa = PBXFileReference; lastKnownFileType = sourcecode.swift; path = Reader.swift; sourceTree = "<group>"; };
		OBJ_32 /* State.swift */ = {isa = PBXFileReference; lastKnownFileType = sourcecode.swift; path = State.swift; sourceTree = "<group>"; };
		OBJ_33 /* Try.swift */ = {isa = PBXFileReference; lastKnownFileType = sourcecode.swift; path = Try.swift; sourceTree = "<group>"; };
		OBJ_34 /* Tuple.swift */ = {isa = PBXFileReference; lastKnownFileType = sourcecode.swift; path = Tuple.swift; sourceTree = "<group>"; };
		OBJ_35 /* Validated.swift */ = {isa = PBXFileReference; lastKnownFileType = sourcecode.swift; path = Validated.swift; sourceTree = "<group>"; };
		OBJ_37 /* AsyncContext.swift */ = {isa = PBXFileReference; lastKnownFileType = sourcecode.swift; path = AsyncContext.swift; sourceTree = "<group>"; };
		OBJ_38 /* IO.swift */ = {isa = PBXFileReference; lastKnownFileType = sourcecode.swift; path = IO.swift; sourceTree = "<group>"; };
		OBJ_40 /* Cofree.swift */ = {isa = PBXFileReference; lastKnownFileType = sourcecode.swift; path = Cofree.swift; sourceTree = "<group>"; };
		OBJ_41 /* Coyoneda.swift */ = {isa = PBXFileReference; lastKnownFileType = sourcecode.swift; path = Coyoneda.swift; sourceTree = "<group>"; };
		OBJ_42 /* Free.swift */ = {isa = PBXFileReference; lastKnownFileType = sourcecode.swift; path = Free.swift; sourceTree = "<group>"; };
		OBJ_43 /* Yoneda.swift */ = {isa = PBXFileReference; lastKnownFileType = sourcecode.swift; path = Yoneda.swift; sourceTree = "<group>"; };
		OBJ_44 /* HigherKinds.swift */ = {isa = PBXFileReference; lastKnownFileType = sourcecode.swift; path = HigherKinds.swift; sourceTree = "<group>"; };
		OBJ_46 /* NumberInstances.swift */ = {isa = PBXFileReference; lastKnownFileType = sourcecode.swift; path = NumberInstances.swift; sourceTree = "<group>"; };
		OBJ_47 /* StringInstances.swift */ = {isa = PBXFileReference; lastKnownFileType = sourcecode.swift; path = StringInstances.swift; sourceTree = "<group>"; };
		OBJ_48 /* PartialApplication.swift */ = {isa = PBXFileReference; lastKnownFileType = sourcecode.swift; path = PartialApplication.swift; sourceTree = "<group>"; };
		OBJ_49 /* Predef.swift */ = {isa = PBXFileReference; lastKnownFileType = sourcecode.swift; path = Predef.swift; sourceTree = "<group>"; };
		OBJ_51 /* EitherT.swift */ = {isa = PBXFileReference; lastKnownFileType = sourcecode.swift; path = EitherT.swift; sourceTree = "<group>"; };
		OBJ_52 /* MaybeT.swift */ = {isa = PBXFileReference; lastKnownFileType = sourcecode.swift; path = MaybeT.swift; sourceTree = "<group>"; };
		OBJ_53 /* StateT.swift */ = {isa = PBXFileReference; lastKnownFileType = sourcecode.swift; path = StateT.swift; sourceTree = "<group>"; };
		OBJ_54 /* WriterT.swift */ = {isa = PBXFileReference; lastKnownFileType = sourcecode.swift; path = WriterT.swift; sourceTree = "<group>"; };
		OBJ_55 /* Typeclass.swift */ = {isa = PBXFileReference; lastKnownFileType = sourcecode.swift; path = Typeclass.swift; sourceTree = "<group>"; };
		OBJ_57 /* Alternative.swift */ = {isa = PBXFileReference; lastKnownFileType = sourcecode.swift; path = Alternative.swift; sourceTree = "<group>"; };
		OBJ_58 /* Applicative.swift */ = {isa = PBXFileReference; lastKnownFileType = sourcecode.swift; path = Applicative.swift; sourceTree = "<group>"; };
		OBJ_59 /* ApplicativeError.swift */ = {isa = PBXFileReference; lastKnownFileType = sourcecode.swift; path = ApplicativeError.swift; sourceTree = "<group>"; };
		OBJ_6 /* Package.swift */ = {isa = PBXFileReference; explicitFileType = sourcecode.swift; path = Package.swift; sourceTree = "<group>"; };
		OBJ_60 /* Bifoldable.swift */ = {isa = PBXFileReference; lastKnownFileType = sourcecode.swift; path = Bifoldable.swift; sourceTree = "<group>"; };
		OBJ_61 /* Bimonad.swift */ = {isa = PBXFileReference; lastKnownFileType = sourcecode.swift; path = Bimonad.swift; sourceTree = "<group>"; };
		OBJ_62 /* Comonad.swift */ = {isa = PBXFileReference; lastKnownFileType = sourcecode.swift; path = Comonad.swift; sourceTree = "<group>"; };
		OBJ_64 /* Composed.swift */ = {isa = PBXFileReference; lastKnownFileType = sourcecode.swift; path = Composed.swift; sourceTree = "<group>"; };
		OBJ_65 /* ComposedFoldable.swift */ = {isa = PBXFileReference; lastKnownFileType = sourcecode.swift; path = ComposedFoldable.swift; sourceTree = "<group>"; };
		OBJ_66 /* Eq.swift */ = {isa = PBXFileReference; lastKnownFileType = sourcecode.swift; path = Eq.swift; sourceTree = "<group>"; };
		OBJ_67 /* Foldable.swift */ = {isa = PBXFileReference; lastKnownFileType = sourcecode.swift; path = Foldable.swift; sourceTree = "<group>"; };
		OBJ_68 /* Functor.swift */ = {isa = PBXFileReference; lastKnownFileType = sourcecode.swift; path = Functor.swift; sourceTree = "<group>"; };
		OBJ_69 /* FunctorFilter.swift */ = {isa = PBXFileReference; lastKnownFileType = sourcecode.swift; path = FunctorFilter.swift; sourceTree = "<group>"; };
		OBJ_70 /* Inject.swift */ = {isa = PBXFileReference; lastKnownFileType = sourcecode.swift; path = Inject.swift; sourceTree = "<group>"; };
		OBJ_71 /* Monad.swift */ = {isa = PBXFileReference; lastKnownFileType = sourcecode.swift; path = Monad.swift; sourceTree = "<group>"; };
		OBJ_72 /* MonadCombine.swift */ = {isa = PBXFileReference; lastKnownFileType = sourcecode.swift; path = MonadCombine.swift; sourceTree = "<group>"; };
		OBJ_73 /* MonadError.swift */ = {isa = PBXFileReference; lastKnownFileType = sourcecode.swift; path = MonadError.swift; sourceTree = "<group>"; };
		OBJ_74 /* MonadFilter.swift */ = {isa = PBXFileReference; lastKnownFileType = sourcecode.swift; path = MonadFilter.swift; sourceTree = "<group>"; };
		OBJ_75 /* MonadReader.swift */ = {isa = PBXFileReference; lastKnownFileType = sourcecode.swift; path = MonadReader.swift; sourceTree = "<group>"; };
		OBJ_76 /* MonadState.swift */ = {isa = PBXFileReference; lastKnownFileType = sourcecode.swift; path = MonadState.swift; sourceTree = "<group>"; };
		OBJ_77 /* MonadWriter.swift */ = {isa = PBXFileReference; lastKnownFileType = sourcecode.swift; path = MonadWriter.swift; sourceTree = "<group>"; };
		OBJ_78 /* Monoid.swift */ = {isa = PBXFileReference; lastKnownFileType = sourcecode.swift; path = Monoid.swift; sourceTree = "<group>"; };
		OBJ_79 /* MonoidK.swift */ = {isa = PBXFileReference; lastKnownFileType = sourcecode.swift; path = MonoidK.swift; sourceTree = "<group>"; };
		OBJ_80 /* NonEmptyReducible.swift */ = {isa = PBXFileReference; lastKnownFileType = sourcecode.swift; path = NonEmptyReducible.swift; sourceTree = "<group>"; };
		OBJ_81 /* Order.swift */ = {isa = PBXFileReference; lastKnownFileType = sourcecode.swift; path = Order.swift; sourceTree = "<group>"; };
		OBJ_82 /* Reducible.swift */ = {isa = PBXFileReference; lastKnownFileType = sourcecode.swift; path = Reducible.swift; sourceTree = "<group>"; };
		OBJ_83 /* Semigroup.swift */ = {isa = PBXFileReference; lastKnownFileType = sourcecode.swift; path = Semigroup.swift; sourceTree = "<group>"; };
		OBJ_84 /* SemigroupK.swift */ = {isa = PBXFileReference; lastKnownFileType = sourcecode.swift; path = SemigroupK.swift; sourceTree = "<group>"; };
		OBJ_85 /* Traverse.swift */ = {isa = PBXFileReference; lastKnownFileType = sourcecode.swift; path = Traverse.swift; sourceTree = "<group>"; };
		OBJ_86 /* TraverseFilter.swift */ = {isa = PBXFileReference; lastKnownFileType = sourcecode.swift; path = TraverseFilter.swift; sourceTree = "<group>"; };
		OBJ_90 /* Function0Test.swift */ = {isa = PBXFileReference; lastKnownFileType = sourcecode.swift; path = Function0Test.swift; sourceTree = "<group>"; };
		OBJ_91 /* Function1Test.swift */ = {isa = PBXFileReference; lastKnownFileType = sourcecode.swift; path = Function1Test.swift; sourceTree = "<group>"; };
		OBJ_92 /* KleisliOperatorTest.swift */ = {isa = PBXFileReference; lastKnownFileType = sourcecode.swift; path = KleisliOperatorTest.swift; sourceTree = "<group>"; };
		OBJ_93 /* KleisliTest.swift */ = {isa = PBXFileReference; lastKnownFileType = sourcecode.swift; path = KleisliTest.swift; sourceTree = "<group>"; };
		OBJ_94 /* BooleanFunctionsTest.swift */ = {isa = PBXFileReference; lastKnownFileType = sourcecode.swift; path = BooleanFunctionsTest.swift; sourceTree = "<group>"; };
		OBJ_95 /* CurryTest.swift */ = {isa = PBXFileReference; lastKnownFileType = sourcecode.swift; path = CurryTest.swift; sourceTree = "<group>"; };
		OBJ_97 /* ConstTest.swift */ = {isa = PBXFileReference; lastKnownFileType = sourcecode.swift; path = ConstTest.swift; sourceTree = "<group>"; };
		OBJ_98 /* CoproductTest.swift */ = {isa = PBXFileReference; lastKnownFileType = sourcecode.swift; path = CoproductTest.swift; sourceTree = "<group>"; };
		OBJ_99 /* EitherTest.swift */ = {isa = PBXFileReference; lastKnownFileType = sourcecode.swift; path = EitherTest.swift; sourceTree = "<group>"; };
/* End PBXFileReference section */

/* Begin PBXFrameworksBuildPhase section */
		D6D624712068141800739E2D /* Frameworks */ = {
			isa = PBXFrameworksBuildPhase;
			buildActionMask = 0;
			files = (
				D6D6247F206814C800739E2D /* Nimble.framework in Frameworks */,
				D6D62480206814C800739E2D /* SwiftCheck.framework in Frameworks */,
			);
			runOnlyForDeploymentPostprocessing = 0;
		};
		D6D625192068178800739E2D /* Frameworks */ = {
			isa = PBXFrameworksBuildPhase;
			buildActionMask = 0;
			files = (
			);
			runOnlyForDeploymentPostprocessing = 0;
		};
		D6D62550206817A700739E2D /* Frameworks */ = {
			isa = PBXFrameworksBuildPhase;
			buildActionMask = 0;
			files = (
				D6D6255F206817F200739E2D /* Nimble.framework in Frameworks */,
				D6D62560206817F200739E2D /* SwiftCheck.framework in Frameworks */,
			);
			runOnlyForDeploymentPostprocessing = 0;
		};
		D6D625AA206841B300739E2D /* Frameworks */ = {
			isa = PBXFrameworksBuildPhase;
			buildActionMask = 0;
			files = (
			);
			runOnlyForDeploymentPostprocessing = 0;
		};
		D6DBDE8E20684BEB004F979F /* Frameworks */ = {
			isa = PBXFrameworksBuildPhase;
			buildActionMask = 2147483647;
			files = (
			);
			runOnlyForDeploymentPostprocessing = 0;
		};
		OBJ_291 /* Frameworks */ = {
			isa = PBXFrameworksBuildPhase;
			buildActionMask = 0;
			files = (
				OBJ_294 /* Bow.framework in Frameworks */,
			);
			runOnlyForDeploymentPostprocessing = 0;
		};
		OBJ_451 /* Frameworks */ = {
			isa = PBXFrameworksBuildPhase;
			buildActionMask = 0;
			files = (
			);
			runOnlyForDeploymentPostprocessing = 0;
		};
/* End PBXFrameworksBuildPhase section */

/* Begin PBXGroup section */
<<<<<<< HEAD
		1116204420F37ABA00685EC4 /* STD */ = {
			isa = PBXGroup;
			children = (
				1116204520F37AE300685EC4 /* Either+Optics.swift */,
				1116204720F37D1900685EC4 /* Id+Optics.swift */,
				1116204920F37DFA00685EC4 /* ListK+Optics.swift */,
				1116204B20F380E300685EC4 /* NonEmptyList+Optics.swift */,
				1116204E20F3820500685EC4 /* Maybe+Optics.swift */,
				1116205F20F38A5C00685EC4 /* String+Optics.swift */,
				1116206120F398CB00685EC4 /* Try+Optics.swift */,
				1116206620F39E0700685EC4 /* Validated+Optics.swift */,
			);
			path = STD;
=======
		1116207220F3ABF200685EC4 /* DSL */ = {
			isa = PBXGroup;
			children = (
				1116207320F3AC1800685EC4 /* At+Optics.swift */,
				1116207820F4923E00685EC4 /* Each+Optics.swift */,
			);
			path = DSL;
			sourceTree = "<group>";
		};
		1116208220F496E100685EC4 /* Instances */ = {
			isa = PBXGroup;
			children = (
				1116208320F4971A00685EC4 /* EitherOpticsInstances.swift */,
				1116208820F4999D00685EC4 /* ListKOpticsInstances.swift */,
				1116209220F4B0B500685EC4 /* MaybeOpticsInstances.swift */,
				1116208D20F4AB1700685EC4 /* NonEmptyListOpticsInstances.swift */,
				1116209720F4B1DA00685EC4 /* StringOpticsInstances.swift */,
				1116209C20F4B88500685EC4 /* TryOpticsInstances.swift */,
			);
			path = Instances;
>>>>>>> fe674c42
			sourceTree = "<group>";
		};
		11AC527120974B29008EC1E4 /* Optics */ = {
			isa = PBXGroup;
			children = (
				11E531D3209B4CB700A78E8D /* BoundSetter.swift */,
				11E531BF209B1C3F00A78E8D /* Fold.swift */,
				11AC527220974D58008EC1E4 /* Getter.swift */,
				11AC527420975422008EC1E4 /* Iso.swift */,
				11AC527620975EE5008EC1E4 /* Lens.swift */,
				11E531B5209AF80100A78E8D /* Optional.swift */,
				11E531B0209AE89A00A78E8D /* Prism.swift */,
				11E531BA209B0BE300A78E8D /* Setter.swift */,
				11C9B6AE20DB8A8D00AFD4AA /* Traversal.swift */,
<<<<<<< HEAD
				1116204420F37ABA00685EC4 /* STD */,
=======
				1116207220F3ABF200685EC4 /* DSL */,
				1116208220F496E100685EC4 /* Instances */,
>>>>>>> fe674c42
				11E531D5209B4ECC00A78E8D /* Typeclasses */,
			);
			path = Optics;
			sourceTree = "<group>";
		};
		11E531D5209B4ECC00A78E8D /* Typeclasses */ = {
			isa = PBXGroup;
			children = (
				11E531D6209B4EF400A78E8D /* At.swift */,
				11C9B6B020DBB02000AFD4AA /* Each.swift */,
				11C9B6B220DBB0EC00AFD4AA /* FilterIndex.swift */,
				11E531DE209B502900A78E8D /* Index.swift */,
			);
			path = Typeclasses;
			sourceTree = "<group>";
		};
		11FE007A209C8E5A00183AF6 /* Optics */ = {
			isa = PBXGroup;
			children = (
				11FE0080209C945900183AF6 /* IsoTest.swift */,
				11FE0084209C976F00183AF6 /* LensTest.swift */,
				11FE0095209C9EB800183AF6 /* OptionalTest.swift */,
				11FE0091209C9C3300183AF6 /* PrismTest.swift */,
				11FE0088209C98A400183AF6 /* SetterTest.swift */,
				11FE007C209C8F9400183AF6 /* TestDomain.swift */,
				11FE007B209C8E6900183AF6 /* Laws */,
			);
			path = Optics;
			sourceTree = "<group>";
		};
		11FE007B209C8E6900183AF6 /* Laws */ = {
			isa = PBXGroup;
			children = (
				11FE0065209C50A700183AF6 /* IsoLaws.swift */,
				11FE0069209C5E3A00183AF6 /* LensLaws.swift */,
				11FE0075209C813C00183AF6 /* OptionalLaws.swift */,
				11FE0071209C6DEC00183AF6 /* PrismLaws.swift */,
				11FE006D209C685F00183AF6 /* SetterLaws.swift */,
				11C9B6B420DBB19500AFD4AA /* TraversalLaws.swift */,
			);
			path = Laws;
			sourceTree = "<group>";
		};
		D68A51F9206811C6008DA945 /* Build */ = {
			isa = PBXGroup;
			children = (
				D68A51FD206811C6008DA945 /* iOS */,
				D68A5202206811C6008DA945 /* Mac */,
				D68A5206206811C6008DA945 /* tvOS */,
			);
			name = Build;
			path = Carthage/Build;
			sourceTree = "<group>";
		};
		D68A51FD206811C6008DA945 /* iOS */ = {
			isa = PBXGroup;
			children = (
				D68A51FE206811C6008DA945 /* Nimble.framework */,
				D68A51FF206811C6008DA945 /* Nimble.framework.dSYM */,
				D68A5200206811C6008DA945 /* SwiftCheck.framework */,
				D68A5201206811C6008DA945 /* SwiftCheck.framework.dSYM */,
			);
			path = iOS;
			sourceTree = "<group>";
		};
		D68A5202206811C6008DA945 /* Mac */ = {
			isa = PBXGroup;
			children = (
				D68A522320681219008DA945 /* SwiftCheck.framework */,
				D68A5203206811C6008DA945 /* Nimble.framework */,
				D68A5204206811C6008DA945 /* Nimble.framework.dSYM */,
				D68A5205206811C6008DA945 /* SwiftCheck.framework.dSYM */,
			);
			path = Mac;
			sourceTree = "<group>";
		};
		D68A5206206811C6008DA945 /* tvOS */ = {
			isa = PBXGroup;
			children = (
				D68A5207206811C6008DA945 /* FA66BA08-28C4-3BB7-A0A6-62E5F30CEBC3.bcsymbolmap */,
				D68A5208206811C6008DA945 /* Nimble.framework */,
				D68A5209206811C6008DA945 /* Nimble.framework.dSYM */,
				D68A520A206811C6008DA945 /* SwiftCheck.framework */,
				D68A520B206811C6008DA945 /* SwiftCheck.framework.dSYM */,
			);
			path = tvOS;
			sourceTree = "<group>";
		};
		D6D623EF2068134800739E2D /* Frameworks */ = {
			isa = PBXGroup;
			children = (
			);
			name = Frameworks;
			sourceTree = "<group>";
		};
		OBJ_109 /* Effects */ = {
			isa = PBXGroup;
			children = (
				OBJ_110 /* AsyncContextLaws.swift */,
				OBJ_111 /* IOTest.swift */,
			);
			path = Effects;
			sourceTree = "<group>";
		};
		OBJ_112 /* Free */ = {
			isa = PBXGroup;
			children = (
				OBJ_113 /* FreeTest.swift */,
			);
			path = Free;
			sourceTree = "<group>";
		};
		OBJ_114 /* Instances */ = {
			isa = PBXGroup;
			children = (
				11E531C6209B2B3400A78E8D /* BoolInstancesTest.swift */,
				OBJ_115 /* NumberInstancesTest.swift */,
				OBJ_116 /* StringInstancesTest.swift */,
			);
			path = Instances;
			sourceTree = "<group>";
		};
		OBJ_119 /* Transformers */ = {
			isa = PBXGroup;
			children = (
				OBJ_120 /* EitherTTest.swift */,
				OBJ_121 /* MaybeTTest.swift */,
				OBJ_122 /* StateTTest.swift */,
				OBJ_123 /* WriterTTest.swift */,
			);
			path = Transformers;
			sourceTree = "<group>";
		};
		OBJ_124 /* Typeclasses */ = {
			isa = PBXGroup;
			children = (
				11635BAD20F6464E007BB4FA /* AlternativeLaws.swift */,
				OBJ_125 /* ApplicativeErrorLaws.swift */,
				OBJ_126 /* ApplicativeLaws.swift */,
				111620AE20F6131E00685EC4 /* BimonadLaws.swift */,
				OBJ_127 /* ComonadLaws.swift */,
				OBJ_128 /* EqLaws.swift */,
				111620A620F606F300685EC4 /* FoldableLaws.swift */,
				OBJ_129 /* FunctorFilterLaws.swift */,
				OBJ_130 /* FunctorLaws.swift */,
				11635BB120F64A20007BB4FA /* MonadCombineLaws.swift */,
				OBJ_131 /* MonadErrorLaws.swift */,
				OBJ_132 /* MonadFilterLaws.swift */,
				OBJ_133 /* MonadLaws.swift */,
				OBJ_134 /* MonadStateLaws.swift */,
				OBJ_135 /* MonadWriterLaws.swift */,
				OBJ_136 /* MonoidKLaws.swift */,
				OBJ_137 /* MonoidLaws.swift */,
				OBJ_138 /* OrderLaws.swift */,
				OBJ_139 /* SemigroupKLaws.swift */,
				OBJ_140 /* SemigroupLaws.swift */,
				111082D02085DD4D00C8563C /* ShowLaws.swift */,
				11635BB920F77FE5007BB4FA /* TraverseFilterLaws.swift */,
				11635BB520F76131007BB4FA /* TraverseLaws.swift */,
			);
			path = Typeclasses;
			sourceTree = "<group>";
		};
		OBJ_18 /* Data */ = {
			isa = PBXGroup;
			children = (
				OBJ_19 /* Const.swift */,
				OBJ_20 /* Coproduct.swift */,
				OBJ_21 /* Coreader.swift */,
				OBJ_22 /* Either.swift */,
				OBJ_23 /* Eval.swift */,
				OBJ_24 /* FlatmapOperator.swift */,
				OBJ_25 /* Id.swift */,
				OBJ_26 /* Ior.swift */,
				OBJ_27 /* ListK.swift */,
				OBJ_28 /* MapK.swift */,
				OBJ_29 /* Maybe.swift */,
				OBJ_30 /* NonEmptyList.swift */,
				OBJ_31 /* Reader.swift */,
				OBJ_32 /* State.swift */,
				OBJ_33 /* Try.swift */,
				OBJ_34 /* Tuple.swift */,
				OBJ_35 /* Validated.swift */,
			);
			path = Data;
			sourceTree = "<group>";
		};
		OBJ_218 /* Products */ = {
			isa = PBXGroup;
			children = (
				"Bow::BowTests::Product" /* BowTests.xctest */,
				"Bow::Bow::Product" /* Bow.framework */,
				D6D6247C2068141800739E2D /* BowTests.xctest */,
				D6D6251D2068178800739E2D /* Bow.framework */,
				D6D6255B206817A700739E2D /* BowTests.xctest */,
				D6D625AE206841B300739E2D /* Bow.framework */,
				D6DBDE9220684BEB004F979F /* Bow.framework */,
			);
			name = Products;
			sourceTree = BUILT_PRODUCTS_DIR;
		};
		OBJ_36 /* Effects */ = {
			isa = PBXGroup;
			children = (
				OBJ_37 /* AsyncContext.swift */,
				OBJ_38 /* IO.swift */,
			);
			path = Effects;
			sourceTree = "<group>";
		};
		OBJ_39 /* Free */ = {
			isa = PBXGroup;
			children = (
				OBJ_40 /* Cofree.swift */,
				OBJ_41 /* Coyoneda.swift */,
				OBJ_42 /* Free.swift */,
				OBJ_43 /* Yoneda.swift */,
			);
			path = Free;
			sourceTree = "<group>";
		};
		OBJ_45 /* Instances */ = {
			isa = PBXGroup;
			children = (
				11E531C4209B29EF00A78E8D /* BoolInstances.swift */,
				11E531CA209B2FEA00A78E8D /* MaybeInstances.swift */,
				OBJ_46 /* NumberInstances.swift */,
				OBJ_47 /* StringInstances.swift */,
			);
			path = Instances;
			sourceTree = "<group>";
		};
		OBJ_5 = {
			isa = PBXGroup;
			children = (
				OBJ_6 /* Package.swift */,
				OBJ_7 /* Sources */,
				OBJ_87 /* Tests */,
				OBJ_218 /* Products */,
				D68A51F9206811C6008DA945 /* Build */,
				D6D623EF2068134800739E2D /* Frameworks */,
			);
			sourceTree = "<group>";
		};
		OBJ_50 /* Transformers */ = {
			isa = PBXGroup;
			children = (
				OBJ_51 /* EitherT.swift */,
				OBJ_52 /* MaybeT.swift */,
				OBJ_53 /* StateT.swift */,
				OBJ_54 /* WriterT.swift */,
			);
			path = Transformers;
			sourceTree = "<group>";
		};
		OBJ_56 /* Typeclasses */ = {
			isa = PBXGroup;
			children = (
				OBJ_57 /* Alternative.swift */,
				OBJ_58 /* Applicative.swift */,
				OBJ_59 /* ApplicativeError.swift */,
				OBJ_60 /* Bifoldable.swift */,
				OBJ_61 /* Bimonad.swift */,
				OBJ_62 /* Comonad.swift */,
				OBJ_66 /* Eq.swift */,
				OBJ_67 /* Foldable.swift */,
				OBJ_68 /* Functor.swift */,
				OBJ_69 /* FunctorFilter.swift */,
				OBJ_70 /* Inject.swift */,
				OBJ_71 /* Monad.swift */,
				OBJ_72 /* MonadCombine.swift */,
				OBJ_73 /* MonadError.swift */,
				OBJ_74 /* MonadFilter.swift */,
				OBJ_75 /* MonadReader.swift */,
				OBJ_76 /* MonadState.swift */,
				OBJ_77 /* MonadWriter.swift */,
				OBJ_78 /* Monoid.swift */,
				OBJ_79 /* MonoidK.swift */,
				OBJ_80 /* NonEmptyReducible.swift */,
				OBJ_81 /* Order.swift */,
				OBJ_82 /* Reducible.swift */,
				OBJ_83 /* Semigroup.swift */,
				OBJ_84 /* SemigroupK.swift */,
				111082CB2085D9DD00C8563C /* Show.swift */,
				OBJ_85 /* Traverse.swift */,
				OBJ_86 /* TraverseFilter.swift */,
				OBJ_63 /* Composed */,
			);
			path = Typeclasses;
			sourceTree = "<group>";
		};
		OBJ_63 /* Composed */ = {
			isa = PBXGroup;
			children = (
				OBJ_64 /* Composed.swift */,
				OBJ_65 /* ComposedFoldable.swift */,
			);
			path = Composed;
			sourceTree = "<group>";
		};
		OBJ_7 /* Sources */ = {
			isa = PBXGroup;
			children = (
				OBJ_8 /* Bow */,
			);
			path = Sources;
			sourceTree = SOURCE_ROOT;
		};
		OBJ_8 /* Bow */ = {
			isa = PBXGroup;
			children = (
				OBJ_16 /* BooleanFunctions.swift */,
				OBJ_17 /* Curry.swift */,
				OBJ_44 /* HigherKinds.swift */,
				OBJ_48 /* PartialApplication.swift */,
				OBJ_49 /* Predef.swift */,
				OBJ_55 /* Typeclass.swift */,
				OBJ_9 /* Arrow */,
				OBJ_18 /* Data */,
				OBJ_36 /* Effects */,
				OBJ_39 /* Free */,
				OBJ_45 /* Instances */,
				11AC527120974B29008EC1E4 /* Optics */,
				OBJ_50 /* Transformers */,
				OBJ_56 /* Typeclasses */,
			);
			path = Bow;
			sourceTree = "<group>";
		};
		OBJ_87 /* Tests */ = {
			isa = PBXGroup;
			children = (
				OBJ_88 /* BowTests */,
			);
			path = Tests;
			sourceTree = SOURCE_ROOT;
		};
		OBJ_88 /* BowTests */ = {
			isa = PBXGroup;
			children = (
				OBJ_94 /* BooleanFunctionsTest.swift */,
				OBJ_95 /* CurryTest.swift */,
				OBJ_117 /* PartialApplicationTest.swift */,
				OBJ_118 /* PredefTest.swift */,
				OBJ_89 /* Arrow */,
				OBJ_96 /* Data */,
				OBJ_109 /* Effects */,
				OBJ_112 /* Free */,
				OBJ_114 /* Instances */,
				11FE007A209C8E5A00183AF6 /* Optics */,
				OBJ_119 /* Transformers */,
				OBJ_124 /* Typeclasses */,
			);
			path = BowTests;
			sourceTree = "<group>";
		};
		OBJ_89 /* Arrow */ = {
			isa = PBXGroup;
			children = (
				OBJ_90 /* Function0Test.swift */,
				OBJ_91 /* Function1Test.swift */,
				OBJ_92 /* KleisliOperatorTest.swift */,
				OBJ_93 /* KleisliTest.swift */,
			);
			path = Arrow;
			sourceTree = "<group>";
		};
		OBJ_9 /* Arrow */ = {
			isa = PBXGroup;
			children = (
				OBJ_10 /* Cokleisli.swift */,
				OBJ_11 /* Function0.swift */,
				OBJ_12 /* Function1.swift */,
				OBJ_13 /* FunctionK.swift */,
				OBJ_14 /* Kleisli.swift */,
				OBJ_15 /* KleisliOperator.swift */,
			);
			path = Arrow;
			sourceTree = "<group>";
		};
		OBJ_96 /* Data */ = {
			isa = PBXGroup;
			children = (
				OBJ_97 /* ConstTest.swift */,
				OBJ_98 /* CoproductTest.swift */,
				OBJ_99 /* EitherTest.swift */,
				OBJ_100 /* EvalTest.swift */,
				OBJ_101 /* IdTest.swift */,
				OBJ_102 /* IorTest.swift */,
				OBJ_103 /* ListKTest.swift */,
				OBJ_104 /* MaybeTest.swift */,
				OBJ_105 /* NonEmptyListTest.swift */,
				OBJ_106 /* TryTest.swift */,
				OBJ_107 /* TupleTest.swift */,
				OBJ_108 /* ValidatedTest.swift */,
			);
			path = Data;
			sourceTree = "<group>";
		};
/* End PBXGroup section */

/* Begin PBXNativeTarget section */
		"Bow::Bow" /* Bow */ = {
			isa = PBXNativeTarget;
			buildConfigurationList = OBJ_377 /* Build configuration list for PBXNativeTarget "Bow" */;
			buildPhases = (
				OBJ_380 /* Sources */,
				OBJ_451 /* Frameworks */,
			);
			buildRules = (
			);
			dependencies = (
			);
			name = Bow;
			productName = Bow;
			productReference = "Bow::Bow::Product" /* Bow.framework */;
			productType = "com.apple.product-type.framework";
		};
		"Bow::BowTests" /* BowTests */ = {
			isa = PBXNativeTarget;
			buildConfigurationList = OBJ_242 /* Build configuration list for PBXNativeTarget "BowTests" */;
			buildPhases = (
				OBJ_245 /* Sources */,
				OBJ_291 /* Frameworks */,
				D66B91BB20680771001A5B64 /* ShellScript */,
				D66B91BC2068080D001A5B64 /* CopyFiles */,
			);
			buildRules = (
			);
			dependencies = (
				OBJ_299 /* PBXTargetDependency */,
			);
			name = BowTests;
			productName = BowTests;
			productReference = "Bow::BowTests::Product" /* BowTests.xctest */;
			productType = "com.apple.product-type.bundle.unit-test";
		};
		D6D624402068141800739E2D /* BowTests-tvOS */ = {
			isa = PBXNativeTarget;
			buildConfigurationList = D6D624792068141800739E2D /* Build configuration list for PBXNativeTarget "BowTests-tvOS" */;
			buildPhases = (
				D6D624432068141800739E2D /* Sources */,
				D6D624712068141800739E2D /* Frameworks */,
				D6D624752068141800739E2D /* ShellScript */,
				D6D624762068141800739E2D /* CopyFiles */,
			);
			buildRules = (
			);
			dependencies = (
				D6D624412068141800739E2D /* PBXTargetDependency */,
			);
			name = "BowTests-tvOS";
			productName = BowTests;
			productReference = D6D6247C2068141800739E2D /* BowTests.xctest */;
			productType = "com.apple.product-type.bundle.unit-test";
		};
		D6D624D12068178800739E2D /* Bow-macOS */ = {
			isa = PBXNativeTarget;
			buildConfigurationList = D6D6251A2068178800739E2D /* Build configuration list for PBXNativeTarget "Bow-macOS" */;
			buildPhases = (
				D6D624D22068178800739E2D /* Sources */,
				D6D625192068178800739E2D /* Frameworks */,
			);
			buildRules = (
			);
			dependencies = (
			);
			name = "Bow-macOS";
			productName = Bow;
			productReference = D6D6251D2068178800739E2D /* Bow.framework */;
			productType = "com.apple.product-type.framework";
		};
		D6D6251F206817A700739E2D /* BowTests-macOS */ = {
			isa = PBXNativeTarget;
			buildConfigurationList = D6D62558206817A700739E2D /* Build configuration list for PBXNativeTarget "BowTests-macOS" */;
			buildPhases = (
				D6D62522206817A700739E2D /* Sources */,
				D6D62550206817A700739E2D /* Frameworks */,
				D6D62554206817A700739E2D /* ShellScript */,
				D6D62555206817A700739E2D /* CopyFiles */,
			);
			buildRules = (
			);
			dependencies = (
				D6D62520206817A700739E2D /* PBXTargetDependency */,
			);
			name = "BowTests-macOS";
			productName = BowTests;
			productReference = D6D6255B206817A700739E2D /* BowTests.xctest */;
			productType = "com.apple.product-type.bundle.unit-test";
		};
		D6D62562206841B300739E2D /* Bow-watchOS */ = {
			isa = PBXNativeTarget;
			buildConfigurationList = D6D625AB206841B300739E2D /* Build configuration list for PBXNativeTarget "Bow-watchOS" */;
			buildPhases = (
				D6D62563206841B300739E2D /* Sources */,
				D6D625AA206841B300739E2D /* Frameworks */,
			);
			buildRules = (
			);
			dependencies = (
			);
			name = "Bow-watchOS";
			productName = Bow;
			productReference = D6D625AE206841B300739E2D /* Bow.framework */;
			productType = "com.apple.product-type.framework";
		};
		D6DBDE9120684BEB004F979F /* Bow-tvOS */ = {
			isa = PBXNativeTarget;
			buildConfigurationList = D6DBDE9720684BEB004F979F /* Build configuration list for PBXNativeTarget "Bow-tvOS" */;
			buildPhases = (
				D6DBDE8D20684BEB004F979F /* Sources */,
				D6DBDE8E20684BEB004F979F /* Frameworks */,
				D6DBDE9020684BEB004F979F /* Resources */,
			);
			buildRules = (
			);
			dependencies = (
			);
			name = "Bow-tvOS";
			productName = TestTVOS;
			productReference = D6DBDE9220684BEB004F979F /* Bow.framework */;
			productType = "com.apple.product-type.framework";
		};
/* End PBXNativeTarget section */

/* Begin PBXProject section */
		OBJ_1 /* Project object */ = {
			isa = PBXProject;
			attributes = {
				LastUpgradeCheck = 0930;
				TargetAttributes = {
					D6DBDE9120684BEB004F979F = {
						CreatedOnToolsVersion = 9.2;
						DevelopmentTeam = 84PJ9JE3TM;
						ProvisioningStyle = Automatic;
					};
				};
			};
			buildConfigurationList = OBJ_2 /* Build configuration list for PBXProject "Bow" */;
			compatibilityVersion = "Xcode 3.2";
			developmentRegion = English;
			hasScannedForEncodings = 0;
			knownRegions = (
				en,
			);
			mainGroup = OBJ_5;
			productRefGroup = OBJ_218 /* Products */;
			projectDirPath = "";
			projectRoot = "";
			targets = (
				"Bow::Bow" /* Bow */,
				D6D624D12068178800739E2D /* Bow-macOS */,
				D6D62562206841B300739E2D /* Bow-watchOS */,
				D6DBDE9120684BEB004F979F /* Bow-tvOS */,
				"Bow::BowTests" /* BowTests */,
				D6D624402068141800739E2D /* BowTests-tvOS */,
				D6D6251F206817A700739E2D /* BowTests-macOS */,
			);
		};
/* End PBXProject section */

/* Begin PBXResourcesBuildPhase section */
		D6DBDE9020684BEB004F979F /* Resources */ = {
			isa = PBXResourcesBuildPhase;
			buildActionMask = 2147483647;
			files = (
			);
			runOnlyForDeploymentPostprocessing = 0;
		};
/* End PBXResourcesBuildPhase section */

/* Begin PBXShellScriptBuildPhase section */
		D66B91BB20680771001A5B64 /* ShellScript */ = {
			isa = PBXShellScriptBuildPhase;
			buildActionMask = 8;
			files = (
			);
			inputPaths = (
				"$(SRCROOT)/Carthage/Build/iOS/Nimble.framework",
				"$(SRCROOT)/Carthage/Build/iOS/SwiftCheck.framework",
			);
			outputPaths = (
			);
			runOnlyForDeploymentPostprocessing = 1;
			shellPath = /bin/sh;
			shellScript = "/usr/local/bin/carthage copy-frameworks";
		};
		D6D624752068141800739E2D /* ShellScript */ = {
			isa = PBXShellScriptBuildPhase;
			buildActionMask = 8;
			files = (
			);
			inputPaths = (
				"$(SRCROOT)/Carthage/Build/Mac/Nimble.framework",
				"$(SRCROOT)/Carthage/Build/Mac/SwiftCheck.framework",
			);
			outputPaths = (
			);
			runOnlyForDeploymentPostprocessing = 1;
			shellPath = /bin/sh;
			shellScript = "/usr/local/bin/carthage copy-frameworks";
		};
		D6D62554206817A700739E2D /* ShellScript */ = {
			isa = PBXShellScriptBuildPhase;
			buildActionMask = 8;
			files = (
			);
			inputPaths = (
				"$(SRCROOT)/Carthage/Build/Mac/Nimble.framework",
				"$(SRCROOT)/Carthage/Build/Mac/SwiftCheck.framework",
			);
			outputPaths = (
			);
			runOnlyForDeploymentPostprocessing = 1;
			shellPath = /bin/sh;
			shellScript = "/usr/local/bin/carthage copy-frameworks";
		};
/* End PBXShellScriptBuildPhase section */

/* Begin PBXSourcesBuildPhase section */
		D6D624432068141800739E2D /* Sources */ = {
			isa = PBXSourcesBuildPhase;
			buildActionMask = 0;
			files = (
				D6D624442068141800739E2D /* Function0Test.swift in Sources */,
				D6D624452068141800739E2D /* Function1Test.swift in Sources */,
				11FE008A209C98A400183AF6 /* SetterTest.swift in Sources */,
				D6D624462068141800739E2D /* KleisliOperatorTest.swift in Sources */,
				11FE006F209C685F00183AF6 /* SetterLaws.swift in Sources */,
				D6D624472068141800739E2D /* KleisliTest.swift in Sources */,
				D6D624482068141800739E2D /* BooleanFunctionsTest.swift in Sources */,
				D6D624492068141800739E2D /* CurryTest.swift in Sources */,
				111620B420F6137B00685EC4 /* BimonadLaws.swift in Sources */,
				D6D6244A2068141800739E2D /* ConstTest.swift in Sources */,
				D6D6244B2068141800739E2D /* CoproductTest.swift in Sources */,
				D6D6244C2068141800739E2D /* EitherTest.swift in Sources */,
				D6D6244D2068141800739E2D /* EvalTest.swift in Sources */,
				11FE0067209C50D300183AF6 /* IsoLaws.swift in Sources */,
				11FE0073209C6DEC00183AF6 /* PrismLaws.swift in Sources */,
				D6D6244E2068141800739E2D /* IdTest.swift in Sources */,
				11635BB720F76131007BB4FA /* TraverseLaws.swift in Sources */,
				D6D6244F2068141800739E2D /* IorTest.swift in Sources */,
				D6D624502068141800739E2D /* ListKTest.swift in Sources */,
				D6D624512068141800739E2D /* MaybeTest.swift in Sources */,
				D6D624522068141800739E2D /* NonEmptyListTest.swift in Sources */,
				D6D624532068141800739E2D /* TryTest.swift in Sources */,
				D6D624542068141800739E2D /* TupleTest.swift in Sources */,
				11FE006B209C5E3A00183AF6 /* LensLaws.swift in Sources */,
				D6D624552068141800739E2D /* ValidatedTest.swift in Sources */,
				D6D624562068141800739E2D /* AsyncContextLaws.swift in Sources */,
				D6D624572068141800739E2D /* IOTest.swift in Sources */,
				D6D624582068141800739E2D /* FreeTest.swift in Sources */,
				D6D624592068141800739E2D /* NumberInstancesTest.swift in Sources */,
				D6D6245A2068141800739E2D /* StringInstancesTest.swift in Sources */,
				D6D6245B2068141800739E2D /* PartialApplicationTest.swift in Sources */,
				D6D6245C2068141800739E2D /* PredefTest.swift in Sources */,
				11635BBB20F77FE5007BB4FA /* TraverseFilterLaws.swift in Sources */,
				11FE0082209C945900183AF6 /* IsoTest.swift in Sources */,
				D6D6245D2068141800739E2D /* EitherTTest.swift in Sources */,
				D6D6245E2068141800739E2D /* MaybeTTest.swift in Sources */,
				D6D6245F2068141800739E2D /* StateTTest.swift in Sources */,
				D6D624602068141800739E2D /* WriterTTest.swift in Sources */,
				11FE0086209C976F00183AF6 /* LensTest.swift in Sources */,
				D6D624612068141800739E2D /* ApplicativeErrorLaws.swift in Sources */,
				111620AC20F6070200685EC4 /* FoldableLaws.swift in Sources */,
				D6D624622068141800739E2D /* ApplicativeLaws.swift in Sources */,
				11635BAF20F6464E007BB4FA /* AlternativeLaws.swift in Sources */,
				D6D624632068141800739E2D /* ComonadLaws.swift in Sources */,
				D6D624642068141800739E2D /* EqLaws.swift in Sources */,
				D6D624652068141800739E2D /* FunctorFilterLaws.swift in Sources */,
				11FE0077209C813C00183AF6 /* OptionalLaws.swift in Sources */,
				D6D624662068141800739E2D /* FunctorLaws.swift in Sources */,
				11E531C8209B2B5700A78E8D /* BoolInstancesTest.swift in Sources */,
				D6D624672068141800739E2D /* MonadErrorLaws.swift in Sources */,
				D6D624682068141800739E2D /* MonadFilterLaws.swift in Sources */,
				11AA440F2088D4080091B474 /* ShowLaws.swift in Sources */,
				D6D624692068141800739E2D /* MonadLaws.swift in Sources */,
				D6D6246A2068141800739E2D /* MonadStateLaws.swift in Sources */,
				D6D6246B2068141800739E2D /* MonadWriterLaws.swift in Sources */,
				D6D6246C2068141800739E2D /* MonoidKLaws.swift in Sources */,
				D6D6246D2068141800739E2D /* MonoidLaws.swift in Sources */,
				D6D6246E2068141800739E2D /* OrderLaws.swift in Sources */,
				11C9B6B720DBB34D00AFD4AA /* TraversalLaws.swift in Sources */,
				11635BB320F64A20007BB4FA /* MonadCombineLaws.swift in Sources */,
				11FE0093209C9C3300183AF6 /* PrismTest.swift in Sources */,
				11FE007E209C8F9400183AF6 /* TestDomain.swift in Sources */,
				D6D6246F2068141800739E2D /* SemigroupKLaws.swift in Sources */,
				D6D624702068141800739E2D /* SemigroupLaws.swift in Sources */,
				11FE0097209C9EB800183AF6 /* OptionalTest.swift in Sources */,
			);
			runOnlyForDeploymentPostprocessing = 0;
		};
		D6D624D22068178800739E2D /* Sources */ = {
			isa = PBXSourcesBuildPhase;
			buildActionMask = 0;
			files = (
<<<<<<< HEAD
				1116206820F39EBB00685EC4 /* Validated+Optics.swift in Sources */,
=======
				1116209420F4B0B500685EC4 /* MaybeOpticsInstances.swift in Sources */,
>>>>>>> fe674c42
				D6D624D32068178800739E2D /* Cokleisli.swift in Sources */,
				D6D624D42068178800739E2D /* Function0.swift in Sources */,
				11C9B6D420DCF54A00AFD4AA /* FilterIndex.swift in Sources */,
				D6D624D52068178800739E2D /* Function1.swift in Sources */,
				1116205420F385D300685EC4 /* Id+Optics.swift in Sources */,
				D6D624D62068178800739E2D /* FunctionK.swift in Sources */,
				D6D624D72068178800739E2D /* Kleisli.swift in Sources */,
				D6D624D82068178800739E2D /* KleisliOperator.swift in Sources */,
				D6D624D92068178800739E2D /* BooleanFunctions.swift in Sources */,
				1116208F20F4AB6200685EC4 /* NonEmptyListOpticsInstances.swift in Sources */,
				D6D624DA2068178800739E2D /* Curry.swift in Sources */,
				11E531D8209B4FCD00A78E8D /* At.swift in Sources */,
				D6D624DB2068178800739E2D /* Const.swift in Sources */,
				D6D624DC2068178800739E2D /* Coproduct.swift in Sources */,
				11AC52782097697C008EC1E4 /* Getter.swift in Sources */,
				11AC527A2097697C008EC1E4 /* Lens.swift in Sources */,
				D6D624DD2068178800739E2D /* Coreader.swift in Sources */,
				D6D624DE2068178800739E2D /* Either.swift in Sources */,
				D6D624DF2068178800739E2D /* Eval.swift in Sources */,
				D6D624E02068178800739E2D /* FlatmapOperator.swift in Sources */,
				D6D624E12068178800739E2D /* Id.swift in Sources */,
				D6D624E22068178800739E2D /* Ior.swift in Sources */,
				D6D624E32068178800739E2D /* ListK.swift in Sources */,
				D6D624E42068178800739E2D /* MapK.swift in Sources */,
				D6D624E52068178800739E2D /* Maybe.swift in Sources */,
				D6D624E62068178800739E2D /* NonEmptyList.swift in Sources */,
				D6D624E72068178800739E2D /* Reader.swift in Sources */,
				D6D624E82068178800739E2D /* State.swift in Sources */,
				D6D624E92068178800739E2D /* Try.swift in Sources */,
				D6D624EA2068178800739E2D /* Tuple.swift in Sources */,
				D6D624EB2068178800739E2D /* Validated.swift in Sources */,
				111082CD2085DBF700C8563C /* Show.swift in Sources */,
				D6D624EC2068178800739E2D /* AsyncContext.swift in Sources */,
				D6D624ED2068178800739E2D /* IO.swift in Sources */,
				1116209E20F4B88500685EC4 /* TryOpticsInstances.swift in Sources */,
				D6D624EE2068178800739E2D /* Cofree.swift in Sources */,
				D6D624EF2068178800739E2D /* Coyoneda.swift in Sources */,
				11E531C1209B1CE700A78E8D /* Fold.swift in Sources */,
				1116206320F398D800685EC4 /* Try+Optics.swift in Sources */,
				D6D624F02068178800739E2D /* Free.swift in Sources */,
				D6D624F12068178800739E2D /* Yoneda.swift in Sources */,
				D6D624F22068178800739E2D /* HigherKinds.swift in Sources */,
				D6D624F32068178800739E2D /* NumberInstances.swift in Sources */,
				1116206B20F39EC000685EC4 /* String+Optics.swift in Sources */,
				D6D624F42068178800739E2D /* StringInstances.swift in Sources */,
				11E531DB209B4FD200A78E8D /* BoundSetter.swift in Sources */,
				D6D624F52068178800739E2D /* PartialApplication.swift in Sources */,
				11AC52792097697C008EC1E4 /* Iso.swift in Sources */,
				11E531B2209AF13600A78E8D /* Prism.swift in Sources */,
				D6D624F62068178800739E2D /* Predef.swift in Sources */,
				D6D624F72068178800739E2D /* EitherT.swift in Sources */,
				1116205620F385D300685EC4 /* NonEmptyList+Optics.swift in Sources */,
				D6D624F82068178800739E2D /* MaybeT.swift in Sources */,
				D6D624F92068178800739E2D /* StateT.swift in Sources */,
				D6D624FA2068178800739E2D /* WriterT.swift in Sources */,
				D6D624FB2068178800739E2D /* Typeclass.swift in Sources */,
				11E531CC209B319E00A78E8D /* MaybeInstances.swift in Sources */,
				D6D624FC2068178800739E2D /* Alternative.swift in Sources */,
				D6D624FD2068178800739E2D /* Applicative.swift in Sources */,
				D6D624FE2068178800739E2D /* ApplicativeError.swift in Sources */,
				11C9B6D120DCF54600AFD4AA /* Each.swift in Sources */,
				D6D624FF2068178800739E2D /* Bifoldable.swift in Sources */,
				D6D625002068178800739E2D /* Bimonad.swift in Sources */,
				D6D625012068178800739E2D /* Comonad.swift in Sources */,
<<<<<<< HEAD
				1116205320F385D300685EC4 /* Either+Optics.swift in Sources */,
=======
				1116208A20F49B1E00685EC4 /* ListKOpticsInstances.swift in Sources */,
>>>>>>> fe674c42
				D6D625022068178800739E2D /* Composed.swift in Sources */,
				D6D625032068178800739E2D /* ComposedFoldable.swift in Sources */,
				D6D625042068178800739E2D /* Eq.swift in Sources */,
				11E531B7209AFAF500A78E8D /* Optional.swift in Sources */,
				D6D625052068178800739E2D /* Foldable.swift in Sources */,
				D6D625062068178800739E2D /* Functor.swift in Sources */,
				11C9B6D720DCF55000AFD4AA /* Traversal.swift in Sources */,
				D6D625072068178800739E2D /* FunctorFilter.swift in Sources */,
				D6D625082068178800739E2D /* Inject.swift in Sources */,
				D6D625092068178800739E2D /* Monad.swift in Sources */,
				D6D6250A2068178800739E2D /* MonadCombine.swift in Sources */,
				1116205520F385D300685EC4 /* ListK+Optics.swift in Sources */,
				D6D6250B2068178800739E2D /* MonadError.swift in Sources */,
				1116207520F3AD7000685EC4 /* At+Optics.swift in Sources */,
				D6D6250C2068178800739E2D /* MonadFilter.swift in Sources */,
				1116209920F4B1DA00685EC4 /* StringOpticsInstances.swift in Sources */,
				11E531BC209B148E00A78E8D /* Setter.swift in Sources */,
				1116208520F4972100685EC4 /* EitherOpticsInstances.swift in Sources */,
				D6D6250D2068178800739E2D /* MonadReader.swift in Sources */,
				D6D6250E2068178800739E2D /* MonadState.swift in Sources */,
				D6D6250F2068178800739E2D /* MonadWriter.swift in Sources */,
				D6D625102068178800739E2D /* Monoid.swift in Sources */,
				D6D625112068178800739E2D /* MonoidK.swift in Sources */,
				D6D625122068178800739E2D /* NonEmptyReducible.swift in Sources */,
				D6D625132068178800739E2D /* Order.swift in Sources */,
				11E531E0209B502F00A78E8D /* Index.swift in Sources */,
				1116207A20F4937400685EC4 /* Each+Optics.swift in Sources */,
				D6D625142068178800739E2D /* Reducible.swift in Sources */,
				D6D625152068178800739E2D /* Semigroup.swift in Sources */,
				1116205020F385C300685EC4 /* Maybe+Optics.swift in Sources */,
				D6D625162068178800739E2D /* SemigroupK.swift in Sources */,
				D6D625172068178800739E2D /* Traverse.swift in Sources */,
				D6D625182068178800739E2D /* TraverseFilter.swift in Sources */,
			);
			runOnlyForDeploymentPostprocessing = 0;
		};
		D6D62522206817A700739E2D /* Sources */ = {
			isa = PBXSourcesBuildPhase;
			buildActionMask = 0;
			files = (
				D6D62523206817A700739E2D /* Function0Test.swift in Sources */,
				D6D62524206817A700739E2D /* Function1Test.swift in Sources */,
				11FE008B209C98A400183AF6 /* SetterTest.swift in Sources */,
				D6D62525206817A700739E2D /* KleisliOperatorTest.swift in Sources */,
				11FE0070209C685F00183AF6 /* SetterLaws.swift in Sources */,
				D6D62526206817A700739E2D /* KleisliTest.swift in Sources */,
				D6D62527206817A700739E2D /* BooleanFunctionsTest.swift in Sources */,
				D6D62528206817A700739E2D /* CurryTest.swift in Sources */,
				111620B520F6137C00685EC4 /* BimonadLaws.swift in Sources */,
				D6D62529206817A700739E2D /* ConstTest.swift in Sources */,
				D6D6252A206817A700739E2D /* CoproductTest.swift in Sources */,
				D6D6252B206817A700739E2D /* EitherTest.swift in Sources */,
				D6D6252C206817A700739E2D /* EvalTest.swift in Sources */,
				11FE0068209C50D400183AF6 /* IsoLaws.swift in Sources */,
				11FE0074209C6DEC00183AF6 /* PrismLaws.swift in Sources */,
				D6D6252D206817A700739E2D /* IdTest.swift in Sources */,
				11635BB820F76131007BB4FA /* TraverseLaws.swift in Sources */,
				D6D6252E206817A700739E2D /* IorTest.swift in Sources */,
				D6D6252F206817A700739E2D /* ListKTest.swift in Sources */,
				D6D62530206817A700739E2D /* MaybeTest.swift in Sources */,
				D6D62531206817A700739E2D /* NonEmptyListTest.swift in Sources */,
				D6D62532206817A700739E2D /* TryTest.swift in Sources */,
				D6D62533206817A700739E2D /* TupleTest.swift in Sources */,
				11FE006C209C5E3A00183AF6 /* LensLaws.swift in Sources */,
				D6D62534206817A700739E2D /* ValidatedTest.swift in Sources */,
				D6D62535206817A700739E2D /* AsyncContextLaws.swift in Sources */,
				D6D62536206817A700739E2D /* IOTest.swift in Sources */,
				D6D62537206817A700739E2D /* FreeTest.swift in Sources */,
				D6D62538206817A700739E2D /* NumberInstancesTest.swift in Sources */,
				D6D62539206817A700739E2D /* StringInstancesTest.swift in Sources */,
				D6D6253A206817A700739E2D /* PartialApplicationTest.swift in Sources */,
				D6D6253B206817A700739E2D /* PredefTest.swift in Sources */,
				11635BBC20F77FE5007BB4FA /* TraverseFilterLaws.swift in Sources */,
				11FE0083209C945900183AF6 /* IsoTest.swift in Sources */,
				D6D6253C206817A700739E2D /* EitherTTest.swift in Sources */,
				D6D6253D206817A700739E2D /* MaybeTTest.swift in Sources */,
				D6D6253E206817A700739E2D /* StateTTest.swift in Sources */,
				D6D6253F206817A700739E2D /* WriterTTest.swift in Sources */,
				11FE0087209C976F00183AF6 /* LensTest.swift in Sources */,
				D6D62540206817A700739E2D /* ApplicativeErrorLaws.swift in Sources */,
				111620AD20F6070300685EC4 /* FoldableLaws.swift in Sources */,
				D6D62541206817A700739E2D /* ApplicativeLaws.swift in Sources */,
				11635BB020F6464E007BB4FA /* AlternativeLaws.swift in Sources */,
				D6D62542206817A700739E2D /* ComonadLaws.swift in Sources */,
				D6D62543206817A700739E2D /* EqLaws.swift in Sources */,
				D6D62544206817A700739E2D /* FunctorFilterLaws.swift in Sources */,
				11FE0078209C813C00183AF6 /* OptionalLaws.swift in Sources */,
				D6D62545206817A700739E2D /* FunctorLaws.swift in Sources */,
				11E531C9209B2B5700A78E8D /* BoolInstancesTest.swift in Sources */,
				D6D62546206817A700739E2D /* MonadErrorLaws.swift in Sources */,
				D6D62547206817A700739E2D /* MonadFilterLaws.swift in Sources */,
				11AA44102088D4090091B474 /* ShowLaws.swift in Sources */,
				D6D62548206817A700739E2D /* MonadLaws.swift in Sources */,
				D6D62549206817A700739E2D /* MonadStateLaws.swift in Sources */,
				D6D6254A206817A700739E2D /* MonadWriterLaws.swift in Sources */,
				D6D6254B206817A700739E2D /* MonoidKLaws.swift in Sources */,
				D6D6254C206817A700739E2D /* MonoidLaws.swift in Sources */,
				D6D6254D206817A700739E2D /* OrderLaws.swift in Sources */,
				11C9B6B820DBB34D00AFD4AA /* TraversalLaws.swift in Sources */,
				11635BB420F64A20007BB4FA /* MonadCombineLaws.swift in Sources */,
				11FE0094209C9C3300183AF6 /* PrismTest.swift in Sources */,
				11FE007F209C8F9400183AF6 /* TestDomain.swift in Sources */,
				D6D6254E206817A700739E2D /* SemigroupKLaws.swift in Sources */,
				D6D6254F206817A700739E2D /* SemigroupLaws.swift in Sources */,
				11FE0098209C9EB800183AF6 /* OptionalTest.swift in Sources */,
			);
			runOnlyForDeploymentPostprocessing = 0;
		};
		D6D62563206841B300739E2D /* Sources */ = {
			isa = PBXSourcesBuildPhase;
			buildActionMask = 0;
			files = (
<<<<<<< HEAD
				1116206920F39EBC00685EC4 /* Validated+Optics.swift in Sources */,
=======
				1116209520F4B0B500685EC4 /* MaybeOpticsInstances.swift in Sources */,
>>>>>>> fe674c42
				D6D62564206841B300739E2D /* Cokleisli.swift in Sources */,
				D6D62565206841B300739E2D /* Function0.swift in Sources */,
				11C9B6D520DCF54B00AFD4AA /* FilterIndex.swift in Sources */,
				D6D62566206841B300739E2D /* Function1.swift in Sources */,
				1116205820F385D300685EC4 /* Id+Optics.swift in Sources */,
				D6D62567206841B300739E2D /* FunctionK.swift in Sources */,
				D6D62568206841B300739E2D /* Kleisli.swift in Sources */,
				D6D62569206841B300739E2D /* KleisliOperator.swift in Sources */,
				D6D6256A206841B300739E2D /* BooleanFunctions.swift in Sources */,
				1116209020F4AB6200685EC4 /* NonEmptyListOpticsInstances.swift in Sources */,
				D6D6256B206841B300739E2D /* Curry.swift in Sources */,
				11E531D9209B4FCD00A78E8D /* At.swift in Sources */,
				D6D6256C206841B300739E2D /* Const.swift in Sources */,
				D6D6256D206841B300739E2D /* Coproduct.swift in Sources */,
				11AC527B2097697C008EC1E4 /* Getter.swift in Sources */,
				11AC527D2097697C008EC1E4 /* Lens.swift in Sources */,
				D6D6256E206841B300739E2D /* Coreader.swift in Sources */,
				D6D6256F206841B300739E2D /* Either.swift in Sources */,
				D6D62570206841B300739E2D /* Eval.swift in Sources */,
				D6D62571206841B300739E2D /* FlatmapOperator.swift in Sources */,
				D6D62572206841B300739E2D /* Id.swift in Sources */,
				D6D62573206841B300739E2D /* Ior.swift in Sources */,
				D6D62574206841B300739E2D /* ListK.swift in Sources */,
				D6D62575206841B300739E2D /* MapK.swift in Sources */,
				D6D62576206841B300739E2D /* Maybe.swift in Sources */,
				D6D62577206841B300739E2D /* NonEmptyList.swift in Sources */,
				D6D62578206841B300739E2D /* Reader.swift in Sources */,
				D6D62579206841B300739E2D /* State.swift in Sources */,
				D6D6257A206841B300739E2D /* Try.swift in Sources */,
				D6D6257B206841B300739E2D /* Tuple.swift in Sources */,
				D6D6257C206841B300739E2D /* Validated.swift in Sources */,
				111082CE2085DBF800C8563C /* Show.swift in Sources */,
				D6D6257D206841B300739E2D /* AsyncContext.swift in Sources */,
				D6D6257E206841B300739E2D /* IO.swift in Sources */,
				1116209F20F4B88500685EC4 /* TryOpticsInstances.swift in Sources */,
				D6D6257F206841B300739E2D /* Cofree.swift in Sources */,
				D6D62580206841B300739E2D /* Coyoneda.swift in Sources */,
				11E531C2209B1CE800A78E8D /* Fold.swift in Sources */,
				1116206420F398D900685EC4 /* Try+Optics.swift in Sources */,
				D6D62581206841B300739E2D /* Free.swift in Sources */,
				D6D62582206841B300739E2D /* Yoneda.swift in Sources */,
				D6D62583206841B300739E2D /* HigherKinds.swift in Sources */,
				D6D62584206841B300739E2D /* NumberInstances.swift in Sources */,
				1116206C20F39EC100685EC4 /* String+Optics.swift in Sources */,
				D6D62585206841B300739E2D /* StringInstances.swift in Sources */,
				11E531DC209B4FD300A78E8D /* BoundSetter.swift in Sources */,
				D6D62586206841B300739E2D /* PartialApplication.swift in Sources */,
				11AC527C2097697C008EC1E4 /* Iso.swift in Sources */,
				11E531B3209AF13600A78E8D /* Prism.swift in Sources */,
				D6D62587206841B300739E2D /* Predef.swift in Sources */,
				D6D62588206841B300739E2D /* EitherT.swift in Sources */,
				1116205A20F385D300685EC4 /* NonEmptyList+Optics.swift in Sources */,
				D6D62589206841B300739E2D /* MaybeT.swift in Sources */,
				D6D6258A206841B300739E2D /* StateT.swift in Sources */,
				D6D6258B206841B300739E2D /* WriterT.swift in Sources */,
				D6D6258C206841B300739E2D /* Typeclass.swift in Sources */,
				11E531CD209B319F00A78E8D /* MaybeInstances.swift in Sources */,
				D6D6258D206841B300739E2D /* Alternative.swift in Sources */,
				D6D6258E206841B300739E2D /* Applicative.swift in Sources */,
				D6D6258F206841B300739E2D /* ApplicativeError.swift in Sources */,
				11C9B6D220DCF54700AFD4AA /* Each.swift in Sources */,
				D6D62590206841B300739E2D /* Bifoldable.swift in Sources */,
				D6D62591206841B300739E2D /* Bimonad.swift in Sources */,
				D6D62592206841B300739E2D /* Comonad.swift in Sources */,
<<<<<<< HEAD
				1116205720F385D300685EC4 /* Either+Optics.swift in Sources */,
=======
				1116208B20F49B1F00685EC4 /* ListKOpticsInstances.swift in Sources */,
>>>>>>> fe674c42
				D6D62593206841B300739E2D /* Composed.swift in Sources */,
				D6D62594206841B300739E2D /* ComposedFoldable.swift in Sources */,
				D6D62595206841B300739E2D /* Eq.swift in Sources */,
				11E531B8209AFAF600A78E8D /* Optional.swift in Sources */,
				D6D62596206841B300739E2D /* Foldable.swift in Sources */,
				D6D62597206841B300739E2D /* Functor.swift in Sources */,
				11C9B6D820DCF55000AFD4AA /* Traversal.swift in Sources */,
				D6D62598206841B300739E2D /* FunctorFilter.swift in Sources */,
				D6D62599206841B300739E2D /* Inject.swift in Sources */,
				D6D6259A206841B300739E2D /* Monad.swift in Sources */,
				D6D6259B206841B300739E2D /* MonadCombine.swift in Sources */,
				1116205920F385D300685EC4 /* ListK+Optics.swift in Sources */,
				D6D6259C206841B300739E2D /* MonadError.swift in Sources */,
				1116207620F3AD7000685EC4 /* At+Optics.swift in Sources */,
				D6D6259D206841B300739E2D /* MonadFilter.swift in Sources */,
				1116209A20F4B1DA00685EC4 /* StringOpticsInstances.swift in Sources */,
				11E531BD209B148E00A78E8D /* Setter.swift in Sources */,
				1116208620F4972200685EC4 /* EitherOpticsInstances.swift in Sources */,
				D6D6259E206841B300739E2D /* MonadReader.swift in Sources */,
				D6D6259F206841B300739E2D /* MonadState.swift in Sources */,
				D6D625A0206841B300739E2D /* MonadWriter.swift in Sources */,
				D6D625A1206841B300739E2D /* Monoid.swift in Sources */,
				D6D625A2206841B300739E2D /* MonoidK.swift in Sources */,
				D6D625A3206841B300739E2D /* NonEmptyReducible.swift in Sources */,
				D6D625A4206841B300739E2D /* Order.swift in Sources */,
				11E531E1209B503000A78E8D /* Index.swift in Sources */,
				1116207B20F4937500685EC4 /* Each+Optics.swift in Sources */,
				D6D625A5206841B300739E2D /* Reducible.swift in Sources */,
				D6D625A6206841B300739E2D /* Semigroup.swift in Sources */,
				1116205120F385C400685EC4 /* Maybe+Optics.swift in Sources */,
				D6D625A7206841B300739E2D /* SemigroupK.swift in Sources */,
				D6D625A8206841B300739E2D /* Traverse.swift in Sources */,
				D6D625A9206841B300739E2D /* TraverseFilter.swift in Sources */,
			);
			runOnlyForDeploymentPostprocessing = 0;
		};
		D6DBDE8D20684BEB004F979F /* Sources */ = {
			isa = PBXSourcesBuildPhase;
			buildActionMask = 2147483647;
			files = (
<<<<<<< HEAD
				1116206A20F39EBC00685EC4 /* Validated+Optics.swift in Sources */,
=======
				1116209620F4B0B500685EC4 /* MaybeOpticsInstances.swift in Sources */,
>>>>>>> fe674c42
				D6DBDE9A20684C38004F979F /* Cokleisli.swift in Sources */,
				D6DBDE9B20684C38004F979F /* Function0.swift in Sources */,
				11C9B6D620DCF54B00AFD4AA /* FilterIndex.swift in Sources */,
				D6DBDE9C20684C38004F979F /* Function1.swift in Sources */,
				1116205C20F385D400685EC4 /* Id+Optics.swift in Sources */,
				D6DBDE9D20684C38004F979F /* FunctionK.swift in Sources */,
				D6DBDE9E20684C38004F979F /* Kleisli.swift in Sources */,
				D6DBDE9F20684C38004F979F /* KleisliOperator.swift in Sources */,
				D6DBDEA020684C38004F979F /* BooleanFunctions.swift in Sources */,
				1116209120F4AB6300685EC4 /* NonEmptyListOpticsInstances.swift in Sources */,
				D6DBDEA120684C38004F979F /* Curry.swift in Sources */,
				11E531DA209B4FCE00A78E8D /* At.swift in Sources */,
				D6DBDEA220684C38004F979F /* Const.swift in Sources */,
				D6DBDEA320684C38004F979F /* Coproduct.swift in Sources */,
				11AC527E2097697D008EC1E4 /* Getter.swift in Sources */,
				11AC52802097697D008EC1E4 /* Lens.swift in Sources */,
				D6DBDEA420684C38004F979F /* Coreader.swift in Sources */,
				D6DBDEA520684C38004F979F /* Either.swift in Sources */,
				D6DBDEA620684C38004F979F /* Eval.swift in Sources */,
				D6DBDEA720684C38004F979F /* FlatmapOperator.swift in Sources */,
				D6DBDEA820684C38004F979F /* Id.swift in Sources */,
				D6DBDEA920684C38004F979F /* Ior.swift in Sources */,
				D6DBDEAA20684C38004F979F /* ListK.swift in Sources */,
				D6DBDEAB20684C38004F979F /* MapK.swift in Sources */,
				D6DBDEAC20684C38004F979F /* Maybe.swift in Sources */,
				D6DBDEAD20684C38004F979F /* NonEmptyList.swift in Sources */,
				D6DBDEAE20684C38004F979F /* Reader.swift in Sources */,
				D6DBDEAF20684C38004F979F /* State.swift in Sources */,
				D6DBDEB020684C38004F979F /* Try.swift in Sources */,
				D6DBDEB120684C38004F979F /* Tuple.swift in Sources */,
				D6DBDEB220684C38004F979F /* Validated.swift in Sources */,
				111082CF2085DBF800C8563C /* Show.swift in Sources */,
				D6DBDEB320684C38004F979F /* AsyncContext.swift in Sources */,
				D6DBDEB420684C38004F979F /* IO.swift in Sources */,
				111620A020F4B88500685EC4 /* TryOpticsInstances.swift in Sources */,
				D6DBDEB520684C38004F979F /* Cofree.swift in Sources */,
				D6DBDEB620684C38004F979F /* Coyoneda.swift in Sources */,
				11E531C3209B1CE900A78E8D /* Fold.swift in Sources */,
				1116206520F398D900685EC4 /* Try+Optics.swift in Sources */,
				D6DBDEB720684C38004F979F /* Free.swift in Sources */,
				D6DBDEB820684C38004F979F /* Yoneda.swift in Sources */,
				D6DBDEB920684C38004F979F /* HigherKinds.swift in Sources */,
				D6DBDEBA20684C38004F979F /* NumberInstances.swift in Sources */,
				1116206D20F39EC100685EC4 /* String+Optics.swift in Sources */,
				D6DBDEBB20684C38004F979F /* StringInstances.swift in Sources */,
				11E531DD209B4FD400A78E8D /* BoundSetter.swift in Sources */,
				D6DBDEBC20684C38004F979F /* PartialApplication.swift in Sources */,
				11AC527F2097697D008EC1E4 /* Iso.swift in Sources */,
				11E531B4209AF13700A78E8D /* Prism.swift in Sources */,
				D6DBDEBD20684C38004F979F /* Predef.swift in Sources */,
				D6DBDEBE20684C38004F979F /* EitherT.swift in Sources */,
				1116205E20F385D400685EC4 /* NonEmptyList+Optics.swift in Sources */,
				D6DBDEBF20684C38004F979F /* MaybeT.swift in Sources */,
				D6DBDEC020684C38004F979F /* StateT.swift in Sources */,
				D6DBDEC120684C38004F979F /* WriterT.swift in Sources */,
				D6DBDEC220684C38004F979F /* Typeclass.swift in Sources */,
				11E531CE209B31A000A78E8D /* MaybeInstances.swift in Sources */,
				D6DBDEC320684C38004F979F /* Alternative.swift in Sources */,
				D6DBDEC420684C38004F979F /* Applicative.swift in Sources */,
				D6DBDEC520684C38004F979F /* ApplicativeError.swift in Sources */,
				11C9B6D320DCF54800AFD4AA /* Each.swift in Sources */,
				D6DBDEC620684C38004F979F /* Bifoldable.swift in Sources */,
				D6DBDEC720684C38004F979F /* Bimonad.swift in Sources */,
				D6DBDEC820684C38004F979F /* Comonad.swift in Sources */,
<<<<<<< HEAD
				1116205B20F385D400685EC4 /* Either+Optics.swift in Sources */,
=======
				1116208C20F49B1F00685EC4 /* ListKOpticsInstances.swift in Sources */,
>>>>>>> fe674c42
				D6DBDEC920684C38004F979F /* Composed.swift in Sources */,
				D6DBDECA20684C38004F979F /* ComposedFoldable.swift in Sources */,
				D6DBDECB20684C38004F979F /* Eq.swift in Sources */,
				11E531B9209AFAF700A78E8D /* Optional.swift in Sources */,
				D6DBDECC20684C38004F979F /* Foldable.swift in Sources */,
				D6DBDECD20684C38004F979F /* Functor.swift in Sources */,
				11C9B6D920DCF55100AFD4AA /* Traversal.swift in Sources */,
				D6DBDECE20684C38004F979F /* FunctorFilter.swift in Sources */,
				D6DBDECF20684C38004F979F /* Inject.swift in Sources */,
				D6DBDED020684C38004F979F /* Monad.swift in Sources */,
				D6DBDED120684C38004F979F /* MonadCombine.swift in Sources */,
				1116205D20F385D400685EC4 /* ListK+Optics.swift in Sources */,
				D6DBDED220684C38004F979F /* MonadError.swift in Sources */,
				1116207720F3AD7100685EC4 /* At+Optics.swift in Sources */,
				D6DBDED320684C38004F979F /* MonadFilter.swift in Sources */,
				1116209B20F4B1DA00685EC4 /* StringOpticsInstances.swift in Sources */,
				11E531BE209B148F00A78E8D /* Setter.swift in Sources */,
				1116208720F4972200685EC4 /* EitherOpticsInstances.swift in Sources */,
				D6DBDED420684C38004F979F /* MonadReader.swift in Sources */,
				D6DBDED520684C38004F979F /* MonadState.swift in Sources */,
				D6DBDED620684C38004F979F /* MonadWriter.swift in Sources */,
				D6DBDED720684C38004F979F /* Monoid.swift in Sources */,
				D6DBDED820684C38004F979F /* MonoidK.swift in Sources */,
				D6DBDED920684C38004F979F /* NonEmptyReducible.swift in Sources */,
				D6DBDEDA20684C38004F979F /* Order.swift in Sources */,
				11E531E2209B503000A78E8D /* Index.swift in Sources */,
				1116207C20F4937600685EC4 /* Each+Optics.swift in Sources */,
				D6DBDEDB20684C38004F979F /* Reducible.swift in Sources */,
				D6DBDEDC20684C38004F979F /* Semigroup.swift in Sources */,
				1116205220F385C500685EC4 /* Maybe+Optics.swift in Sources */,
				D6DBDEDD20684C38004F979F /* SemigroupK.swift in Sources */,
				D6DBDEDE20684C38004F979F /* Traverse.swift in Sources */,
				D6DBDEDF20684C38004F979F /* TraverseFilter.swift in Sources */,
			);
			runOnlyForDeploymentPostprocessing = 0;
		};
		OBJ_245 /* Sources */ = {
			isa = PBXSourcesBuildPhase;
			buildActionMask = 0;
			files = (
				OBJ_246 /* Function0Test.swift in Sources */,
				OBJ_247 /* Function1Test.swift in Sources */,
				11FE0089209C98A400183AF6 /* SetterTest.swift in Sources */,
				OBJ_248 /* KleisliOperatorTest.swift in Sources */,
				11FE006E209C685F00183AF6 /* SetterLaws.swift in Sources */,
				OBJ_249 /* KleisliTest.swift in Sources */,
				OBJ_250 /* BooleanFunctionsTest.swift in Sources */,
				OBJ_251 /* CurryTest.swift in Sources */,
				111620B320F6137B00685EC4 /* BimonadLaws.swift in Sources */,
				OBJ_252 /* ConstTest.swift in Sources */,
				OBJ_253 /* CoproductTest.swift in Sources */,
				OBJ_254 /* EitherTest.swift in Sources */,
				OBJ_255 /* EvalTest.swift in Sources */,
				11FE0066209C50A700183AF6 /* IsoLaws.swift in Sources */,
				11FE0072209C6DEC00183AF6 /* PrismLaws.swift in Sources */,
				OBJ_256 /* IdTest.swift in Sources */,
				11635BB620F76131007BB4FA /* TraverseLaws.swift in Sources */,
				OBJ_257 /* IorTest.swift in Sources */,
				OBJ_258 /* ListKTest.swift in Sources */,
				OBJ_259 /* MaybeTest.swift in Sources */,
				OBJ_260 /* NonEmptyListTest.swift in Sources */,
				OBJ_261 /* TryTest.swift in Sources */,
				OBJ_262 /* TupleTest.swift in Sources */,
				11FE006A209C5E3A00183AF6 /* LensLaws.swift in Sources */,
				OBJ_263 /* ValidatedTest.swift in Sources */,
				OBJ_264 /* AsyncContextLaws.swift in Sources */,
				OBJ_265 /* IOTest.swift in Sources */,
				OBJ_266 /* FreeTest.swift in Sources */,
				OBJ_267 /* NumberInstancesTest.swift in Sources */,
				OBJ_268 /* StringInstancesTest.swift in Sources */,
				OBJ_269 /* PartialApplicationTest.swift in Sources */,
				OBJ_270 /* PredefTest.swift in Sources */,
				11635BBA20F77FE5007BB4FA /* TraverseFilterLaws.swift in Sources */,
				11FE0081209C945900183AF6 /* IsoTest.swift in Sources */,
				OBJ_271 /* EitherTTest.swift in Sources */,
				OBJ_272 /* MaybeTTest.swift in Sources */,
				OBJ_273 /* StateTTest.swift in Sources */,
				OBJ_274 /* WriterTTest.swift in Sources */,
				11FE0085209C976F00183AF6 /* LensTest.swift in Sources */,
				OBJ_275 /* ApplicativeErrorLaws.swift in Sources */,
				111620AB20F6070200685EC4 /* FoldableLaws.swift in Sources */,
				OBJ_276 /* ApplicativeLaws.swift in Sources */,
				11635BAE20F6464E007BB4FA /* AlternativeLaws.swift in Sources */,
				OBJ_277 /* ComonadLaws.swift in Sources */,
				OBJ_278 /* EqLaws.swift in Sources */,
				OBJ_279 /* FunctorFilterLaws.swift in Sources */,
				11FE0076209C813C00183AF6 /* OptionalLaws.swift in Sources */,
				OBJ_280 /* FunctorLaws.swift in Sources */,
				11E531C7209B2B3400A78E8D /* BoolInstancesTest.swift in Sources */,
				OBJ_281 /* MonadErrorLaws.swift in Sources */,
				OBJ_282 /* MonadFilterLaws.swift in Sources */,
				111082D12085DD4D00C8563C /* ShowLaws.swift in Sources */,
				OBJ_283 /* MonadLaws.swift in Sources */,
				OBJ_284 /* MonadStateLaws.swift in Sources */,
				OBJ_285 /* MonadWriterLaws.swift in Sources */,
				OBJ_286 /* MonoidKLaws.swift in Sources */,
				OBJ_287 /* MonoidLaws.swift in Sources */,
				OBJ_288 /* OrderLaws.swift in Sources */,
				11C9B6B620DBB34C00AFD4AA /* TraversalLaws.swift in Sources */,
				11635BB220F64A20007BB4FA /* MonadCombineLaws.swift in Sources */,
				11FE0092209C9C3300183AF6 /* PrismTest.swift in Sources */,
				11FE007D209C8F9400183AF6 /* TestDomain.swift in Sources */,
				OBJ_289 /* SemigroupKLaws.swift in Sources */,
				OBJ_290 /* SemigroupLaws.swift in Sources */,
				11FE0096209C9EB800183AF6 /* OptionalTest.swift in Sources */,
			);
			runOnlyForDeploymentPostprocessing = 0;
		};
		OBJ_380 /* Sources */ = {
			isa = PBXSourcesBuildPhase;
			buildActionMask = 0;
			files = (
				OBJ_381 /* Cokleisli.swift in Sources */,
				OBJ_382 /* Function0.swift in Sources */,
				11E531D7209B4EF400A78E8D /* At.swift in Sources */,
				OBJ_383 /* Function1.swift in Sources */,
				1116204820F37D1900685EC4 /* Id+Optics.swift in Sources */,
				OBJ_384 /* FunctionK.swift in Sources */,
				OBJ_385 /* Kleisli.swift in Sources */,
				11E531CB209B2FEA00A78E8D /* MaybeInstances.swift in Sources */,
				OBJ_386 /* KleisliOperator.swift in Sources */,
				1116209D20F4B88500685EC4 /* TryOpticsInstances.swift in Sources */,
				OBJ_387 /* BooleanFunctions.swift in Sources */,
				OBJ_388 /* Curry.swift in Sources */,
				OBJ_389 /* Const.swift in Sources */,
				OBJ_390 /* Coproduct.swift in Sources */,
				1116207420F3AC1800685EC4 /* At+Optics.swift in Sources */,
				11AC527320974D58008EC1E4 /* Getter.swift in Sources */,
				11AC527720975EE5008EC1E4 /* Lens.swift in Sources */,
				OBJ_391 /* Coreader.swift in Sources */,
				OBJ_392 /* Either.swift in Sources */,
				OBJ_393 /* Eval.swift in Sources */,
				OBJ_394 /* FlatmapOperator.swift in Sources */,
				OBJ_395 /* Id.swift in Sources */,
				OBJ_396 /* Ior.swift in Sources */,
				OBJ_397 /* ListK.swift in Sources */,
				OBJ_398 /* MapK.swift in Sources */,
				OBJ_399 /* Maybe.swift in Sources */,
				OBJ_400 /* NonEmptyList.swift in Sources */,
				OBJ_401 /* Reader.swift in Sources */,
				OBJ_402 /* State.swift in Sources */,
				OBJ_403 /* Try.swift in Sources */,
				1116208920F4999D00685EC4 /* ListKOpticsInstances.swift in Sources */,
				OBJ_404 /* Tuple.swift in Sources */,
				OBJ_405 /* Validated.swift in Sources */,
				111082CC2085D9DD00C8563C /* Show.swift in Sources */,
				OBJ_406 /* AsyncContext.swift in Sources */,
				OBJ_407 /* IO.swift in Sources */,
				OBJ_408 /* Cofree.swift in Sources */,
				OBJ_409 /* Coyoneda.swift in Sources */,
				11E531C0209B1C3F00A78E8D /* Fold.swift in Sources */,
				OBJ_410 /* Free.swift in Sources */,
				OBJ_411 /* Yoneda.swift in Sources */,
				11C9B6B120DBB02000AFD4AA /* Each.swift in Sources */,
				OBJ_412 /* HigherKinds.swift in Sources */,
				1116209320F4B0B500685EC4 /* MaybeOpticsInstances.swift in Sources */,
				OBJ_413 /* NumberInstances.swift in Sources */,
				1116209820F4B1DA00685EC4 /* StringOpticsInstances.swift in Sources */,
				OBJ_414 /* StringInstances.swift in Sources */,
				11E531D4209B4CB700A78E8D /* BoundSetter.swift in Sources */,
				OBJ_415 /* PartialApplication.swift in Sources */,
				11AC527520975422008EC1E4 /* Iso.swift in Sources */,
				11C9B6B320DBB0EC00AFD4AA /* FilterIndex.swift in Sources */,
				11E531B1209AE89A00A78E8D /* Prism.swift in Sources */,
				1116204C20F380E300685EC4 /* NonEmptyList+Optics.swift in Sources */,
				OBJ_416 /* Predef.swift in Sources */,
				OBJ_417 /* EitherT.swift in Sources */,
				OBJ_418 /* MaybeT.swift in Sources */,
				OBJ_419 /* StateT.swift in Sources */,
				OBJ_420 /* WriterT.swift in Sources */,
				OBJ_421 /* Typeclass.swift in Sources */,
				1116208420F4971A00685EC4 /* EitherOpticsInstances.swift in Sources */,
				OBJ_422 /* Alternative.swift in Sources */,
				OBJ_423 /* Applicative.swift in Sources */,
				OBJ_424 /* ApplicativeError.swift in Sources */,
				OBJ_425 /* Bifoldable.swift in Sources */,
				OBJ_426 /* Bimonad.swift in Sources */,
				1116208E20F4AB1700685EC4 /* NonEmptyListOpticsInstances.swift in Sources */,
				OBJ_427 /* Comonad.swift in Sources */,
				1116204620F37AE300685EC4 /* Either+Optics.swift in Sources */,
				OBJ_428 /* Composed.swift in Sources */,
				11E531C5209B29EF00A78E8D /* BoolInstances.swift in Sources */,
				OBJ_429 /* ComposedFoldable.swift in Sources */,
				1116206720F39E0700685EC4 /* Validated+Optics.swift in Sources */,
				OBJ_430 /* Eq.swift in Sources */,
				11E531B6209AF80100A78E8D /* Optional.swift in Sources */,
				OBJ_431 /* Foldable.swift in Sources */,
				OBJ_432 /* Functor.swift in Sources */,
				11E531DF209B502900A78E8D /* Index.swift in Sources */,
				1116204F20F3820500685EC4 /* Maybe+Optics.swift in Sources */,
				OBJ_433 /* FunctorFilter.swift in Sources */,
				OBJ_434 /* Inject.swift in Sources */,
				OBJ_435 /* Monad.swift in Sources */,
				1116204A20F37DFA00685EC4 /* ListK+Optics.swift in Sources */,
				OBJ_436 /* MonadCombine.swift in Sources */,
				OBJ_437 /* MonadError.swift in Sources */,
				OBJ_438 /* MonadFilter.swift in Sources */,
				11E531BB209B0BE300A78E8D /* Setter.swift in Sources */,
				1116207920F4923E00685EC4 /* Each+Optics.swift in Sources */,
				OBJ_439 /* MonadReader.swift in Sources */,
				OBJ_440 /* MonadState.swift in Sources */,
				OBJ_441 /* MonadWriter.swift in Sources */,
				11C9B6AF20DB8A8D00AFD4AA /* Traversal.swift in Sources */,
				1116206020F38A5C00685EC4 /* String+Optics.swift in Sources */,
				OBJ_442 /* Monoid.swift in Sources */,
				OBJ_443 /* MonoidK.swift in Sources */,
				OBJ_444 /* NonEmptyReducible.swift in Sources */,
				OBJ_445 /* Order.swift in Sources */,
				OBJ_446 /* Reducible.swift in Sources */,
				OBJ_447 /* Semigroup.swift in Sources */,
				OBJ_448 /* SemigroupK.swift in Sources */,
				OBJ_449 /* Traverse.swift in Sources */,
				1116206220F398CB00685EC4 /* Try+Optics.swift in Sources */,
				OBJ_450 /* TraverseFilter.swift in Sources */,
			);
			runOnlyForDeploymentPostprocessing = 0;
		};
/* End PBXSourcesBuildPhase section */

/* Begin PBXTargetDependency section */
		D6D624412068141800739E2D /* PBXTargetDependency */ = {
			isa = PBXTargetDependency;
			target = "Bow::Bow" /* Bow */;
			targetProxy = D6D624422068141800739E2D /* PBXContainerItemProxy */;
		};
		D6D62520206817A700739E2D /* PBXTargetDependency */ = {
			isa = PBXTargetDependency;
			target = "Bow::Bow" /* Bow */;
			targetProxy = D6D62521206817A700739E2D /* PBXContainerItemProxy */;
		};
		OBJ_299 /* PBXTargetDependency */ = {
			isa = PBXTargetDependency;
			target = "Bow::Bow" /* Bow */;
			targetProxy = D653FC452067C58D00535EF6 /* PBXContainerItemProxy */;
		};
/* End PBXTargetDependency section */

/* Begin XCBuildConfiguration section */
		D6D6247A2068141800739E2D /* Debug */ = {
			isa = XCBuildConfiguration;
			buildSettings = {
				ALWAYS_EMBED_SWIFT_STANDARD_LIBRARIES = YES;
				FRAMEWORK_SEARCH_PATHS = (
					"$(inherited)",
					"$(SRCROOT)/Carthage/Build/tvOS/**",
				);
				HEADER_SEARCH_PATHS = "$(inherited)";
				INFOPLIST_FILE = Tests/Info.plist;
				LD_RUNPATH_SEARCH_PATHS = "@loader_path/../Frameworks @loader_path/Frameworks";
				OTHER_LDFLAGS = "$(inherited)";
				OTHER_SWIFT_FLAGS = "$(inherited)";
				PRODUCT_NAME = "$(TARGET_NAME)";
				SDKROOT = appletvos11.2;
				SUPPORTED_PLATFORMS = "appletvsimulator appletvos";
				SWIFT_VERSION = 4.0;
				TARGET_NAME = BowTests;
			};
			name = Debug;
		};
		D6D6247B2068141800739E2D /* Release */ = {
			isa = XCBuildConfiguration;
			buildSettings = {
				ALWAYS_EMBED_SWIFT_STANDARD_LIBRARIES = YES;
				FRAMEWORK_SEARCH_PATHS = (
					"$(inherited)",
					"$(SRCROOT)/Carthage/Build/tvOS/**",
				);
				HEADER_SEARCH_PATHS = "$(inherited)";
				INFOPLIST_FILE = Tests/Info.plist;
				LD_RUNPATH_SEARCH_PATHS = "@loader_path/../Frameworks @loader_path/Frameworks";
				OTHER_LDFLAGS = "$(inherited)";
				OTHER_SWIFT_FLAGS = "$(inherited)";
				PRODUCT_NAME = "$(TARGET_NAME)";
				SDKROOT = appletvos11.2;
				SUPPORTED_PLATFORMS = "appletvsimulator appletvos";
				SWIFT_VERSION = 4.0;
				TARGET_NAME = BowTests;
			};
			name = Release;
		};
		D6D6251B2068178800739E2D /* Debug */ = {
			isa = XCBuildConfiguration;
			buildSettings = {
				ENABLE_TESTABILITY = YES;
				FRAMEWORK_SEARCH_PATHS = (
					"$(inherited)",
					"$(PROJECT_DIR)/Carthage/Build/Mac",
				);
				HEADER_SEARCH_PATHS = "$(inherited)";
				INFOPLIST_FILE = Bow.xcodeproj/Bow_Info.plist;
				LD_RUNPATH_SEARCH_PATHS = "$(TOOLCHAIN_DIR)/usr/lib/swift/macosx";
				OTHER_LDFLAGS = "$(inherited)";
				OTHER_SWIFT_FLAGS = "$(inherited)";
				PRODUCT_BUNDLE_IDENTIFIER = "com.arrow-kt.bowmacOS";
				PRODUCT_MODULE_NAME = "$(TARGET_NAME:c99extidentifier)";
				PRODUCT_NAME = "$(TARGET_NAME)";
				SDKROOT = macosx;
				SKIP_INSTALL = YES;
				SUPPORTED_PLATFORMS = macosx;
				SWIFT_VERSION = 4.0;
				TARGET_NAME = Bow;
			};
			name = Debug;
		};
		D6D6251C2068178800739E2D /* Release */ = {
			isa = XCBuildConfiguration;
			buildSettings = {
				ENABLE_TESTABILITY = YES;
				FRAMEWORK_SEARCH_PATHS = (
					"$(inherited)",
					"$(PROJECT_DIR)/Carthage/Build/Mac",
				);
				HEADER_SEARCH_PATHS = "$(inherited)";
				INFOPLIST_FILE = Bow.xcodeproj/Bow_Info.plist;
				LD_RUNPATH_SEARCH_PATHS = "$(TOOLCHAIN_DIR)/usr/lib/swift/macosx";
				OTHER_LDFLAGS = "$(inherited)";
				OTHER_SWIFT_FLAGS = "$(inherited)";
				PRODUCT_BUNDLE_IDENTIFIER = "com.arrow-kt.bowmacOS";
				PRODUCT_MODULE_NAME = "$(TARGET_NAME:c99extidentifier)";
				PRODUCT_NAME = "$(TARGET_NAME)";
				SDKROOT = macosx;
				SKIP_INSTALL = YES;
				SUPPORTED_PLATFORMS = macosx;
				SWIFT_VERSION = 4.0;
				TARGET_NAME = Bow;
			};
			name = Release;
		};
		D6D62559206817A700739E2D /* Debug */ = {
			isa = XCBuildConfiguration;
			buildSettings = {
				ALWAYS_EMBED_SWIFT_STANDARD_LIBRARIES = YES;
				FRAMEWORK_SEARCH_PATHS = (
					"$(inherited)",
					"$(SRCROOT)/Carthage/Build/Mac/**",
					"$(PROJECT_DIR)/Carthage/Build/Mac",
				);
				HEADER_SEARCH_PATHS = "$(inherited)";
				INFOPLIST_FILE = Tests/Info.plist;
				LD_RUNPATH_SEARCH_PATHS = "@loader_path/../Frameworks @loader_path/Frameworks";
				OTHER_LDFLAGS = "$(inherited)";
				OTHER_SWIFT_FLAGS = "$(inherited)";
				PRODUCT_NAME = "$(TARGET_NAME)";
				SDKROOT = macosx;
				SUPPORTED_PLATFORMS = macosx;
				SWIFT_VERSION = 4.0;
				TARGET_NAME = BowTests;
			};
			name = Debug;
		};
		D6D6255A206817A700739E2D /* Release */ = {
			isa = XCBuildConfiguration;
			buildSettings = {
				ALWAYS_EMBED_SWIFT_STANDARD_LIBRARIES = YES;
				FRAMEWORK_SEARCH_PATHS = (
					"$(inherited)",
					"$(SRCROOT)/Carthage/Build/Mac/**",
					"$(PROJECT_DIR)/Carthage/Build/Mac",
				);
				HEADER_SEARCH_PATHS = "$(inherited)";
				INFOPLIST_FILE = Tests/Info.plist;
				LD_RUNPATH_SEARCH_PATHS = "@loader_path/../Frameworks @loader_path/Frameworks";
				OTHER_LDFLAGS = "$(inherited)";
				OTHER_SWIFT_FLAGS = "$(inherited)";
				PRODUCT_NAME = "$(TARGET_NAME)";
				SDKROOT = macosx;
				SUPPORTED_PLATFORMS = macosx;
				SWIFT_VERSION = 4.0;
				TARGET_NAME = BowTests;
			};
			name = Release;
		};
		D6D625AC206841B300739E2D /* Debug */ = {
			isa = XCBuildConfiguration;
			buildSettings = {
				ENABLE_TESTABILITY = YES;
				FRAMEWORK_SEARCH_PATHS = (
					"$(inherited)",
					"$(PROJECT_DIR)/Carthage/Build/Mac",
				);
				HEADER_SEARCH_PATHS = "$(inherited)";
				INFOPLIST_FILE = Bow.xcodeproj/Bow_Info.plist;
				LD_RUNPATH_SEARCH_PATHS = "$(TOOLCHAIN_DIR)/usr/lib/swift/macosx";
				OTHER_LDFLAGS = "$(inherited)";
				OTHER_SWIFT_FLAGS = "$(inherited)";
				PRODUCT_BUNDLE_IDENTIFIER = "com.arrow-kt.bowwatchOS";
				PRODUCT_MODULE_NAME = "$(TARGET_NAME:c99extidentifier)";
				PRODUCT_NAME = "$(TARGET_NAME)";
				SDKROOT = watchos4.2;
				SKIP_INSTALL = YES;
				SUPPORTED_PLATFORMS = "watchsimulator watchos";
				SWIFT_VERSION = 4.0;
				TARGET_NAME = Bow;
			};
			name = Debug;
		};
		D6D625AD206841B300739E2D /* Release */ = {
			isa = XCBuildConfiguration;
			buildSettings = {
				ENABLE_TESTABILITY = YES;
				FRAMEWORK_SEARCH_PATHS = (
					"$(inherited)",
					"$(PROJECT_DIR)/Carthage/Build/Mac",
				);
				HEADER_SEARCH_PATHS = "$(inherited)";
				INFOPLIST_FILE = Bow.xcodeproj/Bow_Info.plist;
				LD_RUNPATH_SEARCH_PATHS = "$(TOOLCHAIN_DIR)/usr/lib/swift/macosx";
				OTHER_LDFLAGS = "$(inherited)";
				OTHER_SWIFT_FLAGS = "$(inherited)";
				PRODUCT_BUNDLE_IDENTIFIER = "com.arrow-kt.bowwatchOS";
				PRODUCT_MODULE_NAME = "$(TARGET_NAME:c99extidentifier)";
				PRODUCT_NAME = "$(TARGET_NAME)";
				SDKROOT = watchos4.2;
				SKIP_INSTALL = YES;
				SUPPORTED_PLATFORMS = "watchsimulator watchos";
				SWIFT_VERSION = 4.0;
				TARGET_NAME = Bow;
			};
			name = Release;
		};
		D6DBDE9820684BEB004F979F /* Debug */ = {
			isa = XCBuildConfiguration;
			buildSettings = {
				ALWAYS_SEARCH_USER_PATHS = NO;
				CLANG_ANALYZER_NONNULL = YES;
				CLANG_ANALYZER_NUMBER_OBJECT_CONVERSION = YES_AGGRESSIVE;
				CLANG_CXX_LANGUAGE_STANDARD = "gnu++14";
				CLANG_CXX_LIBRARY = "libc++";
				CLANG_ENABLE_MODULES = YES;
				CLANG_WARN_BLOCK_CAPTURE_AUTORELEASING = YES;
				CLANG_WARN_BOOL_CONVERSION = YES;
				CLANG_WARN_COMMA = YES;
				CLANG_WARN_CONSTANT_CONVERSION = YES;
				CLANG_WARN_DIRECT_OBJC_ISA_USAGE = YES_ERROR;
				CLANG_WARN_DOCUMENTATION_COMMENTS = YES;
				CLANG_WARN_EMPTY_BODY = YES;
				CLANG_WARN_ENUM_CONVERSION = YES;
				CLANG_WARN_INFINITE_RECURSION = YES;
				CLANG_WARN_INT_CONVERSION = YES;
				CLANG_WARN_NON_LITERAL_NULL_CONVERSION = YES;
				CLANG_WARN_OBJC_LITERAL_CONVERSION = YES;
				CLANG_WARN_OBJC_ROOT_CLASS = YES_ERROR;
				CLANG_WARN_RANGE_LOOP_ANALYSIS = YES;
				CLANG_WARN_STRICT_PROTOTYPES = YES;
				CLANG_WARN_SUSPICIOUS_MOVE = YES;
				CLANG_WARN_UNGUARDED_AVAILABILITY = YES_AGGRESSIVE;
				CLANG_WARN_UNREACHABLE_CODE = YES;
				CLANG_WARN__DUPLICATE_METHOD_MATCH = YES;
				CODE_SIGN_IDENTITY = "";
				CODE_SIGN_STYLE = Automatic;
				CURRENT_PROJECT_VERSION = 1;
				DEFINES_MODULE = YES;
				DEVELOPMENT_TEAM = 84PJ9JE3TM;
				DYLIB_COMPATIBILITY_VERSION = 1;
				DYLIB_CURRENT_VERSION = 1;
				DYLIB_INSTALL_NAME_BASE = "@rpath";
				ENABLE_STRICT_OBJC_MSGSEND = YES;
				ENABLE_TESTABILITY = YES;
				GCC_C_LANGUAGE_STANDARD = gnu11;
				GCC_DYNAMIC_NO_PIC = NO;
				GCC_NO_COMMON_BLOCKS = YES;
				GCC_PREPROCESSOR_DEFINITIONS = (
					"DEBUG=1",
					"$(inherited)",
				);
				GCC_WARN_64_TO_32_BIT_CONVERSION = YES;
				GCC_WARN_ABOUT_RETURN_TYPE = YES_ERROR;
				GCC_WARN_UNDECLARED_SELECTOR = YES;
				GCC_WARN_UNINITIALIZED_AUTOS = YES_AGGRESSIVE;
				GCC_WARN_UNUSED_FUNCTION = YES;
				GCC_WARN_UNUSED_VARIABLE = YES;
				INFOPLIST_FILE = Bow.xcodeproj/Bow_Info.plist;
				INSTALL_PATH = "$(LOCAL_LIBRARY_DIR)/Frameworks";
				LD_RUNPATH_SEARCH_PATHS = "$(inherited) @executable_path/Frameworks @loader_path/Frameworks";
				MTL_ENABLE_DEBUG_INFO = YES;
				PRODUCT_BUNDLE_IDENTIFIER = "com.arrow-kt.bowTVOS";
				PRODUCT_MODULE_NAME = "$(PROJECT_NAME)";
				PRODUCT_NAME = "$(PROJECT_NAME)";
				SDKROOT = appletvos;
				SKIP_INSTALL = YES;
				SUPPORTED_PLATFORMS = "appletvsimulator appletvos";
				SWIFT_ACTIVE_COMPILATION_CONDITIONS = DEBUG;
				SWIFT_VERSION = 4.0;
				TARGETED_DEVICE_FAMILY = 3;
				TVOS_DEPLOYMENT_TARGET = 11.2;
				VERSIONING_SYSTEM = "apple-generic";
				VERSION_INFO_PREFIX = "";
			};
			name = Debug;
		};
		D6DBDE9920684BEB004F979F /* Release */ = {
			isa = XCBuildConfiguration;
			buildSettings = {
				ALWAYS_SEARCH_USER_PATHS = NO;
				CLANG_ANALYZER_NONNULL = YES;
				CLANG_ANALYZER_NUMBER_OBJECT_CONVERSION = YES_AGGRESSIVE;
				CLANG_CXX_LANGUAGE_STANDARD = "gnu++14";
				CLANG_CXX_LIBRARY = "libc++";
				CLANG_ENABLE_MODULES = YES;
				CLANG_WARN_BLOCK_CAPTURE_AUTORELEASING = YES;
				CLANG_WARN_BOOL_CONVERSION = YES;
				CLANG_WARN_COMMA = YES;
				CLANG_WARN_CONSTANT_CONVERSION = YES;
				CLANG_WARN_DIRECT_OBJC_ISA_USAGE = YES_ERROR;
				CLANG_WARN_DOCUMENTATION_COMMENTS = YES;
				CLANG_WARN_EMPTY_BODY = YES;
				CLANG_WARN_ENUM_CONVERSION = YES;
				CLANG_WARN_INFINITE_RECURSION = YES;
				CLANG_WARN_INT_CONVERSION = YES;
				CLANG_WARN_NON_LITERAL_NULL_CONVERSION = YES;
				CLANG_WARN_OBJC_LITERAL_CONVERSION = YES;
				CLANG_WARN_OBJC_ROOT_CLASS = YES_ERROR;
				CLANG_WARN_RANGE_LOOP_ANALYSIS = YES;
				CLANG_WARN_STRICT_PROTOTYPES = YES;
				CLANG_WARN_SUSPICIOUS_MOVE = YES;
				CLANG_WARN_UNGUARDED_AVAILABILITY = YES_AGGRESSIVE;
				CLANG_WARN_UNREACHABLE_CODE = YES;
				CLANG_WARN__DUPLICATE_METHOD_MATCH = YES;
				CODE_SIGN_IDENTITY = "";
				CODE_SIGN_STYLE = Automatic;
				COPY_PHASE_STRIP = NO;
				CURRENT_PROJECT_VERSION = 1;
				DEFINES_MODULE = YES;
				DEVELOPMENT_TEAM = 84PJ9JE3TM;
				DYLIB_COMPATIBILITY_VERSION = 1;
				DYLIB_CURRENT_VERSION = 1;
				DYLIB_INSTALL_NAME_BASE = "@rpath";
				ENABLE_NS_ASSERTIONS = NO;
				ENABLE_STRICT_OBJC_MSGSEND = YES;
				GCC_C_LANGUAGE_STANDARD = gnu11;
				GCC_NO_COMMON_BLOCKS = YES;
				GCC_WARN_64_TO_32_BIT_CONVERSION = YES;
				GCC_WARN_ABOUT_RETURN_TYPE = YES_ERROR;
				GCC_WARN_UNDECLARED_SELECTOR = YES;
				GCC_WARN_UNINITIALIZED_AUTOS = YES_AGGRESSIVE;
				GCC_WARN_UNUSED_FUNCTION = YES;
				GCC_WARN_UNUSED_VARIABLE = YES;
				INFOPLIST_FILE = Bow.xcodeproj/Bow_Info.plist;
				INSTALL_PATH = "$(LOCAL_LIBRARY_DIR)/Frameworks";
				LD_RUNPATH_SEARCH_PATHS = "$(inherited) @executable_path/Frameworks @loader_path/Frameworks";
				MTL_ENABLE_DEBUG_INFO = NO;
				PRODUCT_BUNDLE_IDENTIFIER = "com.arrow-kt.bowTVOS";
				PRODUCT_MODULE_NAME = "$(PROJECT_NAME)";
				PRODUCT_NAME = "$(PROJECT_NAME)";
				SDKROOT = appletvos;
				SKIP_INSTALL = YES;
				SUPPORTED_PLATFORMS = "appletvsimulator appletvos";
				SWIFT_VERSION = 4.0;
				TARGETED_DEVICE_FAMILY = 3;
				TVOS_DEPLOYMENT_TARGET = 11.2;
				VALIDATE_PRODUCT = YES;
				VERSIONING_SYSTEM = "apple-generic";
				VERSION_INFO_PREFIX = "";
			};
			name = Release;
		};
		OBJ_243 /* Debug */ = {
			isa = XCBuildConfiguration;
			buildSettings = {
				ALWAYS_EMBED_SWIFT_STANDARD_LIBRARIES = YES;
				FRAMEWORK_SEARCH_PATHS = (
					"$(inherited)",
					"$(SRCROOT)/Carthage/Build/iOS/**",
					"$(PROJECT_DIR)/Carthage/Build/iOS",
					"$(PROJECT_DIR)/Carthage/Build/Mac",
					"$(PROJECT_DIR)/Carthage/Build/tvOS",
				);
				HEADER_SEARCH_PATHS = "$(inherited)";
				INFOPLIST_FILE = Tests/Info.plist;
				LD_RUNPATH_SEARCH_PATHS = "@loader_path/../Frameworks @loader_path/Frameworks";
				OTHER_LDFLAGS = "$(inherited)";
				OTHER_SWIFT_FLAGS = "$(inherited)";
				SDKROOT = iphoneos;
				SUPPORTED_PLATFORMS = "iphonesimulator iphoneos";
				SWIFT_VERSION = 4.0;
				TARGET_NAME = BowTests;
			};
			name = Debug;
		};
		OBJ_244 /* Release */ = {
			isa = XCBuildConfiguration;
			buildSettings = {
				ALWAYS_EMBED_SWIFT_STANDARD_LIBRARIES = YES;
				FRAMEWORK_SEARCH_PATHS = (
					"$(inherited)",
					"$(SRCROOT)/Carthage/Build/iOS/**",
					"$(PROJECT_DIR)/Carthage/Build/iOS",
					"$(PROJECT_DIR)/Carthage/Build/Mac",
					"$(PROJECT_DIR)/Carthage/Build/tvOS",
				);
				HEADER_SEARCH_PATHS = "$(inherited)";
				INFOPLIST_FILE = Tests/Info.plist;
				LD_RUNPATH_SEARCH_PATHS = "@loader_path/../Frameworks @loader_path/Frameworks";
				OTHER_LDFLAGS = "$(inherited)";
				OTHER_SWIFT_FLAGS = "$(inherited)";
				SDKROOT = iphoneos;
				SUPPORTED_PLATFORMS = "iphonesimulator iphoneos";
				SWIFT_VERSION = 4.0;
				TARGET_NAME = BowTests;
			};
			name = Release;
		};
		OBJ_3 /* Debug */ = {
			isa = XCBuildConfiguration;
			buildSettings = {
				CLANG_ENABLE_OBJC_ARC = YES;
				CLANG_WARN_BLOCK_CAPTURE_AUTORELEASING = YES;
				CLANG_WARN_BOOL_CONVERSION = YES;
				CLANG_WARN_COMMA = YES;
				CLANG_WARN_CONSTANT_CONVERSION = YES;
				CLANG_WARN_DEPRECATED_OBJC_IMPLEMENTATIONS = YES;
				CLANG_WARN_EMPTY_BODY = YES;
				CLANG_WARN_ENUM_CONVERSION = YES;
				CLANG_WARN_INFINITE_RECURSION = YES;
				CLANG_WARN_INT_CONVERSION = YES;
				CLANG_WARN_NON_LITERAL_NULL_CONVERSION = YES;
				CLANG_WARN_OBJC_IMPLICIT_RETAIN_SELF = YES;
				CLANG_WARN_OBJC_LITERAL_CONVERSION = YES;
				CLANG_WARN_RANGE_LOOP_ANALYSIS = YES;
				CLANG_WARN_STRICT_PROTOTYPES = YES;
				CLANG_WARN_SUSPICIOUS_MOVE = YES;
				CLANG_WARN_UNREACHABLE_CODE = YES;
				CLANG_WARN__DUPLICATE_METHOD_MATCH = YES;
				COMBINE_HIDPI_IMAGES = YES;
				COPY_PHASE_STRIP = NO;
				DEBUG_INFORMATION_FORMAT = dwarf;
				DYLIB_INSTALL_NAME_BASE = "@rpath";
				ENABLE_NS_ASSERTIONS = YES;
				ENABLE_STRICT_OBJC_MSGSEND = YES;
				ENABLE_TESTABILITY = YES;
				GCC_NO_COMMON_BLOCKS = YES;
				GCC_OPTIMIZATION_LEVEL = 0;
				GCC_WARN_64_TO_32_BIT_CONVERSION = YES;
				GCC_WARN_ABOUT_RETURN_TYPE = YES;
				GCC_WARN_UNDECLARED_SELECTOR = YES;
				GCC_WARN_UNINITIALIZED_AUTOS = YES;
				GCC_WARN_UNUSED_FUNCTION = YES;
				GCC_WARN_UNUSED_VARIABLE = YES;
				MACOSX_DEPLOYMENT_TARGET = 10.10;
				ONLY_ACTIVE_ARCH = YES;
				OTHER_SWIFT_FLAGS = "-DXcode";
				PRODUCT_NAME = "$(TARGET_NAME)";
				SDKROOT = macosx;
				SUPPORTED_PLATFORMS = "macosx iphoneos iphonesimulator appletvos appletvsimulator watchos watchsimulator";
				SWIFT_ACTIVE_COMPILATION_CONDITIONS = SWIFT_PACKAGE;
				SWIFT_OPTIMIZATION_LEVEL = "-Onone";
				USE_HEADERMAP = NO;
			};
			name = Debug;
		};
		OBJ_378 /* Debug */ = {
			isa = XCBuildConfiguration;
			buildSettings = {
				ENABLE_TESTABILITY = YES;
				FRAMEWORK_SEARCH_PATHS = (
					"$(inherited)",
					"$(SRCROOT)/Carthage/Build/iOS/**",
				);
				HEADER_SEARCH_PATHS = "$(inherited)";
				INFOPLIST_FILE = Bow.xcodeproj/Bow_Info.plist;
				LD_RUNPATH_SEARCH_PATHS = "$(TOOLCHAIN_DIR)/usr/lib/swift/macosx";
				OTHER_LDFLAGS = "$(inherited)";
				OTHER_SWIFT_FLAGS = "$(inherited)";
				PRODUCT_BUNDLE_IDENTIFIER = "com.arrow-kt.bow";
				PRODUCT_MODULE_NAME = "$(TARGET_NAME:c99extidentifier)";
				PRODUCT_NAME = "$(TARGET_NAME:c99extidentifier)";
				SDKROOT = iphoneos;
				SKIP_INSTALL = YES;
				SUPPORTED_PLATFORMS = "iphonesimulator iphoneos";
				SWIFT_VERSION = 4.0;
				TARGET_NAME = Bow;
			};
			name = Debug;
		};
		OBJ_379 /* Release */ = {
			isa = XCBuildConfiguration;
			buildSettings = {
				ENABLE_TESTABILITY = YES;
				FRAMEWORK_SEARCH_PATHS = (
					"$(inherited)",
					"$(SRCROOT)/Carthage/Build/iOS/**",
				);
				HEADER_SEARCH_PATHS = "$(inherited)";
				INFOPLIST_FILE = Bow.xcodeproj/Bow_Info.plist;
				LD_RUNPATH_SEARCH_PATHS = "$(TOOLCHAIN_DIR)/usr/lib/swift/macosx";
				OTHER_LDFLAGS = "$(inherited)";
				OTHER_SWIFT_FLAGS = "$(inherited)";
				PRODUCT_BUNDLE_IDENTIFIER = "com.arrow-kt.bow";
				PRODUCT_MODULE_NAME = "$(TARGET_NAME:c99extidentifier)";
				PRODUCT_NAME = "$(TARGET_NAME:c99extidentifier)";
				SDKROOT = iphoneos;
				SKIP_INSTALL = YES;
				SUPPORTED_PLATFORMS = "iphonesimulator iphoneos";
				SWIFT_VERSION = 4.0;
				TARGET_NAME = Bow;
			};
			name = Release;
		};
		OBJ_4 /* Release */ = {
			isa = XCBuildConfiguration;
			buildSettings = {
				CLANG_ENABLE_OBJC_ARC = YES;
				CLANG_WARN_BLOCK_CAPTURE_AUTORELEASING = YES;
				CLANG_WARN_BOOL_CONVERSION = YES;
				CLANG_WARN_COMMA = YES;
				CLANG_WARN_CONSTANT_CONVERSION = YES;
				CLANG_WARN_DEPRECATED_OBJC_IMPLEMENTATIONS = YES;
				CLANG_WARN_EMPTY_BODY = YES;
				CLANG_WARN_ENUM_CONVERSION = YES;
				CLANG_WARN_INFINITE_RECURSION = YES;
				CLANG_WARN_INT_CONVERSION = YES;
				CLANG_WARN_NON_LITERAL_NULL_CONVERSION = YES;
				CLANG_WARN_OBJC_IMPLICIT_RETAIN_SELF = YES;
				CLANG_WARN_OBJC_LITERAL_CONVERSION = YES;
				CLANG_WARN_RANGE_LOOP_ANALYSIS = YES;
				CLANG_WARN_STRICT_PROTOTYPES = YES;
				CLANG_WARN_SUSPICIOUS_MOVE = YES;
				CLANG_WARN_UNREACHABLE_CODE = YES;
				CLANG_WARN__DUPLICATE_METHOD_MATCH = YES;
				COMBINE_HIDPI_IMAGES = YES;
				COPY_PHASE_STRIP = YES;
				DEBUG_INFORMATION_FORMAT = "dwarf-with-dsym";
				DYLIB_INSTALL_NAME_BASE = "@rpath";
				ENABLE_STRICT_OBJC_MSGSEND = YES;
				GCC_NO_COMMON_BLOCKS = YES;
				GCC_OPTIMIZATION_LEVEL = s;
				GCC_WARN_64_TO_32_BIT_CONVERSION = YES;
				GCC_WARN_ABOUT_RETURN_TYPE = YES;
				GCC_WARN_UNDECLARED_SELECTOR = YES;
				GCC_WARN_UNINITIALIZED_AUTOS = YES;
				GCC_WARN_UNUSED_FUNCTION = YES;
				GCC_WARN_UNUSED_VARIABLE = YES;
				MACOSX_DEPLOYMENT_TARGET = 10.10;
				OTHER_SWIFT_FLAGS = "-DXcode";
				PRODUCT_NAME = "$(TARGET_NAME)";
				SDKROOT = macosx;
				SUPPORTED_PLATFORMS = "macosx iphoneos iphonesimulator appletvos appletvsimulator watchos watchsimulator";
				SWIFT_ACTIVE_COMPILATION_CONDITIONS = SWIFT_PACKAGE;
				SWIFT_OPTIMIZATION_LEVEL = "-Owholemodule";
				USE_HEADERMAP = NO;
			};
			name = Release;
		};
/* End XCBuildConfiguration section */

/* Begin XCConfigurationList section */
		D6D624792068141800739E2D /* Build configuration list for PBXNativeTarget "BowTests-tvOS" */ = {
			isa = XCConfigurationList;
			buildConfigurations = (
				D6D6247A2068141800739E2D /* Debug */,
				D6D6247B2068141800739E2D /* Release */,
			);
			defaultConfigurationIsVisible = 0;
			defaultConfigurationName = Debug;
		};
		D6D6251A2068178800739E2D /* Build configuration list for PBXNativeTarget "Bow-macOS" */ = {
			isa = XCConfigurationList;
			buildConfigurations = (
				D6D6251B2068178800739E2D /* Debug */,
				D6D6251C2068178800739E2D /* Release */,
			);
			defaultConfigurationIsVisible = 0;
			defaultConfigurationName = Debug;
		};
		D6D62558206817A700739E2D /* Build configuration list for PBXNativeTarget "BowTests-macOS" */ = {
			isa = XCConfigurationList;
			buildConfigurations = (
				D6D62559206817A700739E2D /* Debug */,
				D6D6255A206817A700739E2D /* Release */,
			);
			defaultConfigurationIsVisible = 0;
			defaultConfigurationName = Debug;
		};
		D6D625AB206841B300739E2D /* Build configuration list for PBXNativeTarget "Bow-watchOS" */ = {
			isa = XCConfigurationList;
			buildConfigurations = (
				D6D625AC206841B300739E2D /* Debug */,
				D6D625AD206841B300739E2D /* Release */,
			);
			defaultConfigurationIsVisible = 0;
			defaultConfigurationName = Debug;
		};
		D6DBDE9720684BEB004F979F /* Build configuration list for PBXNativeTarget "Bow-tvOS" */ = {
			isa = XCConfigurationList;
			buildConfigurations = (
				D6DBDE9820684BEB004F979F /* Debug */,
				D6DBDE9920684BEB004F979F /* Release */,
			);
			defaultConfigurationIsVisible = 0;
			defaultConfigurationName = Debug;
		};
		OBJ_2 /* Build configuration list for PBXProject "Bow" */ = {
			isa = XCConfigurationList;
			buildConfigurations = (
				OBJ_3 /* Debug */,
				OBJ_4 /* Release */,
			);
			defaultConfigurationIsVisible = 0;
			defaultConfigurationName = Debug;
		};
		OBJ_242 /* Build configuration list for PBXNativeTarget "BowTests" */ = {
			isa = XCConfigurationList;
			buildConfigurations = (
				OBJ_243 /* Debug */,
				OBJ_244 /* Release */,
			);
			defaultConfigurationIsVisible = 0;
			defaultConfigurationName = Debug;
		};
		OBJ_377 /* Build configuration list for PBXNativeTarget "Bow" */ = {
			isa = XCConfigurationList;
			buildConfigurations = (
				OBJ_378 /* Debug */,
				OBJ_379 /* Release */,
			);
			defaultConfigurationIsVisible = 0;
			defaultConfigurationName = Debug;
		};
/* End XCConfigurationList section */
	};
	rootObject = OBJ_1 /* Project object */;
}<|MERGE_RESOLUTION|>--- conflicted
+++ resolved
@@ -12,7 +12,6 @@
 		111082CE2085DBF800C8563C /* Show.swift in Sources */ = {isa = PBXBuildFile; fileRef = 111082CB2085D9DD00C8563C /* Show.swift */; };
 		111082CF2085DBF800C8563C /* Show.swift in Sources */ = {isa = PBXBuildFile; fileRef = 111082CB2085D9DD00C8563C /* Show.swift */; };
 		111082D12085DD4D00C8563C /* ShowLaws.swift in Sources */ = {isa = PBXBuildFile; fileRef = 111082D02085DD4D00C8563C /* ShowLaws.swift */; };
-<<<<<<< HEAD
 		1116204620F37AE300685EC4 /* Either+Optics.swift in Sources */ = {isa = PBXBuildFile; fileRef = 1116204520F37AE300685EC4 /* Either+Optics.swift */; };
 		1116204820F37D1900685EC4 /* Id+Optics.swift in Sources */ = {isa = PBXBuildFile; fileRef = 1116204720F37D1900685EC4 /* Id+Optics.swift */; };
 		1116204A20F37DFA00685EC4 /* ListK+Optics.swift in Sources */ = {isa = PBXBuildFile; fileRef = 1116204920F37DFA00685EC4 /* ListK+Optics.swift */; };
@@ -45,7 +44,6 @@
 		1116206B20F39EC000685EC4 /* String+Optics.swift in Sources */ = {isa = PBXBuildFile; fileRef = 1116205F20F38A5C00685EC4 /* String+Optics.swift */; };
 		1116206C20F39EC100685EC4 /* String+Optics.swift in Sources */ = {isa = PBXBuildFile; fileRef = 1116205F20F38A5C00685EC4 /* String+Optics.swift */; };
 		1116206D20F39EC100685EC4 /* String+Optics.swift in Sources */ = {isa = PBXBuildFile; fileRef = 1116205F20F38A5C00685EC4 /* String+Optics.swift */; };
-=======
 		1116207420F3AC1800685EC4 /* At+Optics.swift in Sources */ = {isa = PBXBuildFile; fileRef = 1116207320F3AC1800685EC4 /* At+Optics.swift */; };
 		1116207520F3AD7000685EC4 /* At+Optics.swift in Sources */ = {isa = PBXBuildFile; fileRef = 1116207320F3AC1800685EC4 /* At+Optics.swift */; };
 		1116207620F3AD7000685EC4 /* At+Optics.swift in Sources */ = {isa = PBXBuildFile; fileRef = 1116207320F3AC1800685EC4 /* At+Optics.swift */; };
@@ -96,7 +94,6 @@
 		11635BBA20F77FE5007BB4FA /* TraverseFilterLaws.swift in Sources */ = {isa = PBXBuildFile; fileRef = 11635BB920F77FE5007BB4FA /* TraverseFilterLaws.swift */; };
 		11635BBB20F77FE5007BB4FA /* TraverseFilterLaws.swift in Sources */ = {isa = PBXBuildFile; fileRef = 11635BB920F77FE5007BB4FA /* TraverseFilterLaws.swift */; };
 		11635BBC20F77FE5007BB4FA /* TraverseFilterLaws.swift in Sources */ = {isa = PBXBuildFile; fileRef = 11635BB920F77FE5007BB4FA /* TraverseFilterLaws.swift */; };
->>>>>>> fe674c42
 		11AA440F2088D4080091B474 /* ShowLaws.swift in Sources */ = {isa = PBXBuildFile; fileRef = 111082D02085DD4D00C8563C /* ShowLaws.swift */; };
 		11AA44102088D4090091B474 /* ShowLaws.swift in Sources */ = {isa = PBXBuildFile; fileRef = 111082D02085DD4D00C8563C /* ShowLaws.swift */; };
 		11AC527320974D58008EC1E4 /* Getter.swift in Sources */ = {isa = PBXBuildFile; fileRef = 11AC527220974D58008EC1E4 /* Getter.swift */; };
@@ -686,7 +683,6 @@
 /* Begin PBXFileReference section */
 		111082CB2085D9DD00C8563C /* Show.swift */ = {isa = PBXFileReference; lastKnownFileType = sourcecode.swift; path = Show.swift; sourceTree = "<group>"; };
 		111082D02085DD4D00C8563C /* ShowLaws.swift */ = {isa = PBXFileReference; lastKnownFileType = sourcecode.swift; path = ShowLaws.swift; sourceTree = "<group>"; };
-<<<<<<< HEAD
 		1116204520F37AE300685EC4 /* Either+Optics.swift */ = {isa = PBXFileReference; lastKnownFileType = sourcecode.swift; path = "Either+Optics.swift"; sourceTree = "<group>"; };
 		1116204720F37D1900685EC4 /* Id+Optics.swift */ = {isa = PBXFileReference; lastKnownFileType = sourcecode.swift; path = "Id+Optics.swift"; sourceTree = "<group>"; };
 		1116204920F37DFA00685EC4 /* ListK+Optics.swift */ = {isa = PBXFileReference; lastKnownFileType = sourcecode.swift; path = "ListK+Optics.swift"; sourceTree = "<group>"; };
@@ -695,7 +691,6 @@
 		1116205F20F38A5C00685EC4 /* String+Optics.swift */ = {isa = PBXFileReference; lastKnownFileType = sourcecode.swift; path = "String+Optics.swift"; sourceTree = "<group>"; };
 		1116206120F398CB00685EC4 /* Try+Optics.swift */ = {isa = PBXFileReference; lastKnownFileType = sourcecode.swift; path = "Try+Optics.swift"; sourceTree = "<group>"; };
 		1116206620F39E0700685EC4 /* Validated+Optics.swift */ = {isa = PBXFileReference; lastKnownFileType = sourcecode.swift; path = "Validated+Optics.swift"; sourceTree = "<group>"; };
-=======
 		1116207320F3AC1800685EC4 /* At+Optics.swift */ = {isa = PBXFileReference; lastKnownFileType = sourcecode.swift; path = "At+Optics.swift"; sourceTree = "<group>"; };
 		1116207820F4923E00685EC4 /* Each+Optics.swift */ = {isa = PBXFileReference; lastKnownFileType = sourcecode.swift; path = "Each+Optics.swift"; sourceTree = "<group>"; };
 		1116208320F4971A00685EC4 /* EitherOpticsInstances.swift */ = {isa = PBXFileReference; lastKnownFileType = sourcecode.swift; path = EitherOpticsInstances.swift; sourceTree = "<group>"; };
@@ -710,7 +705,6 @@
 		11635BB120F64A20007BB4FA /* MonadCombineLaws.swift */ = {isa = PBXFileReference; lastKnownFileType = sourcecode.swift; path = MonadCombineLaws.swift; sourceTree = "<group>"; };
 		11635BB520F76131007BB4FA /* TraverseLaws.swift */ = {isa = PBXFileReference; lastKnownFileType = sourcecode.swift; path = TraverseLaws.swift; sourceTree = "<group>"; };
 		11635BB920F77FE5007BB4FA /* TraverseFilterLaws.swift */ = {isa = PBXFileReference; lastKnownFileType = sourcecode.swift; path = TraverseFilterLaws.swift; sourceTree = "<group>"; };
->>>>>>> fe674c42
 		11AC527220974D58008EC1E4 /* Getter.swift */ = {isa = PBXFileReference; lastKnownFileType = sourcecode.swift; path = Getter.swift; sourceTree = "<group>"; };
 		11AC527420975422008EC1E4 /* Iso.swift */ = {isa = PBXFileReference; lastKnownFileType = sourcecode.swift; path = Iso.swift; sourceTree = "<group>"; };
 		11AC527620975EE5008EC1E4 /* Lens.swift */ = {isa = PBXFileReference; lastKnownFileType = sourcecode.swift; path = Lens.swift; sourceTree = "<group>"; };
@@ -935,7 +929,6 @@
 /* End PBXFrameworksBuildPhase section */
 
 /* Begin PBXGroup section */
-<<<<<<< HEAD
 		1116204420F37ABA00685EC4 /* STD */ = {
 			isa = PBXGroup;
 			children = (
@@ -949,7 +942,6 @@
 				1116206620F39E0700685EC4 /* Validated+Optics.swift */,
 			);
 			path = STD;
-=======
 		1116207220F3ABF200685EC4 /* DSL */ = {
 			isa = PBXGroup;
 			children = (
@@ -970,7 +962,6 @@
 				1116209C20F4B88500685EC4 /* TryOpticsInstances.swift */,
 			);
 			path = Instances;
->>>>>>> fe674c42
 			sourceTree = "<group>";
 		};
 		11AC527120974B29008EC1E4 /* Optics */ = {
@@ -985,12 +976,9 @@
 				11E531B0209AE89A00A78E8D /* Prism.swift */,
 				11E531BA209B0BE300A78E8D /* Setter.swift */,
 				11C9B6AE20DB8A8D00AFD4AA /* Traversal.swift */,
-<<<<<<< HEAD
 				1116204420F37ABA00685EC4 /* STD */,
-=======
 				1116207220F3ABF200685EC4 /* DSL */,
 				1116208220F496E100685EC4 /* Instances */,
->>>>>>> fe674c42
 				11E531D5209B4ECC00A78E8D /* Typeclasses */,
 			);
 			path = Optics;
@@ -1688,11 +1676,8 @@
 			isa = PBXSourcesBuildPhase;
 			buildActionMask = 0;
 			files = (
-<<<<<<< HEAD
 				1116206820F39EBB00685EC4 /* Validated+Optics.swift in Sources */,
-=======
 				1116209420F4B0B500685EC4 /* MaybeOpticsInstances.swift in Sources */,
->>>>>>> fe674c42
 				D6D624D32068178800739E2D /* Cokleisli.swift in Sources */,
 				D6D624D42068178800739E2D /* Function0.swift in Sources */,
 				11C9B6D420DCF54A00AFD4AA /* FilterIndex.swift in Sources */,
@@ -1757,11 +1742,8 @@
 				D6D624FF2068178800739E2D /* Bifoldable.swift in Sources */,
 				D6D625002068178800739E2D /* Bimonad.swift in Sources */,
 				D6D625012068178800739E2D /* Comonad.swift in Sources */,
-<<<<<<< HEAD
 				1116205320F385D300685EC4 /* Either+Optics.swift in Sources */,
-=======
 				1116208A20F49B1E00685EC4 /* ListKOpticsInstances.swift in Sources */,
->>>>>>> fe674c42
 				D6D625022068178800739E2D /* Composed.swift in Sources */,
 				D6D625032068178800739E2D /* ComposedFoldable.swift in Sources */,
 				D6D625042068178800739E2D /* Eq.swift in Sources */,
@@ -1874,11 +1856,8 @@
 			isa = PBXSourcesBuildPhase;
 			buildActionMask = 0;
 			files = (
-<<<<<<< HEAD
 				1116206920F39EBC00685EC4 /* Validated+Optics.swift in Sources */,
-=======
 				1116209520F4B0B500685EC4 /* MaybeOpticsInstances.swift in Sources */,
->>>>>>> fe674c42
 				D6D62564206841B300739E2D /* Cokleisli.swift in Sources */,
 				D6D62565206841B300739E2D /* Function0.swift in Sources */,
 				11C9B6D520DCF54B00AFD4AA /* FilterIndex.swift in Sources */,
@@ -1943,11 +1922,8 @@
 				D6D62590206841B300739E2D /* Bifoldable.swift in Sources */,
 				D6D62591206841B300739E2D /* Bimonad.swift in Sources */,
 				D6D62592206841B300739E2D /* Comonad.swift in Sources */,
-<<<<<<< HEAD
 				1116205720F385D300685EC4 /* Either+Optics.swift in Sources */,
-=======
 				1116208B20F49B1F00685EC4 /* ListKOpticsInstances.swift in Sources */,
->>>>>>> fe674c42
 				D6D62593206841B300739E2D /* Composed.swift in Sources */,
 				D6D62594206841B300739E2D /* ComposedFoldable.swift in Sources */,
 				D6D62595206841B300739E2D /* Eq.swift in Sources */,
@@ -1988,11 +1964,8 @@
 			isa = PBXSourcesBuildPhase;
 			buildActionMask = 2147483647;
 			files = (
-<<<<<<< HEAD
 				1116206A20F39EBC00685EC4 /* Validated+Optics.swift in Sources */,
-=======
 				1116209620F4B0B500685EC4 /* MaybeOpticsInstances.swift in Sources */,
->>>>>>> fe674c42
 				D6DBDE9A20684C38004F979F /* Cokleisli.swift in Sources */,
 				D6DBDE9B20684C38004F979F /* Function0.swift in Sources */,
 				11C9B6D620DCF54B00AFD4AA /* FilterIndex.swift in Sources */,
@@ -2057,11 +2030,8 @@
 				D6DBDEC620684C38004F979F /* Bifoldable.swift in Sources */,
 				D6DBDEC720684C38004F979F /* Bimonad.swift in Sources */,
 				D6DBDEC820684C38004F979F /* Comonad.swift in Sources */,
-<<<<<<< HEAD
 				1116205B20F385D400685EC4 /* Either+Optics.swift in Sources */,
-=======
 				1116208C20F49B1F00685EC4 /* ListKOpticsInstances.swift in Sources */,
->>>>>>> fe674c42
 				D6DBDEC920684C38004F979F /* Composed.swift in Sources */,
 				D6DBDECA20684C38004F979F /* ComposedFoldable.swift in Sources */,
 				D6DBDECB20684C38004F979F /* Eq.swift in Sources */,
