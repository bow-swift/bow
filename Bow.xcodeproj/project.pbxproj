--- conflicted
+++ resolved
@@ -12,7 +12,6 @@
 		111082CE2085DBF800C8563C /* Show.swift in Sources */ = {isa = PBXBuildFile; fileRef = 111082CB2085D9DD00C8563C /* Show.swift */; };
 		111082CF2085DBF800C8563C /* Show.swift in Sources */ = {isa = PBXBuildFile; fileRef = 111082CB2085D9DD00C8563C /* Show.swift */; };
 		111082D12085DD4D00C8563C /* ShowLaws.swift in Sources */ = {isa = PBXBuildFile; fileRef = 111082D02085DD4D00C8563C /* ShowLaws.swift */; };
-<<<<<<< HEAD
 		1116207420F3AC1800685EC4 /* At+Optics.swift in Sources */ = {isa = PBXBuildFile; fileRef = 1116207320F3AC1800685EC4 /* At+Optics.swift */; };
 		1116207520F3AD7000685EC4 /* At+Optics.swift in Sources */ = {isa = PBXBuildFile; fileRef = 1116207320F3AC1800685EC4 /* At+Optics.swift */; };
 		1116207620F3AD7000685EC4 /* At+Optics.swift in Sources */ = {isa = PBXBuildFile; fileRef = 1116207320F3AC1800685EC4 /* At+Optics.swift */; };
@@ -45,7 +44,6 @@
 		1116209E20F4B88500685EC4 /* TryOpticsInstances.swift in Sources */ = {isa = PBXBuildFile; fileRef = 1116209C20F4B88500685EC4 /* TryOpticsInstances.swift */; };
 		1116209F20F4B88500685EC4 /* TryOpticsInstances.swift in Sources */ = {isa = PBXBuildFile; fileRef = 1116209C20F4B88500685EC4 /* TryOpticsInstances.swift */; };
 		111620A020F4B88500685EC4 /* TryOpticsInstances.swift in Sources */ = {isa = PBXBuildFile; fileRef = 1116209C20F4B88500685EC4 /* TryOpticsInstances.swift */; };
-=======
 		111620AB20F6070200685EC4 /* FoldableLaws.swift in Sources */ = {isa = PBXBuildFile; fileRef = 111620A620F606F300685EC4 /* FoldableLaws.swift */; };
 		111620AC20F6070200685EC4 /* FoldableLaws.swift in Sources */ = {isa = PBXBuildFile; fileRef = 111620A620F606F300685EC4 /* FoldableLaws.swift */; };
 		111620AD20F6070300685EC4 /* FoldableLaws.swift in Sources */ = {isa = PBXBuildFile; fileRef = 111620A620F606F300685EC4 /* FoldableLaws.swift */; };
@@ -64,7 +62,6 @@
 		11635BBA20F77FE5007BB4FA /* TraverseFilterLaws.swift in Sources */ = {isa = PBXBuildFile; fileRef = 11635BB920F77FE5007BB4FA /* TraverseFilterLaws.swift */; };
 		11635BBB20F77FE5007BB4FA /* TraverseFilterLaws.swift in Sources */ = {isa = PBXBuildFile; fileRef = 11635BB920F77FE5007BB4FA /* TraverseFilterLaws.swift */; };
 		11635BBC20F77FE5007BB4FA /* TraverseFilterLaws.swift in Sources */ = {isa = PBXBuildFile; fileRef = 11635BB920F77FE5007BB4FA /* TraverseFilterLaws.swift */; };
->>>>>>> ead61189
 		11AA440F2088D4080091B474 /* ShowLaws.swift in Sources */ = {isa = PBXBuildFile; fileRef = 111082D02085DD4D00C8563C /* ShowLaws.swift */; };
 		11AA44102088D4090091B474 /* ShowLaws.swift in Sources */ = {isa = PBXBuildFile; fileRef = 111082D02085DD4D00C8563C /* ShowLaws.swift */; };
 		11AC527320974D58008EC1E4 /* Getter.swift in Sources */ = {isa = PBXBuildFile; fileRef = 11AC527220974D58008EC1E4 /* Getter.swift */; };
@@ -654,7 +651,6 @@
 /* Begin PBXFileReference section */
 		111082CB2085D9DD00C8563C /* Show.swift */ = {isa = PBXFileReference; lastKnownFileType = sourcecode.swift; path = Show.swift; sourceTree = "<group>"; };
 		111082D02085DD4D00C8563C /* ShowLaws.swift */ = {isa = PBXFileReference; lastKnownFileType = sourcecode.swift; path = ShowLaws.swift; sourceTree = "<group>"; };
-<<<<<<< HEAD
 		1116207320F3AC1800685EC4 /* At+Optics.swift */ = {isa = PBXFileReference; lastKnownFileType = sourcecode.swift; path = "At+Optics.swift"; sourceTree = "<group>"; };
 		1116207820F4923E00685EC4 /* Each+Optics.swift */ = {isa = PBXFileReference; lastKnownFileType = sourcecode.swift; path = "Each+Optics.swift"; sourceTree = "<group>"; };
 		1116208320F4971A00685EC4 /* EitherOpticsInstances.swift */ = {isa = PBXFileReference; lastKnownFileType = sourcecode.swift; path = EitherOpticsInstances.swift; sourceTree = "<group>"; };
@@ -663,14 +659,12 @@
 		1116209220F4B0B500685EC4 /* MaybeOpticsInstances.swift */ = {isa = PBXFileReference; lastKnownFileType = sourcecode.swift; path = MaybeOpticsInstances.swift; sourceTree = "<group>"; };
 		1116209720F4B1DA00685EC4 /* StringOpticsInstances.swift */ = {isa = PBXFileReference; lastKnownFileType = sourcecode.swift; path = StringOpticsInstances.swift; sourceTree = "<group>"; };
 		1116209C20F4B88500685EC4 /* TryOpticsInstances.swift */ = {isa = PBXFileReference; lastKnownFileType = sourcecode.swift; path = TryOpticsInstances.swift; sourceTree = "<group>"; };
-=======
 		111620A620F606F300685EC4 /* FoldableLaws.swift */ = {isa = PBXFileReference; lastKnownFileType = sourcecode.swift; path = FoldableLaws.swift; sourceTree = "<group>"; };
 		111620AE20F6131E00685EC4 /* BimonadLaws.swift */ = {isa = PBXFileReference; lastKnownFileType = sourcecode.swift; path = BimonadLaws.swift; sourceTree = "<group>"; };
 		11635BAD20F6464E007BB4FA /* AlternativeLaws.swift */ = {isa = PBXFileReference; lastKnownFileType = sourcecode.swift; path = AlternativeLaws.swift; sourceTree = "<group>"; };
 		11635BB120F64A20007BB4FA /* MonadCombineLaws.swift */ = {isa = PBXFileReference; lastKnownFileType = sourcecode.swift; path = MonadCombineLaws.swift; sourceTree = "<group>"; };
 		11635BB520F76131007BB4FA /* TraverseLaws.swift */ = {isa = PBXFileReference; lastKnownFileType = sourcecode.swift; path = TraverseLaws.swift; sourceTree = "<group>"; };
 		11635BB920F77FE5007BB4FA /* TraverseFilterLaws.swift */ = {isa = PBXFileReference; lastKnownFileType = sourcecode.swift; path = TraverseFilterLaws.swift; sourceTree = "<group>"; };
->>>>>>> ead61189
 		11AC527220974D58008EC1E4 /* Getter.swift */ = {isa = PBXFileReference; lastKnownFileType = sourcecode.swift; path = Getter.swift; sourceTree = "<group>"; };
 		11AC527420975422008EC1E4 /* Iso.swift */ = {isa = PBXFileReference; lastKnownFileType = sourcecode.swift; path = Iso.swift; sourceTree = "<group>"; };
 		11AC527620975EE5008EC1E4 /* Lens.swift */ = {isa = PBXFileReference; lastKnownFileType = sourcecode.swift; path = Lens.swift; sourceTree = "<group>"; };
