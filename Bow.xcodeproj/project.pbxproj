--- conflicted
+++ resolved
@@ -138,17 +138,13 @@
 		1160D0ED22D38DC40010323A /* SetterLaws.swift in Sources */ = {isa = PBXBuildFile; fileRef = 8BA0F3DF217E2DEF00969984 /* SetterLaws.swift */; };
 		1160D0EE22D38DC40010323A /* TraversalLaws.swift in Sources */ = {isa = PBXBuildFile; fileRef = 8BA0F3DE217E2DEF00969984 /* TraversalLaws.swift */; };
 		1166A07A22119F720032CD4E /* EqualityFunctions.swift in Sources */ = {isa = PBXBuildFile; fileRef = 1166A07822119E640032CD4E /* EqualityFunctions.swift */; };
-<<<<<<< HEAD
-		1171ED5923C62070005362E0 /* Co+Gen.swift in Sources */ = {isa = PBXBuildFile; fileRef = 1171ED5823C62070005362E0 /* Co+Gen.swift */; };
-		1171ED5C23C62134005362E0 /* CoTest.swift in Sources */ = {isa = PBXBuildFile; fileRef = 1171ED5A23C620C7005362E0 /* CoTest.swift */; };
-=======
 		1171ED4B23C48985005362E0 /* StoreT.swift in Sources */ = {isa = PBXBuildFile; fileRef = 1171ED4A23C48985005362E0 /* StoreT.swift */; };
 		1171ED4D23C4CB7C005362E0 /* TracedT.swift in Sources */ = {isa = PBXBuildFile; fileRef = 1171ED4C23C4CB7C005362E0 /* TracedT.swift */; };
 		1171ED5023C4E1CB005362E0 /* EnvTTest.swift in Sources */ = {isa = PBXBuildFile; fileRef = 1171ED4E23C4E19A005362E0 /* EnvTTest.swift */; };
 		1171ED5223C4E20A005362E0 /* EnvT+Gen.swift in Sources */ = {isa = PBXBuildFile; fileRef = 1171ED5123C4E20A005362E0 /* EnvT+Gen.swift */; };
 		1171ED5423C4E4B0005362E0 /* TracedT+Gen.swift in Sources */ = {isa = PBXBuildFile; fileRef = 1171ED5323C4E4B0005362E0 /* TracedT+Gen.swift */; };
 		1171ED5723C4E614005362E0 /* TracedTTest.swift in Sources */ = {isa = PBXBuildFile; fileRef = 1171ED5523C4E5F2005362E0 /* TracedTTest.swift */; };
->>>>>>> b8401c04
+		1171ED5C23C62134005362E0 /* (null) in Sources */ = {isa = PBXBuildFile; };
 		117DC0D722AE49C200EF65F0 /* IO+Gen.swift in Sources */ = {isa = PBXBuildFile; fileRef = 117DC0D622AE49C200EF65F0 /* IO+Gen.swift */; };
 		117DC0F222AE4E1C00EF65F0 /* SingleK+Gen.swift in Sources */ = {isa = PBXBuildFile; fileRef = 117DC0F122AE4E1C00EF65F0 /* SingleK+Gen.swift */; };
 		117DC0F422AE4F3500EF65F0 /* MaybeK+Gen.swift in Sources */ = {isa = PBXBuildFile; fileRef = 117DC0F322AE4F3500EF65F0 /* MaybeK+Gen.swift */; };
@@ -231,6 +227,8 @@
 		11F036822327D4AC00B39A80 /* URLSession.swift in Sources */ = {isa = PBXBuildFile; fileRef = 11F036812327D4AC00B39A80 /* URLSession.swift */; };
 		11F036842327E1C900B39A80 /* ConsoleIO.swift in Sources */ = {isa = PBXBuildFile; fileRef = 11F036832327E1C900B39A80 /* ConsoleIO.swift */; };
 		11F036862327EA1F00B39A80 /* FileManager.swift in Sources */ = {isa = PBXBuildFile; fileRef = 11F036852327EA1F00B39A80 /* FileManager.swift */; };
+		11F0F8DD23C725C500B2EA2E /* Co+Gen.swift in Sources */ = {isa = PBXBuildFile; fileRef = 11F0F8D923C7248E00B2EA2E /* Co+Gen.swift */; };
+		11F0F8DE23C725D100B2EA2E /* CoTest.swift in Sources */ = {isa = PBXBuildFile; fileRef = 11F0F8DB23C724A900B2EA2E /* CoTest.swift */; };
 		11F41C9A231816D800BD1E87 /* Ref.swift in Sources */ = {isa = PBXBuildFile; fileRef = 11F41C91231816AD00BD1E87 /* Ref.swift */; };
 		11F41C9B231816F000BD1E87 /* Atomic.swift in Sources */ = {isa = PBXBuildFile; fileRef = 11F41C94231816AD00BD1E87 /* Atomic.swift */; };
 		11F41C9C231816F000BD1E87 /* Dictionary+Extensions.swift in Sources */ = {isa = PBXBuildFile; fileRef = 11F41C95231816AD00BD1E87 /* Dictionary+Extensions.swift */; };
@@ -807,17 +805,12 @@
 		1160D0E622D38CEC0010323A /* BowOpticsLaws.framework */ = {isa = PBXFileReference; explicitFileType = wrapper.framework; includeInIndex = 0; path = BowOpticsLaws.framework; sourceTree = BUILT_PRODUCTS_DIR; };
 		1160D0E722D38CEC0010323A /* Bow-OpticsLaws-Info.plist */ = {isa = PBXFileReference; lastKnownFileType = text.plist.xml; name = "Bow-OpticsLaws-Info.plist"; path = "/Users/tomasruizlopez/Development/bow/Bow-OpticsLaws-Info.plist"; sourceTree = "<absolute>"; };
 		1166A07822119E640032CD4E /* EqualityFunctions.swift */ = {isa = PBXFileReference; lastKnownFileType = sourcecode.swift; path = EqualityFunctions.swift; sourceTree = "<group>"; };
-<<<<<<< HEAD
-		1171ED5823C62070005362E0 /* Co+Gen.swift */ = {isa = PBXFileReference; lastKnownFileType = sourcecode.swift; path = "Co+Gen.swift"; sourceTree = "<group>"; };
-		1171ED5A23C620C7005362E0 /* CoTest.swift */ = {isa = PBXFileReference; lastKnownFileType = sourcecode.swift; path = CoTest.swift; sourceTree = "<group>"; };
-=======
 		1171ED4A23C48985005362E0 /* StoreT.swift */ = {isa = PBXFileReference; lastKnownFileType = sourcecode.swift; path = StoreT.swift; sourceTree = "<group>"; };
 		1171ED4C23C4CB7C005362E0 /* TracedT.swift */ = {isa = PBXFileReference; lastKnownFileType = sourcecode.swift; path = TracedT.swift; sourceTree = "<group>"; };
 		1171ED4E23C4E19A005362E0 /* EnvTTest.swift */ = {isa = PBXFileReference; lastKnownFileType = sourcecode.swift; path = EnvTTest.swift; sourceTree = "<group>"; };
 		1171ED5123C4E20A005362E0 /* EnvT+Gen.swift */ = {isa = PBXFileReference; lastKnownFileType = sourcecode.swift; path = "EnvT+Gen.swift"; sourceTree = "<group>"; };
 		1171ED5323C4E4B0005362E0 /* TracedT+Gen.swift */ = {isa = PBXFileReference; lastKnownFileType = sourcecode.swift; path = "TracedT+Gen.swift"; sourceTree = "<group>"; };
 		1171ED5523C4E5F2005362E0 /* TracedTTest.swift */ = {isa = PBXFileReference; lastKnownFileType = sourcecode.swift; path = TracedTTest.swift; sourceTree = "<group>"; };
->>>>>>> b8401c04
 		117DC0D322AE492700EF65F0 /* BowEffectsGenerators.framework */ = {isa = PBXFileReference; explicitFileType = wrapper.framework; includeInIndex = 0; path = BowEffectsGenerators.framework; sourceTree = BUILT_PRODUCTS_DIR; };
 		117DC0D422AE492700EF65F0 /* Bow-Effects-Generators-Info.plist */ = {isa = PBXFileReference; lastKnownFileType = text.plist.xml; name = "Bow-Effects-Generators-Info.plist"; path = "/Users/tomasruizlopez/Development/bow/Bow-Effects-Generators-Info.plist"; sourceTree = "<absolute>"; };
 		117DC0D622AE49C200EF65F0 /* IO+Gen.swift */ = {isa = PBXFileReference; lastKnownFileType = sourcecode.swift; path = "IO+Gen.swift"; sourceTree = "<group>"; };
@@ -871,6 +864,8 @@
 		11F036812327D4AC00B39A80 /* URLSession.swift */ = {isa = PBXFileReference; lastKnownFileType = sourcecode.swift; path = URLSession.swift; sourceTree = "<group>"; };
 		11F036832327E1C900B39A80 /* ConsoleIO.swift */ = {isa = PBXFileReference; lastKnownFileType = sourcecode.swift; path = ConsoleIO.swift; sourceTree = "<group>"; };
 		11F036852327EA1F00B39A80 /* FileManager.swift */ = {isa = PBXFileReference; lastKnownFileType = sourcecode.swift; path = FileManager.swift; sourceTree = "<group>"; };
+		11F0F8D923C7248E00B2EA2E /* Co+Gen.swift */ = {isa = PBXFileReference; fileEncoding = 4; lastKnownFileType = sourcecode.swift; path = "Co+Gen.swift"; sourceTree = "<group>"; };
+		11F0F8DB23C724A900B2EA2E /* CoTest.swift */ = {isa = PBXFileReference; fileEncoding = 4; lastKnownFileType = sourcecode.swift; path = CoTest.swift; sourceTree = "<group>"; };
 		11F41C91231816AD00BD1E87 /* Ref.swift */ = {isa = PBXFileReference; fileEncoding = 4; lastKnownFileType = sourcecode.swift; path = Ref.swift; sourceTree = "<group>"; };
 		11F41C94231816AD00BD1E87 /* Atomic.swift */ = {isa = PBXFileReference; fileEncoding = 4; lastKnownFileType = sourcecode.swift; path = Atomic.swift; sourceTree = "<group>"; };
 		11F41C95231816AD00BD1E87 /* Dictionary+Extensions.swift */ = {isa = PBXFileReference; fileEncoding = 4; lastKnownFileType = sourcecode.swift; path = "Dictionary+Extensions.swift"; sourceTree = "<group>"; };
@@ -1278,7 +1273,7 @@
 			isa = PBXGroup;
 			children = (
 				112097B022A7F0E6007F3D9C /* ArrayK+Gen.swift */,
-				1171ED5823C62070005362E0 /* Co+Gen.swift */,
+				11F0F8D923C7248E00B2EA2E /* Co+Gen.swift */,
 				112097B222A7F17F007F3D9C /* Const+Gen.swift */,
 				112097CB22A819E9007F3D9C /* Day+Gen.swift */,
 				113746A523435C0B00D9C1AD /* DictionaryK+Gen.swift */,
@@ -1750,7 +1745,7 @@
 				8BA0F3B6217E2DEF00969984 /* ArrayKTest.swift */,
 				1137469A234345EE00D9C1AD /* ArrayTest.swift */,
 				8BA0F3B9217E2DEF00969984 /* ConstTest.swift */,
-				1171ED5A23C620C7005362E0 /* CoTest.swift */,
+				11F0F8DB23C724A900B2EA2E /* CoTest.swift */,
 				8BA0F3B7217E2DEF00969984 /* DayTest.swift */,
 				113746A223435BA300D9C1AD /* DictionaryKTest.swift */,
 				1137469F234359C000D9C1AD /* DictionaryTest.swift */,
@@ -2601,11 +2596,7 @@
 			isa = PBXSourcesBuildPhase;
 			buildActionMask = 0;
 			files = (
-<<<<<<< HEAD
-				1171ED5923C62070005362E0 /* Co+Gen.swift in Sources */,
-=======
 				1171ED5423C4E4B0005362E0 /* TracedT+Gen.swift in Sources */,
->>>>>>> b8401c04
 				112097D822A90644007F3D9C /* Kleisli+Gen.swift in Sources */,
 				112097BB22A7FC86007F3D9C /* NonEmptyArray+Gen.swift in Sources */,
 				112097D622A904AC007F3D9C /* Sum+Gen.swift in Sources */,
@@ -2629,6 +2620,7 @@
 				112097B322A7F17F007F3D9C /* Const+Gen.swift in Sources */,
 				1171ED5223C4E20A005362E0 /* EnvT+Gen.swift in Sources */,
 				112097C922A80870007F3D9C /* ArbitraryK.swift in Sources */,
+				11F0F8DD23C725C500B2EA2E /* Co+Gen.swift in Sources */,
 				112097AF22A7EE46007F3D9C /* Either+Gen.swift in Sources */,
 				11E7F5ED22D8C83800C78F06 /* Eval+Gen.swift in Sources */,
 			);
@@ -2959,6 +2951,7 @@
 				8BA0F407217E2DEF00969984 /* IorTest.swift in Sources */,
 				113746A423435BA600D9C1AD /* DictionaryKTest.swift in Sources */,
 				8BA0F3F1217E2DEF00969984 /* StateTTest.swift in Sources */,
+				11F0F8DE23C725D100B2EA2E /* CoTest.swift in Sources */,
 				11DDCD28217F1FC200844D9D /* ReverseTest.swift in Sources */,
 				B8B910C6234DDA4000E44271 /* BoolInstancesTest.swift in Sources */,
 				8BA0F400217E2DEF00969984 /* EitherTest.swift in Sources */,
@@ -2967,7 +2960,7 @@
 				8BA0F3EB217E2DEF00969984 /* Function1Test.swift in Sources */,
 				8BA0F3EC217E2DEF00969984 /* Function0Test.swift in Sources */,
 				8BA0F3F0217E2DEF00969984 /* WriterTTest.swift in Sources */,
-				1171ED5C23C62134005362E0 /* CoTest.swift in Sources */,
+				1171ED5C23C62134005362E0 /* (null) in Sources */,
 				8BA0F3FE217E2DEF00969984 /* EitherKTest.swift in Sources */,
 				8BA0F3F2217E2DEF00969984 /* EitherTTest.swift in Sources */,
 				1137469C234345F400D9C1AD /* ArrayTest.swift in Sources */,
