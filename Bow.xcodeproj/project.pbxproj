--- conflicted
+++ resolved
@@ -234,11 +234,7 @@
 		606B29F22360776A002334B2 /* Monoidal.swift in Sources */ = {isa = PBXBuildFile; fileRef = 606B29F12360776A002334B2 /* Monoidal.swift */; };
 		609CC1472364F9A200096D5D /* Divisible.swift in Sources */ = {isa = PBXBuildFile; fileRef = 609CC1462364F9A200096D5D /* Divisible.swift */; };
 		609CC1492364FC5B00096D5D /* DivisibleLaws.swift in Sources */ = {isa = PBXBuildFile; fileRef = 609CC1482364FC5B00096D5D /* DivisibleLaws.swift */; };
-<<<<<<< HEAD
-		8B719310237DAEE300EDB5CC /* SemiringLaws.swift in Sources */ = {isa = PBXBuildFile; fileRef = B8B910C3234D846900E44271 /* SemiringLaws.swift */; };
-=======
 		609CC14D2365410500096D5D /* Decidable.swift in Sources */ = {isa = PBXBuildFile; fileRef = 609CC14C2365410500096D5D /* Decidable.swift */; };
->>>>>>> 080b789b
 		8BA0F3E8217E2DEF00969984 /* BooleanFunctionsTest.swift in Sources */ = {isa = PBXBuildFile; fileRef = 8BA0F38A217E2DEF00969984 /* BooleanFunctionsTest.swift */; };
 		8BA0F3E9217E2DEF00969984 /* PartialApplicationTest.swift in Sources */ = {isa = PBXBuildFile; fileRef = 8BA0F38B217E2DEF00969984 /* PartialApplicationTest.swift */; };
 		8BA0F3EB217E2DEF00969984 /* Function1Test.swift in Sources */ = {isa = PBXBuildFile; fileRef = 8BA0F38F217E2DEF00969984 /* Function1Test.swift */; };
@@ -332,6 +328,7 @@
 		8BA0F65B217E2E9200969984 /* FunctorFilter.swift in Sources */ = {isa = PBXBuildFile; fileRef = 8BA0F4AE217E2E9200969984 /* FunctorFilter.swift */; };
 		8BB969AD2398661D005520D6 /* Queue.swift in Sources */ = {isa = PBXBuildFile; fileRef = 8BB969AB239863F0005520D6 /* Queue.swift */; };
 		B8B910C0234D7F2600E44271 /* Semiring.swift in Sources */ = {isa = PBXBuildFile; fileRef = B8B910BF234D7F2600E44271 /* Semiring.swift */; };
+		B8B910C4234D846900E44271 /* SemiringLaws.swift in Sources */ = {isa = PBXBuildFile; fileRef = B8B910C3234D846900E44271 /* SemiringLaws.swift */; };
 		B8B910C6234DDA4000E44271 /* BoolInstancesTest.swift in Sources */ = {isa = PBXBuildFile; fileRef = B8B910C5234DDA4000E44271 /* BoolInstancesTest.swift */; };
 /* End PBXBuildFile section */
 
@@ -2603,7 +2600,6 @@
 				1122941F219D8BDE006D66C5 /* AlternativeLaws.swift in Sources */,
 				11229420219D8BDE006D66C5 /* ApplicativeErrorLaws.swift in Sources */,
 				11229421219D8BDE006D66C5 /* ApplicativeLaws.swift in Sources */,
-				8B719310237DAEE300EDB5CC /* SemiringLaws.swift in Sources */,
 				1191BD1422D78F760052FEA8 /* BindingOperatorOverload.swift in Sources */,
 				11229423219D8BDE006D66C5 /* BimonadLaws.swift in Sources */,
 				11229425219D8BDE006D66C5 /* ComonadLaws.swift in Sources */,
@@ -2634,6 +2630,7 @@
 				11229439219D8BDE006D66C5 /* TraverseFilterLaws.swift in Sources */,
 				1191BD1322D78F6D0052FEA8 /* PropertyOperatorOverload.swift in Sources */,
 				1122943A219D8BDE006D66C5 /* TraverseLaws.swift in Sources */,
+				B8B910C4234D846900E44271 /* SemiringLaws.swift in Sources */,
 				606B29F023607745002334B2 /* MonoidalLaws.swift in Sources */,
 			);
 			runOnlyForDeploymentPostprocessing = 0;
@@ -3312,7 +3309,9 @@
 				PRODUCT_BUNDLE_IDENTIFIER = "com.bow-swift.bow-generators";
 				PRODUCT_MODULE_NAME = "$(TARGET_NAME:c99extidentifier)";
 				PRODUCT_NAME = "$(TARGET_NAME)";
+				SDKROOT = iphoneos;
 				SKIP_INSTALL = YES;
+				SUPPORTED_PLATFORMS = "iphonesimulator iphoneos";
 				SWIFT_OPTIMIZATION_LEVEL = "-Onone";
 				SWIFT_VERSION = 5.0;
 				TARGET_NAME = BowGenerators;
@@ -3338,7 +3337,9 @@
 				PRODUCT_BUNDLE_IDENTIFIER = "com.bow-swift.bow-generators";
 				PRODUCT_MODULE_NAME = "$(TARGET_NAME:c99extidentifier)";
 				PRODUCT_NAME = "$(TARGET_NAME)";
+				SDKROOT = iphoneos;
 				SKIP_INSTALL = YES;
+				SUPPORTED_PLATFORMS = "iphonesimulator iphoneos";
 				SWIFT_VERSION = 5.0;
 				TARGET_NAME = BowGenerators;
 			};
@@ -3361,7 +3362,9 @@
 				PRODUCT_BUNDLE_IDENTIFIER = "com.bow-swift.bow-laws";
 				PRODUCT_MODULE_NAME = "$(TARGET_NAME:c99extidentifier)";
 				PRODUCT_NAME = "$(TARGET_NAME)";
+				SDKROOT = iphoneos;
 				SKIP_INSTALL = YES;
+				SUPPORTED_PLATFORMS = "iphonesimulator iphoneos";
 				SWIFT_VERSION = 5.0;
 				TARGET_NAME = BowLaws;
 			};
@@ -3384,7 +3387,9 @@
 				PRODUCT_BUNDLE_IDENTIFIER = "com.bow-swift.bow-laws";
 				PRODUCT_MODULE_NAME = "$(TARGET_NAME:c99extidentifier)";
 				PRODUCT_NAME = "$(TARGET_NAME)";
+				SDKROOT = iphoneos;
 				SKIP_INSTALL = YES;
+				SUPPORTED_PLATFORMS = "iphonesimulator iphoneos";
 				SWIFT_VERSION = 5.0;
 				TARGET_NAME = BowLaws;
 			};
@@ -3405,6 +3410,7 @@
 				OTHER_LDFLAGS = "$(inherited)";
 				OTHER_SWIFT_FLAGS = "$(inherited)";
 				PRODUCT_NAME = "$(TARGET_NAME)";
+				SDKROOT = iphoneos;
 				SUPPORTED_PLATFORMS = "iphonesimulator iphoneos";
 				SWIFT_VERSION = 5.0;
 				TARGET_NAME = BowFreeTests;
@@ -3426,6 +3432,7 @@
 				OTHER_LDFLAGS = "$(inherited)";
 				OTHER_SWIFT_FLAGS = "$(inherited)";
 				PRODUCT_NAME = "$(TARGET_NAME)";
+				SDKROOT = iphoneos;
 				SUPPORTED_PLATFORMS = "iphonesimulator iphoneos";
 				SWIFT_VERSION = 5.0;
 				TARGET_NAME = BowFreeTests;
@@ -3449,7 +3456,9 @@
 				PRODUCT_BUNDLE_IDENTIFIER = "com.bow-swift.bow-recursion-schemes";
 				PRODUCT_MODULE_NAME = "$(TARGET_NAME:c99extidentifier)";
 				PRODUCT_NAME = "$(TARGET_NAME)";
+				SDKROOT = iphoneos;
 				SKIP_INSTALL = YES;
+				SUPPORTED_PLATFORMS = "iphonesimulator iphoneos";
 				SWIFT_VERSION = 5.0;
 				TARGET_NAME = BowRecursionSchemes;
 			};
@@ -3472,7 +3481,9 @@
 				PRODUCT_BUNDLE_IDENTIFIER = "com.bow-swift.bow-recursion-schemes";
 				PRODUCT_MODULE_NAME = "$(TARGET_NAME:c99extidentifier)";
 				PRODUCT_NAME = "$(TARGET_NAME)";
+				SDKROOT = iphoneos;
 				SKIP_INSTALL = YES;
+				SUPPORTED_PLATFORMS = "iphonesimulator iphoneos";
 				SWIFT_VERSION = 5.0;
 				TARGET_NAME = BowRecursionSchemes;
 			};
@@ -3493,6 +3504,7 @@
 				OTHER_LDFLAGS = "$(inherited)";
 				OTHER_SWIFT_FLAGS = "$(inherited)";
 				PRODUCT_NAME = "$(TARGET_NAME)";
+				SDKROOT = iphoneos;
 				SUPPORTED_PLATFORMS = "iphonesimulator iphoneos";
 				SWIFT_VERSION = 5.0;
 				TARGET_NAME = BowRecursionSchemesTests;
@@ -3514,6 +3526,7 @@
 				OTHER_LDFLAGS = "$(inherited)";
 				OTHER_SWIFT_FLAGS = "$(inherited)";
 				PRODUCT_NAME = "$(TARGET_NAME)";
+				SDKROOT = iphoneos;
 				SUPPORTED_PLATFORMS = "iphonesimulator iphoneos";
 				SWIFT_VERSION = 5.0;
 				TARGET_NAME = BowRecursionSchemesTests;
@@ -3537,7 +3550,9 @@
 				PRODUCT_BUNDLE_IDENTIFIER = "com.bow-swift.bow-generic";
 				PRODUCT_MODULE_NAME = "$(TARGET_NAME:c99extidentifier)";
 				PRODUCT_NAME = "$(TARGET_NAME)";
+				SDKROOT = iphoneos;
 				SKIP_INSTALL = YES;
+				SUPPORTED_PLATFORMS = "iphonesimulator iphoneos";
 				SWIFT_VERSION = 5.0;
 				TARGET_NAME = BowGeneric;
 			};
@@ -3560,7 +3575,9 @@
 				PRODUCT_BUNDLE_IDENTIFIER = "com.bow-swift.bow-generic";
 				PRODUCT_MODULE_NAME = "$(TARGET_NAME:c99extidentifier)";
 				PRODUCT_NAME = "$(TARGET_NAME)";
+				SDKROOT = iphoneos;
 				SKIP_INSTALL = YES;
+				SUPPORTED_PLATFORMS = "iphonesimulator iphoneos";
 				SWIFT_VERSION = 5.0;
 				TARGET_NAME = BowGeneric;
 			};
@@ -3581,6 +3598,7 @@
 				OTHER_LDFLAGS = "$(inherited)";
 				OTHER_SWIFT_FLAGS = "$(inherited)";
 				PRODUCT_NAME = "$(TARGET_NAME)";
+				SDKROOT = iphoneos;
 				SUPPORTED_PLATFORMS = "iphonesimulator iphoneos";
 				SWIFT_VERSION = 5.0;
 				TARGET_NAME = BowGenericTests;
@@ -3602,6 +3620,7 @@
 				OTHER_LDFLAGS = "$(inherited)";
 				OTHER_SWIFT_FLAGS = "$(inherited)";
 				PRODUCT_NAME = "$(TARGET_NAME)";
+				SDKROOT = iphoneos;
 				SUPPORTED_PLATFORMS = "iphonesimulator iphoneos";
 				SWIFT_VERSION = 5.0;
 				TARGET_NAME = BowGenericTests;
@@ -3625,7 +3644,9 @@
 				PRODUCT_BUNDLE_IDENTIFIER = "com.bow-swift.bow-effects";
 				PRODUCT_MODULE_NAME = "$(TARGET_NAME:c99extidentifier)";
 				PRODUCT_NAME = "$(TARGET_NAME)";
+				SDKROOT = iphoneos;
 				SKIP_INSTALL = YES;
+				SUPPORTED_PLATFORMS = "iphonesimulator iphoneos";
 				SWIFT_VERSION = 5.0;
 				TARGET_NAME = BowEffects;
 			};
@@ -3648,7 +3669,9 @@
 				PRODUCT_BUNDLE_IDENTIFIER = "com.bow-swift.bow-effects";
 				PRODUCT_MODULE_NAME = "$(TARGET_NAME:c99extidentifier)";
 				PRODUCT_NAME = "$(TARGET_NAME)";
+				SDKROOT = iphoneos;
 				SKIP_INSTALL = YES;
+				SUPPORTED_PLATFORMS = "iphonesimulator iphoneos";
 				SWIFT_VERSION = 5.0;
 				TARGET_NAME = BowEffects;
 			};
@@ -3669,6 +3692,7 @@
 				OTHER_LDFLAGS = "$(inherited)";
 				OTHER_SWIFT_FLAGS = "$(inherited)";
 				PRODUCT_NAME = "$(TARGET_NAME)";
+				SDKROOT = iphoneos;
 				SUPPORTED_PLATFORMS = "iphonesimulator iphoneos";
 				SWIFT_VERSION = 5.0;
 				TARGET_NAME = BowEffectsTests;
@@ -3690,6 +3714,7 @@
 				OTHER_LDFLAGS = "$(inherited)";
 				OTHER_SWIFT_FLAGS = "$(inherited)";
 				PRODUCT_NAME = "$(TARGET_NAME)";
+				SDKROOT = iphoneos;
 				SUPPORTED_PLATFORMS = "iphonesimulator iphoneos";
 				SWIFT_VERSION = 5.0;
 				TARGET_NAME = BowEffectsTests;
@@ -3713,7 +3738,9 @@
 				PRODUCT_BUNDLE_IDENTIFIER = "com.bow-swift.bow-rx";
 				PRODUCT_MODULE_NAME = "$(TARGET_NAME:c99extidentifier)";
 				PRODUCT_NAME = "$(TARGET_NAME)";
+				SDKROOT = iphoneos;
 				SKIP_INSTALL = YES;
+				SUPPORTED_PLATFORMS = "iphonesimulator iphoneos";
 				SWIFT_VERSION = 5.0;
 				TARGET_NAME = BowRx;
 			};
@@ -3736,7 +3763,9 @@
 				PRODUCT_BUNDLE_IDENTIFIER = "com.bow-swift.bow-rx";
 				PRODUCT_MODULE_NAME = "$(TARGET_NAME:c99extidentifier)";
 				PRODUCT_NAME = "$(TARGET_NAME)";
+				SDKROOT = iphoneos;
 				SKIP_INSTALL = YES;
+				SUPPORTED_PLATFORMS = "iphonesimulator iphoneos";
 				SWIFT_VERSION = 5.0;
 				TARGET_NAME = BowRx;
 			};
@@ -3757,6 +3786,7 @@
 				OTHER_LDFLAGS = "$(inherited)";
 				OTHER_SWIFT_FLAGS = "$(inherited)";
 				PRODUCT_NAME = "$(TARGET_NAME)";
+				SDKROOT = iphoneos;
 				SUPPORTED_PLATFORMS = "iphonesimulator iphoneos";
 				SWIFT_VERSION = 5.0;
 				TARGET_NAME = BowRxTests;
@@ -3778,6 +3808,7 @@
 				OTHER_LDFLAGS = "$(inherited)";
 				OTHER_SWIFT_FLAGS = "$(inherited)";
 				PRODUCT_NAME = "$(TARGET_NAME)";
+				SDKROOT = iphoneos;
 				SUPPORTED_PLATFORMS = "iphonesimulator iphoneos";
 				SWIFT_VERSION = 5.0;
 				TARGET_NAME = BowRxTests;
@@ -3801,7 +3832,9 @@
 				PRODUCT_BUNDLE_IDENTIFIER = "com.bow-swift.bow-optics-laws";
 				PRODUCT_MODULE_NAME = "$(TARGET_NAME:c99extidentifier)";
 				PRODUCT_NAME = "$(TARGET_NAME)";
+				SDKROOT = iphoneos;
 				SKIP_INSTALL = YES;
+				SUPPORTED_PLATFORMS = "iphonesimulator iphoneos";
 				SWIFT_VERSION = 5.0;
 				TARGET_NAME = BowOpticsLaws;
 			};
@@ -3824,7 +3857,9 @@
 				PRODUCT_BUNDLE_IDENTIFIER = "com.bow-swift.bow-optics-laws";
 				PRODUCT_MODULE_NAME = "$(TARGET_NAME:c99extidentifier)";
 				PRODUCT_NAME = "$(TARGET_NAME)";
+				SDKROOT = iphoneos;
 				SKIP_INSTALL = YES;
+				SUPPORTED_PLATFORMS = "iphonesimulator iphoneos";
 				SWIFT_VERSION = 5.0;
 				TARGET_NAME = BowOpticsLaws;
 			};
@@ -3849,7 +3884,9 @@
 				PRODUCT_BUNDLE_IDENTIFIER = "com.bow-swift.bow-effects-generators";
 				PRODUCT_MODULE_NAME = "$(TARGET_NAME:c99extidentifier)";
 				PRODUCT_NAME = "$(TARGET_NAME)";
+				SDKROOT = iphoneos;
 				SKIP_INSTALL = YES;
+				SUPPORTED_PLATFORMS = "iphonesimulator iphoneos";
 				SWIFT_OPTIMIZATION_LEVEL = "-Onone";
 				SWIFT_VERSION = 5.0;
 				TARGET_NAME = BowEffectsGenerators;
@@ -3875,7 +3912,9 @@
 				PRODUCT_BUNDLE_IDENTIFIER = "com.bow-swift.bow-effects-generators";
 				PRODUCT_MODULE_NAME = "$(TARGET_NAME:c99extidentifier)";
 				PRODUCT_NAME = "$(TARGET_NAME)";
+				SDKROOT = iphoneos;
 				SKIP_INSTALL = YES;
+				SUPPORTED_PLATFORMS = "iphonesimulator iphoneos";
 				SWIFT_VERSION = 5.0;
 				TARGET_NAME = BowEffectsGenerators;
 			};
@@ -3900,7 +3939,9 @@
 				PRODUCT_BUNDLE_IDENTIFIER = "com.bow-swift.bow-rx-generators";
 				PRODUCT_MODULE_NAME = "$(TARGET_NAME:c99extidentifier)";
 				PRODUCT_NAME = "$(TARGET_NAME)";
+				SDKROOT = iphoneos;
 				SKIP_INSTALL = YES;
+				SUPPORTED_PLATFORMS = "iphonesimulator iphoneos";
 				SWIFT_OPTIMIZATION_LEVEL = "-Onone";
 				SWIFT_VERSION = 5.0;
 				TARGET_NAME = BowRxGenerators;
@@ -3926,7 +3967,9 @@
 				PRODUCT_BUNDLE_IDENTIFIER = "com.bow-swift.bow-rx-generators";
 				PRODUCT_MODULE_NAME = "$(TARGET_NAME:c99extidentifier)";
 				PRODUCT_NAME = "$(TARGET_NAME)";
+				SDKROOT = iphoneos;
 				SKIP_INSTALL = YES;
+				SUPPORTED_PLATFORMS = "iphonesimulator iphoneos";
 				SWIFT_VERSION = 5.0;
 				TARGET_NAME = BowRxGenerators;
 			};
@@ -3951,7 +3994,9 @@
 				PRODUCT_BUNDLE_IDENTIFIER = "com.bow-swift.bow-free-generators";
 				PRODUCT_MODULE_NAME = "$(TARGET_NAME:c99extidentifier)";
 				PRODUCT_NAME = "$(TARGET_NAME)";
+				SDKROOT = iphoneos;
 				SKIP_INSTALL = YES;
+				SUPPORTED_PLATFORMS = "iphonesimulator iphoneos";
 				SWIFT_OPTIMIZATION_LEVEL = "-Onone";
 				SWIFT_VERSION = 5.0;
 				TARGET_NAME = BowFreeGenerators;
@@ -3977,7 +4022,9 @@
 				PRODUCT_BUNDLE_IDENTIFIER = "com.bow-swift.bow-free-generators";
 				PRODUCT_MODULE_NAME = "$(TARGET_NAME:c99extidentifier)";
 				PRODUCT_NAME = "$(TARGET_NAME)";
+				SDKROOT = iphoneos;
 				SKIP_INSTALL = YES;
+				SUPPORTED_PLATFORMS = "iphonesimulator iphoneos";
 				SWIFT_VERSION = 5.0;
 				TARGET_NAME = BowFreeGenerators;
 			};
@@ -4000,7 +4047,9 @@
 				PRODUCT_BUNDLE_IDENTIFIER = "com.bow-swift.bow-effects-laws";
 				PRODUCT_MODULE_NAME = "$(TARGET_NAME:c99extidentifier)";
 				PRODUCT_NAME = "$(TARGET_NAME)";
+				SDKROOT = iphoneos;
 				SKIP_INSTALL = YES;
+				SUPPORTED_PLATFORMS = "iphonesimulator iphoneos";
 				SWIFT_VERSION = 5.0;
 				TARGET_NAME = BowEffectsLaws;
 			};
@@ -4023,7 +4072,9 @@
 				PRODUCT_BUNDLE_IDENTIFIER = "com.bow-swift.bow-effects-laws";
 				PRODUCT_MODULE_NAME = "$(TARGET_NAME:c99extidentifier)";
 				PRODUCT_NAME = "$(TARGET_NAME)";
+				SDKROOT = iphoneos;
 				SKIP_INSTALL = YES;
+				SUPPORTED_PLATFORMS = "iphonesimulator iphoneos";
 				SWIFT_VERSION = 5.0;
 				TARGET_NAME = BowEffectsLaws;
 			};
@@ -4046,7 +4097,9 @@
 				PRODUCT_BUNDLE_IDENTIFIER = "com.bow-swift.bow-optics";
 				PRODUCT_MODULE_NAME = "$(TARGET_NAME:c99extidentifier)";
 				PRODUCT_NAME = "$(TARGET_NAME)";
+				SDKROOT = iphoneos;
 				SKIP_INSTALL = YES;
+				SUPPORTED_PLATFORMS = "iphonesimulator iphoneos";
 				SWIFT_VERSION = 5.0;
 				TARGET_NAME = BowOptics;
 			};
@@ -4069,7 +4122,9 @@
 				PRODUCT_BUNDLE_IDENTIFIER = "com.bow-swift.bow-optics";
 				PRODUCT_MODULE_NAME = "$(TARGET_NAME:c99extidentifier)";
 				PRODUCT_NAME = "$(TARGET_NAME)";
+				SDKROOT = iphoneos;
 				SKIP_INSTALL = YES;
+				SUPPORTED_PLATFORMS = "iphonesimulator iphoneos";
 				SWIFT_VERSION = 5.0;
 				TARGET_NAME = BowOptics;
 			};
@@ -4090,6 +4145,7 @@
 				OTHER_LDFLAGS = "$(inherited)";
 				OTHER_SWIFT_FLAGS = "$(inherited)";
 				PRODUCT_NAME = "$(TARGET_NAME)";
+				SDKROOT = iphoneos;
 				SUPPORTED_PLATFORMS = "iphonesimulator iphoneos";
 				SWIFT_VERSION = 5.0;
 				TARGET_NAME = BowOpticsTests;
@@ -4111,6 +4167,7 @@
 				OTHER_LDFLAGS = "$(inherited)";
 				OTHER_SWIFT_FLAGS = "$(inherited)";
 				PRODUCT_NAME = "$(TARGET_NAME)";
+				SDKROOT = iphoneos;
 				SUPPORTED_PLATFORMS = "iphonesimulator iphoneos";
 				SWIFT_VERSION = 5.0;
 				TARGET_NAME = BowOpticsTests;
@@ -4134,7 +4191,9 @@
 				PRODUCT_BUNDLE_IDENTIFIER = "com.bow-swift.bow-free";
 				PRODUCT_MODULE_NAME = "$(TARGET_NAME:c99extidentifier)";
 				PRODUCT_NAME = "$(TARGET_NAME)";
+				SDKROOT = iphoneos;
 				SKIP_INSTALL = YES;
+				SUPPORTED_PLATFORMS = "iphonesimulator iphoneos";
 				SWIFT_VERSION = 5.0;
 				TARGET_NAME = BowFree;
 			};
@@ -4157,7 +4216,9 @@
 				PRODUCT_BUNDLE_IDENTIFIER = "com.bow-swift.bow-free";
 				PRODUCT_MODULE_NAME = "$(TARGET_NAME:c99extidentifier)";
 				PRODUCT_NAME = "$(TARGET_NAME)";
+				SDKROOT = iphoneos;
 				SKIP_INSTALL = YES;
+				SUPPORTED_PLATFORMS = "iphonesimulator iphoneos";
 				SWIFT_VERSION = 5.0;
 				TARGET_NAME = BowFree;
 			};
@@ -4177,6 +4238,7 @@
 				);
 				OTHER_LDFLAGS = "$(inherited)";
 				OTHER_SWIFT_FLAGS = "$(inherited)";
+				SDKROOT = iphoneos;
 				SUPPORTED_PLATFORMS = "iphonesimulator iphoneos";
 				SWIFT_VERSION = 5.0;
 				TARGET_NAME = BowTests;
@@ -4197,6 +4259,7 @@
 				);
 				OTHER_LDFLAGS = "$(inherited)";
 				OTHER_SWIFT_FLAGS = "$(inherited)";
+				SDKROOT = iphoneos;
 				SUPPORTED_PLATFORMS = "iphonesimulator iphoneos";
 				SWIFT_VERSION = 5.0;
 				TARGET_NAME = BowTests;
@@ -4269,7 +4332,9 @@
 				PRODUCT_BUNDLE_IDENTIFIER = "com.bow-swift.bow";
 				PRODUCT_MODULE_NAME = "$(TARGET_NAME:c99extidentifier)";
 				PRODUCT_NAME = "$(TARGET_NAME)";
+				SDKROOT = iphoneos;
 				SKIP_INSTALL = YES;
+				SUPPORTED_PLATFORMS = "iphonesimulator iphoneos";
 				SWIFT_VERSION = 5.0;
 				TARGET_NAME = Bow;
 			};
@@ -4292,7 +4357,9 @@
 				PRODUCT_BUNDLE_IDENTIFIER = "com.bow-swift.bow";
 				PRODUCT_MODULE_NAME = "$(TARGET_NAME:c99extidentifier)";
 				PRODUCT_NAME = "$(TARGET_NAME)";
+				SDKROOT = iphoneos;
 				SKIP_INSTALL = YES;
+				SUPPORTED_PLATFORMS = "iphonesimulator iphoneos";
 				SWIFT_VERSION = 5.0;
 				TARGET_NAME = Bow;
 			};
@@ -4325,7 +4392,7 @@
 				DYLIB_INSTALL_NAME_BASE = "@rpath";
 				ENABLE_STRICT_OBJC_MSGSEND = YES;
 				GCC_NO_COMMON_BLOCKS = YES;
-				GCC_OPTIMIZATION_LEVEL = 0;
+				GCC_OPTIMIZATION_LEVEL = s;
 				GCC_WARN_64_TO_32_BIT_CONVERSION = YES;
 				GCC_WARN_ABOUT_RETURN_TYPE = YES;
 				GCC_WARN_UNDECLARED_SELECTOR = YES;
