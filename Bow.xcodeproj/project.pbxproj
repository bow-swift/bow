// !$*UTF8*$!
{
	archiveVersion = 1;
	classes = {
	};
	objectVersion = 52;
	objects = {

/* Begin PBXBuildFile section */
		09CEF84E236E28150070CF43 /* Co.swift in Sources */ = {isa = PBXBuildFile; fileRef = 09CEF84D236E28150070CF43 /* Co.swift */; };
		09CEF851236E28680070CF43 /* Pairing.swift in Sources */ = {isa = PBXBuildFile; fileRef = 09CEF850236E28680070CF43 /* Pairing.swift */; };
		09CEF854236E2CFB0070CF43 /* CoTest.swift in Sources */ = {isa = PBXBuildFile; fileRef = 09CEF853236E2CFB0070CF43 /* CoTest.swift */; };
		09CEF856236E3C370070CF43 /* Co+Gen.swift in Sources */ = {isa = PBXBuildFile; fileRef = 09CEF855236E3C370070CF43 /* Co+Gen.swift */; };
		1104BEDC22C22DEC002C3F78 /* IO.swift in Sources */ = {isa = PBXBuildFile; fileRef = 1104BED422C22DD2002C3F78 /* IO.swift */; };
		1104BEE322C22E47002C3F78 /* UnsafeRun.swift in Sources */ = {isa = PBXBuildFile; fileRef = 1104BEE022C22E47002C3F78 /* UnsafeRun.swift */; };
		1104BEE422C22E47002C3F78 /* Bracket.swift in Sources */ = {isa = PBXBuildFile; fileRef = 1104BEE122C22E47002C3F78 /* Bracket.swift */; };
		1104BEE522C22E47002C3F78 /* Concurrent.swift in Sources */ = {isa = PBXBuildFile; fileRef = 1104BEE222C22E47002C3F78 /* Concurrent.swift */; };
		1104BEEA22C25AAF002C3F78 /* Resource.swift in Sources */ = {isa = PBXBuildFile; fileRef = 1104BEE922C25AAF002C3F78 /* Resource.swift */; };
		1116D4F0224E270B00507B54 /* Coproduct3.swift in Sources */ = {isa = PBXBuildFile; fileRef = 1116D4EF224E270B00507B54 /* Coproduct3.swift */; };
		1116D4F2224E2B1600507B54 /* Coproduct4.swift in Sources */ = {isa = PBXBuildFile; fileRef = 1116D4F1224E2B1600507B54 /* Coproduct4.swift */; };
		1116D4F4224E2C8A00507B54 /* Coproduct5.swift in Sources */ = {isa = PBXBuildFile; fileRef = 1116D4F3224E2C8A00507B54 /* Coproduct5.swift */; };
		1116D4F6224E2E9800507B54 /* Coproduct6.swift in Sources */ = {isa = PBXBuildFile; fileRef = 1116D4F5224E2E9800507B54 /* Coproduct6.swift */; };
		1116D4F8224E308500507B54 /* Coproduct7.swift in Sources */ = {isa = PBXBuildFile; fileRef = 1116D4F7224E308500507B54 /* Coproduct7.swift */; };
		1116D4FA224E324900507B54 /* Coproduct8.swift in Sources */ = {isa = PBXBuildFile; fileRef = 1116D4F9224E324900507B54 /* Coproduct8.swift */; };
		1116D4FC224E332900507B54 /* Coproduct9.swift in Sources */ = {isa = PBXBuildFile; fileRef = 1116D4FB224E332900507B54 /* Coproduct9.swift */; };
		1116D500224E342200507B54 /* Coproduct10.swift in Sources */ = {isa = PBXBuildFile; fileRef = 1116D4FF224E342200507B54 /* Coproduct10.swift */; };
		1116D502224E3A2300507B54 /* Coproduct2.swift in Sources */ = {isa = PBXBuildFile; fileRef = 1116D501224E3A2300507B54 /* Coproduct2.swift */; };
		111F84FB234DBF95003FE646 /* Set.swift in Sources */ = {isa = PBXBuildFile; fileRef = 111F84FA234DBF95003FE646 /* Set.swift */; };
		111F84FE234DC00F003FE646 /* SetTest.swift in Sources */ = {isa = PBXBuildFile; fileRef = 111F84FC234DC00C003FE646 /* SetTest.swift */; };
		112097AF22A7EE46007F3D9C /* Either+Gen.swift in Sources */ = {isa = PBXBuildFile; fileRef = 112097AE22A7EE46007F3D9C /* Either+Gen.swift */; };
		112097B122A7F0E6007F3D9C /* ArrayK+Gen.swift in Sources */ = {isa = PBXBuildFile; fileRef = 112097B022A7F0E6007F3D9C /* ArrayK+Gen.swift */; };
		112097B322A7F17F007F3D9C /* Const+Gen.swift in Sources */ = {isa = PBXBuildFile; fileRef = 112097B222A7F17F007F3D9C /* Const+Gen.swift */; };
		112097B522A7F21F007F3D9C /* Id+Gen.swift in Sources */ = {isa = PBXBuildFile; fileRef = 112097B422A7F21F007F3D9C /* Id+Gen.swift */; };
		112097B922A7FAF6007F3D9C /* Ior+Gen.swift in Sources */ = {isa = PBXBuildFile; fileRef = 112097B822A7FAF6007F3D9C /* Ior+Gen.swift */; };
		112097BB22A7FC86007F3D9C /* NonEmptyArray+Gen.swift in Sources */ = {isa = PBXBuildFile; fileRef = 112097BA22A7FC86007F3D9C /* NonEmptyArray+Gen.swift */; };
		112097BD22A7FD6F007F3D9C /* Option+Gen.swift in Sources */ = {isa = PBXBuildFile; fileRef = 112097BC22A7FD6F007F3D9C /* Option+Gen.swift */; };
		112097BF22A7FDEF007F3D9C /* Try+Gen.swift in Sources */ = {isa = PBXBuildFile; fileRef = 112097BE22A7FDEF007F3D9C /* Try+Gen.swift */; };
		112097C122A7FF37007F3D9C /* Validated+Gen.swift in Sources */ = {isa = PBXBuildFile; fileRef = 112097C022A7FF37007F3D9C /* Validated+Gen.swift */; };
		112097C522A805CE007F3D9C /* Function0+Gen.swift in Sources */ = {isa = PBXBuildFile; fileRef = 112097C422A805CE007F3D9C /* Function0+Gen.swift */; };
		112097C722A80730007F3D9C /* Function1+Gen.swift in Sources */ = {isa = PBXBuildFile; fileRef = 112097C622A80730007F3D9C /* Function1+Gen.swift */; };
		112097C922A80870007F3D9C /* ArbitraryK.swift in Sources */ = {isa = PBXBuildFile; fileRef = 112097C822A80870007F3D9C /* ArbitraryK.swift */; };
		112097CC22A819E9007F3D9C /* Day+Gen.swift in Sources */ = {isa = PBXBuildFile; fileRef = 112097CB22A819E9007F3D9C /* Day+Gen.swift */; };
		112097CE22A81BE8007F3D9C /* EitherK+Gen.swift in Sources */ = {isa = PBXBuildFile; fileRef = 112097CD22A81BE8007F3D9C /* EitherK+Gen.swift */; };
		112097D222A8FFC0007F3D9C /* Moore+Gen.swift in Sources */ = {isa = PBXBuildFile; fileRef = 112097D122A8FFC0007F3D9C /* Moore+Gen.swift */; };
		112097D422A9029B007F3D9C /* Store+Gen.swift in Sources */ = {isa = PBXBuildFile; fileRef = 112097D322A9029B007F3D9C /* Store+Gen.swift */; };
		112097D622A904AC007F3D9C /* Sum+Gen.swift in Sources */ = {isa = PBXBuildFile; fileRef = 112097D522A904AC007F3D9C /* Sum+Gen.swift */; };
		112097D822A90644007F3D9C /* Kleisli+Gen.swift in Sources */ = {isa = PBXBuildFile; fileRef = 112097D722A90644007F3D9C /* Kleisli+Gen.swift */; };
		112097DB22A9078B007F3D9C /* EitherT+Gen.swift in Sources */ = {isa = PBXBuildFile; fileRef = 112097DA22A9078B007F3D9C /* EitherT+Gen.swift */; };
		112097DD22A90899007F3D9C /* OptionT+Gen.swift in Sources */ = {isa = PBXBuildFile; fileRef = 112097DC22A90899007F3D9C /* OptionT+Gen.swift */; };
		112097DF22A90972007F3D9C /* StateT+Gen.swift in Sources */ = {isa = PBXBuildFile; fileRef = 112097DE22A90972007F3D9C /* StateT+Gen.swift */; };
		112097E122A90AAA007F3D9C /* WriterT+Gen.swift in Sources */ = {isa = PBXBuildFile; fileRef = 112097E022A90AAA007F3D9C /* WriterT+Gen.swift */; };
		1122941F219D8BDE006D66C5 /* AlternativeLaws.swift in Sources */ = {isa = PBXBuildFile; fileRef = 8BA0F3C6217E2DEF00969984 /* AlternativeLaws.swift */; };
		11229420219D8BDE006D66C5 /* ApplicativeErrorLaws.swift in Sources */ = {isa = PBXBuildFile; fileRef = 8BA0F3C4217E2DEF00969984 /* ApplicativeErrorLaws.swift */; };
		11229421219D8BDE006D66C5 /* ApplicativeLaws.swift in Sources */ = {isa = PBXBuildFile; fileRef = 8BA0F3CE217E2DEF00969984 /* ApplicativeLaws.swift */; };
		11229423219D8BDE006D66C5 /* BimonadLaws.swift in Sources */ = {isa = PBXBuildFile; fileRef = 8BA0F3CA217E2DEF00969984 /* BimonadLaws.swift */; };
		11229425219D8BDE006D66C5 /* ComonadLaws.swift in Sources */ = {isa = PBXBuildFile; fileRef = 8BA0F3D2217E2DEF00969984 /* ComonadLaws.swift */; };
		11229426219D8BDE006D66C5 /* ContravariantLaws.swift in Sources */ = {isa = PBXBuildFile; fileRef = 8BA0F3C9217E2DEF00969984 /* ContravariantLaws.swift */; };
		11229427219D8BDE006D66C5 /* EquatableKLaws.swift in Sources */ = {isa = PBXBuildFile; fileRef = 8BA0F3BF217E2DEF00969984 /* EquatableKLaws.swift */; };
		11229428219D8BDE006D66C5 /* FoldableLaws.swift in Sources */ = {isa = PBXBuildFile; fileRef = 8BA0F3D6217E2DEF00969984 /* FoldableLaws.swift */; };
		11229429219D8BDE006D66C5 /* FunctorFilterLaws.swift in Sources */ = {isa = PBXBuildFile; fileRef = 8BA0F3C1217E2DEF00969984 /* FunctorFilterLaws.swift */; };
		1122942A219D8BDE006D66C5 /* FunctorLaws.swift in Sources */ = {isa = PBXBuildFile; fileRef = 8BA0F3CC217E2DEF00969984 /* FunctorLaws.swift */; };
		1122942B219D8BDE006D66C5 /* InvariantLaws.swift in Sources */ = {isa = PBXBuildFile; fileRef = 8BA0F3D5217E2DEF00969984 /* InvariantLaws.swift */; };
		1122942C219D8BDE006D66C5 /* MonadCombineLaws.swift in Sources */ = {isa = PBXBuildFile; fileRef = 8BA0F3CD217E2DEF00969984 /* MonadCombineLaws.swift */; };
		1122942D219D8BDE006D66C5 /* MonadErrorLaws.swift in Sources */ = {isa = PBXBuildFile; fileRef = 8BA0F3BC217E2DEF00969984 /* MonadErrorLaws.swift */; };
		1122942E219D8BDE006D66C5 /* MonadFilterLaws.swift in Sources */ = {isa = PBXBuildFile; fileRef = 8BA0F3C7217E2DEF00969984 /* MonadFilterLaws.swift */; };
		1122942F219D8BDE006D66C5 /* MonadLaws.swift in Sources */ = {isa = PBXBuildFile; fileRef = 8BA0F3C0217E2DEF00969984 /* MonadLaws.swift */; };
		11229430219D8BDE006D66C5 /* MonadStateLaws.swift in Sources */ = {isa = PBXBuildFile; fileRef = 8BA0F3CB217E2DEF00969984 /* MonadStateLaws.swift */; };
		11229431219D8BDE006D66C5 /* MonadWriterLaws.swift in Sources */ = {isa = PBXBuildFile; fileRef = 8BA0F3C5217E2DEF00969984 /* MonadWriterLaws.swift */; };
		11229432219D8BDE006D66C5 /* MonoidKLaws.swift in Sources */ = {isa = PBXBuildFile; fileRef = 8BA0F3D4217E2DEF00969984 /* MonoidKLaws.swift */; };
		11229433219D8BDE006D66C5 /* MonoidLaws.swift in Sources */ = {isa = PBXBuildFile; fileRef = 8BA0F3BD217E2DEF00969984 /* MonoidLaws.swift */; };
		11229434219D8BDE006D66C5 /* ComparableLaws.swift in Sources */ = {isa = PBXBuildFile; fileRef = 8BA0F3C2217E2DEF00969984 /* ComparableLaws.swift */; };
		11229436219D8BDE006D66C5 /* SemigroupKLaws.swift in Sources */ = {isa = PBXBuildFile; fileRef = 8BA0F3CF217E2DEF00969984 /* SemigroupKLaws.swift */; };
		11229437219D8BDE006D66C5 /* SemigroupLaws.swift in Sources */ = {isa = PBXBuildFile; fileRef = 8BA0F3BE217E2DEF00969984 /* SemigroupLaws.swift */; };
		11229438219D8BDE006D66C5 /* CustomStringConvertibleLaws.swift in Sources */ = {isa = PBXBuildFile; fileRef = 8BA0F3D1217E2DEF00969984 /* CustomStringConvertibleLaws.swift */; };
		11229439219D8BDE006D66C5 /* TraverseFilterLaws.swift in Sources */ = {isa = PBXBuildFile; fileRef = 8BA0F3D3217E2DEF00969984 /* TraverseFilterLaws.swift */; };
		1122943A219D8BDE006D66C5 /* TraverseLaws.swift in Sources */ = {isa = PBXBuildFile; fileRef = 8BA0F3BB217E2DEF00969984 /* TraverseLaws.swift */; };
		1122947F219D8E25006D66C5 /* FreeTest.swift in Sources */ = {isa = PBXBuildFile; fileRef = 8BA0F38D217E2DEF00969984 /* FreeTest.swift */; };
		112294F3219D8FAE006D66C5 /* Recursion.swift in Sources */ = {isa = PBXBuildFile; fileRef = 8BA0F452217E2E9200969984 /* Recursion.swift */; };
		112294F4219D8FAE006D66C5 /* Fix.swift in Sources */ = {isa = PBXBuildFile; fileRef = 8BA0F455217E2E9200969984 /* Fix.swift */; };
		112294F5219D8FAE006D66C5 /* Mu.swift in Sources */ = {isa = PBXBuildFile; fileRef = 8BA0F456217E2E9200969984 /* Mu.swift */; };
		112294F6219D8FAE006D66C5 /* Nu.swift in Sources */ = {isa = PBXBuildFile; fileRef = 8BA0F454217E2E9200969984 /* Nu.swift */; };
		112294F7219D8FAE006D66C5 /* Birecursive.swift in Sources */ = {isa = PBXBuildFile; fileRef = 8BA0F459217E2E9200969984 /* Birecursive.swift */; };
		112294F8219D8FAE006D66C5 /* Corecursive.swift in Sources */ = {isa = PBXBuildFile; fileRef = 8BA0F45A217E2E9200969984 /* Corecursive.swift */; };
		112294F9219D8FAE006D66C5 /* Recursive.swift in Sources */ = {isa = PBXBuildFile; fileRef = 8BA0F458217E2E9200969984 /* Recursive.swift */; };
		11229579219D91BA006D66C5 /* RecursionTest.swift in Sources */ = {isa = PBXBuildFile; fileRef = 11229539219D90C5006D66C5 /* RecursionTest.swift */; };
		112295E6219D9528006D66C5 /* Generic.swift in Sources */ = {isa = PBXBuildFile; fileRef = 8BA0F45F217E2E9200969984 /* Generic.swift */; };
		112295E7219D9528006D66C5 /* HList.swift in Sources */ = {isa = PBXBuildFile; fileRef = 8BA0F45E217E2E9200969984 /* HList.swift */; };
		112295E8219D9528006D66C5 /* Product.swift in Sources */ = {isa = PBXBuildFile; fileRef = 8BA0F45D217E2E9200969984 /* Product.swift */; };
		11229629219D964D006D66C5 /* GenericTest.swift in Sources */ = {isa = PBXBuildFile; fileRef = 11229626219D95E5006D66C5 /* GenericTest.swift */; };
		11229744219DC557006D66C5 /* Async.swift in Sources */ = {isa = PBXBuildFile; fileRef = 8BA0F46C217E2E9200969984 /* Async.swift */; };
		11229745219DC557006D66C5 /* ConcurrentEffect.swift in Sources */ = {isa = PBXBuildFile; fileRef = 8BA0F46A217E2E9200969984 /* ConcurrentEffect.swift */; };
		11229746219DC557006D66C5 /* Effect.swift in Sources */ = {isa = PBXBuildFile; fileRef = 8BA0F46B217E2E9200969984 /* Effect.swift */; };
		11229747219DC557006D66C5 /* MonadDefer.swift in Sources */ = {isa = PBXBuildFile; fileRef = 8BA0F46D217E2E9200969984 /* MonadDefer.swift */; };
		11229787219DCA18006D66C5 /* IOTest.swift in Sources */ = {isa = PBXBuildFile; fileRef = 8BA0F3A0217E2DEF00969984 /* IOTest.swift */; };
		112297AC219DCF1F006D66C5 /* MaybeK.swift in Sources */ = {isa = PBXBuildFile; fileRef = 8BA0F470217E2E9200969984 /* MaybeK.swift */; };
		112297AD219DCF1F006D66C5 /* ObservableK.swift in Sources */ = {isa = PBXBuildFile; fileRef = 8BA0F471217E2E9200969984 /* ObservableK.swift */; };
		112297AE219DCF1F006D66C5 /* SingleK.swift in Sources */ = {isa = PBXBuildFile; fileRef = 8BA0F46F217E2E9200969984 /* SingleK.swift */; };
		112297BB219DCFDE006D66C5 /* ObservableKTest.swift in Sources */ = {isa = PBXBuildFile; fileRef = 8BA0F3A4217E2DEF00969984 /* ObservableKTest.swift */; };
		112297BC219DCFDE006D66C5 /* SingleKTest.swift in Sources */ = {isa = PBXBuildFile; fileRef = 8BA0F3A6217E2DEF00969984 /* SingleKTest.swift */; };
		112297BD219DCFDE006D66C5 /* MaybeKTest.swift in Sources */ = {isa = PBXBuildFile; fileRef = 8BA0F3A5217E2DEF00969984 /* MaybeKTest.swift */; };
		1125054D220DD92B00861131 /* EquatableK.swift in Sources */ = {isa = PBXBuildFile; fileRef = 1125054C220DD92B00861131 /* EquatableK.swift */; };
		1126CA8A22B1144200F840CB /* AutoOptics.swift in Sources */ = {isa = PBXBuildFile; fileRef = 1126CA8922B1144200F840CB /* AutoOptics.swift */; };
		1126CA8C22B115E100F840CB /* AutoLens.swift in Sources */ = {isa = PBXBuildFile; fileRef = 1126CA8B22B115E100F840CB /* AutoLens.swift */; };
		1126CA8E22B1253D00F840CB /* AutoOptional.swift in Sources */ = {isa = PBXBuildFile; fileRef = 1126CA8D22B1253D00F840CB /* AutoOptional.swift */; };
		1126CA9022B1262F00F840CB /* AutoPrism.swift in Sources */ = {isa = PBXBuildFile; fileRef = 1126CA8F22B1262F00F840CB /* AutoPrism.swift */; };
		1126CA9322B12D9700F840CB /* Tuple2.swift in Sources */ = {isa = PBXBuildFile; fileRef = 1126CA9222B12D9700F840CB /* Tuple2.swift */; };
		1126CA9622B12EC400F840CB /* Tuple3.swift in Sources */ = {isa = PBXBuildFile; fileRef = 1126CA9522B12EC400F840CB /* Tuple3.swift */; };
		1126CA9822B12F8500F840CB /* Tuple4.swift in Sources */ = {isa = PBXBuildFile; fileRef = 1126CA9722B12F8500F840CB /* Tuple4.swift */; };
		1126CA9A22B1301100F840CB /* Tuple5.swift in Sources */ = {isa = PBXBuildFile; fileRef = 1126CA9922B1301100F840CB /* Tuple5.swift */; };
		1126CA9C22B130B800F840CB /* Tuple6.swift in Sources */ = {isa = PBXBuildFile; fileRef = 1126CA9B22B130B800F840CB /* Tuple6.swift */; };
		1126CA9E22B1314F00F840CB /* Tuple7.swift in Sources */ = {isa = PBXBuildFile; fileRef = 1126CA9D22B1314F00F840CB /* Tuple7.swift */; };
		1126CAA022B131DF00F840CB /* Tuple8.swift in Sources */ = {isa = PBXBuildFile; fileRef = 1126CA9F22B131DF00F840CB /* Tuple8.swift */; };
		1126CAA222B1324E00F840CB /* Tuple9.swift in Sources */ = {isa = PBXBuildFile; fileRef = 1126CAA122B1324E00F840CB /* Tuple9.swift */; };
		1126CAA422B132CA00F840CB /* Tuple10.swift in Sources */ = {isa = PBXBuildFile; fileRef = 1126CAA322B132CA00F840CB /* Tuple10.swift */; };
		112D0CE222BB6FA80032F675 /* ArrayOpticsInstances.swift in Sources */ = {isa = PBXBuildFile; fileRef = 112D0CE122BB6FA80032F675 /* ArrayOpticsInstances.swift */; };
		112D0CE422BB7CB60032F675 /* ConstOpticsInstances.swift in Sources */ = {isa = PBXBuildFile; fileRef = 112D0CE322BB7CB60032F675 /* ConstOpticsInstances.swift */; };
		112D0CE622BB7E260032F675 /* EitherKOpticsInstances.swift in Sources */ = {isa = PBXBuildFile; fileRef = 112D0CE522BB7E260032F675 /* EitherKOpticsInstances.swift */; };
		112D0CE822BB7EE20032F675 /* IdOpticsInstances.swift in Sources */ = {isa = PBXBuildFile; fileRef = 112D0CE722BB7EE20032F675 /* IdOpticsInstances.swift */; };
		112D0CEA22BB7F4D0032F675 /* IorOpticsInstances.swift in Sources */ = {isa = PBXBuildFile; fileRef = 112D0CE922BB7F4D0032F675 /* IorOpticsInstances.swift */; };
		112D0CEC22BB7FE10032F675 /* ValidatedOpticsInstances.swift in Sources */ = {isa = PBXBuildFile; fileRef = 112D0CEB22BB7FE10032F675 /* ValidatedOpticsInstances.swift */; };
		112D0CEE22BB85560032F675 /* Ior+Optics.swift in Sources */ = {isa = PBXBuildFile; fileRef = 112D0CED22BB85560032F675 /* Ior+Optics.swift */; };
		112D0CF022BB88F20032F675 /* Result+Optics.swift in Sources */ = {isa = PBXBuildFile; fileRef = 112D0CEF22BB88F20032F675 /* Result+Optics.swift */; };
		112D0CF422BBC0390032F675 /* AutoFold.swift in Sources */ = {isa = PBXBuildFile; fileRef = 112D0CF322BBC0390032F675 /* AutoFold.swift */; };
		112D0CF622BBC17C0032F675 /* AutoTraversal.swift in Sources */ = {isa = PBXBuildFile; fileRef = 112D0CF522BBC17C0032F675 /* AutoTraversal.swift */; };
		1137469923433E5800D9C1AD /* Array.swift in Sources */ = {isa = PBXBuildFile; fileRef = 1137469823433E5800D9C1AD /* Array.swift */; };
		1137469C234345F400D9C1AD /* ArrayTest.swift in Sources */ = {isa = PBXBuildFile; fileRef = 1137469A234345EE00D9C1AD /* ArrayTest.swift */; };
		1137469E2343592300D9C1AD /* Dictionary.swift in Sources */ = {isa = PBXBuildFile; fileRef = 1137469D2343592300D9C1AD /* Dictionary.swift */; };
		113746A1234359C800D9C1AD /* DictionaryTest.swift in Sources */ = {isa = PBXBuildFile; fileRef = 1137469F234359C000D9C1AD /* DictionaryTest.swift */; };
		113746A423435BA600D9C1AD /* DictionaryKTest.swift in Sources */ = {isa = PBXBuildFile; fileRef = 113746A223435BA300D9C1AD /* DictionaryKTest.swift */; };
		113746A623435C0B00D9C1AD /* DictionaryK+Gen.swift in Sources */ = {isa = PBXBuildFile; fileRef = 113746A523435C0B00D9C1AD /* DictionaryK+Gen.swift */; };
		1160D0E922D38DC40010323A /* IsoLaws.swift in Sources */ = {isa = PBXBuildFile; fileRef = 8BA0F3DD217E2DEF00969984 /* IsoLaws.swift */; };
		1160D0EA22D38DC40010323A /* LensLaws.swift in Sources */ = {isa = PBXBuildFile; fileRef = 8BA0F3DB217E2DEF00969984 /* LensLaws.swift */; };
		1160D0EB22D38DC40010323A /* OptionalLaws.swift in Sources */ = {isa = PBXBuildFile; fileRef = 8BA0F3DC217E2DEF00969984 /* OptionalLaws.swift */; };
		1160D0EC22D38DC40010323A /* PrismLaws.swift in Sources */ = {isa = PBXBuildFile; fileRef = 8BA0F3E0217E2DEF00969984 /* PrismLaws.swift */; };
		1160D0ED22D38DC40010323A /* SetterLaws.swift in Sources */ = {isa = PBXBuildFile; fileRef = 8BA0F3DF217E2DEF00969984 /* SetterLaws.swift */; };
		1160D0EE22D38DC40010323A /* TraversalLaws.swift in Sources */ = {isa = PBXBuildFile; fileRef = 8BA0F3DE217E2DEF00969984 /* TraversalLaws.swift */; };
		1166A07A22119F720032CD4E /* EqualityFunctions.swift in Sources */ = {isa = PBXBuildFile; fileRef = 1166A07822119E640032CD4E /* EqualityFunctions.swift */; };
		117DC0D722AE49C200EF65F0 /* IO+Gen.swift in Sources */ = {isa = PBXBuildFile; fileRef = 117DC0D622AE49C200EF65F0 /* IO+Gen.swift */; };
		117DC0F222AE4E1C00EF65F0 /* SingleK+Gen.swift in Sources */ = {isa = PBXBuildFile; fileRef = 117DC0F122AE4E1C00EF65F0 /* SingleK+Gen.swift */; };
		117DC0F422AE4F3500EF65F0 /* MaybeK+Gen.swift in Sources */ = {isa = PBXBuildFile; fileRef = 117DC0F322AE4F3500EF65F0 /* MaybeK+Gen.swift */; };
		117DC0F622AE504500EF65F0 /* ObservableK+Gen.swift in Sources */ = {isa = PBXBuildFile; fileRef = 117DC0F522AE504500EF65F0 /* ObservableK+Gen.swift */; };
		117DC13722AE578A00EF65F0 /* Free+Gen.swift in Sources */ = {isa = PBXBuildFile; fileRef = 117DC13622AE578A00EF65F0 /* Free+Gen.swift */; };
		1186E15122BA395D001F8A5D /* Index+Optics.swift in Sources */ = {isa = PBXBuildFile; fileRef = 1186E14E22BA38CD001F8A5D /* Index+Optics.swift */; };
		1186E15722BA8A77001F8A5D /* Cons.swift in Sources */ = {isa = PBXBuildFile; fileRef = 1186E15622BA8A77001F8A5D /* Cons.swift */; };
		1186E15922BA8ECA001F8A5D /* Snoc.swift in Sources */ = {isa = PBXBuildFile; fileRef = 1186E15822BA8ECA001F8A5D /* Snoc.swift */; };
		11912B0B238C2068007D90A2 /* DispatchTimeInterval+Extensions.swift in Sources */ = {isa = PBXBuildFile; fileRef = 11912B09238C1FB4007D90A2 /* DispatchTimeInterval+Extensions.swift */; };
		1191BD0A22D77C510052FEA8 /* BoundVar.swift in Sources */ = {isa = PBXBuildFile; fileRef = 1191BD0922D77C510052FEA8 /* BoundVar.swift */; };
		1191BD0C22D77FED0052FEA8 /* BindingExpression.swift in Sources */ = {isa = PBXBuildFile; fileRef = 1191BD0B22D77FED0052FEA8 /* BindingExpression.swift */; };
		1191BD0E22D784630052FEA8 /* MonadComprenhensions.swift in Sources */ = {isa = PBXBuildFile; fileRef = 1191BD0D22D784630052FEA8 /* MonadComprenhensions.swift */; };
		1191BD1322D78F6D0052FEA8 /* PropertyOperatorOverload.swift in Sources */ = {isa = PBXBuildFile; fileRef = 1191BD0F22D78C0A0052FEA8 /* PropertyOperatorOverload.swift */; };
		1191BD1422D78F760052FEA8 /* BindingOperatorOverload.swift in Sources */ = {isa = PBXBuildFile; fileRef = 1191BD1122D78F640052FEA8 /* BindingOperatorOverload.swift */; };
		11A435622212C60A000C5E31 /* EquatableLaws.swift in Sources */ = {isa = PBXBuildFile; fileRef = 11A435602212C59F000C5E31 /* EquatableLaws.swift */; };
		11A4356422131ACC000C5E31 /* BoolInstances.swift in Sources */ = {isa = PBXBuildFile; fileRef = 11A4356322131ACC000C5E31 /* BoolInstances.swift */; };
		11A5FDD022E5C79F00FF7821 /* BindingOperator.swift in Sources */ = {isa = PBXBuildFile; fileRef = 11A5FDCF22E5C79F00FF7821 /* BindingOperator.swift */; };
		11A5FDD422E5CF1600FF7821 /* StateBindingExpression.swift in Sources */ = {isa = PBXBuildFile; fileRef = 11A5FDD322E5CF1600FF7821 /* StateBindingExpression.swift */; };
		11A5FDD622E5ECB300FF7821 /* ReaderBindingExpression.swift in Sources */ = {isa = PBXBuildFile; fileRef = 11A5FDD522E5ECB300FF7821 /* ReaderBindingExpression.swift */; };
		11A5FDD822E5F0C300FF7821 /* WriterBindingExpression.swift in Sources */ = {isa = PBXBuildFile; fileRef = 11A5FDD722E5F0C300FF7821 /* WriterBindingExpression.swift */; };
		11D36A19223261EC00CBD85F /* Selective.swift in Sources */ = {isa = PBXBuildFile; fileRef = 11D36A18223261EC00CBD85F /* Selective.swift */; };
		11D36A1C2232789900CBD85F /* SelectiveLaws.swift in Sources */ = {isa = PBXBuildFile; fileRef = 11D36A1A2232787A00CBD85F /* SelectiveLaws.swift */; };
		11D97EF2219EBC0F008FC004 /* AsyncLaws.swift in Sources */ = {isa = PBXBuildFile; fileRef = 8BA0F3A2217E2DEF00969984 /* AsyncLaws.swift */; };
		11DDCD1C217F171900844D9D /* Memoization.swift in Sources */ = {isa = PBXBuildFile; fileRef = 11DDCD1B217F171900844D9D /* Memoization.swift */; };
		11DDCD21217F194B00844D9D /* MemoizationTest.swift in Sources */ = {isa = PBXBuildFile; fileRef = 11DDCD20217F194B00844D9D /* MemoizationTest.swift */; };
		11DDCD23217F1E2B00844D9D /* Reverse.swift in Sources */ = {isa = PBXBuildFile; fileRef = 11DDCD22217F1E2B00844D9D /* Reverse.swift */; };
		11DDCD28217F1FC200844D9D /* ReverseTest.swift in Sources */ = {isa = PBXBuildFile; fileRef = 11DDCD27217F1FC200844D9D /* ReverseTest.swift */; };
		11E4190B22B90FE2009BDFB3 /* AutoGetter.swift in Sources */ = {isa = PBXBuildFile; fileRef = 11E4190A22B90FE2009BDFB3 /* AutoGetter.swift */; };
		11E4190F22B91169009BDFB3 /* AutoSetter.swift in Sources */ = {isa = PBXBuildFile; fileRef = 11E4190E22B91169009BDFB3 /* AutoSetter.swift */; };
		11E4191222B935AE009BDFB3 /* Kind+Optics.swift in Sources */ = {isa = PBXBuildFile; fileRef = 11E4191022B93596009BDFB3 /* Kind+Optics.swift */; };
		11E71715219D722900B94845 /* BoundSetter.swift in Sources */ = {isa = PBXBuildFile; fileRef = 8BA0F4B2217E2E9200969984 /* BoundSetter.swift */; };
		11E71716219D722900B94845 /* Fold.swift in Sources */ = {isa = PBXBuildFile; fileRef = 8BA0F4BE217E2E9200969984 /* Fold.swift */; };
		11E71717219D722900B94845 /* Getter.swift in Sources */ = {isa = PBXBuildFile; fileRef = 8BA0F4B3217E2E9200969984 /* Getter.swift */; };
		11E71718219D722900B94845 /* Iso.swift in Sources */ = {isa = PBXBuildFile; fileRef = 8BA0F4BF217E2E9200969984 /* Iso.swift */; };
		11E71719219D722900B94845 /* Lens.swift in Sources */ = {isa = PBXBuildFile; fileRef = 8BA0F4D2217E2E9200969984 /* Lens.swift */; };
		11E7171A219D722900B94845 /* Optional.swift in Sources */ = {isa = PBXBuildFile; fileRef = 8BA0F4C8217E2E9200969984 /* Optional.swift */; };
		11E7171B219D722900B94845 /* Prism.swift in Sources */ = {isa = PBXBuildFile; fileRef = 8BA0F4C9217E2E9200969984 /* Prism.swift */; };
		11E7171C219D722900B94845 /* Setter.swift in Sources */ = {isa = PBXBuildFile; fileRef = 8BA0F4C0217E2E9200969984 /* Setter.swift */; };
		11E7171D219D722900B94845 /* Traversal.swift in Sources */ = {isa = PBXBuildFile; fileRef = 8BA0F4B4217E2E9200969984 /* Traversal.swift */; };
		11E7171E219D722900B94845 /* At+Optics.swift in Sources */ = {isa = PBXBuildFile; fileRef = 8BA0F4D0217E2E9200969984 /* At+Optics.swift */; };
		11E7171F219D722900B94845 /* Each+Optics.swift in Sources */ = {isa = PBXBuildFile; fileRef = 8BA0F4D1217E2E9200969984 /* Each+Optics.swift */; };
		11E71720219D722900B94845 /* EitherOpticsInstances.swift in Sources */ = {isa = PBXBuildFile; fileRef = 8BA0F4C5217E2E9200969984 /* EitherOpticsInstances.swift */; };
		11E71721219D722900B94845 /* ArrayKOpticsInstances.swift in Sources */ = {isa = PBXBuildFile; fileRef = 8BA0F4C6217E2E9200969984 /* ArrayKOpticsInstances.swift */; };
		11E71722219D722900B94845 /* OptionOpticsInstances.swift in Sources */ = {isa = PBXBuildFile; fileRef = 8BA0F4C2217E2E9200969984 /* OptionOpticsInstances.swift */; };
		11E71723219D722900B94845 /* NonEmptyArrayOpticsInstances.swift in Sources */ = {isa = PBXBuildFile; fileRef = 8BA0F4C3217E2E9200969984 /* NonEmptyArrayOpticsInstances.swift */; };
		11E71724219D722900B94845 /* StringOpticsInstances.swift in Sources */ = {isa = PBXBuildFile; fileRef = 8BA0F4C4217E2E9200969984 /* StringOpticsInstances.swift */; };
		11E71725219D722900B94845 /* TryOpticsInstances.swift in Sources */ = {isa = PBXBuildFile; fileRef = 8BA0F4C7217E2E9200969984 /* TryOpticsInstances.swift */; };
		11E71726219D722900B94845 /* Either+Optics.swift in Sources */ = {isa = PBXBuildFile; fileRef = 8BA0F4BD217E2E9200969984 /* Either+Optics.swift */; };
		11E71727219D722900B94845 /* Id+Optics.swift in Sources */ = {isa = PBXBuildFile; fileRef = 8BA0F4B6217E2E9200969984 /* Id+Optics.swift */; };
		11E71728219D722900B94845 /* ArrayK+Optics.swift in Sources */ = {isa = PBXBuildFile; fileRef = 8BA0F4BB217E2E9200969984 /* ArrayK+Optics.swift */; };
		11E71729219D722900B94845 /* Option+Optics.swift in Sources */ = {isa = PBXBuildFile; fileRef = 8BA0F4B8217E2E9200969984 /* Option+Optics.swift */; };
		11E7172A219D722900B94845 /* NonEmptyArray+Optics.swift in Sources */ = {isa = PBXBuildFile; fileRef = 8BA0F4BC217E2E9200969984 /* NonEmptyArray+Optics.swift */; };
		11E7172B219D722900B94845 /* String+Optics.swift in Sources */ = {isa = PBXBuildFile; fileRef = 8BA0F4B9217E2E9200969984 /* String+Optics.swift */; };
		11E7172C219D722900B94845 /* Try+Optics.swift in Sources */ = {isa = PBXBuildFile; fileRef = 8BA0F4B7217E2E9200969984 /* Try+Optics.swift */; };
		11E7172D219D722900B94845 /* Validated+Optics.swift in Sources */ = {isa = PBXBuildFile; fileRef = 8BA0F4BA217E2E9200969984 /* Validated+Optics.swift */; };
		11E7172E219D722900B94845 /* At.swift in Sources */ = {isa = PBXBuildFile; fileRef = 8BA0F4CE217E2E9200969984 /* At.swift */; };
		11E7172F219D722900B94845 /* Each.swift in Sources */ = {isa = PBXBuildFile; fileRef = 8BA0F4CB217E2E9200969984 /* Each.swift */; };
		11E71730219D722900B94845 /* FilterIndex.swift in Sources */ = {isa = PBXBuildFile; fileRef = 8BA0F4CD217E2E9200969984 /* FilterIndex.swift */; };
		11E71731219D722900B94845 /* Index.swift in Sources */ = {isa = PBXBuildFile; fileRef = 8BA0F4CC217E2E9200969984 /* Index.swift */; };
		11E71808219D7ECC00B94845 /* FoldTest.swift in Sources */ = {isa = PBXBuildFile; fileRef = 8BA0F3D8217E2DEF00969984 /* FoldTest.swift */; };
		11E71809219D7ECC00B94845 /* GetterTest.swift in Sources */ = {isa = PBXBuildFile; fileRef = 8BA0F3E4217E2DEF00969984 /* GetterTest.swift */; };
		11E7180A219D7ECC00B94845 /* IsoTest.swift in Sources */ = {isa = PBXBuildFile; fileRef = 8BA0F3D9217E2DEF00969984 /* IsoTest.swift */; };
		11E7180B219D7ECC00B94845 /* LensTest.swift in Sources */ = {isa = PBXBuildFile; fileRef = 8BA0F3E6217E2DEF00969984 /* LensTest.swift */; };
		11E7180C219D7ECC00B94845 /* OptionalTest.swift in Sources */ = {isa = PBXBuildFile; fileRef = 8BA0F3E5217E2DEF00969984 /* OptionalTest.swift */; };
		11E7180D219D7ECC00B94845 /* PrismTest.swift in Sources */ = {isa = PBXBuildFile; fileRef = 8BA0F3E3217E2DEF00969984 /* PrismTest.swift */; };
		11E7180E219D7ECC00B94845 /* SetterTest.swift in Sources */ = {isa = PBXBuildFile; fileRef = 8BA0F3E1217E2DEF00969984 /* SetterTest.swift */; };
		11E7180F219D7ECC00B94845 /* TestDomain.swift in Sources */ = {isa = PBXBuildFile; fileRef = 8BA0F3E7217E2DEF00969984 /* TestDomain.swift */; };
		11E71810219D7ECC00B94845 /* TraversalTest.swift in Sources */ = {isa = PBXBuildFile; fileRef = 8BA0F3E2217E2DEF00969984 /* TraversalTest.swift */; };
		11E7188E219D82BD00B94845 /* Cofree.swift in Sources */ = {isa = PBXBuildFile; fileRef = 8BA0F440217E2E9200969984 /* Cofree.swift */; };
		11E7188F219D82BD00B94845 /* Coyoneda.swift in Sources */ = {isa = PBXBuildFile; fileRef = 8BA0F43F217E2E9200969984 /* Coyoneda.swift */; };
		11E71890219D82BD00B94845 /* Free.swift in Sources */ = {isa = PBXBuildFile; fileRef = 8BA0F441217E2E9200969984 /* Free.swift */; };
		11E71891219D82BD00B94845 /* Yoneda.swift in Sources */ = {isa = PBXBuildFile; fileRef = 8BA0F43E217E2E9200969984 /* Yoneda.swift */; };
		11E7F5ED22D8C83800C78F06 /* Eval+Gen.swift in Sources */ = {isa = PBXBuildFile; fileRef = 11E7F5EB22D8C81B00C78F06 /* Eval+Gen.swift */; };
		11E8E07A2395580F0029BC92 /* Array+TraverseConcurrent.swift in Sources */ = {isa = PBXBuildFile; fileRef = 11E8E0792395580F0029BC92 /* Array+TraverseConcurrent.swift */; };
		11E9788E233A7123002AAC60 /* RxSwift in Frameworks */ = {isa = PBXBuildFile; productRef = 11E9788D233A7123002AAC60 /* RxSwift */; };
		11E97895233A720A002AAC60 /* SwiftCheck in Frameworks */ = {isa = PBXBuildFile; productRef = 11E97894233A720A002AAC60 /* SwiftCheck */; };
		11ED7A2A226E094C00C27994 /* Result.swift in Sources */ = {isa = PBXBuildFile; fileRef = 8BA0F482217E2E9200969984 /* Result.swift */; };
		11ED7A2B226E0A1F00C27994 /* ResultTest.swift in Sources */ = {isa = PBXBuildFile; fileRef = 112296D3219DC1EF006D66C5 /* ResultTest.swift */; };
		11F0367F2327D08900B39A80 /* EffectComprehensions.swift in Sources */ = {isa = PBXBuildFile; fileRef = 11F0367E2327D08900B39A80 /* EffectComprehensions.swift */; };
		11F036822327D4AC00B39A80 /* URLSession.swift in Sources */ = {isa = PBXBuildFile; fileRef = 11F036812327D4AC00B39A80 /* URLSession.swift */; };
		11F036842327E1C900B39A80 /* ConsoleIO.swift in Sources */ = {isa = PBXBuildFile; fileRef = 11F036832327E1C900B39A80 /* ConsoleIO.swift */; };
		11F036862327EA1F00B39A80 /* FileManager.swift in Sources */ = {isa = PBXBuildFile; fileRef = 11F036852327EA1F00B39A80 /* FileManager.swift */; };
		11F41C9A231816D800BD1E87 /* Ref.swift in Sources */ = {isa = PBXBuildFile; fileRef = 11F41C91231816AD00BD1E87 /* Ref.swift */; };
		11F41C9B231816F000BD1E87 /* Atomic.swift in Sources */ = {isa = PBXBuildFile; fileRef = 11F41C94231816AD00BD1E87 /* Atomic.swift */; };
		11F41C9C231816F000BD1E87 /* Dictionary+Extensions.swift in Sources */ = {isa = PBXBuildFile; fileRef = 11F41C95231816AD00BD1E87 /* Dictionary+Extensions.swift */; };
		11F41CA2231818DB00BD1E87 /* BracketLaws.swift in Sources */ = {isa = PBXBuildFile; fileRef = 11F41C9E231818AE00BD1E87 /* BracketLaws.swift */; };
		11F41CA3231818DB00BD1E87 /* MonadDeferLaws.swift in Sources */ = {isa = PBXBuildFile; fileRef = 11F41C9F231818AF00BD1E87 /* MonadDeferLaws.swift */; };
		11FB4612238EB78200EA60BF /* EnvIO.swift in Sources */ = {isa = PBXBuildFile; fileRef = 11FB4610238EB78200EA60BF /* EnvIO.swift */; };
		11FB4614238EBF2300EA60BF /* EnvIOTest.swift in Sources */ = {isa = PBXBuildFile; fileRef = 11FB4613238EBF2300EA60BF /* EnvIOTest.swift */; };
		11FB4616238ED14F00EA60BF /* ConcurrentTraverse.swift in Sources */ = {isa = PBXBuildFile; fileRef = 11FB4615238ED14F00EA60BF /* ConcurrentTraverse.swift */; };
		11FDD68F23867D9800EA8A4D /* Schedule.swift in Sources */ = {isa = PBXBuildFile; fileRef = 11FDD68E23867D9800EA8A4D /* Schedule.swift */; };
		600D30432352C08F00F7B64B /* Semigroupal.swift in Sources */ = {isa = PBXBuildFile; fileRef = 600D30422352C08F00F7B64B /* Semigroupal.swift */; };
		606B29EA23607607002334B2 /* Divide.swift in Sources */ = {isa = PBXBuildFile; fileRef = 606B29E923607607002334B2 /* Divide.swift */; };
		606B29EB2360763C002334B2 /* SemigroupalLaws.swift in Sources */ = {isa = PBXBuildFile; fileRef = 600D30442352D03400F7B64B /* SemigroupalLaws.swift */; };
		606B29EE2360765D002334B2 /* DivideLaws.swift in Sources */ = {isa = PBXBuildFile; fileRef = 606B29EC2360764D002334B2 /* DivideLaws.swift */; };
		606B29F023607745002334B2 /* MonoidalLaws.swift in Sources */ = {isa = PBXBuildFile; fileRef = 606B29EF23607745002334B2 /* MonoidalLaws.swift */; };
		606B29F22360776A002334B2 /* Monoidal.swift in Sources */ = {isa = PBXBuildFile; fileRef = 606B29F12360776A002334B2 /* Monoidal.swift */; };
		609CC1472364F9A200096D5D /* Divisible.swift in Sources */ = {isa = PBXBuildFile; fileRef = 609CC1462364F9A200096D5D /* Divisible.swift */; };
		609CC1492364FC5B00096D5D /* DivisibleLaws.swift in Sources */ = {isa = PBXBuildFile; fileRef = 609CC1482364FC5B00096D5D /* DivisibleLaws.swift */; };
		609CC14D2365410500096D5D /* Decidable.swift in Sources */ = {isa = PBXBuildFile; fileRef = 609CC14C2365410500096D5D /* Decidable.swift */; };
		8BA0F3E8217E2DEF00969984 /* BooleanFunctionsTest.swift in Sources */ = {isa = PBXBuildFile; fileRef = 8BA0F38A217E2DEF00969984 /* BooleanFunctionsTest.swift */; };
		8BA0F3E9217E2DEF00969984 /* PartialApplicationTest.swift in Sources */ = {isa = PBXBuildFile; fileRef = 8BA0F38B217E2DEF00969984 /* PartialApplicationTest.swift */; };
		8BA0F3EB217E2DEF00969984 /* Function1Test.swift in Sources */ = {isa = PBXBuildFile; fileRef = 8BA0F38F217E2DEF00969984 /* Function1Test.swift */; };
		8BA0F3EC217E2DEF00969984 /* Function0Test.swift in Sources */ = {isa = PBXBuildFile; fileRef = 8BA0F390217E2DEF00969984 /* Function0Test.swift */; };
		8BA0F3ED217E2DEF00969984 /* KleisliTest.swift in Sources */ = {isa = PBXBuildFile; fileRef = 8BA0F391217E2DEF00969984 /* KleisliTest.swift */; };
		8BA0F3EF217E2DEF00969984 /* PredefTest.swift in Sources */ = {isa = PBXBuildFile; fileRef = 8BA0F393217E2DEF00969984 /* PredefTest.swift */; };
		8BA0F3F0217E2DEF00969984 /* WriterTTest.swift in Sources */ = {isa = PBXBuildFile; fileRef = 8BA0F395217E2DEF00969984 /* WriterTTest.swift */; };
		8BA0F3F1217E2DEF00969984 /* StateTTest.swift in Sources */ = {isa = PBXBuildFile; fileRef = 8BA0F396217E2DEF00969984 /* StateTTest.swift */; };
		8BA0F3F2217E2DEF00969984 /* EitherTTest.swift in Sources */ = {isa = PBXBuildFile; fileRef = 8BA0F397217E2DEF00969984 /* EitherTTest.swift */; };
		8BA0F3F3217E2DEF00969984 /* OptionTTest.swift in Sources */ = {isa = PBXBuildFile; fileRef = 8BA0F398217E2DEF00969984 /* OptionTTest.swift */; };
		8BA0F3F5217E2DEF00969984 /* StringInstancesTest.swift in Sources */ = {isa = PBXBuildFile; fileRef = 8BA0F39B217E2DEF00969984 /* StringInstancesTest.swift */; };
		8BA0F3F6217E2DEF00969984 /* NumberInstancesTest.swift in Sources */ = {isa = PBXBuildFile; fileRef = 8BA0F39C217E2DEF00969984 /* NumberInstancesTest.swift */; };
		8BA0F3FD217E2DEF00969984 /* CurryTest.swift in Sources */ = {isa = PBXBuildFile; fileRef = 8BA0F3A7217E2DEF00969984 /* CurryTest.swift */; };
		8BA0F3FE217E2DEF00969984 /* EitherKTest.swift in Sources */ = {isa = PBXBuildFile; fileRef = 8BA0F3A9217E2DEF00969984 /* EitherKTest.swift */; };
		8BA0F3FF217E2DEF00969984 /* MooreTest.swift in Sources */ = {isa = PBXBuildFile; fileRef = 8BA0F3AA217E2DEF00969984 /* MooreTest.swift */; };
		8BA0F400217E2DEF00969984 /* EitherTest.swift in Sources */ = {isa = PBXBuildFile; fileRef = 8BA0F3AB217E2DEF00969984 /* EitherTest.swift */; };
		8BA0F401217E2DEF00969984 /* SetKTest.swift in Sources */ = {isa = PBXBuildFile; fileRef = 8BA0F3AC217E2DEF00969984 /* SetKTest.swift */; };
		8BA0F402217E2DEF00969984 /* SumTest.swift in Sources */ = {isa = PBXBuildFile; fileRef = 8BA0F3AD217E2DEF00969984 /* SumTest.swift */; };
		8BA0F404217E2DEF00969984 /* EvalTest.swift in Sources */ = {isa = PBXBuildFile; fileRef = 8BA0F3AF217E2DEF00969984 /* EvalTest.swift */; };
		8BA0F405217E2DEF00969984 /* IdTest.swift in Sources */ = {isa = PBXBuildFile; fileRef = 8BA0F3B0217E2DEF00969984 /* IdTest.swift */; };
		8BA0F406217E2DEF00969984 /* StoreTest.swift in Sources */ = {isa = PBXBuildFile; fileRef = 8BA0F3B1217E2DEF00969984 /* StoreTest.swift */; };
		8BA0F407217E2DEF00969984 /* IorTest.swift in Sources */ = {isa = PBXBuildFile; fileRef = 8BA0F3B2217E2DEF00969984 /* IorTest.swift */; };
		8BA0F408217E2DEF00969984 /* ValidatedTest.swift in Sources */ = {isa = PBXBuildFile; fileRef = 8BA0F3B3217E2DEF00969984 /* ValidatedTest.swift */; };
		8BA0F409217E2DEF00969984 /* TryTest.swift in Sources */ = {isa = PBXBuildFile; fileRef = 8BA0F3B4217E2DEF00969984 /* TryTest.swift */; };
		8BA0F40A217E2DEF00969984 /* OptionTest.swift in Sources */ = {isa = PBXBuildFile; fileRef = 8BA0F3B5217E2DEF00969984 /* OptionTest.swift */; };
		8BA0F40B217E2DEF00969984 /* ArrayKTest.swift in Sources */ = {isa = PBXBuildFile; fileRef = 8BA0F3B6217E2DEF00969984 /* ArrayKTest.swift */; };
		8BA0F40C217E2DEF00969984 /* DayTest.swift in Sources */ = {isa = PBXBuildFile; fileRef = 8BA0F3B7217E2DEF00969984 /* DayTest.swift */; };
		8BA0F40D217E2DEF00969984 /* NonEmptyArrayTest.swift in Sources */ = {isa = PBXBuildFile; fileRef = 8BA0F3B8217E2DEF00969984 /* NonEmptyArrayTest.swift */; };
		8BA0F40E217E2DEF00969984 /* ConstTest.swift in Sources */ = {isa = PBXBuildFile; fileRef = 8BA0F3B9217E2DEF00969984 /* ConstTest.swift */; };
		8BA0F4D3217E2E9200969984 /* Curry.swift in Sources */ = {isa = PBXBuildFile; fileRef = 8BA0F43C217E2E9200969984 /* Curry.swift */; };
		8BA0F4E7217E2E9200969984 /* FunctionK.swift in Sources */ = {isa = PBXBuildFile; fileRef = 8BA0F443217E2E9200969984 /* FunctionK.swift */; };
		8BA0F4EB217E2E9200969984 /* Kleisli.swift in Sources */ = {isa = PBXBuildFile; fileRef = 8BA0F444217E2E9200969984 /* Kleisli.swift */; };
		8BA0F4EF217E2E9200969984 /* Function0.swift in Sources */ = {isa = PBXBuildFile; fileRef = 8BA0F445217E2E9200969984 /* Function0.swift */; };
		8BA0F4F3217E2E9200969984 /* Function1.swift in Sources */ = {isa = PBXBuildFile; fileRef = 8BA0F446217E2E9200969984 /* Function1.swift */; };
		8BA0F4FB217E2E9200969984 /* Cokleisli.swift in Sources */ = {isa = PBXBuildFile; fileRef = 8BA0F448217E2E9200969984 /* Cokleisli.swift */; };
		8BA0F503217E2E9200969984 /* BooleanFunctions.swift in Sources */ = {isa = PBXBuildFile; fileRef = 8BA0F44A217E2E9200969984 /* BooleanFunctions.swift */; };
		8BA0F507217E2E9200969984 /* EitherT.swift in Sources */ = {isa = PBXBuildFile; fileRef = 8BA0F44C217E2E9200969984 /* EitherT.swift */; };
		8BA0F50B217E2E9200969984 /* OptionT.swift in Sources */ = {isa = PBXBuildFile; fileRef = 8BA0F44D217E2E9200969984 /* OptionT.swift */; };
		8BA0F50F217E2E9200969984 /* WriterT.swift in Sources */ = {isa = PBXBuildFile; fileRef = 8BA0F44E217E2E9200969984 /* WriterT.swift */; };
		8BA0F513217E2E9200969984 /* StateT.swift in Sources */ = {isa = PBXBuildFile; fileRef = 8BA0F44F217E2E9200969984 /* StateT.swift */; };
		8BA0F517217E2E9200969984 /* Predef.swift in Sources */ = {isa = PBXBuildFile; fileRef = 8BA0F450217E2E9200969984 /* Predef.swift */; };
		8BA0F537217E2E9200969984 /* PartialApplication.swift in Sources */ = {isa = PBXBuildFile; fileRef = 8BA0F45B217E2E9200969984 /* PartialApplication.swift */; };
		8BA0F54B217E2E9200969984 /* StringInstances.swift in Sources */ = {isa = PBXBuildFile; fileRef = 8BA0F462217E2E9200969984 /* StringInstances.swift */; };
		8BA0F54F217E2E9200969984 /* OptionInstances.swift in Sources */ = {isa = PBXBuildFile; fileRef = 8BA0F463217E2E9200969984 /* OptionInstances.swift */; };
		8BA0F553217E2E9200969984 /* NumberInstances.swift in Sources */ = {isa = PBXBuildFile; fileRef = 8BA0F464217E2E9200969984 /* NumberInstances.swift */; };
		8BA0F57B217E2E9200969984 /* Reader.swift in Sources */ = {isa = PBXBuildFile; fileRef = 8BA0F473217E2E9200969984 /* Reader.swift */; };
		8BA0F57F217E2E9200969984 /* Either.swift in Sources */ = {isa = PBXBuildFile; fileRef = 8BA0F474217E2E9200969984 /* Either.swift */; };
		8BA0F583217E2E9200969984 /* Id.swift in Sources */ = {isa = PBXBuildFile; fileRef = 8BA0F475217E2E9200969984 /* Id.swift */; };
		8BA0F587217E2E9200969984 /* DictionaryK.swift in Sources */ = {isa = PBXBuildFile; fileRef = 8BA0F476217E2E9200969984 /* DictionaryK.swift */; };
		8BA0F58B217E2E9200969984 /* Ior.swift in Sources */ = {isa = PBXBuildFile; fileRef = 8BA0F477217E2E9200969984 /* Ior.swift */; };
		8BA0F58F217E2E9200969984 /* Option.swift in Sources */ = {isa = PBXBuildFile; fileRef = 8BA0F478217E2E9200969984 /* Option.swift */; };
		8BA0F593217E2E9200969984 /* NonEmptyArray.swift in Sources */ = {isa = PBXBuildFile; fileRef = 8BA0F479217E2E9200969984 /* NonEmptyArray.swift */; };
		8BA0F597217E2E9200969984 /* EitherK.swift in Sources */ = {isa = PBXBuildFile; fileRef = 8BA0F47A217E2E9200969984 /* EitherK.swift */; };
		8BA0F59B217E2E9200969984 /* Day.swift in Sources */ = {isa = PBXBuildFile; fileRef = 8BA0F47B217E2E9200969984 /* Day.swift */; };
		8BA0F5A3217E2E9200969984 /* Moore.swift in Sources */ = {isa = PBXBuildFile; fileRef = 8BA0F47D217E2E9200969984 /* Moore.swift */; };
		8BA0F5A7217E2E9200969984 /* Eval.swift in Sources */ = {isa = PBXBuildFile; fileRef = 8BA0F47E217E2E9200969984 /* Eval.swift */; };
		8BA0F5AF217E2E9200969984 /* Try.swift in Sources */ = {isa = PBXBuildFile; fileRef = 8BA0F480217E2E9200969984 /* Try.swift */; };
		8BA0F5B7217E2E9200969984 /* Sum.swift in Sources */ = {isa = PBXBuildFile; fileRef = 8BA0F483217E2E9200969984 /* Sum.swift */; };
		8BA0F5BB217E2E9200969984 /* Validated.swift in Sources */ = {isa = PBXBuildFile; fileRef = 8BA0F484217E2E9200969984 /* Validated.swift */; };
		8BA0F5BF217E2E9200969984 /* Coreader.swift in Sources */ = {isa = PBXBuildFile; fileRef = 8BA0F485217E2E9200969984 /* Coreader.swift */; };
		8BA0F5C3217E2E9200969984 /* Store.swift in Sources */ = {isa = PBXBuildFile; fileRef = 8BA0F486217E2E9200969984 /* Store.swift */; };
		8BA0F5C7217E2E9200969984 /* SetK.swift in Sources */ = {isa = PBXBuildFile; fileRef = 8BA0F487217E2E9200969984 /* SetK.swift */; };
		8BA0F5CF217E2E9200969984 /* Const.swift in Sources */ = {isa = PBXBuildFile; fileRef = 8BA0F489217E2E9200969984 /* Const.swift */; };
		8BA0F5D3217E2E9200969984 /* ArrayK.swift in Sources */ = {isa = PBXBuildFile; fileRef = 8BA0F48A217E2E9200969984 /* ArrayK.swift */; };
		8BA0F5D7217E2E9200969984 /* HigherKinds.swift in Sources */ = {isa = PBXBuildFile; fileRef = 8BA0F48B217E2E9200969984 /* HigherKinds.swift */; };
		8BA0F5DB217E2E9200969984 /* Alternative.swift in Sources */ = {isa = PBXBuildFile; fileRef = 8BA0F48D217E2E9200969984 /* Alternative.swift */; };
		8BA0F5DF217E2E9200969984 /* ApplicativeError.swift in Sources */ = {isa = PBXBuildFile; fileRef = 8BA0F48E217E2E9200969984 /* ApplicativeError.swift */; };
		8BA0F5E3217E2E9200969984 /* MonoidK.swift in Sources */ = {isa = PBXBuildFile; fileRef = 8BA0F48F217E2E9200969984 /* MonoidK.swift */; };
		8BA0F5E7217E2E9200969984 /* MonadFilter.swift in Sources */ = {isa = PBXBuildFile; fileRef = 8BA0F490217E2E9200969984 /* MonadFilter.swift */; };
		8BA0F5EB217E2E9200969984 /* MonadState.swift in Sources */ = {isa = PBXBuildFile; fileRef = 8BA0F491217E2E9200969984 /* MonadState.swift */; };
		8BA0F5EF217E2E9200969984 /* Contravariant.swift in Sources */ = {isa = PBXBuildFile; fileRef = 8BA0F492217E2E9200969984 /* Contravariant.swift */; };
		8BA0F5F3217E2E9200969984 /* Comparable.swift in Sources */ = {isa = PBXBuildFile; fileRef = 8BA0F493217E2E9200969984 /* Comparable.swift */; };
		8BA0F5FF217E2E9200969984 /* SemigroupK.swift in Sources */ = {isa = PBXBuildFile; fileRef = 8BA0F496217E2E9200969984 /* SemigroupK.swift */; };
		8BA0F603217E2E9200969984 /* MonadWriter.swift in Sources */ = {isa = PBXBuildFile; fileRef = 8BA0F497217E2E9200969984 /* MonadWriter.swift */; };
		8BA0F607217E2E9200969984 /* MonadError.swift in Sources */ = {isa = PBXBuildFile; fileRef = 8BA0F498217E2E9200969984 /* MonadError.swift */; };
		8BA0F60B217E2E9200969984 /* Invariant.swift in Sources */ = {isa = PBXBuildFile; fileRef = 8BA0F499217E2E9200969984 /* Invariant.swift */; };
		8BA0F60F217E2E9200969984 /* TraverseFilter.swift in Sources */ = {isa = PBXBuildFile; fileRef = 8BA0F49A217E2E9200969984 /* TraverseFilter.swift */; };
		8BA0F613217E2E9200969984 /* Traverse.swift in Sources */ = {isa = PBXBuildFile; fileRef = 8BA0F49B217E2E9200969984 /* Traverse.swift */; };
		8BA0F617217E2E9200969984 /* MonadReader.swift in Sources */ = {isa = PBXBuildFile; fileRef = 8BA0F49C217E2E9200969984 /* MonadReader.swift */; };
		8BA0F61B217E2E9200969984 /* Reducible.swift in Sources */ = {isa = PBXBuildFile; fileRef = 8BA0F49D217E2E9200969984 /* Reducible.swift */; };
		8BA0F627217E2E9200969984 /* Foldable.swift in Sources */ = {isa = PBXBuildFile; fileRef = 8BA0F4A0217E2E9200969984 /* Foldable.swift */; };
		8BA0F62B217E2E9200969984 /* NonEmptyReducible.swift in Sources */ = {isa = PBXBuildFile; fileRef = 8BA0F4A1217E2E9200969984 /* NonEmptyReducible.swift */; };
		8BA0F62F217E2E9200969984 /* Bimonad.swift in Sources */ = {isa = PBXBuildFile; fileRef = 8BA0F4A2217E2E9200969984 /* Bimonad.swift */; };
		8BA0F633217E2E9200969984 /* Monoid.swift in Sources */ = {isa = PBXBuildFile; fileRef = 8BA0F4A3217E2E9200969984 /* Monoid.swift */; };
		8BA0F637217E2E9200969984 /* Monad.swift in Sources */ = {isa = PBXBuildFile; fileRef = 8BA0F4A4217E2E9200969984 /* Monad.swift */; };
		8BA0F643217E2E9200969984 /* Applicative.swift in Sources */ = {isa = PBXBuildFile; fileRef = 8BA0F4A8217E2E9200969984 /* Applicative.swift */; };
		8BA0F647217E2E9200969984 /* Comonad.swift in Sources */ = {isa = PBXBuildFile; fileRef = 8BA0F4A9217E2E9200969984 /* Comonad.swift */; };
		8BA0F64F217E2E9200969984 /* Functor.swift in Sources */ = {isa = PBXBuildFile; fileRef = 8BA0F4AB217E2E9200969984 /* Functor.swift */; };
		8BA0F653217E2E9200969984 /* Semigroup.swift in Sources */ = {isa = PBXBuildFile; fileRef = 8BA0F4AC217E2E9200969984 /* Semigroup.swift */; };
		8BA0F657217E2E9200969984 /* MonadCombine.swift in Sources */ = {isa = PBXBuildFile; fileRef = 8BA0F4AD217E2E9200969984 /* MonadCombine.swift */; };
		8BA0F65B217E2E9200969984 /* FunctorFilter.swift in Sources */ = {isa = PBXBuildFile; fileRef = 8BA0F4AE217E2E9200969984 /* FunctorFilter.swift */; };
<<<<<<< HEAD
		B59148892392800E004F081D /* Traverse+Scan.swift in Sources */ = {isa = PBXBuildFile; fileRef = B59148882392800E004F081D /* Traverse+Scan.swift */; };
		B591488C239287CF004F081D /* Traverse+Scan.swift in Sources */ = {isa = PBXBuildFile; fileRef = B591488B239287CF004F081D /* Traverse+Scan.swift */; };
=======
		8BB969AD2398661D005520D6 /* Queue.swift in Sources */ = {isa = PBXBuildFile; fileRef = 8BB969AB239863F0005520D6 /* Queue.swift */; };
>>>>>>> 080b789b
		B8B910C0234D7F2600E44271 /* Semiring.swift in Sources */ = {isa = PBXBuildFile; fileRef = B8B910BF234D7F2600E44271 /* Semiring.swift */; };
		B8B910C4234D846900E44271 /* SemiringLaws.swift in Sources */ = {isa = PBXBuildFile; fileRef = B8B910C3234D846900E44271 /* SemiringLaws.swift */; };
		B8B910C6234DDA4000E44271 /* BoolInstancesTest.swift in Sources */ = {isa = PBXBuildFile; fileRef = B8B910C5234DDA4000E44271 /* BoolInstancesTest.swift */; };
/* End PBXBuildFile section */

/* Begin PBXContainerItemProxy section */
		0DE29CA221A7271A00DC781E /* PBXContainerItemProxy */ = {
			isa = PBXContainerItemProxy;
			containerPortal = OBJ_1 /* Project object */;
			proxyType = 1;
			remoteGlobalIDString = 1122957A219D94C9006D66C5;
			remoteInfo = "Bow-Generic";
		};
		1120978422A7EBC7007F3D9C /* PBXContainerItemProxy */ = {
			isa = PBXContainerItemProxy;
			containerPortal = OBJ_1 /* Project object */;
			proxyType = 1;
			remoteGlobalIDString = "Bow::Bow";
			remoteInfo = Bow;
		};
		1122941D219D8BBF006D66C5 /* PBXContainerItemProxy */ = {
			isa = PBXContainerItemProxy;
			containerPortal = OBJ_1 /* Project object */;
			proxyType = 1;
			remoteGlobalIDString = 112293AD219D8B86006D66C5;
			remoteInfo = BowLaws;
		};
		1122943D219D8C54006D66C5 /* PBXContainerItemProxy */ = {
			isa = PBXContainerItemProxy;
			containerPortal = OBJ_1 /* Project object */;
			proxyType = 1;
			remoteGlobalIDString = "Bow::Bow";
			remoteInfo = Bow;
		};
		11229443219D8DF3006D66C5 /* PBXContainerItemProxy */ = {
			isa = PBXContainerItemProxy;
			containerPortal = OBJ_1 /* Project object */;
			proxyType = 1;
			remoteGlobalIDString = 112293AD219D8B86006D66C5;
			remoteInfo = BowLaws;
		};
		11229445219D8DF3006D66C5 /* PBXContainerItemProxy */ = {
			isa = PBXContainerItemProxy;
			containerPortal = OBJ_1 /* Project object */;
			proxyType = 1;
			remoteGlobalIDString = "Bow::Bow";
			remoteInfo = Bow;
		};
		1122947D219D8E15006D66C5 /* PBXContainerItemProxy */ = {
			isa = PBXContainerItemProxy;
			containerPortal = OBJ_1 /* Project object */;
			proxyType = 1;
			remoteGlobalIDString = 11E71817219D81B300B94845;
			remoteInfo = "Bow-Free";
		};
		112294F1219D8F99006D66C5 /* PBXContainerItemProxy */ = {
			isa = PBXContainerItemProxy;
			containerPortal = OBJ_1 /* Project object */;
			proxyType = 1;
			remoteGlobalIDString = "Bow::Bow";
			remoteInfo = Bow;
		};
		1122953F219D9186006D66C5 /* PBXContainerItemProxy */ = {
			isa = PBXContainerItemProxy;
			containerPortal = OBJ_1 /* Project object */;
			proxyType = 1;
			remoteGlobalIDString = 112293AD219D8B86006D66C5;
			remoteInfo = BowLaws;
		};
		11229541219D9186006D66C5 /* PBXContainerItemProxy */ = {
			isa = PBXContainerItemProxy;
			containerPortal = OBJ_1 /* Project object */;
			proxyType = 1;
			remoteGlobalIDString = "Bow::Bow";
			remoteInfo = Bow;
		};
		112295E4219D950E006D66C5 /* PBXContainerItemProxy */ = {
			isa = PBXContainerItemProxy;
			containerPortal = OBJ_1 /* Project object */;
			proxyType = 1;
			remoteGlobalIDString = "Bow::Bow";
			remoteInfo = Bow;
		};
		112295ED219D9593006D66C5 /* PBXContainerItemProxy */ = {
			isa = PBXContainerItemProxy;
			containerPortal = OBJ_1 /* Project object */;
			proxyType = 1;
			remoteGlobalIDString = "Bow::Bow";
			remoteInfo = Bow;
		};
		1122973D219DC545006D66C5 /* PBXContainerItemProxy */ = {
			isa = PBXContainerItemProxy;
			containerPortal = OBJ_1 /* Project object */;
			proxyType = 1;
			remoteGlobalIDString = "Bow::Bow";
			remoteInfo = Bow;
		};
		1122974A219DC88F006D66C5 /* PBXContainerItemProxy */ = {
			isa = PBXContainerItemProxy;
			containerPortal = OBJ_1 /* Project object */;
			proxyType = 1;
			remoteGlobalIDString = 112293AD219D8B86006D66C5;
			remoteInfo = BowLaws;
		};
		1122974C219DC88F006D66C5 /* PBXContainerItemProxy */ = {
			isa = PBXContainerItemProxy;
			containerPortal = OBJ_1 /* Project object */;
			proxyType = 1;
			remoteGlobalIDString = "Bow::Bow";
			remoteInfo = Bow;
		};
		11229784219DC95B006D66C5 /* PBXContainerItemProxy */ = {
			isa = PBXContainerItemProxy;
			containerPortal = OBJ_1 /* Project object */;
			proxyType = 1;
			remoteGlobalIDString = 112296D7219DC4B3006D66C5;
			remoteInfo = "Bow-Effects";
		};
		11229795219DCE76006D66C5 /* PBXContainerItemProxy */ = {
			isa = PBXContainerItemProxy;
			containerPortal = OBJ_1 /* Project object */;
			proxyType = 1;
			remoteGlobalIDString = "Bow::Bow";
			remoteInfo = Bow;
		};
		112297AF219DCF6A006D66C5 /* PBXContainerItemProxy */ = {
			isa = PBXContainerItemProxy;
			containerPortal = OBJ_1 /* Project object */;
			proxyType = 1;
			remoteGlobalIDString = 112296D7219DC4B3006D66C5;
			remoteInfo = "Bow-Effects";
		};
		112297B5219DCFDE006D66C5 /* PBXContainerItemProxy */ = {
			isa = PBXContainerItemProxy;
			containerPortal = OBJ_1 /* Project object */;
			proxyType = 1;
			remoteGlobalIDString = 112296D7219DC4B3006D66C5;
			remoteInfo = "Bow-Effects";
		};
		112297B7219DCFDE006D66C5 /* PBXContainerItemProxy */ = {
			isa = PBXContainerItemProxy;
			containerPortal = OBJ_1 /* Project object */;
			proxyType = 1;
			remoteGlobalIDString = 112293AD219D8B86006D66C5;
			remoteInfo = BowLaws;
		};
		112297B9219DCFDE006D66C5 /* PBXContainerItemProxy */ = {
			isa = PBXContainerItemProxy;
			containerPortal = OBJ_1 /* Project object */;
			proxyType = 1;
			remoteGlobalIDString = "Bow::Bow";
			remoteInfo = Bow;
		};
		112297CF219DCFF9006D66C5 /* PBXContainerItemProxy */ = {
			isa = PBXContainerItemProxy;
			containerPortal = OBJ_1 /* Project object */;
			proxyType = 1;
			remoteGlobalIDString = 11229791219DCE76006D66C5;
			remoteInfo = "Bow-Rx";
		};
		1126CA7C22AFBB6C00F840CB /* PBXContainerItemProxy */ = {
			isa = PBXContainerItemProxy;
			containerPortal = OBJ_1 /* Project object */;
			proxyType = 1;
			remoteGlobalIDString = 1120978222A7EBC7007F3D9C;
			remoteInfo = "Bow-Generators";
		};
		1126CA8422B0DE9E00F840CB /* PBXContainerItemProxy */ = {
			isa = PBXContainerItemProxy;
			containerPortal = OBJ_1 /* Project object */;
			proxyType = 1;
			remoteGlobalIDString = 117DC10E22AE563900EF65F0;
			remoteInfo = "Bow-FreeGenerators";
		};
		1160D0C122D38CEC0010323A /* PBXContainerItemProxy */ = {
			isa = PBXContainerItemProxy;
			containerPortal = OBJ_1 /* Project object */;
			proxyType = 1;
			remoteGlobalIDString = "Bow::Bow";
			remoteInfo = Bow;
		};
		1160D0F122D38E080010323A /* PBXContainerItemProxy */ = {
			isa = PBXContainerItemProxy;
			containerPortal = OBJ_1 /* Project object */;
			proxyType = 1;
			remoteGlobalIDString = 11E71683219D704F00B94845;
			remoteInfo = "Bow-Optics";
		};
		1160D0F322D38E2A0010323A /* PBXContainerItemProxy */ = {
			isa = PBXContainerItemProxy;
			containerPortal = OBJ_1 /* Project object */;
			proxyType = 1;
			remoteGlobalIDString = 1160D0BD22D38CEC0010323A;
			remoteInfo = "Bow-OpticsLaws";
		};
		117DC0B422AE492700EF65F0 /* PBXContainerItemProxy */ = {
			isa = PBXContainerItemProxy;
			containerPortal = OBJ_1 /* Project object */;
			proxyType = 1;
			remoteGlobalIDString = "Bow::Bow";
			remoteInfo = Bow;
		};
		117DC0D822AE4A3600EF65F0 /* PBXContainerItemProxy */ = {
			isa = PBXContainerItemProxy;
			containerPortal = OBJ_1 /* Project object */;
			proxyType = 1;
			remoteGlobalIDString = 112296D7219DC4B3006D66C5;
			remoteInfo = "Bow-Effects";
		};
		117DC0DA22AE4A3C00EF65F0 /* PBXContainerItemProxy */ = {
			isa = PBXContainerItemProxy;
			containerPortal = OBJ_1 /* Project object */;
			proxyType = 1;
			remoteGlobalIDString = 1120978222A7EBC7007F3D9C;
			remoteInfo = "Bow-Generators";
		};
		117DC0DE22AE4D6C00EF65F0 /* PBXContainerItemProxy */ = {
			isa = PBXContainerItemProxy;
			containerPortal = OBJ_1 /* Project object */;
			proxyType = 1;
			remoteGlobalIDString = 1120978222A7EBC7007F3D9C;
			remoteInfo = "Bow-Generators";
		};
		117DC0E022AE4D6C00EF65F0 /* PBXContainerItemProxy */ = {
			isa = PBXContainerItemProxy;
			containerPortal = OBJ_1 /* Project object */;
			proxyType = 1;
			remoteGlobalIDString = 112296D7219DC4B3006D66C5;
			remoteInfo = "Bow-Effects";
		};
		117DC0E222AE4D6C00EF65F0 /* PBXContainerItemProxy */ = {
			isa = PBXContainerItemProxy;
			containerPortal = OBJ_1 /* Project object */;
			proxyType = 1;
			remoteGlobalIDString = "Bow::Bow";
			remoteInfo = Bow;
		};
		117DC0EE22AE4DB800EF65F0 /* PBXContainerItemProxy */ = {
			isa = PBXContainerItemProxy;
			containerPortal = OBJ_1 /* Project object */;
			proxyType = 1;
			remoteGlobalIDString = 11229791219DCE76006D66C5;
			remoteInfo = "Bow-Rx";
		};
		117DC11022AE563900EF65F0 /* PBXContainerItemProxy */ = {
			isa = PBXContainerItemProxy;
			containerPortal = OBJ_1 /* Project object */;
			proxyType = 1;
			remoteGlobalIDString = "Bow::Bow";
			remoteInfo = Bow;
		};
		117DC13122AE56D300EF65F0 /* PBXContainerItemProxy */ = {
			isa = PBXContainerItemProxy;
			containerPortal = OBJ_1 /* Project object */;
			proxyType = 1;
			remoteGlobalIDString = 1120978222A7EBC7007F3D9C;
			remoteInfo = "Bow-Generators";
		};
		117DC13322AE56D800EF65F0 /* PBXContainerItemProxy */ = {
			isa = PBXContainerItemProxy;
			containerPortal = OBJ_1 /* Project object */;
			proxyType = 1;
			remoteGlobalIDString = 11E71817219D81B300B94845;
			remoteInfo = "Bow-Free";
		};
		1191BD0022D4928D0052FEA8 /* PBXContainerItemProxy */ = {
			isa = PBXContainerItemProxy;
			containerPortal = OBJ_1 /* Project object */;
			proxyType = 1;
			remoteGlobalIDString = 117DC0B222AE492700EF65F0;
			remoteInfo = "Bow-EffectsGenerators";
		};
		1191BD0222D4AF4C0052FEA8 /* PBXContainerItemProxy */ = {
			isa = PBXContainerItemProxy;
			containerPortal = OBJ_1 /* Project object */;
			proxyType = 1;
			remoteGlobalIDString = 1120978222A7EBC7007F3D9C;
			remoteInfo = "Bow-Generators";
		};
		11D97EC5219EBAA1008FC004 /* PBXContainerItemProxy */ = {
			isa = PBXContainerItemProxy;
			containerPortal = OBJ_1 /* Project object */;
			proxyType = 1;
			remoteGlobalIDString = "Bow::Bow";
			remoteInfo = Bow;
		};
		11D97EEE219EBBA6008FC004 /* PBXContainerItemProxy */ = {
			isa = PBXContainerItemProxy;
			containerPortal = OBJ_1 /* Project object */;
			proxyType = 1;
			remoteGlobalIDString = 112296D7219DC4B3006D66C5;
			remoteInfo = "Bow-Effects";
		};
		11D97EF0219EBBB4008FC004 /* PBXContainerItemProxy */ = {
			isa = PBXContainerItemProxy;
			containerPortal = OBJ_1 /* Project object */;
			proxyType = 1;
			remoteGlobalIDString = 11D97EC3219EBAA1008FC004;
			remoteInfo = "Bow-EffectsLaws";
		};
		11D97EF3219EBC54008FC004 /* PBXContainerItemProxy */ = {
			isa = PBXContainerItemProxy;
			containerPortal = OBJ_1 /* Project object */;
			proxyType = 1;
			remoteGlobalIDString = 11D97EC3219EBAA1008FC004;
			remoteInfo = "Bow-EffectsLaws";
		};
		11E71735219D79A100B94845 /* PBXContainerItemProxy */ = {
			isa = PBXContainerItemProxy;
			containerPortal = OBJ_1 /* Project object */;
			proxyType = 1;
			remoteGlobalIDString = "Bow::Bow";
			remoteInfo = Bow;
		};
		11E717A0219D7D5900B94845 /* PBXContainerItemProxy */ = {
			isa = PBXContainerItemProxy;
			containerPortal = OBJ_1 /* Project object */;
			proxyType = 1;
			remoteGlobalIDString = "Bow::Bow";
			remoteInfo = Bow;
		};
		11E71805219D7DFB00B94845 /* PBXContainerItemProxy */ = {
			isa = PBXContainerItemProxy;
			containerPortal = OBJ_1 /* Project object */;
			proxyType = 1;
			remoteGlobalIDString = 11E71683219D704F00B94845;
			remoteInfo = "Bow-Optics";
		};
		11E7188C219D82AE00B94845 /* PBXContainerItemProxy */ = {
			isa = PBXContainerItemProxy;
			containerPortal = OBJ_1 /* Project object */;
			proxyType = 1;
			remoteGlobalIDString = "Bow::Bow";
			remoteInfo = Bow;
		};
		11E7F5E722D8914F00C78F06 /* PBXContainerItemProxy */ = {
			isa = PBXContainerItemProxy;
			containerPortal = OBJ_1 /* Project object */;
			proxyType = 1;
			remoteGlobalIDString = 112293AD219D8B86006D66C5;
			remoteInfo = BowLaws;
		};
		11E7F5E922D891B600C78F06 /* PBXContainerItemProxy */ = {
			isa = PBXContainerItemProxy;
			containerPortal = OBJ_1 /* Project object */;
			proxyType = 1;
			remoteGlobalIDString = 112293AD219D8B86006D66C5;
			remoteInfo = BowLaws;
		};
		11E978AE233A74C9002AAC60 /* PBXContainerItemProxy */ = {
			isa = PBXContainerItemProxy;
			containerPortal = OBJ_1 /* Project object */;
			proxyType = 1;
			remoteGlobalIDString = 117DC0DC22AE4D6C00EF65F0;
			remoteInfo = "Bow-RxGenerators";
		};
		D653FC452067C58D00535EF6 /* PBXContainerItemProxy */ = {
			isa = PBXContainerItemProxy;
			containerPortal = OBJ_1 /* Project object */;
			proxyType = 1;
			remoteGlobalIDString = "Bow::Bow";
			remoteInfo = Bow;
		};
/* End PBXContainerItemProxy section */

/* Begin PBXFileReference section */
		09CEF84D236E28150070CF43 /* Co.swift */ = {isa = PBXFileReference; lastKnownFileType = sourcecode.swift; path = Co.swift; sourceTree = "<group>"; };
		09CEF850236E28680070CF43 /* Pairing.swift */ = {isa = PBXFileReference; lastKnownFileType = sourcecode.swift; path = Pairing.swift; sourceTree = "<group>"; };
		09CEF853236E2CFB0070CF43 /* CoTest.swift */ = {isa = PBXFileReference; lastKnownFileType = sourcecode.swift; path = CoTest.swift; sourceTree = "<group>"; };
		09CEF855236E3C370070CF43 /* Co+Gen.swift */ = {isa = PBXFileReference; lastKnownFileType = sourcecode.swift; path = "Co+Gen.swift"; sourceTree = "<group>"; };
		1104BED422C22DD2002C3F78 /* IO.swift */ = {isa = PBXFileReference; fileEncoding = 4; lastKnownFileType = sourcecode.swift; path = IO.swift; sourceTree = "<group>"; };
		1104BEE022C22E47002C3F78 /* UnsafeRun.swift */ = {isa = PBXFileReference; fileEncoding = 4; lastKnownFileType = sourcecode.swift; path = UnsafeRun.swift; sourceTree = "<group>"; };
		1104BEE122C22E47002C3F78 /* Bracket.swift */ = {isa = PBXFileReference; fileEncoding = 4; lastKnownFileType = sourcecode.swift; path = Bracket.swift; sourceTree = "<group>"; };
		1104BEE222C22E47002C3F78 /* Concurrent.swift */ = {isa = PBXFileReference; fileEncoding = 4; lastKnownFileType = sourcecode.swift; path = Concurrent.swift; sourceTree = "<group>"; };
		1104BEE922C25AAF002C3F78 /* Resource.swift */ = {isa = PBXFileReference; lastKnownFileType = sourcecode.swift; path = Resource.swift; sourceTree = "<group>"; };
		1116D4EF224E270B00507B54 /* Coproduct3.swift */ = {isa = PBXFileReference; lastKnownFileType = sourcecode.swift; path = Coproduct3.swift; sourceTree = "<group>"; };
		1116D4F1224E2B1600507B54 /* Coproduct4.swift */ = {isa = PBXFileReference; lastKnownFileType = sourcecode.swift; path = Coproduct4.swift; sourceTree = "<group>"; };
		1116D4F3224E2C8A00507B54 /* Coproduct5.swift */ = {isa = PBXFileReference; lastKnownFileType = sourcecode.swift; path = Coproduct5.swift; sourceTree = "<group>"; };
		1116D4F5224E2E9800507B54 /* Coproduct6.swift */ = {isa = PBXFileReference; lastKnownFileType = sourcecode.swift; path = Coproduct6.swift; sourceTree = "<group>"; };
		1116D4F7224E308500507B54 /* Coproduct7.swift */ = {isa = PBXFileReference; lastKnownFileType = sourcecode.swift; path = Coproduct7.swift; sourceTree = "<group>"; };
		1116D4F9224E324900507B54 /* Coproduct8.swift */ = {isa = PBXFileReference; lastKnownFileType = sourcecode.swift; path = Coproduct8.swift; sourceTree = "<group>"; };
		1116D4FB224E332900507B54 /* Coproduct9.swift */ = {isa = PBXFileReference; lastKnownFileType = sourcecode.swift; path = Coproduct9.swift; sourceTree = "<group>"; };
		1116D4FF224E342200507B54 /* Coproduct10.swift */ = {isa = PBXFileReference; lastKnownFileType = sourcecode.swift; path = Coproduct10.swift; sourceTree = "<group>"; };
		1116D501224E3A2300507B54 /* Coproduct2.swift */ = {isa = PBXFileReference; lastKnownFileType = sourcecode.swift; path = Coproduct2.swift; sourceTree = "<group>"; };
		111F84FA234DBF95003FE646 /* Set.swift */ = {isa = PBXFileReference; lastKnownFileType = sourcecode.swift; path = Set.swift; sourceTree = "<group>"; };
		111F84FC234DC00C003FE646 /* SetTest.swift */ = {isa = PBXFileReference; lastKnownFileType = sourcecode.swift; path = SetTest.swift; sourceTree = "<group>"; };
		112097A922A7EBC7007F3D9C /* BowGenerators.framework */ = {isa = PBXFileReference; explicitFileType = wrapper.framework; includeInIndex = 0; path = BowGenerators.framework; sourceTree = BUILT_PRODUCTS_DIR; };
		112097AA22A7EBC7007F3D9C /* Bow-Generators-Info.plist */ = {isa = PBXFileReference; lastKnownFileType = text.plist.xml; name = "Bow-Generators-Info.plist"; path = "/Users/tomasruizlopez/Development/bow/Bow-Generators-Info.plist"; sourceTree = "<absolute>"; };
		112097AE22A7EE46007F3D9C /* Either+Gen.swift */ = {isa = PBXFileReference; lastKnownFileType = sourcecode.swift; path = "Either+Gen.swift"; sourceTree = "<group>"; };
		112097B022A7F0E6007F3D9C /* ArrayK+Gen.swift */ = {isa = PBXFileReference; lastKnownFileType = sourcecode.swift; path = "ArrayK+Gen.swift"; sourceTree = "<group>"; };
		112097B222A7F17F007F3D9C /* Const+Gen.swift */ = {isa = PBXFileReference; lastKnownFileType = sourcecode.swift; path = "Const+Gen.swift"; sourceTree = "<group>"; };
		112097B422A7F21F007F3D9C /* Id+Gen.swift */ = {isa = PBXFileReference; lastKnownFileType = sourcecode.swift; path = "Id+Gen.swift"; sourceTree = "<group>"; };
		112097B822A7FAF6007F3D9C /* Ior+Gen.swift */ = {isa = PBXFileReference; lastKnownFileType = sourcecode.swift; path = "Ior+Gen.swift"; sourceTree = "<group>"; };
		112097BA22A7FC86007F3D9C /* NonEmptyArray+Gen.swift */ = {isa = PBXFileReference; lastKnownFileType = sourcecode.swift; path = "NonEmptyArray+Gen.swift"; sourceTree = "<group>"; };
		112097BC22A7FD6F007F3D9C /* Option+Gen.swift */ = {isa = PBXFileReference; lastKnownFileType = sourcecode.swift; path = "Option+Gen.swift"; sourceTree = "<group>"; };
		112097BE22A7FDEF007F3D9C /* Try+Gen.swift */ = {isa = PBXFileReference; lastKnownFileType = sourcecode.swift; path = "Try+Gen.swift"; sourceTree = "<group>"; };
		112097C022A7FF37007F3D9C /* Validated+Gen.swift */ = {isa = PBXFileReference; lastKnownFileType = sourcecode.swift; path = "Validated+Gen.swift"; sourceTree = "<group>"; };
		112097C422A805CE007F3D9C /* Function0+Gen.swift */ = {isa = PBXFileReference; lastKnownFileType = sourcecode.swift; path = "Function0+Gen.swift"; sourceTree = "<group>"; };
		112097C622A80730007F3D9C /* Function1+Gen.swift */ = {isa = PBXFileReference; lastKnownFileType = sourcecode.swift; path = "Function1+Gen.swift"; sourceTree = "<group>"; };
		112097C822A80870007F3D9C /* ArbitraryK.swift */ = {isa = PBXFileReference; lastKnownFileType = sourcecode.swift; path = ArbitraryK.swift; sourceTree = "<group>"; };
		112097CB22A819E9007F3D9C /* Day+Gen.swift */ = {isa = PBXFileReference; lastKnownFileType = sourcecode.swift; path = "Day+Gen.swift"; sourceTree = "<group>"; };
		112097CD22A81BE8007F3D9C /* EitherK+Gen.swift */ = {isa = PBXFileReference; lastKnownFileType = sourcecode.swift; path = "EitherK+Gen.swift"; sourceTree = "<group>"; };
		112097D122A8FFC0007F3D9C /* Moore+Gen.swift */ = {isa = PBXFileReference; lastKnownFileType = sourcecode.swift; path = "Moore+Gen.swift"; sourceTree = "<group>"; };
		112097D322A9029B007F3D9C /* Store+Gen.swift */ = {isa = PBXFileReference; lastKnownFileType = sourcecode.swift; path = "Store+Gen.swift"; sourceTree = "<group>"; };
		112097D522A904AC007F3D9C /* Sum+Gen.swift */ = {isa = PBXFileReference; lastKnownFileType = sourcecode.swift; path = "Sum+Gen.swift"; sourceTree = "<group>"; };
		112097D722A90644007F3D9C /* Kleisli+Gen.swift */ = {isa = PBXFileReference; lastKnownFileType = sourcecode.swift; path = "Kleisli+Gen.swift"; sourceTree = "<group>"; };
		112097DA22A9078B007F3D9C /* EitherT+Gen.swift */ = {isa = PBXFileReference; lastKnownFileType = sourcecode.swift; path = "EitherT+Gen.swift"; sourceTree = "<group>"; };
		112097DC22A90899007F3D9C /* OptionT+Gen.swift */ = {isa = PBXFileReference; lastKnownFileType = sourcecode.swift; path = "OptionT+Gen.swift"; sourceTree = "<group>"; };
		112097DE22A90972007F3D9C /* StateT+Gen.swift */ = {isa = PBXFileReference; lastKnownFileType = sourcecode.swift; path = "StateT+Gen.swift"; sourceTree = "<group>"; };
		112097E022A90AAA007F3D9C /* WriterT+Gen.swift */ = {isa = PBXFileReference; lastKnownFileType = sourcecode.swift; path = "WriterT+Gen.swift"; sourceTree = "<group>"; };
		1122941B219D8B86006D66C5 /* BowLaws.framework */ = {isa = PBXFileReference; explicitFileType = wrapper.framework; includeInIndex = 0; path = BowLaws.framework; sourceTree = BUILT_PRODUCTS_DIR; };
		1122947B219D8DF3006D66C5 /* BowFreeTests.xctest */ = {isa = PBXFileReference; explicitFileType = wrapper.cfbundle; includeInIndex = 0; path = BowFreeTests.xctest; sourceTree = BUILT_PRODUCTS_DIR; };
		112294EE219D8EF4006D66C5 /* BowRecursionSchemes.framework */ = {isa = PBXFileReference; explicitFileType = wrapper.framework; includeInIndex = 0; path = BowRecursionSchemes.framework; sourceTree = BUILT_PRODUCTS_DIR; };
		112294EF219D8EF5006D66C5 /* Bow-RecursionSchemes-Info.plist */ = {isa = PBXFileReference; lastKnownFileType = text.plist.xml; name = "Bow-RecursionSchemes-Info.plist"; path = "/Users/tomasruizlopez/Development/bow/Support Files/Bow-RecursionSchemes-Info.plist"; sourceTree = "<absolute>"; };
		11229535219D8FF2006D66C5 /* Bow-RecursionSchemesTests-Info.plist */ = {isa = PBXFileReference; lastKnownFileType = text.plist.xml; name = "Bow-RecursionSchemesTests-Info.plist"; path = "/Users/tomasruizlopez/Development/bow/Support Files/Bow-RecursionSchemesTests-Info.plist"; sourceTree = "<absolute>"; };
		11229539219D90C5006D66C5 /* RecursionTest.swift */ = {isa = PBXFileReference; lastKnownFileType = sourcecode.swift; path = RecursionTest.swift; sourceTree = "<group>"; };
		11229577219D9186006D66C5 /* BowRecursionSchemesTests.xctest */ = {isa = PBXFileReference; explicitFileType = wrapper.cfbundle; includeInIndex = 0; path = BowRecursionSchemesTests.xctest; sourceTree = BUILT_PRODUCTS_DIR; };
		112295E1219D94C9006D66C5 /* BowGeneric.framework */ = {isa = PBXFileReference; explicitFileType = wrapper.framework; includeInIndex = 0; path = BowGeneric.framework; sourceTree = BUILT_PRODUCTS_DIR; };
		112295E2219D94C9006D66C5 /* Bow-Generic-Info.plist */ = {isa = PBXFileReference; lastKnownFileType = text.plist.xml; name = "Bow-Generic-Info.plist"; path = "/Users/tomasruizlopez/Development/bow/Support Files/Bow-Generic-Info.plist"; sourceTree = "<absolute>"; };
		11229623219D9593006D66C5 /* BowGenericTests.xctest */ = {isa = PBXFileReference; explicitFileType = wrapper.cfbundle; includeInIndex = 0; path = BowGenericTests.xctest; sourceTree = BUILT_PRODUCTS_DIR; };
		11229624219D9593006D66C5 /* Bow-GenericTests-Info.plist */ = {isa = PBXFileReference; lastKnownFileType = text.plist.xml; name = "Bow-GenericTests-Info.plist"; path = "/Users/tomasruizlopez/Development/bow/Support Files/Bow-GenericTests-Info.plist"; sourceTree = "<absolute>"; };
		11229626219D95E5006D66C5 /* GenericTest.swift */ = {isa = PBXFileReference; lastKnownFileType = sourcecode.swift; path = GenericTest.swift; sourceTree = "<group>"; };
		112296D3219DC1EF006D66C5 /* ResultTest.swift */ = {isa = PBXFileReference; lastKnownFileType = sourcecode.swift; path = ResultTest.swift; sourceTree = "<group>"; };
		1122973A219DC4B3006D66C5 /* BowEffects.framework */ = {isa = PBXFileReference; explicitFileType = wrapper.framework; includeInIndex = 0; path = BowEffects.framework; sourceTree = BUILT_PRODUCTS_DIR; };
		1122973B219DC4B3006D66C5 /* Bow-Effects-Info.plist */ = {isa = PBXFileReference; lastKnownFileType = text.plist.xml; name = "Bow-Effects-Info.plist"; path = "/Users/tomasruizlopez/Development/bow/Support Files/Bow-Effects-Info.plist"; sourceTree = "<absolute>"; };
		11229782219DC88F006D66C5 /* BowEffectsTests.xctest */ = {isa = PBXFileReference; explicitFileType = wrapper.cfbundle; includeInIndex = 0; path = BowEffectsTests.xctest; sourceTree = BUILT_PRODUCTS_DIR; };
		11229783219DC890006D66C5 /* Bow-EffectsTests-Info.plist */ = {isa = PBXFileReference; lastKnownFileType = text.plist.xml; name = "Bow-EffectsTests-Info.plist"; path = "/Users/tomasruizlopez/Development/bow/Support Files/Bow-EffectsTests-Info.plist"; sourceTree = "<absolute>"; };
		112297A9219DCE76006D66C5 /* BowRx.framework */ = {isa = PBXFileReference; explicitFileType = wrapper.framework; includeInIndex = 0; path = BowRx.framework; sourceTree = BUILT_PRODUCTS_DIR; };
		112297AA219DCE76006D66C5 /* Bow-Rx-Info.plist */ = {isa = PBXFileReference; lastKnownFileType = text.plist.xml; name = "Bow-Rx-Info.plist"; path = "/Users/tomasruizlopez/Development/bow/Support Files/Bow-Rx-Info.plist"; sourceTree = "<absolute>"; };
		112297CD219DCFDE006D66C5 /* BowRxTests.xctest */ = {isa = PBXFileReference; explicitFileType = wrapper.cfbundle; includeInIndex = 0; path = BowRxTests.xctest; sourceTree = BUILT_PRODUCTS_DIR; };
		112297CE219DCFDF006D66C5 /* Bow-RxTests-Info.plist */ = {isa = PBXFileReference; lastKnownFileType = text.plist.xml; name = "Bow-RxTests-Info.plist"; path = "/Users/tomasruizlopez/Development/bow/Support Files/Bow-RxTests-Info.plist"; sourceTree = "<absolute>"; };
		1125054C220DD92B00861131 /* EquatableK.swift */ = {isa = PBXFileReference; lastKnownFileType = sourcecode.swift; path = EquatableK.swift; sourceTree = "<group>"; };
		1126CA8922B1144200F840CB /* AutoOptics.swift */ = {isa = PBXFileReference; lastKnownFileType = sourcecode.swift; path = AutoOptics.swift; sourceTree = "<group>"; };
		1126CA8B22B115E100F840CB /* AutoLens.swift */ = {isa = PBXFileReference; lastKnownFileType = sourcecode.swift; path = AutoLens.swift; sourceTree = "<group>"; };
		1126CA8D22B1253D00F840CB /* AutoOptional.swift */ = {isa = PBXFileReference; lastKnownFileType = sourcecode.swift; path = AutoOptional.swift; sourceTree = "<group>"; };
		1126CA8F22B1262F00F840CB /* AutoPrism.swift */ = {isa = PBXFileReference; lastKnownFileType = sourcecode.swift; path = AutoPrism.swift; sourceTree = "<group>"; };
		1126CA9222B12D9700F840CB /* Tuple2.swift */ = {isa = PBXFileReference; lastKnownFileType = sourcecode.swift; path = Tuple2.swift; sourceTree = "<group>"; };
		1126CA9522B12EC400F840CB /* Tuple3.swift */ = {isa = PBXFileReference; lastKnownFileType = sourcecode.swift; path = Tuple3.swift; sourceTree = "<group>"; };
		1126CA9722B12F8500F840CB /* Tuple4.swift */ = {isa = PBXFileReference; lastKnownFileType = sourcecode.swift; path = Tuple4.swift; sourceTree = "<group>"; };
		1126CA9922B1301100F840CB /* Tuple5.swift */ = {isa = PBXFileReference; lastKnownFileType = sourcecode.swift; path = Tuple5.swift; sourceTree = "<group>"; };
		1126CA9B22B130B800F840CB /* Tuple6.swift */ = {isa = PBXFileReference; lastKnownFileType = sourcecode.swift; path = Tuple6.swift; sourceTree = "<group>"; };
		1126CA9D22B1314F00F840CB /* Tuple7.swift */ = {isa = PBXFileReference; lastKnownFileType = sourcecode.swift; path = Tuple7.swift; sourceTree = "<group>"; };
		1126CA9F22B131DF00F840CB /* Tuple8.swift */ = {isa = PBXFileReference; lastKnownFileType = sourcecode.swift; path = Tuple8.swift; sourceTree = "<group>"; };
		1126CAA122B1324E00F840CB /* Tuple9.swift */ = {isa = PBXFileReference; lastKnownFileType = sourcecode.swift; path = Tuple9.swift; sourceTree = "<group>"; };
		1126CAA322B132CA00F840CB /* Tuple10.swift */ = {isa = PBXFileReference; lastKnownFileType = sourcecode.swift; path = Tuple10.swift; sourceTree = "<group>"; };
		112D0CE122BB6FA80032F675 /* ArrayOpticsInstances.swift */ = {isa = PBXFileReference; lastKnownFileType = sourcecode.swift; path = ArrayOpticsInstances.swift; sourceTree = "<group>"; };
		112D0CE322BB7CB60032F675 /* ConstOpticsInstances.swift */ = {isa = PBXFileReference; lastKnownFileType = sourcecode.swift; path = ConstOpticsInstances.swift; sourceTree = "<group>"; };
		112D0CE522BB7E260032F675 /* EitherKOpticsInstances.swift */ = {isa = PBXFileReference; lastKnownFileType = sourcecode.swift; path = EitherKOpticsInstances.swift; sourceTree = "<group>"; };
		112D0CE722BB7EE20032F675 /* IdOpticsInstances.swift */ = {isa = PBXFileReference; lastKnownFileType = sourcecode.swift; path = IdOpticsInstances.swift; sourceTree = "<group>"; };
		112D0CE922BB7F4D0032F675 /* IorOpticsInstances.swift */ = {isa = PBXFileReference; lastKnownFileType = sourcecode.swift; path = IorOpticsInstances.swift; sourceTree = "<group>"; };
		112D0CEB22BB7FE10032F675 /* ValidatedOpticsInstances.swift */ = {isa = PBXFileReference; lastKnownFileType = sourcecode.swift; path = ValidatedOpticsInstances.swift; sourceTree = "<group>"; };
		112D0CED22BB85560032F675 /* Ior+Optics.swift */ = {isa = PBXFileReference; lastKnownFileType = sourcecode.swift; path = "Ior+Optics.swift"; sourceTree = "<group>"; };
		112D0CEF22BB88F20032F675 /* Result+Optics.swift */ = {isa = PBXFileReference; lastKnownFileType = sourcecode.swift; path = "Result+Optics.swift"; sourceTree = "<group>"; };
		112D0CF322BBC0390032F675 /* AutoFold.swift */ = {isa = PBXFileReference; lastKnownFileType = sourcecode.swift; path = AutoFold.swift; sourceTree = "<group>"; };
		112D0CF522BBC17C0032F675 /* AutoTraversal.swift */ = {isa = PBXFileReference; lastKnownFileType = sourcecode.swift; path = AutoTraversal.swift; sourceTree = "<group>"; };
		1137469823433E5800D9C1AD /* Array.swift */ = {isa = PBXFileReference; lastKnownFileType = sourcecode.swift; path = Array.swift; sourceTree = "<group>"; };
		1137469A234345EE00D9C1AD /* ArrayTest.swift */ = {isa = PBXFileReference; lastKnownFileType = sourcecode.swift; path = ArrayTest.swift; sourceTree = "<group>"; };
		1137469D2343592300D9C1AD /* Dictionary.swift */ = {isa = PBXFileReference; lastKnownFileType = sourcecode.swift; path = Dictionary.swift; sourceTree = "<group>"; };
		1137469F234359C000D9C1AD /* DictionaryTest.swift */ = {isa = PBXFileReference; lastKnownFileType = sourcecode.swift; path = DictionaryTest.swift; sourceTree = "<group>"; };
		113746A223435BA300D9C1AD /* DictionaryKTest.swift */ = {isa = PBXFileReference; lastKnownFileType = sourcecode.swift; path = DictionaryKTest.swift; sourceTree = "<group>"; };
		113746A523435C0B00D9C1AD /* DictionaryK+Gen.swift */ = {isa = PBXFileReference; lastKnownFileType = sourcecode.swift; path = "DictionaryK+Gen.swift"; sourceTree = "<group>"; };
		1160D0E622D38CEC0010323A /* BowOpticsLaws.framework */ = {isa = PBXFileReference; explicitFileType = wrapper.framework; includeInIndex = 0; path = BowOpticsLaws.framework; sourceTree = BUILT_PRODUCTS_DIR; };
		1160D0E722D38CEC0010323A /* Bow-OpticsLaws-Info.plist */ = {isa = PBXFileReference; lastKnownFileType = text.plist.xml; name = "Bow-OpticsLaws-Info.plist"; path = "/Users/tomasruizlopez/Development/bow/Bow-OpticsLaws-Info.plist"; sourceTree = "<absolute>"; };
		1166A07822119E640032CD4E /* EqualityFunctions.swift */ = {isa = PBXFileReference; lastKnownFileType = sourcecode.swift; path = EqualityFunctions.swift; sourceTree = "<group>"; };
		117DC0D322AE492700EF65F0 /* BowEffectsGenerators.framework */ = {isa = PBXFileReference; explicitFileType = wrapper.framework; includeInIndex = 0; path = BowEffectsGenerators.framework; sourceTree = BUILT_PRODUCTS_DIR; };
		117DC0D422AE492700EF65F0 /* Bow-Effects-Generators-Info.plist */ = {isa = PBXFileReference; lastKnownFileType = text.plist.xml; name = "Bow-Effects-Generators-Info.plist"; path = "/Users/tomasruizlopez/Development/bow/Bow-Effects-Generators-Info.plist"; sourceTree = "<absolute>"; };
		117DC0D622AE49C200EF65F0 /* IO+Gen.swift */ = {isa = PBXFileReference; lastKnownFileType = sourcecode.swift; path = "IO+Gen.swift"; sourceTree = "<group>"; };
		117DC0EC22AE4D6C00EF65F0 /* BowRxGenerators.framework */ = {isa = PBXFileReference; explicitFileType = wrapper.framework; includeInIndex = 0; path = BowRxGenerators.framework; sourceTree = BUILT_PRODUCTS_DIR; };
		117DC0ED22AE4D6C00EF65F0 /* Bow-RxGenerators-Info.plist */ = {isa = PBXFileReference; lastKnownFileType = text.plist.xml; name = "Bow-RxGenerators-Info.plist"; path = "/Users/tomasruizlopez/Development/bow/Bow-RxGenerators-Info.plist"; sourceTree = "<absolute>"; };
		117DC0F122AE4E1C00EF65F0 /* SingleK+Gen.swift */ = {isa = PBXFileReference; lastKnownFileType = sourcecode.swift; path = "SingleK+Gen.swift"; sourceTree = "<group>"; };
		117DC0F322AE4F3500EF65F0 /* MaybeK+Gen.swift */ = {isa = PBXFileReference; lastKnownFileType = sourcecode.swift; path = "MaybeK+Gen.swift"; sourceTree = "<group>"; };
		117DC0F522AE504500EF65F0 /* ObservableK+Gen.swift */ = {isa = PBXFileReference; lastKnownFileType = sourcecode.swift; path = "ObservableK+Gen.swift"; sourceTree = "<group>"; };
		117DC12F22AE563900EF65F0 /* BowFreeGenerators.framework */ = {isa = PBXFileReference; explicitFileType = wrapper.framework; includeInIndex = 0; path = BowFreeGenerators.framework; sourceTree = BUILT_PRODUCTS_DIR; };
		117DC13022AE563900EF65F0 /* Bow-Free-Generators-Info.plist */ = {isa = PBXFileReference; lastKnownFileType = text.plist.xml; name = "Bow-Free-Generators-Info.plist"; path = "/Users/tomasruizlopez/Development/bow/Bow-Free-Generators-Info.plist"; sourceTree = "<absolute>"; };
		117DC13622AE578A00EF65F0 /* Free+Gen.swift */ = {isa = PBXFileReference; lastKnownFileType = sourcecode.swift; path = "Free+Gen.swift"; sourceTree = "<group>"; };
		1186E14E22BA38CD001F8A5D /* Index+Optics.swift */ = {isa = PBXFileReference; lastKnownFileType = sourcecode.swift; path = "Index+Optics.swift"; sourceTree = "<group>"; };
		1186E15622BA8A77001F8A5D /* Cons.swift */ = {isa = PBXFileReference; lastKnownFileType = sourcecode.swift; path = Cons.swift; sourceTree = "<group>"; };
		1186E15822BA8ECA001F8A5D /* Snoc.swift */ = {isa = PBXFileReference; lastKnownFileType = sourcecode.swift; path = Snoc.swift; sourceTree = "<group>"; };
		11912B09238C1FB4007D90A2 /* DispatchTimeInterval+Extensions.swift */ = {isa = PBXFileReference; lastKnownFileType = sourcecode.swift; path = "DispatchTimeInterval+Extensions.swift"; sourceTree = "<group>"; };
		1191BD0922D77C510052FEA8 /* BoundVar.swift */ = {isa = PBXFileReference; lastKnownFileType = sourcecode.swift; path = BoundVar.swift; sourceTree = "<group>"; };
		1191BD0B22D77FED0052FEA8 /* BindingExpression.swift */ = {isa = PBXFileReference; lastKnownFileType = sourcecode.swift; path = BindingExpression.swift; sourceTree = "<group>"; };
		1191BD0D22D784630052FEA8 /* MonadComprenhensions.swift */ = {isa = PBXFileReference; lastKnownFileType = sourcecode.swift; path = MonadComprenhensions.swift; sourceTree = "<group>"; };
		1191BD0F22D78C0A0052FEA8 /* PropertyOperatorOverload.swift */ = {isa = PBXFileReference; lastKnownFileType = sourcecode.swift; path = PropertyOperatorOverload.swift; sourceTree = "<group>"; };
		1191BD1122D78F640052FEA8 /* BindingOperatorOverload.swift */ = {isa = PBXFileReference; lastKnownFileType = sourcecode.swift; path = BindingOperatorOverload.swift; sourceTree = "<group>"; };
		11A435602212C59F000C5E31 /* EquatableLaws.swift */ = {isa = PBXFileReference; lastKnownFileType = sourcecode.swift; path = EquatableLaws.swift; sourceTree = "<group>"; };
		11A4356322131ACC000C5E31 /* BoolInstances.swift */ = {isa = PBXFileReference; lastKnownFileType = sourcecode.swift; path = BoolInstances.swift; sourceTree = "<group>"; };
		11A5FDCF22E5C79F00FF7821 /* BindingOperator.swift */ = {isa = PBXFileReference; lastKnownFileType = sourcecode.swift; path = BindingOperator.swift; sourceTree = "<group>"; };
		11A5FDD322E5CF1600FF7821 /* StateBindingExpression.swift */ = {isa = PBXFileReference; lastKnownFileType = sourcecode.swift; path = StateBindingExpression.swift; sourceTree = "<group>"; };
		11A5FDD522E5ECB300FF7821 /* ReaderBindingExpression.swift */ = {isa = PBXFileReference; lastKnownFileType = sourcecode.swift; path = ReaderBindingExpression.swift; sourceTree = "<group>"; };
		11A5FDD722E5F0C300FF7821 /* WriterBindingExpression.swift */ = {isa = PBXFileReference; lastKnownFileType = sourcecode.swift; path = WriterBindingExpression.swift; sourceTree = "<group>"; };
		11D36A18223261EC00CBD85F /* Selective.swift */ = {isa = PBXFileReference; lastKnownFileType = sourcecode.swift; path = Selective.swift; sourceTree = "<group>"; };
		11D36A1A2232787A00CBD85F /* SelectiveLaws.swift */ = {isa = PBXFileReference; lastKnownFileType = sourcecode.swift; path = SelectiveLaws.swift; sourceTree = "<group>"; };
		11D97EEA219EBAA1008FC004 /* BowEffectsLaws.framework */ = {isa = PBXFileReference; explicitFileType = wrapper.framework; includeInIndex = 0; path = BowEffectsLaws.framework; sourceTree = BUILT_PRODUCTS_DIR; };
		11D97EEB219EBAA1008FC004 /* Bow-EffectsLaws-Info.plist */ = {isa = PBXFileReference; lastKnownFileType = text.plist.xml; name = "Bow-EffectsLaws-Info.plist"; path = "/Users/tomasruizlopez/Development/bow/Support Files/Bow-EffectsLaws-Info.plist"; sourceTree = "<absolute>"; };
		11DDCD1B217F171900844D9D /* Memoization.swift */ = {isa = PBXFileReference; lastKnownFileType = sourcecode.swift; path = Memoization.swift; sourceTree = "<group>"; };
		11DDCD20217F194B00844D9D /* MemoizationTest.swift */ = {isa = PBXFileReference; lastKnownFileType = sourcecode.swift; path = MemoizationTest.swift; sourceTree = "<group>"; };
		11DDCD22217F1E2B00844D9D /* Reverse.swift */ = {isa = PBXFileReference; lastKnownFileType = sourcecode.swift; path = Reverse.swift; sourceTree = "<group>"; };
		11DDCD27217F1FC200844D9D /* ReverseTest.swift */ = {isa = PBXFileReference; lastKnownFileType = sourcecode.swift; path = ReverseTest.swift; sourceTree = "<group>"; };
		11E4190A22B90FE2009BDFB3 /* AutoGetter.swift */ = {isa = PBXFileReference; lastKnownFileType = sourcecode.swift; path = AutoGetter.swift; sourceTree = "<group>"; };
		11E4190E22B91169009BDFB3 /* AutoSetter.swift */ = {isa = PBXFileReference; lastKnownFileType = sourcecode.swift; path = AutoSetter.swift; sourceTree = "<group>"; };
		11E4191022B93596009BDFB3 /* Kind+Optics.swift */ = {isa = PBXFileReference; lastKnownFileType = sourcecode.swift; path = "Kind+Optics.swift"; sourceTree = "<group>"; };
		11E71712219D704F00B94845 /* BowOptics.framework */ = {isa = PBXFileReference; explicitFileType = wrapper.framework; includeInIndex = 0; path = BowOptics.framework; sourceTree = BUILT_PRODUCTS_DIR; };
		11E71713219D705000B94845 /* Bow-Optics-Info.plist */ = {isa = PBXFileReference; lastKnownFileType = text.plist.xml; name = "Bow-Optics-Info.plist"; path = "/Users/tomasruizlopez/Development/bow/Support Files/Bow-Optics-Info.plist"; sourceTree = "<absolute>"; };
		11E71802219D7D5900B94845 /* BowOpticsTests.xctest */ = {isa = PBXFileReference; explicitFileType = wrapper.cfbundle; includeInIndex = 0; path = BowOpticsTests.xctest; sourceTree = BUILT_PRODUCTS_DIR; };
		11E71803219D7D5A00B94845 /* Bow-OpticsTests-Info.plist */ = {isa = PBXFileReference; lastKnownFileType = text.plist.xml; name = "Bow-OpticsTests-Info.plist"; path = "/Users/tomasruizlopez/Development/bow/Support Files/Bow-OpticsTests-Info.plist"; sourceTree = "<absolute>"; };
		11E71804219D7D9500B94845 /* Bow-Test-Info.plist */ = {isa = PBXFileReference; fileEncoding = 4; lastKnownFileType = text.plist.xml; path = "Bow-Test-Info.plist"; sourceTree = "<group>"; };
		11E71889219D81B300B94845 /* BowFree.framework */ = {isa = PBXFileReference; explicitFileType = wrapper.framework; includeInIndex = 0; path = BowFree.framework; sourceTree = BUILT_PRODUCTS_DIR; };
		11E7188A219D81B300B94845 /* Bow-Free-Info.plist */ = {isa = PBXFileReference; lastKnownFileType = text.plist.xml; name = "Bow-Free-Info.plist"; path = "/Users/tomasruizlopez/Development/bow/Support Files/Bow-Free-Info.plist"; sourceTree = "<absolute>"; };
		11E718EE219D848F00B94845 /* Bow-FreeTests-Info.plist */ = {isa = PBXFileReference; lastKnownFileType = text.plist.xml; name = "Bow-FreeTests-Info.plist"; path = "/Users/tomasruizlopez/Development/bow/Support Files/Bow-FreeTests-Info.plist"; sourceTree = "<absolute>"; };
		11E719FC219D883D00B94845 /* Bow-Laws-Info.plist */ = {isa = PBXFileReference; lastKnownFileType = text.plist.xml; name = "Bow-Laws-Info.plist"; path = "/Users/tomasruizlopez/Development/bow/Support Files/Bow-Laws-Info.plist"; sourceTree = "<absolute>"; };
		11E7F5EB22D8C81B00C78F06 /* Eval+Gen.swift */ = {isa = PBXFileReference; lastKnownFileType = sourcecode.swift; path = "Eval+Gen.swift"; sourceTree = "<group>"; };
		11E8E0792395580F0029BC92 /* Array+TraverseConcurrent.swift */ = {isa = PBXFileReference; lastKnownFileType = sourcecode.swift; path = "Array+TraverseConcurrent.swift"; sourceTree = "<group>"; };
		11ED7A2D226E0E7600C27994 /* Bow-Info.plist */ = {isa = PBXFileReference; lastKnownFileType = text.plist.xml; path = "Bow-Info.plist"; sourceTree = "<group>"; };
		11F0367E2327D08900B39A80 /* EffectComprehensions.swift */ = {isa = PBXFileReference; lastKnownFileType = sourcecode.swift; path = EffectComprehensions.swift; sourceTree = "<group>"; };
		11F036812327D4AC00B39A80 /* URLSession.swift */ = {isa = PBXFileReference; lastKnownFileType = sourcecode.swift; path = URLSession.swift; sourceTree = "<group>"; };
		11F036832327E1C900B39A80 /* ConsoleIO.swift */ = {isa = PBXFileReference; lastKnownFileType = sourcecode.swift; path = ConsoleIO.swift; sourceTree = "<group>"; };
		11F036852327EA1F00B39A80 /* FileManager.swift */ = {isa = PBXFileReference; lastKnownFileType = sourcecode.swift; path = FileManager.swift; sourceTree = "<group>"; };
		11F41C91231816AD00BD1E87 /* Ref.swift */ = {isa = PBXFileReference; fileEncoding = 4; lastKnownFileType = sourcecode.swift; path = Ref.swift; sourceTree = "<group>"; };
		11F41C94231816AD00BD1E87 /* Atomic.swift */ = {isa = PBXFileReference; fileEncoding = 4; lastKnownFileType = sourcecode.swift; path = Atomic.swift; sourceTree = "<group>"; };
		11F41C95231816AD00BD1E87 /* Dictionary+Extensions.swift */ = {isa = PBXFileReference; fileEncoding = 4; lastKnownFileType = sourcecode.swift; path = "Dictionary+Extensions.swift"; sourceTree = "<group>"; };
		11F41C9E231818AE00BD1E87 /* BracketLaws.swift */ = {isa = PBXFileReference; fileEncoding = 4; lastKnownFileType = sourcecode.swift; path = BracketLaws.swift; sourceTree = "<group>"; };
		11F41C9F231818AF00BD1E87 /* MonadDeferLaws.swift */ = {isa = PBXFileReference; fileEncoding = 4; lastKnownFileType = sourcecode.swift; path = MonadDeferLaws.swift; sourceTree = "<group>"; };
		11FB4610238EB78200EA60BF /* EnvIO.swift */ = {isa = PBXFileReference; lastKnownFileType = sourcecode.swift; path = EnvIO.swift; sourceTree = "<group>"; };
		11FB4613238EBF2300EA60BF /* EnvIOTest.swift */ = {isa = PBXFileReference; lastKnownFileType = sourcecode.swift; path = EnvIOTest.swift; sourceTree = "<group>"; };
		11FB4615238ED14F00EA60BF /* ConcurrentTraverse.swift */ = {isa = PBXFileReference; lastKnownFileType = sourcecode.swift; path = ConcurrentTraverse.swift; sourceTree = "<group>"; };
		11FDD68E23867D9800EA8A4D /* Schedule.swift */ = {isa = PBXFileReference; lastKnownFileType = sourcecode.swift; path = Schedule.swift; sourceTree = "<group>"; };
		600D30422352C08F00F7B64B /* Semigroupal.swift */ = {isa = PBXFileReference; lastKnownFileType = sourcecode.swift; path = Semigroupal.swift; sourceTree = "<group>"; };
		600D30442352D03400F7B64B /* SemigroupalLaws.swift */ = {isa = PBXFileReference; lastKnownFileType = sourcecode.swift; path = SemigroupalLaws.swift; sourceTree = "<group>"; };
		606B29E923607607002334B2 /* Divide.swift */ = {isa = PBXFileReference; fileEncoding = 4; lastKnownFileType = sourcecode.swift; path = Divide.swift; sourceTree = "<group>"; };
		606B29EC2360764D002334B2 /* DivideLaws.swift */ = {isa = PBXFileReference; fileEncoding = 4; lastKnownFileType = sourcecode.swift; path = DivideLaws.swift; sourceTree = "<group>"; };
		606B29EF23607745002334B2 /* MonoidalLaws.swift */ = {isa = PBXFileReference; fileEncoding = 4; lastKnownFileType = sourcecode.swift; path = MonoidalLaws.swift; sourceTree = "<group>"; };
		606B29F12360776A002334B2 /* Monoidal.swift */ = {isa = PBXFileReference; fileEncoding = 4; lastKnownFileType = sourcecode.swift; path = Monoidal.swift; sourceTree = "<group>"; };
		609CC1462364F9A200096D5D /* Divisible.swift */ = {isa = PBXFileReference; lastKnownFileType = sourcecode.swift; path = Divisible.swift; sourceTree = "<group>"; };
		609CC1482364FC5B00096D5D /* DivisibleLaws.swift */ = {isa = PBXFileReference; lastKnownFileType = sourcecode.swift; path = DivisibleLaws.swift; sourceTree = "<group>"; };
		609CC14C2365410500096D5D /* Decidable.swift */ = {isa = PBXFileReference; lastKnownFileType = sourcecode.swift; path = Decidable.swift; sourceTree = "<group>"; };
		8BA0F366217E2CB100969984 /* RxCocoa.framework */ = {isa = PBXFileReference; lastKnownFileType = wrapper.framework; name = RxCocoa.framework; path = Carthage/Build/iOS/RxCocoa.framework; sourceTree = "<group>"; };
		8BA0F367217E2CB100969984 /* RxSwift.framework */ = {isa = PBXFileReference; lastKnownFileType = wrapper.framework; name = RxSwift.framework; path = Carthage/Build/iOS/RxSwift.framework; sourceTree = "<group>"; };
		8BA0F36E217E2CBF00969984 /* RxSwift.framework */ = {isa = PBXFileReference; lastKnownFileType = wrapper.framework; name = RxSwift.framework; path = Carthage/Build/Mac/RxSwift.framework; sourceTree = "<group>"; };
		8BA0F36F217E2CBF00969984 /* RxCocoa.framework */ = {isa = PBXFileReference; lastKnownFileType = wrapper.framework; name = RxCocoa.framework; path = Carthage/Build/Mac/RxCocoa.framework; sourceTree = "<group>"; };
		8BA0F374217E2CD000969984 /* RxCocoa.framework */ = {isa = PBXFileReference; lastKnownFileType = wrapper.framework; name = RxCocoa.framework; path = Carthage/Build/tvOS/RxCocoa.framework; sourceTree = "<group>"; };
		8BA0F377217E2CD000969984 /* RxSwift.framework */ = {isa = PBXFileReference; lastKnownFileType = wrapper.framework; name = RxSwift.framework; path = Carthage/Build/tvOS/RxSwift.framework; sourceTree = "<group>"; };
		8BA0F37C217E2D0700969984 /* RxCocoa.framework */ = {isa = PBXFileReference; lastKnownFileType = wrapper.framework; name = RxCocoa.framework; path = Carthage/Build/watchOS/RxCocoa.framework; sourceTree = "<group>"; };
		8BA0F37E217E2D0700969984 /* RxSwift.framework */ = {isa = PBXFileReference; lastKnownFileType = wrapper.framework; name = RxSwift.framework; path = Carthage/Build/watchOS/RxSwift.framework; sourceTree = "<group>"; };
		8BA0F384217E2D3400969984 /* Nimble.framework */ = {isa = PBXFileReference; lastKnownFileType = wrapper.framework; name = Nimble.framework; path = Carthage/Build/iOS/Nimble.framework; sourceTree = "<group>"; };
		8BA0F385217E2D3400969984 /* SwiftCheck.framework */ = {isa = PBXFileReference; lastKnownFileType = wrapper.framework; name = SwiftCheck.framework; path = Carthage/Build/iOS/SwiftCheck.framework; sourceTree = "<group>"; };
		8BA0F38A217E2DEF00969984 /* BooleanFunctionsTest.swift */ = {isa = PBXFileReference; fileEncoding = 4; lastKnownFileType = sourcecode.swift; path = BooleanFunctionsTest.swift; sourceTree = "<group>"; };
		8BA0F38B217E2DEF00969984 /* PartialApplicationTest.swift */ = {isa = PBXFileReference; fileEncoding = 4; lastKnownFileType = sourcecode.swift; path = PartialApplicationTest.swift; sourceTree = "<group>"; };
		8BA0F38D217E2DEF00969984 /* FreeTest.swift */ = {isa = PBXFileReference; fileEncoding = 4; lastKnownFileType = sourcecode.swift; path = FreeTest.swift; sourceTree = "<group>"; };
		8BA0F38F217E2DEF00969984 /* Function1Test.swift */ = {isa = PBXFileReference; fileEncoding = 4; lastKnownFileType = sourcecode.swift; path = Function1Test.swift; sourceTree = "<group>"; };
		8BA0F390217E2DEF00969984 /* Function0Test.swift */ = {isa = PBXFileReference; fileEncoding = 4; lastKnownFileType = sourcecode.swift; path = Function0Test.swift; sourceTree = "<group>"; };
		8BA0F391217E2DEF00969984 /* KleisliTest.swift */ = {isa = PBXFileReference; fileEncoding = 4; lastKnownFileType = sourcecode.swift; path = KleisliTest.swift; sourceTree = "<group>"; };
		8BA0F393217E2DEF00969984 /* PredefTest.swift */ = {isa = PBXFileReference; fileEncoding = 4; lastKnownFileType = sourcecode.swift; path = PredefTest.swift; sourceTree = "<group>"; };
		8BA0F395217E2DEF00969984 /* WriterTTest.swift */ = {isa = PBXFileReference; fileEncoding = 4; lastKnownFileType = sourcecode.swift; path = WriterTTest.swift; sourceTree = "<group>"; };
		8BA0F396217E2DEF00969984 /* StateTTest.swift */ = {isa = PBXFileReference; fileEncoding = 4; lastKnownFileType = sourcecode.swift; path = StateTTest.swift; sourceTree = "<group>"; };
		8BA0F397217E2DEF00969984 /* EitherTTest.swift */ = {isa = PBXFileReference; fileEncoding = 4; lastKnownFileType = sourcecode.swift; path = EitherTTest.swift; sourceTree = "<group>"; };
		8BA0F398217E2DEF00969984 /* OptionTTest.swift */ = {isa = PBXFileReference; fileEncoding = 4; lastKnownFileType = sourcecode.swift; path = OptionTTest.swift; sourceTree = "<group>"; };
		8BA0F39B217E2DEF00969984 /* StringInstancesTest.swift */ = {isa = PBXFileReference; fileEncoding = 4; lastKnownFileType = sourcecode.swift; path = StringInstancesTest.swift; sourceTree = "<group>"; };
		8BA0F39C217E2DEF00969984 /* NumberInstancesTest.swift */ = {isa = PBXFileReference; fileEncoding = 4; lastKnownFileType = sourcecode.swift; path = NumberInstancesTest.swift; sourceTree = "<group>"; };
		8BA0F3A0217E2DEF00969984 /* IOTest.swift */ = {isa = PBXFileReference; fileEncoding = 4; lastKnownFileType = sourcecode.swift; path = IOTest.swift; sourceTree = "<group>"; };
		8BA0F3A2217E2DEF00969984 /* AsyncLaws.swift */ = {isa = PBXFileReference; fileEncoding = 4; lastKnownFileType = sourcecode.swift; path = AsyncLaws.swift; sourceTree = "<group>"; };
		8BA0F3A4217E2DEF00969984 /* ObservableKTest.swift */ = {isa = PBXFileReference; fileEncoding = 4; lastKnownFileType = sourcecode.swift; path = ObservableKTest.swift; sourceTree = "<group>"; };
		8BA0F3A5217E2DEF00969984 /* MaybeKTest.swift */ = {isa = PBXFileReference; fileEncoding = 4; lastKnownFileType = sourcecode.swift; path = MaybeKTest.swift; sourceTree = "<group>"; };
		8BA0F3A6217E2DEF00969984 /* SingleKTest.swift */ = {isa = PBXFileReference; fileEncoding = 4; lastKnownFileType = sourcecode.swift; path = SingleKTest.swift; sourceTree = "<group>"; };
		8BA0F3A7217E2DEF00969984 /* CurryTest.swift */ = {isa = PBXFileReference; fileEncoding = 4; lastKnownFileType = sourcecode.swift; path = CurryTest.swift; sourceTree = "<group>"; };
		8BA0F3A9217E2DEF00969984 /* EitherKTest.swift */ = {isa = PBXFileReference; fileEncoding = 4; lastKnownFileType = sourcecode.swift; path = EitherKTest.swift; sourceTree = "<group>"; };
		8BA0F3AA217E2DEF00969984 /* MooreTest.swift */ = {isa = PBXFileReference; fileEncoding = 4; lastKnownFileType = sourcecode.swift; path = MooreTest.swift; sourceTree = "<group>"; };
		8BA0F3AB217E2DEF00969984 /* EitherTest.swift */ = {isa = PBXFileReference; fileEncoding = 4; lastKnownFileType = sourcecode.swift; path = EitherTest.swift; sourceTree = "<group>"; };
		8BA0F3AC217E2DEF00969984 /* SetKTest.swift */ = {isa = PBXFileReference; fileEncoding = 4; lastKnownFileType = sourcecode.swift; path = SetKTest.swift; sourceTree = "<group>"; };
		8BA0F3AD217E2DEF00969984 /* SumTest.swift */ = {isa = PBXFileReference; fileEncoding = 4; lastKnownFileType = sourcecode.swift; path = SumTest.swift; sourceTree = "<group>"; };
		8BA0F3AF217E2DEF00969984 /* EvalTest.swift */ = {isa = PBXFileReference; fileEncoding = 4; lastKnownFileType = sourcecode.swift; path = EvalTest.swift; sourceTree = "<group>"; };
		8BA0F3B0217E2DEF00969984 /* IdTest.swift */ = {isa = PBXFileReference; fileEncoding = 4; lastKnownFileType = sourcecode.swift; path = IdTest.swift; sourceTree = "<group>"; };
		8BA0F3B1217E2DEF00969984 /* StoreTest.swift */ = {isa = PBXFileReference; fileEncoding = 4; lastKnownFileType = sourcecode.swift; path = StoreTest.swift; sourceTree = "<group>"; };
		8BA0F3B2217E2DEF00969984 /* IorTest.swift */ = {isa = PBXFileReference; fileEncoding = 4; lastKnownFileType = sourcecode.swift; path = IorTest.swift; sourceTree = "<group>"; };
		8BA0F3B3217E2DEF00969984 /* ValidatedTest.swift */ = {isa = PBXFileReference; fileEncoding = 4; lastKnownFileType = sourcecode.swift; path = ValidatedTest.swift; sourceTree = "<group>"; };
		8BA0F3B4217E2DEF00969984 /* TryTest.swift */ = {isa = PBXFileReference; fileEncoding = 4; lastKnownFileType = sourcecode.swift; path = TryTest.swift; sourceTree = "<group>"; };
		8BA0F3B5217E2DEF00969984 /* OptionTest.swift */ = {isa = PBXFileReference; fileEncoding = 4; lastKnownFileType = sourcecode.swift; path = OptionTest.swift; sourceTree = "<group>"; };
		8BA0F3B6217E2DEF00969984 /* ArrayKTest.swift */ = {isa = PBXFileReference; fileEncoding = 4; lastKnownFileType = sourcecode.swift; path = ArrayKTest.swift; sourceTree = "<group>"; };
		8BA0F3B7217E2DEF00969984 /* DayTest.swift */ = {isa = PBXFileReference; fileEncoding = 4; lastKnownFileType = sourcecode.swift; path = DayTest.swift; sourceTree = "<group>"; };
		8BA0F3B8217E2DEF00969984 /* NonEmptyArrayTest.swift */ = {isa = PBXFileReference; fileEncoding = 4; lastKnownFileType = sourcecode.swift; path = NonEmptyArrayTest.swift; sourceTree = "<group>"; };
		8BA0F3B9217E2DEF00969984 /* ConstTest.swift */ = {isa = PBXFileReference; fileEncoding = 4; lastKnownFileType = sourcecode.swift; path = ConstTest.swift; sourceTree = "<group>"; };
		8BA0F3BB217E2DEF00969984 /* TraverseLaws.swift */ = {isa = PBXFileReference; fileEncoding = 4; lastKnownFileType = sourcecode.swift; path = TraverseLaws.swift; sourceTree = "<group>"; };
		8BA0F3BC217E2DEF00969984 /* MonadErrorLaws.swift */ = {isa = PBXFileReference; fileEncoding = 4; lastKnownFileType = sourcecode.swift; path = MonadErrorLaws.swift; sourceTree = "<group>"; };
		8BA0F3BD217E2DEF00969984 /* MonoidLaws.swift */ = {isa = PBXFileReference; fileEncoding = 4; lastKnownFileType = sourcecode.swift; path = MonoidLaws.swift; sourceTree = "<group>"; };
		8BA0F3BE217E2DEF00969984 /* SemigroupLaws.swift */ = {isa = PBXFileReference; fileEncoding = 4; lastKnownFileType = sourcecode.swift; path = SemigroupLaws.swift; sourceTree = "<group>"; };
		8BA0F3BF217E2DEF00969984 /* EquatableKLaws.swift */ = {isa = PBXFileReference; fileEncoding = 4; lastKnownFileType = sourcecode.swift; path = EquatableKLaws.swift; sourceTree = "<group>"; };
		8BA0F3C0217E2DEF00969984 /* MonadLaws.swift */ = {isa = PBXFileReference; fileEncoding = 4; lastKnownFileType = sourcecode.swift; path = MonadLaws.swift; sourceTree = "<group>"; };
		8BA0F3C1217E2DEF00969984 /* FunctorFilterLaws.swift */ = {isa = PBXFileReference; fileEncoding = 4; lastKnownFileType = sourcecode.swift; path = FunctorFilterLaws.swift; sourceTree = "<group>"; };
		8BA0F3C2217E2DEF00969984 /* ComparableLaws.swift */ = {isa = PBXFileReference; fileEncoding = 4; lastKnownFileType = sourcecode.swift; path = ComparableLaws.swift; sourceTree = "<group>"; };
		8BA0F3C4217E2DEF00969984 /* ApplicativeErrorLaws.swift */ = {isa = PBXFileReference; fileEncoding = 4; lastKnownFileType = sourcecode.swift; path = ApplicativeErrorLaws.swift; sourceTree = "<group>"; };
		8BA0F3C5217E2DEF00969984 /* MonadWriterLaws.swift */ = {isa = PBXFileReference; fileEncoding = 4; lastKnownFileType = sourcecode.swift; path = MonadWriterLaws.swift; sourceTree = "<group>"; };
		8BA0F3C6217E2DEF00969984 /* AlternativeLaws.swift */ = {isa = PBXFileReference; fileEncoding = 4; lastKnownFileType = sourcecode.swift; path = AlternativeLaws.swift; sourceTree = "<group>"; };
		8BA0F3C7217E2DEF00969984 /* MonadFilterLaws.swift */ = {isa = PBXFileReference; fileEncoding = 4; lastKnownFileType = sourcecode.swift; path = MonadFilterLaws.swift; sourceTree = "<group>"; };
		8BA0F3C9217E2DEF00969984 /* ContravariantLaws.swift */ = {isa = PBXFileReference; fileEncoding = 4; lastKnownFileType = sourcecode.swift; path = ContravariantLaws.swift; sourceTree = "<group>"; };
		8BA0F3CA217E2DEF00969984 /* BimonadLaws.swift */ = {isa = PBXFileReference; fileEncoding = 4; lastKnownFileType = sourcecode.swift; path = BimonadLaws.swift; sourceTree = "<group>"; };
		8BA0F3CB217E2DEF00969984 /* MonadStateLaws.swift */ = {isa = PBXFileReference; fileEncoding = 4; lastKnownFileType = sourcecode.swift; path = MonadStateLaws.swift; sourceTree = "<group>"; };
		8BA0F3CC217E2DEF00969984 /* FunctorLaws.swift */ = {isa = PBXFileReference; fileEncoding = 4; lastKnownFileType = sourcecode.swift; path = FunctorLaws.swift; sourceTree = "<group>"; };
		8BA0F3CD217E2DEF00969984 /* MonadCombineLaws.swift */ = {isa = PBXFileReference; fileEncoding = 4; lastKnownFileType = sourcecode.swift; path = MonadCombineLaws.swift; sourceTree = "<group>"; };
		8BA0F3CE217E2DEF00969984 /* ApplicativeLaws.swift */ = {isa = PBXFileReference; fileEncoding = 4; lastKnownFileType = sourcecode.swift; path = ApplicativeLaws.swift; sourceTree = "<group>"; };
		8BA0F3CF217E2DEF00969984 /* SemigroupKLaws.swift */ = {isa = PBXFileReference; fileEncoding = 4; lastKnownFileType = sourcecode.swift; path = SemigroupKLaws.swift; sourceTree = "<group>"; };
		8BA0F3D1217E2DEF00969984 /* CustomStringConvertibleLaws.swift */ = {isa = PBXFileReference; fileEncoding = 4; lastKnownFileType = sourcecode.swift; path = CustomStringConvertibleLaws.swift; sourceTree = "<group>"; };
		8BA0F3D2217E2DEF00969984 /* ComonadLaws.swift */ = {isa = PBXFileReference; fileEncoding = 4; lastKnownFileType = sourcecode.swift; path = ComonadLaws.swift; sourceTree = "<group>"; };
		8BA0F3D3217E2DEF00969984 /* TraverseFilterLaws.swift */ = {isa = PBXFileReference; fileEncoding = 4; lastKnownFileType = sourcecode.swift; path = TraverseFilterLaws.swift; sourceTree = "<group>"; };
		8BA0F3D4217E2DEF00969984 /* MonoidKLaws.swift */ = {isa = PBXFileReference; fileEncoding = 4; lastKnownFileType = sourcecode.swift; path = MonoidKLaws.swift; sourceTree = "<group>"; };
		8BA0F3D5217E2DEF00969984 /* InvariantLaws.swift */ = {isa = PBXFileReference; fileEncoding = 4; lastKnownFileType = sourcecode.swift; path = InvariantLaws.swift; sourceTree = "<group>"; };
		8BA0F3D6217E2DEF00969984 /* FoldableLaws.swift */ = {isa = PBXFileReference; fileEncoding = 4; lastKnownFileType = sourcecode.swift; path = FoldableLaws.swift; sourceTree = "<group>"; };
		8BA0F3D8217E2DEF00969984 /* FoldTest.swift */ = {isa = PBXFileReference; fileEncoding = 4; lastKnownFileType = sourcecode.swift; path = FoldTest.swift; sourceTree = "<group>"; };
		8BA0F3D9217E2DEF00969984 /* IsoTest.swift */ = {isa = PBXFileReference; fileEncoding = 4; lastKnownFileType = sourcecode.swift; path = IsoTest.swift; sourceTree = "<group>"; };
		8BA0F3DB217E2DEF00969984 /* LensLaws.swift */ = {isa = PBXFileReference; fileEncoding = 4; lastKnownFileType = sourcecode.swift; path = LensLaws.swift; sourceTree = "<group>"; };
		8BA0F3DC217E2DEF00969984 /* OptionalLaws.swift */ = {isa = PBXFileReference; fileEncoding = 4; lastKnownFileType = sourcecode.swift; path = OptionalLaws.swift; sourceTree = "<group>"; };
		8BA0F3DD217E2DEF00969984 /* IsoLaws.swift */ = {isa = PBXFileReference; fileEncoding = 4; lastKnownFileType = sourcecode.swift; path = IsoLaws.swift; sourceTree = "<group>"; };
		8BA0F3DE217E2DEF00969984 /* TraversalLaws.swift */ = {isa = PBXFileReference; fileEncoding = 4; lastKnownFileType = sourcecode.swift; path = TraversalLaws.swift; sourceTree = "<group>"; };
		8BA0F3DF217E2DEF00969984 /* SetterLaws.swift */ = {isa = PBXFileReference; fileEncoding = 4; lastKnownFileType = sourcecode.swift; path = SetterLaws.swift; sourceTree = "<group>"; };
		8BA0F3E0217E2DEF00969984 /* PrismLaws.swift */ = {isa = PBXFileReference; fileEncoding = 4; lastKnownFileType = sourcecode.swift; path = PrismLaws.swift; sourceTree = "<group>"; };
		8BA0F3E1217E2DEF00969984 /* SetterTest.swift */ = {isa = PBXFileReference; fileEncoding = 4; lastKnownFileType = sourcecode.swift; path = SetterTest.swift; sourceTree = "<group>"; };
		8BA0F3E2217E2DEF00969984 /* TraversalTest.swift */ = {isa = PBXFileReference; fileEncoding = 4; lastKnownFileType = sourcecode.swift; path = TraversalTest.swift; sourceTree = "<group>"; };
		8BA0F3E3217E2DEF00969984 /* PrismTest.swift */ = {isa = PBXFileReference; fileEncoding = 4; lastKnownFileType = sourcecode.swift; path = PrismTest.swift; sourceTree = "<group>"; };
		8BA0F3E4217E2DEF00969984 /* GetterTest.swift */ = {isa = PBXFileReference; fileEncoding = 4; lastKnownFileType = sourcecode.swift; path = GetterTest.swift; sourceTree = "<group>"; };
		8BA0F3E5217E2DEF00969984 /* OptionalTest.swift */ = {isa = PBXFileReference; fileEncoding = 4; lastKnownFileType = sourcecode.swift; path = OptionalTest.swift; sourceTree = "<group>"; };
		8BA0F3E6217E2DEF00969984 /* LensTest.swift */ = {isa = PBXFileReference; fileEncoding = 4; lastKnownFileType = sourcecode.swift; path = LensTest.swift; sourceTree = "<group>"; };
		8BA0F3E7217E2DEF00969984 /* TestDomain.swift */ = {isa = PBXFileReference; fileEncoding = 4; lastKnownFileType = sourcecode.swift; path = TestDomain.swift; sourceTree = "<group>"; };
		8BA0F43C217E2E9200969984 /* Curry.swift */ = {isa = PBXFileReference; fileEncoding = 4; lastKnownFileType = sourcecode.swift; path = Curry.swift; sourceTree = "<group>"; };
		8BA0F43E217E2E9200969984 /* Yoneda.swift */ = {isa = PBXFileReference; fileEncoding = 4; lastKnownFileType = sourcecode.swift; path = Yoneda.swift; sourceTree = "<group>"; };
		8BA0F43F217E2E9200969984 /* Coyoneda.swift */ = {isa = PBXFileReference; fileEncoding = 4; lastKnownFileType = sourcecode.swift; path = Coyoneda.swift; sourceTree = "<group>"; };
		8BA0F440217E2E9200969984 /* Cofree.swift */ = {isa = PBXFileReference; fileEncoding = 4; lastKnownFileType = sourcecode.swift; path = Cofree.swift; sourceTree = "<group>"; };
		8BA0F441217E2E9200969984 /* Free.swift */ = {isa = PBXFileReference; fileEncoding = 4; lastKnownFileType = sourcecode.swift; path = Free.swift; sourceTree = "<group>"; };
		8BA0F443217E2E9200969984 /* FunctionK.swift */ = {isa = PBXFileReference; fileEncoding = 4; lastKnownFileType = sourcecode.swift; path = FunctionK.swift; sourceTree = "<group>"; };
		8BA0F444217E2E9200969984 /* Kleisli.swift */ = {isa = PBXFileReference; fileEncoding = 4; lastKnownFileType = sourcecode.swift; path = Kleisli.swift; sourceTree = "<group>"; };
		8BA0F445217E2E9200969984 /* Function0.swift */ = {isa = PBXFileReference; fileEncoding = 4; lastKnownFileType = sourcecode.swift; path = Function0.swift; sourceTree = "<group>"; };
		8BA0F446217E2E9200969984 /* Function1.swift */ = {isa = PBXFileReference; fileEncoding = 4; lastKnownFileType = sourcecode.swift; path = Function1.swift; sourceTree = "<group>"; };
		8BA0F448217E2E9200969984 /* Cokleisli.swift */ = {isa = PBXFileReference; fileEncoding = 4; lastKnownFileType = sourcecode.swift; path = Cokleisli.swift; sourceTree = "<group>"; };
		8BA0F44A217E2E9200969984 /* BooleanFunctions.swift */ = {isa = PBXFileReference; fileEncoding = 4; lastKnownFileType = sourcecode.swift; path = BooleanFunctions.swift; sourceTree = "<group>"; };
		8BA0F44C217E2E9200969984 /* EitherT.swift */ = {isa = PBXFileReference; fileEncoding = 4; lastKnownFileType = sourcecode.swift; path = EitherT.swift; sourceTree = "<group>"; };
		8BA0F44D217E2E9200969984 /* OptionT.swift */ = {isa = PBXFileReference; fileEncoding = 4; lastKnownFileType = sourcecode.swift; path = OptionT.swift; sourceTree = "<group>"; };
		8BA0F44E217E2E9200969984 /* WriterT.swift */ = {isa = PBXFileReference; fileEncoding = 4; lastKnownFileType = sourcecode.swift; path = WriterT.swift; sourceTree = "<group>"; };
		8BA0F44F217E2E9200969984 /* StateT.swift */ = {isa = PBXFileReference; fileEncoding = 4; lastKnownFileType = sourcecode.swift; path = StateT.swift; sourceTree = "<group>"; };
		8BA0F450217E2E9200969984 /* Predef.swift */ = {isa = PBXFileReference; fileEncoding = 4; lastKnownFileType = sourcecode.swift; path = Predef.swift; sourceTree = "<group>"; };
		8BA0F452217E2E9200969984 /* Recursion.swift */ = {isa = PBXFileReference; fileEncoding = 4; lastKnownFileType = sourcecode.swift; path = Recursion.swift; sourceTree = "<group>"; };
		8BA0F454217E2E9200969984 /* Nu.swift */ = {isa = PBXFileReference; fileEncoding = 4; lastKnownFileType = sourcecode.swift; path = Nu.swift; sourceTree = "<group>"; };
		8BA0F455217E2E9200969984 /* Fix.swift */ = {isa = PBXFileReference; fileEncoding = 4; lastKnownFileType = sourcecode.swift; path = Fix.swift; sourceTree = "<group>"; };
		8BA0F456217E2E9200969984 /* Mu.swift */ = {isa = PBXFileReference; fileEncoding = 4; lastKnownFileType = sourcecode.swift; path = Mu.swift; sourceTree = "<group>"; };
		8BA0F458217E2E9200969984 /* Recursive.swift */ = {isa = PBXFileReference; fileEncoding = 4; lastKnownFileType = sourcecode.swift; path = Recursive.swift; sourceTree = "<group>"; };
		8BA0F459217E2E9200969984 /* Birecursive.swift */ = {isa = PBXFileReference; fileEncoding = 4; lastKnownFileType = sourcecode.swift; path = Birecursive.swift; sourceTree = "<group>"; };
		8BA0F45A217E2E9200969984 /* Corecursive.swift */ = {isa = PBXFileReference; fileEncoding = 4; lastKnownFileType = sourcecode.swift; path = Corecursive.swift; sourceTree = "<group>"; };
		8BA0F45B217E2E9200969984 /* PartialApplication.swift */ = {isa = PBXFileReference; fileEncoding = 4; lastKnownFileType = sourcecode.swift; path = PartialApplication.swift; sourceTree = "<group>"; };
		8BA0F45D217E2E9200969984 /* Product.swift */ = {isa = PBXFileReference; fileEncoding = 4; lastKnownFileType = sourcecode.swift; path = Product.swift; sourceTree = "<group>"; };
		8BA0F45E217E2E9200969984 /* HList.swift */ = {isa = PBXFileReference; fileEncoding = 4; lastKnownFileType = sourcecode.swift; path = HList.swift; sourceTree = "<group>"; };
		8BA0F45F217E2E9200969984 /* Generic.swift */ = {isa = PBXFileReference; fileEncoding = 4; lastKnownFileType = sourcecode.swift; path = Generic.swift; sourceTree = "<group>"; };
		8BA0F462217E2E9200969984 /* StringInstances.swift */ = {isa = PBXFileReference; fileEncoding = 4; lastKnownFileType = sourcecode.swift; path = StringInstances.swift; sourceTree = "<group>"; };
		8BA0F463217E2E9200969984 /* OptionInstances.swift */ = {isa = PBXFileReference; fileEncoding = 4; lastKnownFileType = sourcecode.swift; path = OptionInstances.swift; sourceTree = "<group>"; };
		8BA0F464217E2E9200969984 /* NumberInstances.swift */ = {isa = PBXFileReference; fileEncoding = 4; lastKnownFileType = sourcecode.swift; path = NumberInstances.swift; sourceTree = "<group>"; };
		8BA0F46A217E2E9200969984 /* ConcurrentEffect.swift */ = {isa = PBXFileReference; fileEncoding = 4; lastKnownFileType = sourcecode.swift; path = ConcurrentEffect.swift; sourceTree = "<group>"; };
		8BA0F46B217E2E9200969984 /* Effect.swift */ = {isa = PBXFileReference; fileEncoding = 4; lastKnownFileType = sourcecode.swift; path = Effect.swift; sourceTree = "<group>"; };
		8BA0F46C217E2E9200969984 /* Async.swift */ = {isa = PBXFileReference; fileEncoding = 4; lastKnownFileType = sourcecode.swift; path = Async.swift; sourceTree = "<group>"; };
		8BA0F46D217E2E9200969984 /* MonadDefer.swift */ = {isa = PBXFileReference; fileEncoding = 4; lastKnownFileType = sourcecode.swift; path = MonadDefer.swift; sourceTree = "<group>"; };
		8BA0F46F217E2E9200969984 /* SingleK.swift */ = {isa = PBXFileReference; fileEncoding = 4; lastKnownFileType = sourcecode.swift; path = SingleK.swift; sourceTree = "<group>"; };
		8BA0F470217E2E9200969984 /* MaybeK.swift */ = {isa = PBXFileReference; fileEncoding = 4; lastKnownFileType = sourcecode.swift; path = MaybeK.swift; sourceTree = "<group>"; };
		8BA0F471217E2E9200969984 /* ObservableK.swift */ = {isa = PBXFileReference; fileEncoding = 4; lastKnownFileType = sourcecode.swift; path = ObservableK.swift; sourceTree = "<group>"; };
		8BA0F473217E2E9200969984 /* Reader.swift */ = {isa = PBXFileReference; fileEncoding = 4; lastKnownFileType = sourcecode.swift; path = Reader.swift; sourceTree = "<group>"; };
		8BA0F474217E2E9200969984 /* Either.swift */ = {isa = PBXFileReference; fileEncoding = 4; lastKnownFileType = sourcecode.swift; path = Either.swift; sourceTree = "<group>"; };
		8BA0F475217E2E9200969984 /* Id.swift */ = {isa = PBXFileReference; fileEncoding = 4; lastKnownFileType = sourcecode.swift; path = Id.swift; sourceTree = "<group>"; };
		8BA0F476217E2E9200969984 /* DictionaryK.swift */ = {isa = PBXFileReference; fileEncoding = 4; lastKnownFileType = sourcecode.swift; path = DictionaryK.swift; sourceTree = "<group>"; };
		8BA0F477217E2E9200969984 /* Ior.swift */ = {isa = PBXFileReference; fileEncoding = 4; lastKnownFileType = sourcecode.swift; path = Ior.swift; sourceTree = "<group>"; };
		8BA0F478217E2E9200969984 /* Option.swift */ = {isa = PBXFileReference; fileEncoding = 4; lastKnownFileType = sourcecode.swift; path = Option.swift; sourceTree = "<group>"; };
		8BA0F479217E2E9200969984 /* NonEmptyArray.swift */ = {isa = PBXFileReference; fileEncoding = 4; lastKnownFileType = sourcecode.swift; path = NonEmptyArray.swift; sourceTree = "<group>"; };
		8BA0F47A217E2E9200969984 /* EitherK.swift */ = {isa = PBXFileReference; fileEncoding = 4; lastKnownFileType = sourcecode.swift; path = EitherK.swift; sourceTree = "<group>"; };
		8BA0F47B217E2E9200969984 /* Day.swift */ = {isa = PBXFileReference; fileEncoding = 4; lastKnownFileType = sourcecode.swift; path = Day.swift; sourceTree = "<group>"; };
		8BA0F47D217E2E9200969984 /* Moore.swift */ = {isa = PBXFileReference; fileEncoding = 4; lastKnownFileType = sourcecode.swift; path = Moore.swift; sourceTree = "<group>"; };
		8BA0F47E217E2E9200969984 /* Eval.swift */ = {isa = PBXFileReference; fileEncoding = 4; lastKnownFileType = sourcecode.swift; path = Eval.swift; sourceTree = "<group>"; };
		8BA0F480217E2E9200969984 /* Try.swift */ = {isa = PBXFileReference; fileEncoding = 4; lastKnownFileType = sourcecode.swift; path = Try.swift; sourceTree = "<group>"; };
		8BA0F482217E2E9200969984 /* Result.swift */ = {isa = PBXFileReference; fileEncoding = 4; lastKnownFileType = sourcecode.swift; path = Result.swift; sourceTree = "<group>"; };
		8BA0F483217E2E9200969984 /* Sum.swift */ = {isa = PBXFileReference; fileEncoding = 4; lastKnownFileType = sourcecode.swift; path = Sum.swift; sourceTree = "<group>"; };
		8BA0F484217E2E9200969984 /* Validated.swift */ = {isa = PBXFileReference; fileEncoding = 4; lastKnownFileType = sourcecode.swift; path = Validated.swift; sourceTree = "<group>"; };
		8BA0F485217E2E9200969984 /* Coreader.swift */ = {isa = PBXFileReference; fileEncoding = 4; lastKnownFileType = sourcecode.swift; path = Coreader.swift; sourceTree = "<group>"; };
		8BA0F486217E2E9200969984 /* Store.swift */ = {isa = PBXFileReference; fileEncoding = 4; lastKnownFileType = sourcecode.swift; path = Store.swift; sourceTree = "<group>"; };
		8BA0F487217E2E9200969984 /* SetK.swift */ = {isa = PBXFileReference; fileEncoding = 4; lastKnownFileType = sourcecode.swift; path = SetK.swift; sourceTree = "<group>"; };
		8BA0F489217E2E9200969984 /* Const.swift */ = {isa = PBXFileReference; fileEncoding = 4; lastKnownFileType = sourcecode.swift; path = Const.swift; sourceTree = "<group>"; };
		8BA0F48A217E2E9200969984 /* ArrayK.swift */ = {isa = PBXFileReference; fileEncoding = 4; lastKnownFileType = sourcecode.swift; path = ArrayK.swift; sourceTree = "<group>"; };
		8BA0F48B217E2E9200969984 /* HigherKinds.swift */ = {isa = PBXFileReference; fileEncoding = 4; lastKnownFileType = sourcecode.swift; path = HigherKinds.swift; sourceTree = "<group>"; };
		8BA0F48D217E2E9200969984 /* Alternative.swift */ = {isa = PBXFileReference; fileEncoding = 4; lastKnownFileType = sourcecode.swift; path = Alternative.swift; sourceTree = "<group>"; };
		8BA0F48E217E2E9200969984 /* ApplicativeError.swift */ = {isa = PBXFileReference; fileEncoding = 4; lastKnownFileType = sourcecode.swift; path = ApplicativeError.swift; sourceTree = "<group>"; };
		8BA0F48F217E2E9200969984 /* MonoidK.swift */ = {isa = PBXFileReference; fileEncoding = 4; lastKnownFileType = sourcecode.swift; path = MonoidK.swift; sourceTree = "<group>"; };
		8BA0F490217E2E9200969984 /* MonadFilter.swift */ = {isa = PBXFileReference; fileEncoding = 4; lastKnownFileType = sourcecode.swift; path = MonadFilter.swift; sourceTree = "<group>"; };
		8BA0F491217E2E9200969984 /* MonadState.swift */ = {isa = PBXFileReference; fileEncoding = 4; lastKnownFileType = sourcecode.swift; path = MonadState.swift; sourceTree = "<group>"; };
		8BA0F492217E2E9200969984 /* Contravariant.swift */ = {isa = PBXFileReference; fileEncoding = 4; lastKnownFileType = sourcecode.swift; path = Contravariant.swift; sourceTree = "<group>"; };
		8BA0F493217E2E9200969984 /* Comparable.swift */ = {isa = PBXFileReference; fileEncoding = 4; lastKnownFileType = sourcecode.swift; path = Comparable.swift; sourceTree = "<group>"; };
		8BA0F496217E2E9200969984 /* SemigroupK.swift */ = {isa = PBXFileReference; fileEncoding = 4; lastKnownFileType = sourcecode.swift; path = SemigroupK.swift; sourceTree = "<group>"; };
		8BA0F497217E2E9200969984 /* MonadWriter.swift */ = {isa = PBXFileReference; fileEncoding = 4; lastKnownFileType = sourcecode.swift; path = MonadWriter.swift; sourceTree = "<group>"; };
		8BA0F498217E2E9200969984 /* MonadError.swift */ = {isa = PBXFileReference; fileEncoding = 4; lastKnownFileType = sourcecode.swift; path = MonadError.swift; sourceTree = "<group>"; };
		8BA0F499217E2E9200969984 /* Invariant.swift */ = {isa = PBXFileReference; fileEncoding = 4; lastKnownFileType = sourcecode.swift; path = Invariant.swift; sourceTree = "<group>"; };
		8BA0F49A217E2E9200969984 /* TraverseFilter.swift */ = {isa = PBXFileReference; fileEncoding = 4; lastKnownFileType = sourcecode.swift; path = TraverseFilter.swift; sourceTree = "<group>"; };
		8BA0F49B217E2E9200969984 /* Traverse.swift */ = {isa = PBXFileReference; fileEncoding = 4; lastKnownFileType = sourcecode.swift; path = Traverse.swift; sourceTree = "<group>"; };
		8BA0F49C217E2E9200969984 /* MonadReader.swift */ = {isa = PBXFileReference; fileEncoding = 4; lastKnownFileType = sourcecode.swift; path = MonadReader.swift; sourceTree = "<group>"; };
		8BA0F49D217E2E9200969984 /* Reducible.swift */ = {isa = PBXFileReference; fileEncoding = 4; lastKnownFileType = sourcecode.swift; path = Reducible.swift; sourceTree = "<group>"; };
		8BA0F4A0217E2E9200969984 /* Foldable.swift */ = {isa = PBXFileReference; fileEncoding = 4; lastKnownFileType = sourcecode.swift; path = Foldable.swift; sourceTree = "<group>"; };
		8BA0F4A1217E2E9200969984 /* NonEmptyReducible.swift */ = {isa = PBXFileReference; fileEncoding = 4; lastKnownFileType = sourcecode.swift; path = NonEmptyReducible.swift; sourceTree = "<group>"; };
		8BA0F4A2217E2E9200969984 /* Bimonad.swift */ = {isa = PBXFileReference; fileEncoding = 4; lastKnownFileType = sourcecode.swift; path = Bimonad.swift; sourceTree = "<group>"; };
		8BA0F4A3217E2E9200969984 /* Monoid.swift */ = {isa = PBXFileReference; fileEncoding = 4; lastKnownFileType = sourcecode.swift; path = Monoid.swift; sourceTree = "<group>"; };
		8BA0F4A4217E2E9200969984 /* Monad.swift */ = {isa = PBXFileReference; fileEncoding = 4; lastKnownFileType = sourcecode.swift; path = Monad.swift; sourceTree = "<group>"; };
		8BA0F4A8217E2E9200969984 /* Applicative.swift */ = {isa = PBXFileReference; fileEncoding = 4; lastKnownFileType = sourcecode.swift; path = Applicative.swift; sourceTree = "<group>"; };
		8BA0F4A9217E2E9200969984 /* Comonad.swift */ = {isa = PBXFileReference; fileEncoding = 4; lastKnownFileType = sourcecode.swift; path = Comonad.swift; sourceTree = "<group>"; };
		8BA0F4AB217E2E9200969984 /* Functor.swift */ = {isa = PBXFileReference; fileEncoding = 4; lastKnownFileType = sourcecode.swift; path = Functor.swift; sourceTree = "<group>"; };
		8BA0F4AC217E2E9200969984 /* Semigroup.swift */ = {isa = PBXFileReference; fileEncoding = 4; lastKnownFileType = sourcecode.swift; path = Semigroup.swift; sourceTree = "<group>"; };
		8BA0F4AD217E2E9200969984 /* MonadCombine.swift */ = {isa = PBXFileReference; fileEncoding = 4; lastKnownFileType = sourcecode.swift; path = MonadCombine.swift; sourceTree = "<group>"; };
		8BA0F4AE217E2E9200969984 /* FunctorFilter.swift */ = {isa = PBXFileReference; fileEncoding = 4; lastKnownFileType = sourcecode.swift; path = FunctorFilter.swift; sourceTree = "<group>"; };
		8BA0F4B2217E2E9200969984 /* BoundSetter.swift */ = {isa = PBXFileReference; fileEncoding = 4; lastKnownFileType = sourcecode.swift; path = BoundSetter.swift; sourceTree = "<group>"; };
		8BA0F4B3217E2E9200969984 /* Getter.swift */ = {isa = PBXFileReference; fileEncoding = 4; lastKnownFileType = sourcecode.swift; path = Getter.swift; sourceTree = "<group>"; };
		8BA0F4B4217E2E9200969984 /* Traversal.swift */ = {isa = PBXFileReference; fileEncoding = 4; lastKnownFileType = sourcecode.swift; path = Traversal.swift; sourceTree = "<group>"; };
		8BA0F4B6217E2E9200969984 /* Id+Optics.swift */ = {isa = PBXFileReference; fileEncoding = 4; lastKnownFileType = sourcecode.swift; path = "Id+Optics.swift"; sourceTree = "<group>"; };
		8BA0F4B7217E2E9200969984 /* Try+Optics.swift */ = {isa = PBXFileReference; fileEncoding = 4; lastKnownFileType = sourcecode.swift; path = "Try+Optics.swift"; sourceTree = "<group>"; };
		8BA0F4B8217E2E9200969984 /* Option+Optics.swift */ = {isa = PBXFileReference; fileEncoding = 4; lastKnownFileType = sourcecode.swift; path = "Option+Optics.swift"; sourceTree = "<group>"; };
		8BA0F4B9217E2E9200969984 /* String+Optics.swift */ = {isa = PBXFileReference; fileEncoding = 4; lastKnownFileType = sourcecode.swift; path = "String+Optics.swift"; sourceTree = "<group>"; };
		8BA0F4BA217E2E9200969984 /* Validated+Optics.swift */ = {isa = PBXFileReference; fileEncoding = 4; lastKnownFileType = sourcecode.swift; path = "Validated+Optics.swift"; sourceTree = "<group>"; };
		8BA0F4BB217E2E9200969984 /* ArrayK+Optics.swift */ = {isa = PBXFileReference; fileEncoding = 4; lastKnownFileType = sourcecode.swift; path = "ArrayK+Optics.swift"; sourceTree = "<group>"; };
		8BA0F4BC217E2E9200969984 /* NonEmptyArray+Optics.swift */ = {isa = PBXFileReference; fileEncoding = 4; lastKnownFileType = sourcecode.swift; path = "NonEmptyArray+Optics.swift"; sourceTree = "<group>"; };
		8BA0F4BD217E2E9200969984 /* Either+Optics.swift */ = {isa = PBXFileReference; fileEncoding = 4; lastKnownFileType = sourcecode.swift; path = "Either+Optics.swift"; sourceTree = "<group>"; };
		8BA0F4BE217E2E9200969984 /* Fold.swift */ = {isa = PBXFileReference; fileEncoding = 4; lastKnownFileType = sourcecode.swift; path = Fold.swift; sourceTree = "<group>"; };
		8BA0F4BF217E2E9200969984 /* Iso.swift */ = {isa = PBXFileReference; fileEncoding = 4; lastKnownFileType = sourcecode.swift; path = Iso.swift; sourceTree = "<group>"; };
		8BA0F4C0217E2E9200969984 /* Setter.swift */ = {isa = PBXFileReference; fileEncoding = 4; lastKnownFileType = sourcecode.swift; path = Setter.swift; sourceTree = "<group>"; };
		8BA0F4C2217E2E9200969984 /* OptionOpticsInstances.swift */ = {isa = PBXFileReference; fileEncoding = 4; lastKnownFileType = sourcecode.swift; path = OptionOpticsInstances.swift; sourceTree = "<group>"; };
		8BA0F4C3217E2E9200969984 /* NonEmptyArrayOpticsInstances.swift */ = {isa = PBXFileReference; fileEncoding = 4; lastKnownFileType = sourcecode.swift; path = NonEmptyArrayOpticsInstances.swift; sourceTree = "<group>"; };
		8BA0F4C4217E2E9200969984 /* StringOpticsInstances.swift */ = {isa = PBXFileReference; fileEncoding = 4; lastKnownFileType = sourcecode.swift; path = StringOpticsInstances.swift; sourceTree = "<group>"; };
		8BA0F4C5217E2E9200969984 /* EitherOpticsInstances.swift */ = {isa = PBXFileReference; fileEncoding = 4; lastKnownFileType = sourcecode.swift; path = EitherOpticsInstances.swift; sourceTree = "<group>"; };
		8BA0F4C6217E2E9200969984 /* ArrayKOpticsInstances.swift */ = {isa = PBXFileReference; fileEncoding = 4; lastKnownFileType = sourcecode.swift; path = ArrayKOpticsInstances.swift; sourceTree = "<group>"; };
		8BA0F4C7217E2E9200969984 /* TryOpticsInstances.swift */ = {isa = PBXFileReference; fileEncoding = 4; lastKnownFileType = sourcecode.swift; path = TryOpticsInstances.swift; sourceTree = "<group>"; };
		8BA0F4C8217E2E9200969984 /* Optional.swift */ = {isa = PBXFileReference; fileEncoding = 4; lastKnownFileType = sourcecode.swift; path = Optional.swift; sourceTree = "<group>"; };
		8BA0F4C9217E2E9200969984 /* Prism.swift */ = {isa = PBXFileReference; fileEncoding = 4; lastKnownFileType = sourcecode.swift; path = Prism.swift; sourceTree = "<group>"; };
		8BA0F4CB217E2E9200969984 /* Each.swift */ = {isa = PBXFileReference; fileEncoding = 4; lastKnownFileType = sourcecode.swift; path = Each.swift; sourceTree = "<group>"; };
		8BA0F4CC217E2E9200969984 /* Index.swift */ = {isa = PBXFileReference; fileEncoding = 4; lastKnownFileType = sourcecode.swift; path = Index.swift; sourceTree = "<group>"; };
		8BA0F4CD217E2E9200969984 /* FilterIndex.swift */ = {isa = PBXFileReference; fileEncoding = 4; lastKnownFileType = sourcecode.swift; path = FilterIndex.swift; sourceTree = "<group>"; };
		8BA0F4CE217E2E9200969984 /* At.swift */ = {isa = PBXFileReference; fileEncoding = 4; lastKnownFileType = sourcecode.swift; path = At.swift; sourceTree = "<group>"; };
		8BA0F4D0217E2E9200969984 /* At+Optics.swift */ = {isa = PBXFileReference; fileEncoding = 4; lastKnownFileType = sourcecode.swift; path = "At+Optics.swift"; sourceTree = "<group>"; };
		8BA0F4D1217E2E9200969984 /* Each+Optics.swift */ = {isa = PBXFileReference; fileEncoding = 4; lastKnownFileType = sourcecode.swift; path = "Each+Optics.swift"; sourceTree = "<group>"; };
		8BA0F4D2217E2E9200969984 /* Lens.swift */ = {isa = PBXFileReference; fileEncoding = 4; lastKnownFileType = sourcecode.swift; path = Lens.swift; sourceTree = "<group>"; };
<<<<<<< HEAD
		B59148882392800E004F081D /* Traverse+Scan.swift */ = {isa = PBXFileReference; lastKnownFileType = sourcecode.swift; path = "Traverse+Scan.swift"; sourceTree = "<group>"; };
		B591488B239287CF004F081D /* Traverse+Scan.swift */ = {isa = PBXFileReference; lastKnownFileType = sourcecode.swift; path = "Traverse+Scan.swift"; sourceTree = "<group>"; };
=======
		8BB969AB239863F0005520D6 /* Queue.swift */ = {isa = PBXFileReference; lastKnownFileType = sourcecode.swift; path = Queue.swift; sourceTree = "<group>"; };
>>>>>>> 080b789b
		B8B910BF234D7F2600E44271 /* Semiring.swift */ = {isa = PBXFileReference; lastKnownFileType = sourcecode.swift; path = Semiring.swift; sourceTree = "<group>"; };
		B8B910C3234D846900E44271 /* SemiringLaws.swift */ = {isa = PBXFileReference; lastKnownFileType = sourcecode.swift; path = SemiringLaws.swift; sourceTree = "<group>"; };
		B8B910C5234DDA4000E44271 /* BoolInstancesTest.swift */ = {isa = PBXFileReference; lastKnownFileType = sourcecode.swift; path = BoolInstancesTest.swift; sourceTree = "<group>"; };
		"Bow::Bow::Product" /* Bow.framework */ = {isa = PBXFileReference; explicitFileType = wrapper.framework; path = Bow.framework; sourceTree = BUILT_PRODUCTS_DIR; };
		"Bow::BowTests::Product" /* BowTests.xctest */ = {isa = PBXFileReference; explicitFileType = wrapper.cfbundle; path = BowTests.xctest; sourceTree = BUILT_PRODUCTS_DIR; };
		OBJ_6 /* Package.swift */ = {isa = PBXFileReference; explicitFileType = sourcecode.swift; path = Package.swift; sourceTree = "<group>"; };
/* End PBXFileReference section */

/* Begin PBXFrameworksBuildPhase section */
		112097A222A7EBC7007F3D9C /* Frameworks */ = {
			isa = PBXFrameworksBuildPhase;
			buildActionMask = 0;
			files = (
				11E97895233A720A002AAC60 /* SwiftCheck in Frameworks */,
			);
			runOnlyForDeploymentPostprocessing = 0;
		};
		11229412219D8B86006D66C5 /* Frameworks */ = {
			isa = PBXFrameworksBuildPhase;
			buildActionMask = 0;
			files = (
			);
			runOnlyForDeploymentPostprocessing = 0;
		};
		1122946F219D8DF3006D66C5 /* Frameworks */ = {
			isa = PBXFrameworksBuildPhase;
			buildActionMask = 0;
			files = (
			);
			runOnlyForDeploymentPostprocessing = 0;
		};
		112294E5219D8EF4006D66C5 /* Frameworks */ = {
			isa = PBXFrameworksBuildPhase;
			buildActionMask = 0;
			files = (
			);
			runOnlyForDeploymentPostprocessing = 0;
		};
		1122956B219D9186006D66C5 /* Frameworks */ = {
			isa = PBXFrameworksBuildPhase;
			buildActionMask = 0;
			files = (
			);
			runOnlyForDeploymentPostprocessing = 0;
		};
		112295D8219D94C9006D66C5 /* Frameworks */ = {
			isa = PBXFrameworksBuildPhase;
			buildActionMask = 0;
			files = (
			);
			runOnlyForDeploymentPostprocessing = 0;
		};
		11229617219D9593006D66C5 /* Frameworks */ = {
			isa = PBXFrameworksBuildPhase;
			buildActionMask = 0;
			files = (
			);
			runOnlyForDeploymentPostprocessing = 0;
		};
		11229731219DC4B3006D66C5 /* Frameworks */ = {
			isa = PBXFrameworksBuildPhase;
			buildActionMask = 0;
			files = (
			);
			runOnlyForDeploymentPostprocessing = 0;
		};
		11229776219DC88F006D66C5 /* Frameworks */ = {
			isa = PBXFrameworksBuildPhase;
			buildActionMask = 0;
			files = (
			);
			runOnlyForDeploymentPostprocessing = 0;
		};
		112297A0219DCE76006D66C5 /* Frameworks */ = {
			isa = PBXFrameworksBuildPhase;
			buildActionMask = 0;
			files = (
				11E9788E233A7123002AAC60 /* RxSwift in Frameworks */,
			);
			runOnlyForDeploymentPostprocessing = 0;
		};
		112297C1219DCFDE006D66C5 /* Frameworks */ = {
			isa = PBXFrameworksBuildPhase;
			buildActionMask = 0;
			files = (
			);
			runOnlyForDeploymentPostprocessing = 0;
		};
		1160D0DF22D38CEC0010323A /* Frameworks */ = {
			isa = PBXFrameworksBuildPhase;
			buildActionMask = 0;
			files = (
			);
			runOnlyForDeploymentPostprocessing = 0;
		};
		117DC0CC22AE492700EF65F0 /* Frameworks */ = {
			isa = PBXFrameworksBuildPhase;
			buildActionMask = 0;
			files = (
			);
			runOnlyForDeploymentPostprocessing = 0;
		};
		117DC0E522AE4D6C00EF65F0 /* Frameworks */ = {
			isa = PBXFrameworksBuildPhase;
			buildActionMask = 0;
			files = (
			);
			runOnlyForDeploymentPostprocessing = 0;
		};
		117DC12822AE563900EF65F0 /* Frameworks */ = {
			isa = PBXFrameworksBuildPhase;
			buildActionMask = 0;
			files = (
			);
			runOnlyForDeploymentPostprocessing = 0;
		};
		11D97EE3219EBAA1008FC004 /* Frameworks */ = {
			isa = PBXFrameworksBuildPhase;
			buildActionMask = 0;
			files = (
			);
			runOnlyForDeploymentPostprocessing = 0;
		};
		11E71709219D704F00B94845 /* Frameworks */ = {
			isa = PBXFrameworksBuildPhase;
			buildActionMask = 0;
			files = (
			);
			runOnlyForDeploymentPostprocessing = 0;
		};
		11E717F6219D7D5900B94845 /* Frameworks */ = {
			isa = PBXFrameworksBuildPhase;
			buildActionMask = 0;
			files = (
			);
			runOnlyForDeploymentPostprocessing = 0;
		};
		11E71880219D81B300B94845 /* Frameworks */ = {
			isa = PBXFrameworksBuildPhase;
			buildActionMask = 0;
			files = (
			);
			runOnlyForDeploymentPostprocessing = 0;
		};
		OBJ_291 /* Frameworks */ = {
			isa = PBXFrameworksBuildPhase;
			buildActionMask = 0;
			files = (
			);
			runOnlyForDeploymentPostprocessing = 0;
		};
		OBJ_451 /* Frameworks */ = {
			isa = PBXFrameworksBuildPhase;
			buildActionMask = 0;
			files = (
			);
			runOnlyForDeploymentPostprocessing = 0;
		};
/* End PBXFrameworksBuildPhase section */

/* Begin PBXGroup section */
		1104BED322C22DD2002C3F78 /* Data */ = {
			isa = PBXGroup;
			children = (
				11E8E0792395580F0029BC92 /* Array+TraverseConcurrent.swift */,
				11F41C94231816AD00BD1E87 /* Atomic.swift */,
				11FB4610238EB78200EA60BF /* EnvIO.swift */,
				1104BED422C22DD2002C3F78 /* IO.swift */,
				11F41C91231816AD00BD1E87 /* Ref.swift */,
				1104BEE922C25AAF002C3F78 /* Resource.swift */,
				11FDD68E23867D9800EA8A4D /* Schedule.swift */,
				11F41C92231816AD00BD1E87 /* Internal */,
			);
			path = Data;
			sourceTree = "<group>";
		};
		112097AB22A7EC03007F3D9C /* BowGenerators */ = {
			isa = PBXGroup;
			children = (
				112097C322A805BE007F3D9C /* Arrow */,
				112097C222A80571007F3D9C /* Data */,
				112097D922A9071F007F3D9C /* Transformers */,
				112097CA22A80BAC007F3D9C /* Typeclasses */,
			);
			path = BowGenerators;
			sourceTree = "<group>";
		};
		112097C222A80571007F3D9C /* Data */ = {
			isa = PBXGroup;
			children = (
				112097B022A7F0E6007F3D9C /* ArrayK+Gen.swift */,
				112097B222A7F17F007F3D9C /* Const+Gen.swift */,
				112097CB22A819E9007F3D9C /* Day+Gen.swift */,
				113746A523435C0B00D9C1AD /* DictionaryK+Gen.swift */,
				112097AE22A7EE46007F3D9C /* Either+Gen.swift */,
				112097CD22A81BE8007F3D9C /* EitherK+Gen.swift */,
				11E7F5EB22D8C81B00C78F06 /* Eval+Gen.swift */,
				112097B422A7F21F007F3D9C /* Id+Gen.swift */,
				112097B822A7FAF6007F3D9C /* Ior+Gen.swift */,
				112097D122A8FFC0007F3D9C /* Moore+Gen.swift */,
				112097BA22A7FC86007F3D9C /* NonEmptyArray+Gen.swift */,
				112097BC22A7FD6F007F3D9C /* Option+Gen.swift */,
				112097D322A9029B007F3D9C /* Store+Gen.swift */,
				112097D522A904AC007F3D9C /* Sum+Gen.swift */,
				112097BE22A7FDEF007F3D9C /* Try+Gen.swift */,
				112097C022A7FF37007F3D9C /* Validated+Gen.swift */,
				09CEF855236E3C370070CF43 /* Co+Gen.swift */,
			);
			path = Data;
			sourceTree = "<group>";
		};
		112097C322A805BE007F3D9C /* Arrow */ = {
			isa = PBXGroup;
			children = (
				112097C422A805CE007F3D9C /* Function0+Gen.swift */,
				112097C622A80730007F3D9C /* Function1+Gen.swift */,
				112097D722A90644007F3D9C /* Kleisli+Gen.swift */,
			);
			path = Arrow;
			sourceTree = "<group>";
		};
		112097CA22A80BAC007F3D9C /* Typeclasses */ = {
			isa = PBXGroup;
			children = (
				112097C822A80870007F3D9C /* ArbitraryK.swift */,
			);
			path = Typeclasses;
			sourceTree = "<group>";
		};
		112097D922A9071F007F3D9C /* Transformers */ = {
			isa = PBXGroup;
			children = (
				112097DA22A9078B007F3D9C /* EitherT+Gen.swift */,
				112097DC22A90899007F3D9C /* OptionT+Gen.swift */,
				112097DE22A90972007F3D9C /* StateT+Gen.swift */,
				112097E022A90AAA007F3D9C /* WriterT+Gen.swift */,
			);
			path = Transformers;
			sourceTree = "<group>";
		};
		112294F0219D8F22006D66C5 /* BowRecursionSchemes */ = {
			isa = PBXGroup;
			children = (
				8BA0F452217E2E9200969984 /* Recursion.swift */,
				8BA0F453217E2E9200969984 /* Data */,
				8BA0F457217E2E9200969984 /* Typeclasses */,
			);
			path = BowRecursionSchemes;
			sourceTree = "<group>";
		};
		11229536219D9013006D66C5 /* BowRecursionSchemesTests */ = {
			isa = PBXGroup;
			children = (
				11229539219D90C5006D66C5 /* RecursionTest.swift */,
			);
			path = BowRecursionSchemesTests;
			sourceTree = "<group>";
		};
		112295E3219D94DD006D66C5 /* BowGeneric */ = {
			isa = PBXGroup;
			children = (
				1116D501224E3A2300507B54 /* Coproduct2.swift */,
				1116D4EF224E270B00507B54 /* Coproduct3.swift */,
				1116D4F1224E2B1600507B54 /* Coproduct4.swift */,
				1116D4F3224E2C8A00507B54 /* Coproduct5.swift */,
				1116D4F5224E2E9800507B54 /* Coproduct6.swift */,
				1116D4F7224E308500507B54 /* Coproduct7.swift */,
				1116D4F9224E324900507B54 /* Coproduct8.swift */,
				1116D4FB224E332900507B54 /* Coproduct9.swift */,
				1116D4FF224E342200507B54 /* Coproduct10.swift */,
				8BA0F45F217E2E9200969984 /* Generic.swift */,
				8BA0F45E217E2E9200969984 /* HList.swift */,
				8BA0F45D217E2E9200969984 /* Product.swift */,
			);
			path = BowGeneric;
			sourceTree = "<group>";
		};
		11229625219D95D2006D66C5 /* BowGenericTests */ = {
			isa = PBXGroup;
			children = (
				11229626219D95E5006D66C5 /* GenericTest.swift */,
			);
			path = BowGenericTests;
			sourceTree = "<group>";
		};
		1122973C219DC4F1006D66C5 /* BowEffects */ = {
			isa = PBXGroup;
			children = (
				1104BED322C22DD2002C3F78 /* Data */,
				11F036802327D49900B39A80 /* Foundation */,
				8BA0F469217E2E9200969984 /* Typeclasses */,
			);
			path = BowEffects;
			sourceTree = "<group>";
		};
		11229786219DC968006D66C5 /* BowEffectsTests */ = {
			isa = PBXGroup;
			children = (
				11FB4613238EBF2300EA60BF /* EnvIOTest.swift */,
				8BA0F3A0217E2DEF00969984 /* IOTest.swift */,
			);
			path = BowEffectsTests;
			sourceTree = "<group>";
		};
		112297AB219DCEDA006D66C5 /* BowRx */ = {
			isa = PBXGroup;
			children = (
				8BA0F470217E2E9200969984 /* MaybeK.swift */,
				8BA0F471217E2E9200969984 /* ObservableK.swift */,
				8BA0F46F217E2E9200969984 /* SingleK.swift */,
			);
			path = BowRx;
			sourceTree = "<group>";
		};
		112297D1219DD050006D66C5 /* BowRxTests */ = {
			isa = PBXGroup;
			children = (
				8BA0F3A5217E2DEF00969984 /* MaybeKTest.swift */,
				8BA0F3A4217E2DEF00969984 /* ObservableKTest.swift */,
				8BA0F3A6217E2DEF00969984 /* SingleKTest.swift */,
			);
			path = BowRxTests;
			sourceTree = "<group>";
		};
		1126CA8822B1139B00F840CB /* Auto */ = {
			isa = PBXGroup;
			children = (
				112D0CF322BBC0390032F675 /* AutoFold.swift */,
				11E4190A22B90FE2009BDFB3 /* AutoGetter.swift */,
				1126CA8B22B115E100F840CB /* AutoLens.swift */,
				1126CA8922B1144200F840CB /* AutoOptics.swift */,
				1126CA8D22B1253D00F840CB /* AutoOptional.swift */,
				1126CA8F22B1262F00F840CB /* AutoPrism.swift */,
				11E4190E22B91169009BDFB3 /* AutoSetter.swift */,
				112D0CF522BBC17C0032F675 /* AutoTraversal.swift */,
			);
			path = Auto;
			sourceTree = "<group>";
		};
		1126CA9122B12D7F00F840CB /* Tuple */ = {
			isa = PBXGroup;
			children = (
				1126CA9222B12D9700F840CB /* Tuple2.swift */,
				1126CA9522B12EC400F840CB /* Tuple3.swift */,
				1126CA9722B12F8500F840CB /* Tuple4.swift */,
				1126CA9922B1301100F840CB /* Tuple5.swift */,
				1126CA9B22B130B800F840CB /* Tuple6.swift */,
				1126CA9D22B1314F00F840CB /* Tuple7.swift */,
				1126CA9F22B131DF00F840CB /* Tuple8.swift */,
				1126CAA122B1324E00F840CB /* Tuple9.swift */,
				1126CAA322B132CA00F840CB /* Tuple10.swift */,
			);
			path = Tuple;
			sourceTree = "<group>";
		};
		1160D0E822D38DA80010323A /* BowOpticsLaws */ = {
			isa = PBXGroup;
			children = (
				8BA0F3DD217E2DEF00969984 /* IsoLaws.swift */,
				8BA0F3DB217E2DEF00969984 /* LensLaws.swift */,
				8BA0F3DC217E2DEF00969984 /* OptionalLaws.swift */,
				8BA0F3E0217E2DEF00969984 /* PrismLaws.swift */,
				8BA0F3DF217E2DEF00969984 /* SetterLaws.swift */,
				8BA0F3DE217E2DEF00969984 /* TraversalLaws.swift */,
			);
			path = BowOpticsLaws;
			sourceTree = "<group>";
		};
		117DC0D522AE499E00EF65F0 /* BowEffectsGenerators */ = {
			isa = PBXGroup;
			children = (
				117DC0D622AE49C200EF65F0 /* IO+Gen.swift */,
			);
			path = BowEffectsGenerators;
			sourceTree = "<group>";
		};
		117DC0F022AE4DDF00EF65F0 /* BowRxGenerators */ = {
			isa = PBXGroup;
			children = (
				117DC0F322AE4F3500EF65F0 /* MaybeK+Gen.swift */,
				117DC0F522AE504500EF65F0 /* ObservableK+Gen.swift */,
				117DC0F122AE4E1C00EF65F0 /* SingleK+Gen.swift */,
			);
			path = BowRxGenerators;
			sourceTree = "<group>";
		};
		117DC13522AE570E00EF65F0 /* BowFreeGenerators */ = {
			isa = PBXGroup;
			children = (
				117DC13622AE578A00EF65F0 /* Free+Gen.swift */,
			);
			path = BowFreeGenerators;
			sourceTree = "<group>";
		};
		1191BD0822D77C3A0052FEA8 /* MonadComprehensions */ = {
			isa = PBXGroup;
			children = (
				1191BD0B22D77FED0052FEA8 /* BindingExpression.swift */,
				11A5FDCF22E5C79F00FF7821 /* BindingOperator.swift */,
				1191BD0922D77C510052FEA8 /* BoundVar.swift */,
				1191BD0D22D784630052FEA8 /* MonadComprenhensions.swift */,
				11A5FDD522E5ECB300FF7821 /* ReaderBindingExpression.swift */,
				11A5FDD322E5CF1600FF7821 /* StateBindingExpression.swift */,
				11A5FDD722E5F0C300FF7821 /* WriterBindingExpression.swift */,
			);
			path = MonadComprehensions;
			sourceTree = "<group>";
		};
		11D97EEC219EBB35008FC004 /* BowEffectsLaws */ = {
			isa = PBXGroup;
			children = (
				8BA0F3A2217E2DEF00969984 /* AsyncLaws.swift */,
				11F41C9E231818AE00BD1E87 /* BracketLaws.swift */,
				11F41C9F231818AF00BD1E87 /* MonadDeferLaws.swift */,
			);
			path = BowEffectsLaws;
			sourceTree = "<group>";
		};
		11DDCD19217F163400844D9D /* Syntax */ = {
			isa = PBXGroup;
			children = (
				8BA0F44A217E2E9200969984 /* BooleanFunctions.swift */,
				8BA0F43C217E2E9200969984 /* Curry.swift */,
				8BA0F48B217E2E9200969984 /* HigherKinds.swift */,
				11DDCD1B217F171900844D9D /* Memoization.swift */,
				8BA0F45B217E2E9200969984 /* PartialApplication.swift */,
				8BA0F450217E2E9200969984 /* Predef.swift */,
				11DDCD22217F1E2B00844D9D /* Reverse.swift */,
			);
			path = Syntax;
			sourceTree = "<group>";
		};
		11DDCD1A217F165400844D9D /* Syntax */ = {
			isa = PBXGroup;
			children = (
				8BA0F38A217E2DEF00969984 /* BooleanFunctionsTest.swift */,
				8BA0F3A7217E2DEF00969984 /* CurryTest.swift */,
				11DDCD20217F194B00844D9D /* MemoizationTest.swift */,
				8BA0F38B217E2DEF00969984 /* PartialApplicationTest.swift */,
				8BA0F393217E2DEF00969984 /* PredefTest.swift */,
				11DDCD27217F1FC200844D9D /* ReverseTest.swift */,
			);
			path = Syntax;
			sourceTree = "<group>";
		};
		11E71714219D709300B94845 /* BowOptics */ = {
			isa = PBXGroup;
			children = (
				8BA0F4B2217E2E9200969984 /* BoundSetter.swift */,
				8BA0F4BE217E2E9200969984 /* Fold.swift */,
				8BA0F4B3217E2E9200969984 /* Getter.swift */,
				8BA0F4BF217E2E9200969984 /* Iso.swift */,
				8BA0F4D2217E2E9200969984 /* Lens.swift */,
				8BA0F4C8217E2E9200969984 /* Optional.swift */,
				8BA0F4C9217E2E9200969984 /* Prism.swift */,
				8BA0F4C0217E2E9200969984 /* Setter.swift */,
				8BA0F4B4217E2E9200969984 /* Traversal.swift */,
				1126CA8822B1139B00F840CB /* Auto */,
				8BA0F4CF217E2E9200969984 /* DSL */,
				8BA0F4C1217E2E9200969984 /* Instances */,
				8BA0F4B5217E2E9200969984 /* STD */,
				1126CA9122B12D7F00F840CB /* Tuple */,
				8BA0F4CA217E2E9200969984 /* Typeclasses */,
			);
			path = BowOptics;
			sourceTree = "<group>";
		};
		11E71807219D7E0500B94845 /* BowOpticsTests */ = {
			isa = PBXGroup;
			children = (
				8BA0F3D8217E2DEF00969984 /* FoldTest.swift */,
				8BA0F3E4217E2DEF00969984 /* GetterTest.swift */,
				8BA0F3D9217E2DEF00969984 /* IsoTest.swift */,
				8BA0F3E6217E2DEF00969984 /* LensTest.swift */,
				8BA0F3E5217E2DEF00969984 /* OptionalTest.swift */,
				8BA0F3E3217E2DEF00969984 /* PrismTest.swift */,
				8BA0F3E1217E2DEF00969984 /* SetterTest.swift */,
				8BA0F3E7217E2DEF00969984 /* TestDomain.swift */,
				8BA0F3E2217E2DEF00969984 /* TraversalTest.swift */,
			);
			path = BowOpticsTests;
			sourceTree = "<group>";
		};
		11E7188B219D825200B94845 /* BowFree */ = {
			isa = PBXGroup;
			children = (
				8BA0F440217E2E9200969984 /* Cofree.swift */,
				8BA0F43F217E2E9200969984 /* Coyoneda.swift */,
				8BA0F441217E2E9200969984 /* Free.swift */,
				8BA0F43E217E2E9200969984 /* Yoneda.swift */,
			);
			path = BowFree;
			sourceTree = "<group>";
		};
		11E718F1219D84EB00B94845 /* BowFreeTests */ = {
			isa = PBXGroup;
			children = (
				8BA0F38D217E2DEF00969984 /* FreeTest.swift */,
			);
			path = BowFreeTests;
			sourceTree = "<group>";
		};
		11E719FD219D888800B94845 /* BowLaws */ = {
			isa = PBXGroup;
			children = (
				8BA0F3C6217E2DEF00969984 /* AlternativeLaws.swift */,
				8BA0F3C4217E2DEF00969984 /* ApplicativeErrorLaws.swift */,
				8BA0F3CE217E2DEF00969984 /* ApplicativeLaws.swift */,
				8BA0F3CA217E2DEF00969984 /* BimonadLaws.swift */,
				1191BD1122D78F640052FEA8 /* BindingOperatorOverload.swift */,
				8BA0F3D2217E2DEF00969984 /* ComonadLaws.swift */,
				8BA0F3C2217E2DEF00969984 /* ComparableLaws.swift */,
				8BA0F3C9217E2DEF00969984 /* ContravariantLaws.swift */,
				8BA0F3D1217E2DEF00969984 /* CustomStringConvertibleLaws.swift */,
				606B29EC2360764D002334B2 /* DivideLaws.swift */,
				609CC1482364FC5B00096D5D /* DivisibleLaws.swift */,
				1166A07822119E640032CD4E /* EqualityFunctions.swift */,
				8BA0F3BF217E2DEF00969984 /* EquatableKLaws.swift */,
				11A435602212C59F000C5E31 /* EquatableLaws.swift */,
				8BA0F3D6217E2DEF00969984 /* FoldableLaws.swift */,
				8BA0F3C1217E2DEF00969984 /* FunctorFilterLaws.swift */,
				8BA0F3CC217E2DEF00969984 /* FunctorLaws.swift */,
				8BA0F3D5217E2DEF00969984 /* InvariantLaws.swift */,
				8BA0F3CD217E2DEF00969984 /* MonadCombineLaws.swift */,
				8BA0F3BC217E2DEF00969984 /* MonadErrorLaws.swift */,
				8BA0F3C7217E2DEF00969984 /* MonadFilterLaws.swift */,
				8BA0F3C0217E2DEF00969984 /* MonadLaws.swift */,
				8BA0F3CB217E2DEF00969984 /* MonadStateLaws.swift */,
				8BA0F3C5217E2DEF00969984 /* MonadWriterLaws.swift */,
				606B29EF23607745002334B2 /* MonoidalLaws.swift */,
				8BA0F3D4217E2DEF00969984 /* MonoidKLaws.swift */,
				8BA0F3BD217E2DEF00969984 /* MonoidLaws.swift */,
				1191BD0F22D78C0A0052FEA8 /* PropertyOperatorOverload.swift */,
				11D36A1A2232787A00CBD85F /* SelectiveLaws.swift */,
				600D30442352D03400F7B64B /* SemigroupalLaws.swift */,
				8BA0F3CF217E2DEF00969984 /* SemigroupKLaws.swift */,
				8BA0F3BE217E2DEF00969984 /* SemigroupLaws.swift */,
				B8B910C3234D846900E44271 /* SemiringLaws.swift */,
				8BA0F3D3217E2DEF00969984 /* TraverseFilterLaws.swift */,
				8BA0F3BB217E2DEF00969984 /* TraverseLaws.swift */,
			);
			path = BowLaws;
			sourceTree = "<group>";
		};
		11ED7A2C226E0BF200C27994 /* Support Files */ = {
			isa = PBXGroup;
			children = (
				117DC0D422AE492700EF65F0 /* Bow-Effects-Generators-Info.plist */,
				1122973B219DC4B3006D66C5 /* Bow-Effects-Info.plist */,
				11D97EEB219EBAA1008FC004 /* Bow-EffectsLaws-Info.plist */,
				11229783219DC890006D66C5 /* Bow-EffectsTests-Info.plist */,
				117DC13022AE563900EF65F0 /* Bow-Free-Generators-Info.plist */,
				11E7188A219D81B300B94845 /* Bow-Free-Info.plist */,
				11E718EE219D848F00B94845 /* Bow-FreeTests-Info.plist */,
				112097AA22A7EBC7007F3D9C /* Bow-Generators-Info.plist */,
				112295E2219D94C9006D66C5 /* Bow-Generic-Info.plist */,
				11229624219D9593006D66C5 /* Bow-GenericTests-Info.plist */,
				11ED7A2D226E0E7600C27994 /* Bow-Info.plist */,
				11E719FC219D883D00B94845 /* Bow-Laws-Info.plist */,
				11E71713219D705000B94845 /* Bow-Optics-Info.plist */,
				1160D0E722D38CEC0010323A /* Bow-OpticsLaws-Info.plist */,
				11E71803219D7D5A00B94845 /* Bow-OpticsTests-Info.plist */,
				112294EF219D8EF5006D66C5 /* Bow-RecursionSchemes-Info.plist */,
				11229535219D8FF2006D66C5 /* Bow-RecursionSchemesTests-Info.plist */,
				112297AA219DCE76006D66C5 /* Bow-Rx-Info.plist */,
				117DC0ED22AE4D6C00EF65F0 /* Bow-RxGenerators-Info.plist */,
				112297CE219DCFDF006D66C5 /* Bow-RxTests-Info.plist */,
				11E71804219D7D9500B94845 /* Bow-Test-Info.plist */,
			);
			path = "Support Files";
			sourceTree = "<group>";
		};
		11F036802327D49900B39A80 /* Foundation */ = {
			isa = PBXGroup;
			children = (
				11F036832327E1C900B39A80 /* ConsoleIO.swift */,
				11F036852327EA1F00B39A80 /* FileManager.swift */,
				11F036812327D4AC00B39A80 /* URLSession.swift */,
			);
			path = Foundation;
			sourceTree = "<group>";
		};
		11F41C92231816AD00BD1E87 /* Internal */ = {
			isa = PBXGroup;
			children = (
				11F41C95231816AD00BD1E87 /* Dictionary+Extensions.swift */,
				11912B09238C1FB4007D90A2 /* DispatchTimeInterval+Extensions.swift */,
				8BB969AB239863F0005520D6 /* Queue.swift */,
			);
			path = Internal;
			sourceTree = "<group>";
		};
		8BA0F363217E2CB100969984 /* Frameworks */ = {
			isa = PBXGroup;
			children = (
				8BA0F384217E2D3400969984 /* Nimble.framework */,
				8BA0F385217E2D3400969984 /* SwiftCheck.framework */,
				8BA0F37C217E2D0700969984 /* RxCocoa.framework */,
				8BA0F37E217E2D0700969984 /* RxSwift.framework */,
				8BA0F374217E2CD000969984 /* RxCocoa.framework */,
				8BA0F377217E2CD000969984 /* RxSwift.framework */,
				8BA0F36F217E2CBF00969984 /* RxCocoa.framework */,
				8BA0F36E217E2CBF00969984 /* RxSwift.framework */,
				8BA0F366217E2CB100969984 /* RxCocoa.framework */,
				8BA0F367217E2CB100969984 /* RxSwift.framework */,
			);
			name = Frameworks;
			sourceTree = "<group>";
		};
		8BA0F389217E2DEF00969984 /* BowTests */ = {
			isa = PBXGroup;
			children = (
				B591488A2392879C004F081D /* Typeclasses */,
				8BA0F38E217E2DEF00969984 /* Arrow */,
				8BA0F3A8217E2DEF00969984 /* Data */,
				8BA0F399217E2DEF00969984 /* Instances */,
				11DDCD1A217F165400844D9D /* Syntax */,
				8BA0F394217E2DEF00969984 /* Transformers */,
			);
			path = BowTests;
			sourceTree = "<group>";
		};
		8BA0F38E217E2DEF00969984 /* Arrow */ = {
			isa = PBXGroup;
			children = (
				8BA0F390217E2DEF00969984 /* Function0Test.swift */,
				8BA0F38F217E2DEF00969984 /* Function1Test.swift */,
				8BA0F391217E2DEF00969984 /* KleisliTest.swift */,
			);
			path = Arrow;
			sourceTree = "<group>";
		};
		8BA0F394217E2DEF00969984 /* Transformers */ = {
			isa = PBXGroup;
			children = (
				8BA0F397217E2DEF00969984 /* EitherTTest.swift */,
				8BA0F398217E2DEF00969984 /* OptionTTest.swift */,
				8BA0F396217E2DEF00969984 /* StateTTest.swift */,
				8BA0F395217E2DEF00969984 /* WriterTTest.swift */,
			);
			path = Transformers;
			sourceTree = "<group>";
		};
		8BA0F399217E2DEF00969984 /* Instances */ = {
			isa = PBXGroup;
			children = (
				8BA0F39C217E2DEF00969984 /* NumberInstancesTest.swift */,
				8BA0F39B217E2DEF00969984 /* StringInstancesTest.swift */,
				B8B910C5234DDA4000E44271 /* BoolInstancesTest.swift */,
			);
			path = Instances;
			sourceTree = "<group>";
		};
		8BA0F3A8217E2DEF00969984 /* Data */ = {
			isa = PBXGroup;
			children = (
				8BA0F3B6217E2DEF00969984 /* ArrayKTest.swift */,
				1137469A234345EE00D9C1AD /* ArrayTest.swift */,
				8BA0F3B9217E2DEF00969984 /* ConstTest.swift */,
				8BA0F3B7217E2DEF00969984 /* DayTest.swift */,
				113746A223435BA300D9C1AD /* DictionaryKTest.swift */,
				1137469F234359C000D9C1AD /* DictionaryTest.swift */,
				8BA0F3A9217E2DEF00969984 /* EitherKTest.swift */,
				8BA0F3AB217E2DEF00969984 /* EitherTest.swift */,
				8BA0F3AF217E2DEF00969984 /* EvalTest.swift */,
				8BA0F3B0217E2DEF00969984 /* IdTest.swift */,
				8BA0F3B2217E2DEF00969984 /* IorTest.swift */,
				8BA0F3AA217E2DEF00969984 /* MooreTest.swift */,
				8BA0F3B8217E2DEF00969984 /* NonEmptyArrayTest.swift */,
				8BA0F3B5217E2DEF00969984 /* OptionTest.swift */,
				112296D3219DC1EF006D66C5 /* ResultTest.swift */,
				8BA0F3AC217E2DEF00969984 /* SetKTest.swift */,
				111F84FC234DC00C003FE646 /* SetTest.swift */,
				8BA0F3B1217E2DEF00969984 /* StoreTest.swift */,
				8BA0F3AD217E2DEF00969984 /* SumTest.swift */,
				8BA0F3B4217E2DEF00969984 /* TryTest.swift */,
				8BA0F3B3217E2DEF00969984 /* ValidatedTest.swift */,
				09CEF853236E2CFB0070CF43 /* CoTest.swift */,
			);
			path = Data;
			sourceTree = "<group>";
		};
		8BA0F43B217E2E9200969984 /* Bow */ = {
			isa = PBXGroup;
			children = (
				8BA0F442217E2E9200969984 /* Arrow */,
				8BA0F472217E2E9200969984 /* Data */,
				8BA0F460217E2E9200969984 /* Instances */,
				11DDCD19217F163400844D9D /* Syntax */,
				8BA0F44B217E2E9200969984 /* Transformers */,
				8BA0F48C217E2E9200969984 /* Typeclasses */,
			);
			path = Bow;
			sourceTree = "<group>";
		};
		8BA0F442217E2E9200969984 /* Arrow */ = {
			isa = PBXGroup;
			children = (
				8BA0F448217E2E9200969984 /* Cokleisli.swift */,
				8BA0F445217E2E9200969984 /* Function0.swift */,
				8BA0F446217E2E9200969984 /* Function1.swift */,
				8BA0F443217E2E9200969984 /* FunctionK.swift */,
				8BA0F444217E2E9200969984 /* Kleisli.swift */,
			);
			path = Arrow;
			sourceTree = "<group>";
		};
		8BA0F44B217E2E9200969984 /* Transformers */ = {
			isa = PBXGroup;
			children = (
				8BA0F44C217E2E9200969984 /* EitherT.swift */,
				8BA0F44D217E2E9200969984 /* OptionT.swift */,
				8BA0F44F217E2E9200969984 /* StateT.swift */,
				8BA0F44E217E2E9200969984 /* WriterT.swift */,
			);
			path = Transformers;
			sourceTree = "<group>";
		};
		8BA0F453217E2E9200969984 /* Data */ = {
			isa = PBXGroup;
			children = (
				8BA0F455217E2E9200969984 /* Fix.swift */,
				8BA0F456217E2E9200969984 /* Mu.swift */,
				8BA0F454217E2E9200969984 /* Nu.swift */,
			);
			path = Data;
			sourceTree = "<group>";
		};
		8BA0F457217E2E9200969984 /* Typeclasses */ = {
			isa = PBXGroup;
			children = (
				8BA0F459217E2E9200969984 /* Birecursive.swift */,
				8BA0F45A217E2E9200969984 /* Corecursive.swift */,
				8BA0F458217E2E9200969984 /* Recursive.swift */,
			);
			path = Typeclasses;
			sourceTree = "<group>";
		};
		8BA0F460217E2E9200969984 /* Instances */ = {
			isa = PBXGroup;
			children = (
				11A4356322131ACC000C5E31 /* BoolInstances.swift */,
				8BA0F464217E2E9200969984 /* NumberInstances.swift */,
				8BA0F463217E2E9200969984 /* OptionInstances.swift */,
				8BA0F462217E2E9200969984 /* StringInstances.swift */,
			);
			path = Instances;
			sourceTree = "<group>";
		};
		8BA0F469217E2E9200969984 /* Typeclasses */ = {
			isa = PBXGroup;
			children = (
				8BA0F46C217E2E9200969984 /* Async.swift */,
				1104BEE122C22E47002C3F78 /* Bracket.swift */,
				1104BEE222C22E47002C3F78 /* Concurrent.swift */,
				8BA0F46A217E2E9200969984 /* ConcurrentEffect.swift */,
				11FB4615238ED14F00EA60BF /* ConcurrentTraverse.swift */,
				8BA0F46B217E2E9200969984 /* Effect.swift */,
				11F0367E2327D08900B39A80 /* EffectComprehensions.swift */,
				8BA0F46D217E2E9200969984 /* MonadDefer.swift */,
				1104BEE022C22E47002C3F78 /* UnsafeRun.swift */,
			);
			path = Typeclasses;
			sourceTree = "<group>";
		};
		8BA0F472217E2E9200969984 /* Data */ = {
			isa = PBXGroup;
			children = (
				1137469823433E5800D9C1AD /* Array.swift */,
				8BA0F48A217E2E9200969984 /* ArrayK.swift */,
				09CEF84D236E28150070CF43 /* Co.swift */,
				8BA0F489217E2E9200969984 /* Const.swift */,
				8BA0F485217E2E9200969984 /* Coreader.swift */,
				8BA0F47B217E2E9200969984 /* Day.swift */,
				1137469D2343592300D9C1AD /* Dictionary.swift */,
				8BA0F476217E2E9200969984 /* DictionaryK.swift */,
				8BA0F474217E2E9200969984 /* Either.swift */,
				8BA0F47A217E2E9200969984 /* EitherK.swift */,
				8BA0F47E217E2E9200969984 /* Eval.swift */,
				8BA0F475217E2E9200969984 /* Id.swift */,
				8BA0F477217E2E9200969984 /* Ior.swift */,
				8BA0F47D217E2E9200969984 /* Moore.swift */,
				8BA0F479217E2E9200969984 /* NonEmptyArray.swift */,
				8BA0F478217E2E9200969984 /* Option.swift */,
				09CEF850236E28680070CF43 /* Pairing.swift */,
				8BA0F473217E2E9200969984 /* Reader.swift */,
				8BA0F482217E2E9200969984 /* Result.swift */,
				111F84FA234DBF95003FE646 /* Set.swift */,
				8BA0F487217E2E9200969984 /* SetK.swift */,
				8BA0F486217E2E9200969984 /* Store.swift */,
				8BA0F483217E2E9200969984 /* Sum.swift */,
				8BA0F480217E2E9200969984 /* Try.swift */,
				8BA0F484217E2E9200969984 /* Validated.swift */,
			);
			path = Data;
			sourceTree = "<group>";
		};
		8BA0F48C217E2E9200969984 /* Typeclasses */ = {
			isa = PBXGroup;
			children = (
				8BA0F48D217E2E9200969984 /* Alternative.swift */,
				8BA0F4A8217E2E9200969984 /* Applicative.swift */,
				8BA0F48E217E2E9200969984 /* ApplicativeError.swift */,
				8BA0F4A2217E2E9200969984 /* Bimonad.swift */,
				8BA0F4A9217E2E9200969984 /* Comonad.swift */,
				8BA0F493217E2E9200969984 /* Comparable.swift */,
				8BA0F492217E2E9200969984 /* Contravariant.swift */,
				609CC14C2365410500096D5D /* Decidable.swift */,
				606B29E923607607002334B2 /* Divide.swift */,
				609CC1462364F9A200096D5D /* Divisible.swift */,
				1125054C220DD92B00861131 /* EquatableK.swift */,
				8BA0F4A0217E2E9200969984 /* Foldable.swift */,
				8BA0F4AB217E2E9200969984 /* Functor.swift */,
				8BA0F4AE217E2E9200969984 /* FunctorFilter.swift */,
				8BA0F499217E2E9200969984 /* Invariant.swift */,
				8BA0F4A4217E2E9200969984 /* Monad.swift */,
				8BA0F4AD217E2E9200969984 /* MonadCombine.swift */,
				8BA0F498217E2E9200969984 /* MonadError.swift */,
				8BA0F490217E2E9200969984 /* MonadFilter.swift */,
				8BA0F49C217E2E9200969984 /* MonadReader.swift */,
				8BA0F491217E2E9200969984 /* MonadState.swift */,
				8BA0F497217E2E9200969984 /* MonadWriter.swift */,
				8BA0F4A3217E2E9200969984 /* Monoid.swift */,
				606B29F12360776A002334B2 /* Monoidal.swift */,
				8BA0F48F217E2E9200969984 /* MonoidK.swift */,
				8BA0F4A1217E2E9200969984 /* NonEmptyReducible.swift */,
				8BA0F49D217E2E9200969984 /* Reducible.swift */,
				11D36A18223261EC00CBD85F /* Selective.swift */,
				8BA0F4AC217E2E9200969984 /* Semigroup.swift */,
				600D30422352C08F00F7B64B /* Semigroupal.swift */,
				8BA0F496217E2E9200969984 /* SemigroupK.swift */,
				B8B910BF234D7F2600E44271 /* Semiring.swift */,
				8BA0F49B217E2E9200969984 /* Traverse.swift */,
				B59148882392800E004F081D /* Traverse+Scan.swift */,
				8BA0F49A217E2E9200969984 /* TraverseFilter.swift */,
				1191BD0822D77C3A0052FEA8 /* MonadComprehensions */,
			);
			path = Typeclasses;
			sourceTree = "<group>";
		};
		8BA0F4B5217E2E9200969984 /* STD */ = {
			isa = PBXGroup;
			children = (
				8BA0F4BB217E2E9200969984 /* ArrayK+Optics.swift */,
				8BA0F4BD217E2E9200969984 /* Either+Optics.swift */,
				8BA0F4B6217E2E9200969984 /* Id+Optics.swift */,
				112D0CED22BB85560032F675 /* Ior+Optics.swift */,
				8BA0F4BC217E2E9200969984 /* NonEmptyArray+Optics.swift */,
				8BA0F4B8217E2E9200969984 /* Option+Optics.swift */,
				112D0CEF22BB88F20032F675 /* Result+Optics.swift */,
				8BA0F4B9217E2E9200969984 /* String+Optics.swift */,
				8BA0F4B7217E2E9200969984 /* Try+Optics.swift */,
				8BA0F4BA217E2E9200969984 /* Validated+Optics.swift */,
			);
			path = STD;
			sourceTree = "<group>";
		};
		8BA0F4C1217E2E9200969984 /* Instances */ = {
			isa = PBXGroup;
			children = (
				8BA0F4C6217E2E9200969984 /* ArrayKOpticsInstances.swift */,
				112D0CE122BB6FA80032F675 /* ArrayOpticsInstances.swift */,
				112D0CE322BB7CB60032F675 /* ConstOpticsInstances.swift */,
				112D0CE522BB7E260032F675 /* EitherKOpticsInstances.swift */,
				8BA0F4C5217E2E9200969984 /* EitherOpticsInstances.swift */,
				112D0CE722BB7EE20032F675 /* IdOpticsInstances.swift */,
				112D0CE922BB7F4D0032F675 /* IorOpticsInstances.swift */,
				8BA0F4C3217E2E9200969984 /* NonEmptyArrayOpticsInstances.swift */,
				8BA0F4C2217E2E9200969984 /* OptionOpticsInstances.swift */,
				8BA0F4C4217E2E9200969984 /* StringOpticsInstances.swift */,
				8BA0F4C7217E2E9200969984 /* TryOpticsInstances.swift */,
				112D0CEB22BB7FE10032F675 /* ValidatedOpticsInstances.swift */,
			);
			path = Instances;
			sourceTree = "<group>";
		};
		8BA0F4CA217E2E9200969984 /* Typeclasses */ = {
			isa = PBXGroup;
			children = (
				8BA0F4CE217E2E9200969984 /* At.swift */,
				1186E15622BA8A77001F8A5D /* Cons.swift */,
				8BA0F4CB217E2E9200969984 /* Each.swift */,
				8BA0F4CD217E2E9200969984 /* FilterIndex.swift */,
				8BA0F4CC217E2E9200969984 /* Index.swift */,
				1186E15822BA8ECA001F8A5D /* Snoc.swift */,
			);
			path = Typeclasses;
			sourceTree = "<group>";
		};
		8BA0F4CF217E2E9200969984 /* DSL */ = {
			isa = PBXGroup;
			children = (
				8BA0F4D0217E2E9200969984 /* At+Optics.swift */,
				8BA0F4D1217E2E9200969984 /* Each+Optics.swift */,
				1186E14E22BA38CD001F8A5D /* Index+Optics.swift */,
				11E4191022B93596009BDFB3 /* Kind+Optics.swift */,
			);
			path = DSL;
			sourceTree = "<group>";
		};
		B591488A2392879C004F081D /* Typeclasses */ = {
			isa = PBXGroup;
			children = (
				B591488B239287CF004F081D /* Traverse+Scan.swift */,
			);
			path = Typeclasses;
			sourceTree = "<group>";
		};
		OBJ_218 /* Products */ = {
			isa = PBXGroup;
			children = (
				"Bow::BowTests::Product" /* BowTests.xctest */,
				"Bow::Bow::Product" /* Bow.framework */,
				11E71712219D704F00B94845 /* BowOptics.framework */,
				11E71802219D7D5900B94845 /* BowOpticsTests.xctest */,
				11E71889219D81B300B94845 /* BowFree.framework */,
				1122941B219D8B86006D66C5 /* BowLaws.framework */,
				1122947B219D8DF3006D66C5 /* BowFreeTests.xctest */,
				112294EE219D8EF4006D66C5 /* BowRecursionSchemes.framework */,
				11229577219D9186006D66C5 /* BowRecursionSchemesTests.xctest */,
				112295E1219D94C9006D66C5 /* BowGeneric.framework */,
				11229623219D9593006D66C5 /* BowGenericTests.xctest */,
				1122973A219DC4B3006D66C5 /* BowEffects.framework */,
				11229782219DC88F006D66C5 /* BowEffectsTests.xctest */,
				112297A9219DCE76006D66C5 /* BowRx.framework */,
				112297CD219DCFDE006D66C5 /* BowRxTests.xctest */,
				11D97EEA219EBAA1008FC004 /* BowEffectsLaws.framework */,
				112097A922A7EBC7007F3D9C /* BowGenerators.framework */,
				117DC0D322AE492700EF65F0 /* BowEffectsGenerators.framework */,
				117DC0EC22AE4D6C00EF65F0 /* BowRxGenerators.framework */,
				117DC12F22AE563900EF65F0 /* BowFreeGenerators.framework */,
				1160D0E622D38CEC0010323A /* BowOpticsLaws.framework */,
			);
			name = Products;
			sourceTree = BUILT_PRODUCTS_DIR;
		};
		OBJ_5 = {
			isa = PBXGroup;
			children = (
				OBJ_6 /* Package.swift */,
				OBJ_7 /* Sources */,
				OBJ_87 /* Tests */,
				OBJ_218 /* Products */,
				11ED7A2C226E0BF200C27994 /* Support Files */,
				8BA0F363217E2CB100969984 /* Frameworks */,
			);
			sourceTree = "<group>";
		};
		OBJ_7 /* Sources */ = {
			isa = PBXGroup;
			children = (
				8BA0F43B217E2E9200969984 /* Bow */,
				1122973C219DC4F1006D66C5 /* BowEffects */,
				11E7188B219D825200B94845 /* BowFree */,
				112295E3219D94DD006D66C5 /* BowGeneric */,
				11E71714219D709300B94845 /* BowOptics */,
				112294F0219D8F22006D66C5 /* BowRecursionSchemes */,
				112297AB219DCEDA006D66C5 /* BowRx */,
			);
			path = Sources;
			sourceTree = SOURCE_ROOT;
		};
		OBJ_87 /* Tests */ = {
			isa = PBXGroup;
			children = (
				117DC0D522AE499E00EF65F0 /* BowEffectsGenerators */,
				11D97EEC219EBB35008FC004 /* BowEffectsLaws */,
				11229786219DC968006D66C5 /* BowEffectsTests */,
				117DC13522AE570E00EF65F0 /* BowFreeGenerators */,
				11E718F1219D84EB00B94845 /* BowFreeTests */,
				112097AB22A7EC03007F3D9C /* BowGenerators */,
				11229625219D95D2006D66C5 /* BowGenericTests */,
				11E719FD219D888800B94845 /* BowLaws */,
				1160D0E822D38DA80010323A /* BowOpticsLaws */,
				11E71807219D7E0500B94845 /* BowOpticsTests */,
				11229536219D9013006D66C5 /* BowRecursionSchemesTests */,
				117DC0F022AE4DDF00EF65F0 /* BowRxGenerators */,
				112297D1219DD050006D66C5 /* BowRxTests */,
				8BA0F389217E2DEF00969984 /* BowTests */,
			);
			path = Tests;
			sourceTree = SOURCE_ROOT;
		};
/* End PBXGroup section */

/* Begin PBXNativeTarget section */
		1120978222A7EBC7007F3D9C /* Bow-Generators */ = {
			isa = PBXNativeTarget;
			buildConfigurationList = 112097A622A7EBC7007F3D9C /* Build configuration list for PBXNativeTarget "Bow-Generators" */;
			buildPhases = (
				1120978522A7EBC7007F3D9C /* Sources */,
				112097A222A7EBC7007F3D9C /* Frameworks */,
			);
			buildRules = (
			);
			dependencies = (
				1120978322A7EBC7007F3D9C /* PBXTargetDependency */,
			);
			name = "Bow-Generators";
			packageProductDependencies = (
				11E97894233A720A002AAC60 /* SwiftCheck */,
			);
			productName = Bow;
			productReference = 112097A922A7EBC7007F3D9C /* BowGenerators.framework */;
			productType = "com.apple.product-type.framework";
		};
		112293AD219D8B86006D66C5 /* BowLaws */ = {
			isa = PBXNativeTarget;
			buildConfigurationList = 11229418219D8B86006D66C5 /* Build configuration list for PBXNativeTarget "BowLaws" */;
			buildPhases = (
				112293AE219D8B86006D66C5 /* Sources */,
				11229412219D8B86006D66C5 /* Frameworks */,
			);
			buildRules = (
			);
			dependencies = (
				1126CA7D22AFBB6C00F840CB /* PBXTargetDependency */,
				1122943E219D8C54006D66C5 /* PBXTargetDependency */,
			);
			name = BowLaws;
			packageProductDependencies = (
			);
			productName = Bow;
			productReference = 1122941B219D8B86006D66C5 /* BowLaws.framework */;
			productType = "com.apple.product-type.framework";
		};
		11229441219D8DF3006D66C5 /* Bow-FreeTests */ = {
			isa = PBXNativeTarget;
			buildConfigurationList = 11229478219D8DF3006D66C5 /* Build configuration list for PBXNativeTarget "Bow-FreeTests" */;
			buildPhases = (
				11229446219D8DF3006D66C5 /* Sources */,
				1122946F219D8DF3006D66C5 /* Frameworks */,
			);
			buildRules = (
			);
			dependencies = (
				1126CA8522B0DE9E00F840CB /* PBXTargetDependency */,
				1122947E219D8E15006D66C5 /* PBXTargetDependency */,
				11229442219D8DF3006D66C5 /* PBXTargetDependency */,
				11229444219D8DF3006D66C5 /* PBXTargetDependency */,
			);
			name = "Bow-FreeTests";
			packageProductDependencies = (
			);
			productName = BowTests;
			productReference = 1122947B219D8DF3006D66C5 /* BowFreeTests.xctest */;
			productType = "com.apple.product-type.bundle.unit-test";
		};
		11229480219D8EF4006D66C5 /* Bow-RecursionSchemes */ = {
			isa = PBXNativeTarget;
			buildConfigurationList = 112294EB219D8EF4006D66C5 /* Build configuration list for PBXNativeTarget "Bow-RecursionSchemes" */;
			buildPhases = (
				11229481219D8EF4006D66C5 /* Sources */,
				112294E5219D8EF4006D66C5 /* Frameworks */,
			);
			buildRules = (
			);
			dependencies = (
				112294F2219D8F99006D66C5 /* PBXTargetDependency */,
			);
			name = "Bow-RecursionSchemes";
			productName = Bow;
			productReference = 112294EE219D8EF4006D66C5 /* BowRecursionSchemes.framework */;
			productType = "com.apple.product-type.framework";
		};
		1122953D219D9186006D66C5 /* Bow-RecursionSchemesTests */ = {
			isa = PBXNativeTarget;
			buildConfigurationList = 11229574219D9186006D66C5 /* Build configuration list for PBXNativeTarget "Bow-RecursionSchemesTests" */;
			buildPhases = (
				11229542219D9186006D66C5 /* Sources */,
				1122956B219D9186006D66C5 /* Frameworks */,
			);
			buildRules = (
			);
			dependencies = (
				1122953E219D9186006D66C5 /* PBXTargetDependency */,
				11229540219D9186006D66C5 /* PBXTargetDependency */,
			);
			name = "Bow-RecursionSchemesTests";
			packageProductDependencies = (
			);
			productName = BowTests;
			productReference = 11229577219D9186006D66C5 /* BowRecursionSchemesTests.xctest */;
			productType = "com.apple.product-type.bundle.unit-test";
		};
		1122957A219D94C9006D66C5 /* Bow-Generic */ = {
			isa = PBXNativeTarget;
			buildConfigurationList = 112295DE219D94C9006D66C5 /* Build configuration list for PBXNativeTarget "Bow-Generic" */;
			buildPhases = (
				1122957B219D94C9006D66C5 /* Sources */,
				112295D8219D94C9006D66C5 /* Frameworks */,
			);
			buildRules = (
			);
			dependencies = (
				112295E5219D950E006D66C5 /* PBXTargetDependency */,
			);
			name = "Bow-Generic";
			productName = Bow;
			productReference = 112295E1219D94C9006D66C5 /* BowGeneric.framework */;
			productType = "com.apple.product-type.framework";
		};
		112295E9219D9593006D66C5 /* Bow-GenericTests */ = {
			isa = PBXNativeTarget;
			buildConfigurationList = 11229620219D9593006D66C5 /* Build configuration list for PBXNativeTarget "Bow-GenericTests" */;
			buildPhases = (
				112295EE219D9593006D66C5 /* Sources */,
				11229617219D9593006D66C5 /* Frameworks */,
			);
			buildRules = (
			);
			dependencies = (
				0DE29CA321A7271A00DC781E /* PBXTargetDependency */,
				112295EC219D9593006D66C5 /* PBXTargetDependency */,
			);
			name = "Bow-GenericTests";
			productName = BowTests;
			productReference = 11229623219D9593006D66C5 /* BowGenericTests.xctest */;
			productType = "com.apple.product-type.bundle.unit-test";
		};
		112296D7219DC4B3006D66C5 /* Bow-Effects */ = {
			isa = PBXNativeTarget;
			buildConfigurationList = 11229737219DC4B3006D66C5 /* Build configuration list for PBXNativeTarget "Bow-Effects" */;
			buildPhases = (
				112296D8219DC4B3006D66C5 /* Sources */,
				11229731219DC4B3006D66C5 /* Frameworks */,
			);
			buildRules = (
			);
			dependencies = (
				1122973E219DC545006D66C5 /* PBXTargetDependency */,
			);
			name = "Bow-Effects";
			productName = Bow;
			productReference = 1122973A219DC4B3006D66C5 /* BowEffects.framework */;
			productType = "com.apple.product-type.framework";
		};
		11229748219DC88F006D66C5 /* Bow-EffectsTests */ = {
			isa = PBXNativeTarget;
			buildConfigurationList = 1122977F219DC88F006D66C5 /* Build configuration list for PBXNativeTarget "Bow-EffectsTests" */;
			buildPhases = (
				1122974D219DC88F006D66C5 /* Sources */,
				11229776219DC88F006D66C5 /* Frameworks */,
			);
			buildRules = (
			);
			dependencies = (
				1191BD0122D4928D0052FEA8 /* PBXTargetDependency */,
				11D97EF1219EBBB4008FC004 /* PBXTargetDependency */,
				11229785219DC95B006D66C5 /* PBXTargetDependency */,
				11229749219DC88F006D66C5 /* PBXTargetDependency */,
				1122974B219DC88F006D66C5 /* PBXTargetDependency */,
			);
			name = "Bow-EffectsTests";
			packageProductDependencies = (
			);
			productName = BowTests;
			productReference = 11229782219DC88F006D66C5 /* BowEffectsTests.xctest */;
			productType = "com.apple.product-type.bundle.unit-test";
		};
		11229791219DCE76006D66C5 /* Bow-Rx */ = {
			isa = PBXNativeTarget;
			buildConfigurationList = 112297A6219DCE76006D66C5 /* Build configuration list for PBXNativeTarget "Bow-Rx" */;
			buildPhases = (
				11229796219DCE76006D66C5 /* Sources */,
				112297A0219DCE76006D66C5 /* Frameworks */,
			);
			buildRules = (
			);
			dependencies = (
				112297B0219DCF6A006D66C5 /* PBXTargetDependency */,
				11229794219DCE76006D66C5 /* PBXTargetDependency */,
			);
			name = "Bow-Rx";
			packageProductDependencies = (
				11E9788D233A7123002AAC60 /* RxSwift */,
			);
			productName = Bow;
			productReference = 112297A9219DCE76006D66C5 /* BowRx.framework */;
			productType = "com.apple.product-type.framework";
		};
		112297B1219DCFDE006D66C5 /* Bow-RxTests */ = {
			isa = PBXNativeTarget;
			buildConfigurationList = 112297CA219DCFDE006D66C5 /* Build configuration list for PBXNativeTarget "Bow-RxTests" */;
			buildPhases = (
				112297BA219DCFDE006D66C5 /* Sources */,
				112297C1219DCFDE006D66C5 /* Frameworks */,
			);
			buildRules = (
			);
			dependencies = (
				11E978AF233A74C9002AAC60 /* PBXTargetDependency */,
				11D97EF4219EBC54008FC004 /* PBXTargetDependency */,
				112297D0219DCFF9006D66C5 /* PBXTargetDependency */,
				112297B4219DCFDE006D66C5 /* PBXTargetDependency */,
				112297B6219DCFDE006D66C5 /* PBXTargetDependency */,
				112297B8219DCFDE006D66C5 /* PBXTargetDependency */,
			);
			name = "Bow-RxTests";
			packageProductDependencies = (
			);
			productName = BowTests;
			productReference = 112297CD219DCFDE006D66C5 /* BowRxTests.xctest */;
			productType = "com.apple.product-type.bundle.unit-test";
		};
		1160D0BD22D38CEC0010323A /* Bow-OpticsLaws */ = {
			isa = PBXNativeTarget;
			buildConfigurationList = 1160D0E322D38CEC0010323A /* Build configuration list for PBXNativeTarget "Bow-OpticsLaws" */;
			buildPhases = (
				1160D0C222D38CEC0010323A /* Sources */,
				1160D0DF22D38CEC0010323A /* Frameworks */,
			);
			buildRules = (
			);
			dependencies = (
				11E7F5E822D8914F00C78F06 /* PBXTargetDependency */,
				1191BD0322D4AF4C0052FEA8 /* PBXTargetDependency */,
				1160D0F222D38E080010323A /* PBXTargetDependency */,
				1160D0C022D38CEC0010323A /* PBXTargetDependency */,
			);
			name = "Bow-OpticsLaws";
			packageProductDependencies = (
			);
			productName = Bow;
			productReference = 1160D0E622D38CEC0010323A /* BowOpticsLaws.framework */;
			productType = "com.apple.product-type.framework";
		};
		117DC0B222AE492700EF65F0 /* Bow-EffectsGenerators */ = {
			isa = PBXNativeTarget;
			buildConfigurationList = 117DC0D022AE492700EF65F0 /* Build configuration list for PBXNativeTarget "Bow-EffectsGenerators" */;
			buildPhases = (
				117DC0B522AE492700EF65F0 /* Sources */,
				117DC0CC22AE492700EF65F0 /* Frameworks */,
			);
			buildRules = (
			);
			dependencies = (
				117DC0DB22AE4A3C00EF65F0 /* PBXTargetDependency */,
				117DC0D922AE4A3600EF65F0 /* PBXTargetDependency */,
				117DC0B322AE492700EF65F0 /* PBXTargetDependency */,
			);
			name = "Bow-EffectsGenerators";
			packageProductDependencies = (
			);
			productName = Bow;
			productReference = 117DC0D322AE492700EF65F0 /* BowEffectsGenerators.framework */;
			productType = "com.apple.product-type.framework";
		};
		117DC0DC22AE4D6C00EF65F0 /* Bow-RxGenerators */ = {
			isa = PBXNativeTarget;
			buildConfigurationList = 117DC0E922AE4D6C00EF65F0 /* Build configuration list for PBXNativeTarget "Bow-RxGenerators" */;
			buildPhases = (
				117DC0E322AE4D6C00EF65F0 /* Sources */,
				117DC0E522AE4D6C00EF65F0 /* Frameworks */,
			);
			buildRules = (
			);
			dependencies = (
				117DC0EF22AE4DB800EF65F0 /* PBXTargetDependency */,
				117DC0DD22AE4D6C00EF65F0 /* PBXTargetDependency */,
				117DC0DF22AE4D6C00EF65F0 /* PBXTargetDependency */,
				117DC0E122AE4D6C00EF65F0 /* PBXTargetDependency */,
			);
			name = "Bow-RxGenerators";
			packageProductDependencies = (
			);
			productName = Bow;
			productReference = 117DC0EC22AE4D6C00EF65F0 /* BowRxGenerators.framework */;
			productType = "com.apple.product-type.framework";
		};
		117DC10E22AE563900EF65F0 /* Bow-FreeGenerators */ = {
			isa = PBXNativeTarget;
			buildConfigurationList = 117DC12C22AE563900EF65F0 /* Build configuration list for PBXNativeTarget "Bow-FreeGenerators" */;
			buildPhases = (
				117DC11122AE563900EF65F0 /* Sources */,
				117DC12822AE563900EF65F0 /* Frameworks */,
			);
			buildRules = (
			);
			dependencies = (
				117DC13422AE56D800EF65F0 /* PBXTargetDependency */,
				117DC13222AE56D300EF65F0 /* PBXTargetDependency */,
				117DC10F22AE563900EF65F0 /* PBXTargetDependency */,
			);
			name = "Bow-FreeGenerators";
			packageProductDependencies = (
			);
			productName = Bow;
			productReference = 117DC12F22AE563900EF65F0 /* BowFreeGenerators.framework */;
			productType = "com.apple.product-type.framework";
		};
		11D97EC3219EBAA1008FC004 /* Bow-EffectsLaws */ = {
			isa = PBXNativeTarget;
			buildConfigurationList = 11D97EE7219EBAA1008FC004 /* Build configuration list for PBXNativeTarget "Bow-EffectsLaws" */;
			buildPhases = (
				11D97EC6219EBAA1008FC004 /* Sources */,
				11D97EE3219EBAA1008FC004 /* Frameworks */,
			);
			buildRules = (
			);
			dependencies = (
				11E7F5EA22D891B600C78F06 /* PBXTargetDependency */,
				11D97EEF219EBBA6008FC004 /* PBXTargetDependency */,
				11D97EC4219EBAA1008FC004 /* PBXTargetDependency */,
			);
			name = "Bow-EffectsLaws";
			packageProductDependencies = (
			);
			productName = Bow;
			productReference = 11D97EEA219EBAA1008FC004 /* BowEffectsLaws.framework */;
			productType = "com.apple.product-type.framework";
		};
		11E71683219D704F00B94845 /* Bow-Optics */ = {
			isa = PBXNativeTarget;
			buildConfigurationList = 11E7170F219D704F00B94845 /* Build configuration list for PBXNativeTarget "Bow-Optics" */;
			buildPhases = (
				11E71684219D704F00B94845 /* Sources */,
				11E71709219D704F00B94845 /* Frameworks */,
			);
			buildRules = (
			);
			dependencies = (
				11E71736219D79A100B94845 /* PBXTargetDependency */,
			);
			name = "Bow-Optics";
			productName = Bow;
			productReference = 11E71712219D704F00B94845 /* BowOptics.framework */;
			productType = "com.apple.product-type.framework";
		};
		11E7179E219D7D5900B94845 /* Bow-OpticsTests */ = {
			isa = PBXNativeTarget;
			buildConfigurationList = 11E717FF219D7D5900B94845 /* Build configuration list for PBXNativeTarget "Bow-OpticsTests" */;
			buildPhases = (
				11E717A1219D7D5900B94845 /* Sources */,
				11E717F6219D7D5900B94845 /* Frameworks */,
			);
			buildRules = (
			);
			dependencies = (
				1160D0F422D38E2A0010323A /* PBXTargetDependency */,
				11E71806219D7DFB00B94845 /* PBXTargetDependency */,
				11E7179F219D7D5900B94845 /* PBXTargetDependency */,
			);
			name = "Bow-OpticsTests";
			packageProductDependencies = (
			);
			productName = BowTests;
			productReference = 11E71802219D7D5900B94845 /* BowOpticsTests.xctest */;
			productType = "com.apple.product-type.bundle.unit-test";
		};
		11E71817219D81B300B94845 /* Bow-Free */ = {
			isa = PBXNativeTarget;
			buildConfigurationList = 11E71886219D81B300B94845 /* Build configuration list for PBXNativeTarget "Bow-Free" */;
			buildPhases = (
				11E71818219D81B300B94845 /* Sources */,
				11E71880219D81B300B94845 /* Frameworks */,
			);
			buildRules = (
			);
			dependencies = (
				11E7188D219D82AE00B94845 /* PBXTargetDependency */,
			);
			name = "Bow-Free";
			productName = Bow;
			productReference = 11E71889219D81B300B94845 /* BowFree.framework */;
			productType = "com.apple.product-type.framework";
		};
		"Bow::Bow" /* Bow */ = {
			isa = PBXNativeTarget;
			buildConfigurationList = OBJ_377 /* Build configuration list for PBXNativeTarget "Bow" */;
			buildPhases = (
				OBJ_380 /* Sources */,
				OBJ_451 /* Frameworks */,
			);
			buildRules = (
			);
			dependencies = (
			);
			name = Bow;
			productName = Bow;
			productReference = "Bow::Bow::Product" /* Bow.framework */;
			productType = "com.apple.product-type.framework";
		};
		"Bow::BowTests" /* BowTests */ = {
			isa = PBXNativeTarget;
			buildConfigurationList = OBJ_242 /* Build configuration list for PBXNativeTarget "BowTests" */;
			buildPhases = (
				OBJ_245 /* Sources */,
				OBJ_291 /* Frameworks */,
			);
			buildRules = (
			);
			dependencies = (
				1122941E219D8BBF006D66C5 /* PBXTargetDependency */,
				OBJ_299 /* PBXTargetDependency */,
			);
			name = BowTests;
			packageProductDependencies = (
			);
			productName = BowTests;
			productReference = "Bow::BowTests::Product" /* BowTests.xctest */;
			productType = "com.apple.product-type.bundle.unit-test";
		};
/* End PBXNativeTarget section */

/* Begin PBXProject section */
		OBJ_1 /* Project object */ = {
			isa = PBXProject;
			attributes = {
				LastUpgradeCheck = 1020;
				TargetAttributes = {
					1120978222A7EBC7007F3D9C = {
						LastSwiftMigration = 1020;
					};
					112293AD219D8B86006D66C5 = {
						LastSwiftMigration = 1020;
					};
					11229441219D8DF3006D66C5 = {
						LastSwiftMigration = 1020;
					};
					11229480219D8EF4006D66C5 = {
						LastSwiftMigration = 1020;
					};
					1122953D219D9186006D66C5 = {
						LastSwiftMigration = 1020;
					};
					1122957A219D94C9006D66C5 = {
						LastSwiftMigration = 1020;
					};
					112295E9219D9593006D66C5 = {
						LastSwiftMigration = 1020;
					};
					112296D7219DC4B3006D66C5 = {
						LastSwiftMigration = 1020;
					};
					11229748219DC88F006D66C5 = {
						LastSwiftMigration = 1020;
					};
					11229791219DCE76006D66C5 = {
						LastSwiftMigration = 1020;
					};
					112297B1219DCFDE006D66C5 = {
						LastSwiftMigration = 1020;
					};
					117DC10E22AE563900EF65F0 = {
						LastSwiftMigration = 1020;
					};
					11D97EC3219EBAA1008FC004 = {
						LastSwiftMigration = 1020;
					};
					11E71683219D704F00B94845 = {
						LastSwiftMigration = 1020;
					};
					11E7179E219D7D5900B94845 = {
						LastSwiftMigration = 1020;
					};
					11E71817219D81B300B94845 = {
						LastSwiftMigration = 1020;
					};
					"Bow::Bow" = {
						LastSwiftMigration = 1020;
					};
					"Bow::BowTests" = {
						LastSwiftMigration = 1020;
					};
				};
			};
			buildConfigurationList = OBJ_2 /* Build configuration list for PBXProject "Bow" */;
			compatibilityVersion = "Xcode 3.2";
			developmentRegion = en;
			hasScannedForEncodings = 0;
			knownRegions = (
				en,
				Base,
			);
			mainGroup = OBJ_5;
			packageReferences = (
				11E9788C233A7123002AAC60 /* XCRemoteSwiftPackageReference "RxSwift" */,
				11E97891233A71E1002AAC60 /* XCRemoteSwiftPackageReference "SwiftCheck" */,
			);
			productRefGroup = OBJ_218 /* Products */;
			projectDirPath = "";
			projectRoot = "";
			targets = (
				"Bow::Bow" /* Bow */,
				1120978222A7EBC7007F3D9C /* Bow-Generators */,
				112293AD219D8B86006D66C5 /* BowLaws */,
				"Bow::BowTests" /* BowTests */,
				11E71817219D81B300B94845 /* Bow-Free */,
				117DC10E22AE563900EF65F0 /* Bow-FreeGenerators */,
				11229441219D8DF3006D66C5 /* Bow-FreeTests */,
				1122957A219D94C9006D66C5 /* Bow-Generic */,
				112295E9219D9593006D66C5 /* Bow-GenericTests */,
				11E71683219D704F00B94845 /* Bow-Optics */,
				1160D0BD22D38CEC0010323A /* Bow-OpticsLaws */,
				11E7179E219D7D5900B94845 /* Bow-OpticsTests */,
				11229480219D8EF4006D66C5 /* Bow-RecursionSchemes */,
				1122953D219D9186006D66C5 /* Bow-RecursionSchemesTests */,
				112296D7219DC4B3006D66C5 /* Bow-Effects */,
				117DC0B222AE492700EF65F0 /* Bow-EffectsGenerators */,
				11D97EC3219EBAA1008FC004 /* Bow-EffectsLaws */,
				11229748219DC88F006D66C5 /* Bow-EffectsTests */,
				11229791219DCE76006D66C5 /* Bow-Rx */,
				117DC0DC22AE4D6C00EF65F0 /* Bow-RxGenerators */,
				112297B1219DCFDE006D66C5 /* Bow-RxTests */,
			);
		};
/* End PBXProject section */

/* Begin PBXSourcesBuildPhase section */
		1120978522A7EBC7007F3D9C /* Sources */ = {
			isa = PBXSourcesBuildPhase;
			buildActionMask = 0;
			files = (
				09CEF856236E3C370070CF43 /* Co+Gen.swift in Sources */,
				112097D822A90644007F3D9C /* Kleisli+Gen.swift in Sources */,
				112097BB22A7FC86007F3D9C /* NonEmptyArray+Gen.swift in Sources */,
				112097D622A904AC007F3D9C /* Sum+Gen.swift in Sources */,
				112097C522A805CE007F3D9C /* Function0+Gen.swift in Sources */,
				112097C722A80730007F3D9C /* Function1+Gen.swift in Sources */,
				112097DF22A90972007F3D9C /* StateT+Gen.swift in Sources */,
				113746A623435C0B00D9C1AD /* DictionaryK+Gen.swift in Sources */,
				112097E122A90AAA007F3D9C /* WriterT+Gen.swift in Sources */,
				112097C122A7FF37007F3D9C /* Validated+Gen.swift in Sources */,
				112097B922A7FAF6007F3D9C /* Ior+Gen.swift in Sources */,
				112097CE22A81BE8007F3D9C /* EitherK+Gen.swift in Sources */,
				112097BD22A7FD6F007F3D9C /* Option+Gen.swift in Sources */,
				112097DD22A90899007F3D9C /* OptionT+Gen.swift in Sources */,
				112097B122A7F0E6007F3D9C /* ArrayK+Gen.swift in Sources */,
				112097BF22A7FDEF007F3D9C /* Try+Gen.swift in Sources */,
				112097D222A8FFC0007F3D9C /* Moore+Gen.swift in Sources */,
				112097CC22A819E9007F3D9C /* Day+Gen.swift in Sources */,
				112097B522A7F21F007F3D9C /* Id+Gen.swift in Sources */,
				112097D422A9029B007F3D9C /* Store+Gen.swift in Sources */,
				112097DB22A9078B007F3D9C /* EitherT+Gen.swift in Sources */,
				112097B322A7F17F007F3D9C /* Const+Gen.swift in Sources */,
				112097C922A80870007F3D9C /* ArbitraryK.swift in Sources */,
				112097AF22A7EE46007F3D9C /* Either+Gen.swift in Sources */,
				11E7F5ED22D8C83800C78F06 /* Eval+Gen.swift in Sources */,
			);
			runOnlyForDeploymentPostprocessing = 0;
		};
		112293AE219D8B86006D66C5 /* Sources */ = {
			isa = PBXSourcesBuildPhase;
			buildActionMask = 0;
			files = (
				1122941F219D8BDE006D66C5 /* AlternativeLaws.swift in Sources */,
				11229420219D8BDE006D66C5 /* ApplicativeErrorLaws.swift in Sources */,
				11229421219D8BDE006D66C5 /* ApplicativeLaws.swift in Sources */,
				1191BD1422D78F760052FEA8 /* BindingOperatorOverload.swift in Sources */,
				11229423219D8BDE006D66C5 /* BimonadLaws.swift in Sources */,
				11229425219D8BDE006D66C5 /* ComonadLaws.swift in Sources */,
				11229426219D8BDE006D66C5 /* ContravariantLaws.swift in Sources */,
				11229427219D8BDE006D66C5 /* EquatableKLaws.swift in Sources */,
				11229428219D8BDE006D66C5 /* FoldableLaws.swift in Sources */,
				11229429219D8BDE006D66C5 /* FunctorFilterLaws.swift in Sources */,
				11A435622212C60A000C5E31 /* EquatableLaws.swift in Sources */,
				1122942A219D8BDE006D66C5 /* FunctorLaws.swift in Sources */,
				1122942B219D8BDE006D66C5 /* InvariantLaws.swift in Sources */,
				1122942C219D8BDE006D66C5 /* MonadCombineLaws.swift in Sources */,
				11D36A1C2232789900CBD85F /* SelectiveLaws.swift in Sources */,
				606B29EB2360763C002334B2 /* SemigroupalLaws.swift in Sources */,
				1122942D219D8BDE006D66C5 /* MonadErrorLaws.swift in Sources */,
				606B29EE2360765D002334B2 /* DivideLaws.swift in Sources */,
				1122942E219D8BDE006D66C5 /* MonadFilterLaws.swift in Sources */,
				1122942F219D8BDE006D66C5 /* MonadLaws.swift in Sources */,
				11229430219D8BDE006D66C5 /* MonadStateLaws.swift in Sources */,
				11229431219D8BDE006D66C5 /* MonadWriterLaws.swift in Sources */,
				11229432219D8BDE006D66C5 /* MonoidKLaws.swift in Sources */,
				11229433219D8BDE006D66C5 /* MonoidLaws.swift in Sources */,
				1166A07A22119F720032CD4E /* EqualityFunctions.swift in Sources */,
				609CC1492364FC5B00096D5D /* DivisibleLaws.swift in Sources */,
				11229434219D8BDE006D66C5 /* ComparableLaws.swift in Sources */,
				11229436219D8BDE006D66C5 /* SemigroupKLaws.swift in Sources */,
				11229437219D8BDE006D66C5 /* SemigroupLaws.swift in Sources */,
				11229438219D8BDE006D66C5 /* CustomStringConvertibleLaws.swift in Sources */,
				11229439219D8BDE006D66C5 /* TraverseFilterLaws.swift in Sources */,
				1191BD1322D78F6D0052FEA8 /* PropertyOperatorOverload.swift in Sources */,
				1122943A219D8BDE006D66C5 /* TraverseLaws.swift in Sources */,
				B8B910C4234D846900E44271 /* SemiringLaws.swift in Sources */,
				606B29F023607745002334B2 /* MonoidalLaws.swift in Sources */,
			);
			runOnlyForDeploymentPostprocessing = 0;
		};
		11229446219D8DF3006D66C5 /* Sources */ = {
			isa = PBXSourcesBuildPhase;
			buildActionMask = 0;
			files = (
				1122947F219D8E25006D66C5 /* FreeTest.swift in Sources */,
			);
			runOnlyForDeploymentPostprocessing = 0;
		};
		11229481219D8EF4006D66C5 /* Sources */ = {
			isa = PBXSourcesBuildPhase;
			buildActionMask = 0;
			files = (
				112294F3219D8FAE006D66C5 /* Recursion.swift in Sources */,
				112294F4219D8FAE006D66C5 /* Fix.swift in Sources */,
				112294F5219D8FAE006D66C5 /* Mu.swift in Sources */,
				112294F6219D8FAE006D66C5 /* Nu.swift in Sources */,
				112294F7219D8FAE006D66C5 /* Birecursive.swift in Sources */,
				112294F8219D8FAE006D66C5 /* Corecursive.swift in Sources */,
				112294F9219D8FAE006D66C5 /* Recursive.swift in Sources */,
			);
			runOnlyForDeploymentPostprocessing = 0;
		};
		11229542219D9186006D66C5 /* Sources */ = {
			isa = PBXSourcesBuildPhase;
			buildActionMask = 0;
			files = (
				11229579219D91BA006D66C5 /* RecursionTest.swift in Sources */,
			);
			runOnlyForDeploymentPostprocessing = 0;
		};
		1122957B219D94C9006D66C5 /* Sources */ = {
			isa = PBXSourcesBuildPhase;
			buildActionMask = 0;
			files = (
				112295E6219D9528006D66C5 /* Generic.swift in Sources */,
				1116D4F6224E2E9800507B54 /* Coproduct6.swift in Sources */,
				1116D4F4224E2C8A00507B54 /* Coproduct5.swift in Sources */,
				1116D4F0224E270B00507B54 /* Coproduct3.swift in Sources */,
				1116D502224E3A2300507B54 /* Coproduct2.swift in Sources */,
				1116D4F2224E2B1600507B54 /* Coproduct4.swift in Sources */,
				1116D500224E342200507B54 /* Coproduct10.swift in Sources */,
				1116D4F8224E308500507B54 /* Coproduct7.swift in Sources */,
				112295E7219D9528006D66C5 /* HList.swift in Sources */,
				1116D4FC224E332900507B54 /* Coproduct9.swift in Sources */,
				1116D4FA224E324900507B54 /* Coproduct8.swift in Sources */,
				112295E8219D9528006D66C5 /* Product.swift in Sources */,
			);
			runOnlyForDeploymentPostprocessing = 0;
		};
		112295EE219D9593006D66C5 /* Sources */ = {
			isa = PBXSourcesBuildPhase;
			buildActionMask = 0;
			files = (
				11229629219D964D006D66C5 /* GenericTest.swift in Sources */,
			);
			runOnlyForDeploymentPostprocessing = 0;
		};
		112296D8219DC4B3006D66C5 /* Sources */ = {
			isa = PBXSourcesBuildPhase;
			buildActionMask = 0;
			files = (
				11F036862327EA1F00B39A80 /* FileManager.swift in Sources */,
				1104BEEA22C25AAF002C3F78 /* Resource.swift in Sources */,
				1104BEDC22C22DEC002C3F78 /* IO.swift in Sources */,
				11F036822327D4AC00B39A80 /* URLSession.swift in Sources */,
				11229744219DC557006D66C5 /* Async.swift in Sources */,
				11FB4612238EB78200EA60BF /* EnvIO.swift in Sources */,
				11F41C9B231816F000BD1E87 /* Atomic.swift in Sources */,
				11F036842327E1C900B39A80 /* ConsoleIO.swift in Sources */,
				11FB4616238ED14F00EA60BF /* ConcurrentTraverse.swift in Sources */,
				11912B0B238C2068007D90A2 /* DispatchTimeInterval+Extensions.swift in Sources */,
				11F41C9A231816D800BD1E87 /* Ref.swift in Sources */,
				11E8E07A2395580F0029BC92 /* Array+TraverseConcurrent.swift in Sources */,
				1104BEE322C22E47002C3F78 /* UnsafeRun.swift in Sources */,
				11229745219DC557006D66C5 /* ConcurrentEffect.swift in Sources */,
				1104BEE422C22E47002C3F78 /* Bracket.swift in Sources */,
				11FDD68F23867D9800EA8A4D /* Schedule.swift in Sources */,
				11F0367F2327D08900B39A80 /* EffectComprehensions.swift in Sources */,
				11229746219DC557006D66C5 /* Effect.swift in Sources */,
				11F41C9C231816F000BD1E87 /* Dictionary+Extensions.swift in Sources */,
				11229747219DC557006D66C5 /* MonadDefer.swift in Sources */,
				1104BEE522C22E47002C3F78 /* Concurrent.swift in Sources */,
				8BB969AD2398661D005520D6 /* Queue.swift in Sources */,
			);
			runOnlyForDeploymentPostprocessing = 0;
		};
		1122974D219DC88F006D66C5 /* Sources */ = {
			isa = PBXSourcesBuildPhase;
			buildActionMask = 0;
			files = (
				11229787219DCA18006D66C5 /* IOTest.swift in Sources */,
				11FB4614238EBF2300EA60BF /* EnvIOTest.swift in Sources */,
			);
			runOnlyForDeploymentPostprocessing = 0;
		};
		11229796219DCE76006D66C5 /* Sources */ = {
			isa = PBXSourcesBuildPhase;
			buildActionMask = 0;
			files = (
				112297AC219DCF1F006D66C5 /* MaybeK.swift in Sources */,
				112297AD219DCF1F006D66C5 /* ObservableK.swift in Sources */,
				112297AE219DCF1F006D66C5 /* SingleK.swift in Sources */,
			);
			runOnlyForDeploymentPostprocessing = 0;
		};
		112297BA219DCFDE006D66C5 /* Sources */ = {
			isa = PBXSourcesBuildPhase;
			buildActionMask = 0;
			files = (
				112297BB219DCFDE006D66C5 /* ObservableKTest.swift in Sources */,
				112297BC219DCFDE006D66C5 /* SingleKTest.swift in Sources */,
				112297BD219DCFDE006D66C5 /* MaybeKTest.swift in Sources */,
			);
			runOnlyForDeploymentPostprocessing = 0;
		};
		1160D0C222D38CEC0010323A /* Sources */ = {
			isa = PBXSourcesBuildPhase;
			buildActionMask = 0;
			files = (
				1160D0EA22D38DC40010323A /* LensLaws.swift in Sources */,
				1160D0E922D38DC40010323A /* IsoLaws.swift in Sources */,
				1160D0EB22D38DC40010323A /* OptionalLaws.swift in Sources */,
				1160D0EC22D38DC40010323A /* PrismLaws.swift in Sources */,
				1160D0ED22D38DC40010323A /* SetterLaws.swift in Sources */,
				1160D0EE22D38DC40010323A /* TraversalLaws.swift in Sources */,
			);
			runOnlyForDeploymentPostprocessing = 0;
		};
		117DC0B522AE492700EF65F0 /* Sources */ = {
			isa = PBXSourcesBuildPhase;
			buildActionMask = 0;
			files = (
				117DC0D722AE49C200EF65F0 /* IO+Gen.swift in Sources */,
			);
			runOnlyForDeploymentPostprocessing = 0;
		};
		117DC0E322AE4D6C00EF65F0 /* Sources */ = {
			isa = PBXSourcesBuildPhase;
			buildActionMask = 0;
			files = (
				117DC0F222AE4E1C00EF65F0 /* SingleK+Gen.swift in Sources */,
				117DC0F622AE504500EF65F0 /* ObservableK+Gen.swift in Sources */,
				117DC0F422AE4F3500EF65F0 /* MaybeK+Gen.swift in Sources */,
			);
			runOnlyForDeploymentPostprocessing = 0;
		};
		117DC11122AE563900EF65F0 /* Sources */ = {
			isa = PBXSourcesBuildPhase;
			buildActionMask = 0;
			files = (
				117DC13722AE578A00EF65F0 /* Free+Gen.swift in Sources */,
			);
			runOnlyForDeploymentPostprocessing = 0;
		};
		11D97EC6219EBAA1008FC004 /* Sources */ = {
			isa = PBXSourcesBuildPhase;
			buildActionMask = 0;
			files = (
				11D97EF2219EBC0F008FC004 /* AsyncLaws.swift in Sources */,
				11F41CA3231818DB00BD1E87 /* MonadDeferLaws.swift in Sources */,
				11F41CA2231818DB00BD1E87 /* BracketLaws.swift in Sources */,
			);
			runOnlyForDeploymentPostprocessing = 0;
		};
		11E71684219D704F00B94845 /* Sources */ = {
			isa = PBXSourcesBuildPhase;
			buildActionMask = 0;
			files = (
				11E71715219D722900B94845 /* BoundSetter.swift in Sources */,
				1126CAA022B131DF00F840CB /* Tuple8.swift in Sources */,
				1126CA9322B12D9700F840CB /* Tuple2.swift in Sources */,
				11E71716219D722900B94845 /* Fold.swift in Sources */,
				11E71717219D722900B94845 /* Getter.swift in Sources */,
				1126CAA422B132CA00F840CB /* Tuple10.swift in Sources */,
				11E71718219D722900B94845 /* Iso.swift in Sources */,
				11E71719219D722900B94845 /* Lens.swift in Sources */,
				11E7171A219D722900B94845 /* Optional.swift in Sources */,
				112D0CF622BBC17C0032F675 /* AutoTraversal.swift in Sources */,
				11E7171B219D722900B94845 /* Prism.swift in Sources */,
				11E7171C219D722900B94845 /* Setter.swift in Sources */,
				1126CA9C22B130B800F840CB /* Tuple6.swift in Sources */,
				112D0CE422BB7CB60032F675 /* ConstOpticsInstances.swift in Sources */,
				11E7171D219D722900B94845 /* Traversal.swift in Sources */,
				11E7171E219D722900B94845 /* At+Optics.swift in Sources */,
				11E7171F219D722900B94845 /* Each+Optics.swift in Sources */,
				112D0CEA22BB7F4D0032F675 /* IorOpticsInstances.swift in Sources */,
				112D0CF422BBC0390032F675 /* AutoFold.swift in Sources */,
				1126CA9A22B1301100F840CB /* Tuple5.swift in Sources */,
				11E71720219D722900B94845 /* EitherOpticsInstances.swift in Sources */,
				1126CA8E22B1253D00F840CB /* AutoOptional.swift in Sources */,
				11E71721219D722900B94845 /* ArrayKOpticsInstances.swift in Sources */,
				11E71722219D722900B94845 /* OptionOpticsInstances.swift in Sources */,
				11E71723219D722900B94845 /* NonEmptyArrayOpticsInstances.swift in Sources */,
				112D0CE622BB7E260032F675 /* EitherKOpticsInstances.swift in Sources */,
				1126CAA222B1324E00F840CB /* Tuple9.swift in Sources */,
				11E71724219D722900B94845 /* StringOpticsInstances.swift in Sources */,
				112D0CE822BB7EE20032F675 /* IdOpticsInstances.swift in Sources */,
				112D0CE222BB6FA80032F675 /* ArrayOpticsInstances.swift in Sources */,
				11E71725219D722900B94845 /* TryOpticsInstances.swift in Sources */,
				1186E15722BA8A77001F8A5D /* Cons.swift in Sources */,
				11E71726219D722900B94845 /* Either+Optics.swift in Sources */,
				11E71727219D722900B94845 /* Id+Optics.swift in Sources */,
				1186E15122BA395D001F8A5D /* Index+Optics.swift in Sources */,
				1126CA9622B12EC400F840CB /* Tuple3.swift in Sources */,
				11E71728219D722900B94845 /* ArrayK+Optics.swift in Sources */,
				1126CA9E22B1314F00F840CB /* Tuple7.swift in Sources */,
				11E71729219D722900B94845 /* Option+Optics.swift in Sources */,
				11E7172A219D722900B94845 /* NonEmptyArray+Optics.swift in Sources */,
				1126CA9822B12F8500F840CB /* Tuple4.swift in Sources */,
				112D0CEC22BB7FE10032F675 /* ValidatedOpticsInstances.swift in Sources */,
				11E7172B219D722900B94845 /* String+Optics.swift in Sources */,
				11E4190B22B90FE2009BDFB3 /* AutoGetter.swift in Sources */,
				11E7172C219D722900B94845 /* Try+Optics.swift in Sources */,
				11E4190F22B91169009BDFB3 /* AutoSetter.swift in Sources */,
				11E7172D219D722900B94845 /* Validated+Optics.swift in Sources */,
				11E4191222B935AE009BDFB3 /* Kind+Optics.swift in Sources */,
				1186E15922BA8ECA001F8A5D /* Snoc.swift in Sources */,
				11E7172E219D722900B94845 /* At.swift in Sources */,
				1126CA8A22B1144200F840CB /* AutoOptics.swift in Sources */,
				1126CA8C22B115E100F840CB /* AutoLens.swift in Sources */,
				112D0CF022BB88F20032F675 /* Result+Optics.swift in Sources */,
				11E7172F219D722900B94845 /* Each.swift in Sources */,
				112D0CEE22BB85560032F675 /* Ior+Optics.swift in Sources */,
				11E71730219D722900B94845 /* FilterIndex.swift in Sources */,
				11E71731219D722900B94845 /* Index.swift in Sources */,
				1126CA9022B1262F00F840CB /* AutoPrism.swift in Sources */,
			);
			runOnlyForDeploymentPostprocessing = 0;
		};
		11E717A1219D7D5900B94845 /* Sources */ = {
			isa = PBXSourcesBuildPhase;
			buildActionMask = 0;
			files = (
				11E71808219D7ECC00B94845 /* FoldTest.swift in Sources */,
				11E71809219D7ECC00B94845 /* GetterTest.swift in Sources */,
				11E7180A219D7ECC00B94845 /* IsoTest.swift in Sources */,
				11E7180B219D7ECC00B94845 /* LensTest.swift in Sources */,
				11E7180C219D7ECC00B94845 /* OptionalTest.swift in Sources */,
				11E7180D219D7ECC00B94845 /* PrismTest.swift in Sources */,
				11E7180E219D7ECC00B94845 /* SetterTest.swift in Sources */,
				11E7180F219D7ECC00B94845 /* TestDomain.swift in Sources */,
				11E71810219D7ECC00B94845 /* TraversalTest.swift in Sources */,
			);
			runOnlyForDeploymentPostprocessing = 0;
		};
		11E71818219D81B300B94845 /* Sources */ = {
			isa = PBXSourcesBuildPhase;
			buildActionMask = 0;
			files = (
				11E7188E219D82BD00B94845 /* Cofree.swift in Sources */,
				11E7188F219D82BD00B94845 /* Coyoneda.swift in Sources */,
				11E71890219D82BD00B94845 /* Free.swift in Sources */,
				11E71891219D82BD00B94845 /* Yoneda.swift in Sources */,
			);
			runOnlyForDeploymentPostprocessing = 0;
		};
		OBJ_245 /* Sources */ = {
			isa = PBXSourcesBuildPhase;
			buildActionMask = 0;
			files = (
				8BA0F409217E2DEF00969984 /* TryTest.swift in Sources */,
				8BA0F406217E2DEF00969984 /* StoreTest.swift in Sources */,
				8BA0F3E9217E2DEF00969984 /* PartialApplicationTest.swift in Sources */,
				8BA0F3F3217E2DEF00969984 /* OptionTTest.swift in Sources */,
				8BA0F40A217E2DEF00969984 /* OptionTest.swift in Sources */,
				8BA0F3FF217E2DEF00969984 /* MooreTest.swift in Sources */,
				8BA0F3F5217E2DEF00969984 /* StringInstancesTest.swift in Sources */,
				8BA0F404217E2DEF00969984 /* EvalTest.swift in Sources */,
				8BA0F40E217E2DEF00969984 /* ConstTest.swift in Sources */,
				8BA0F402217E2DEF00969984 /* SumTest.swift in Sources */,
				11ED7A2B226E0A1F00C27994 /* ResultTest.swift in Sources */,
				113746A1234359C800D9C1AD /* DictionaryTest.swift in Sources */,
				8BA0F40C217E2DEF00969984 /* DayTest.swift in Sources */,
				8BA0F3F6217E2DEF00969984 /* NumberInstancesTest.swift in Sources */,
				8BA0F405217E2DEF00969984 /* IdTest.swift in Sources */,
				8BA0F3EF217E2DEF00969984 /* PredefTest.swift in Sources */,
				11DDCD21217F194B00844D9D /* MemoizationTest.swift in Sources */,
				8BA0F401217E2DEF00969984 /* SetKTest.swift in Sources */,
				8BA0F407217E2DEF00969984 /* IorTest.swift in Sources */,
				113746A423435BA600D9C1AD /* DictionaryKTest.swift in Sources */,
				8BA0F3F1217E2DEF00969984 /* StateTTest.swift in Sources */,
				11DDCD28217F1FC200844D9D /* ReverseTest.swift in Sources */,
				B8B910C6234DDA4000E44271 /* BoolInstancesTest.swift in Sources */,
				8BA0F400217E2DEF00969984 /* EitherTest.swift in Sources */,
				8BA0F408217E2DEF00969984 /* ValidatedTest.swift in Sources */,
				111F84FE234DC00F003FE646 /* SetTest.swift in Sources */,
				8BA0F3EB217E2DEF00969984 /* Function1Test.swift in Sources */,
				8BA0F3EC217E2DEF00969984 /* Function0Test.swift in Sources */,
				B591488C239287CF004F081D /* Traverse+Scan.swift in Sources */,
				8BA0F3F0217E2DEF00969984 /* WriterTTest.swift in Sources */,
				8BA0F3FE217E2DEF00969984 /* EitherKTest.swift in Sources */,
				8BA0F3F2217E2DEF00969984 /* EitherTTest.swift in Sources */,
				09CEF854236E2CFB0070CF43 /* CoTest.swift in Sources */,
				1137469C234345F400D9C1AD /* ArrayTest.swift in Sources */,
				8BA0F3ED217E2DEF00969984 /* KleisliTest.swift in Sources */,
				8BA0F40D217E2DEF00969984 /* NonEmptyArrayTest.swift in Sources */,
				8BA0F40B217E2DEF00969984 /* ArrayKTest.swift in Sources */,
				8BA0F3E8217E2DEF00969984 /* BooleanFunctionsTest.swift in Sources */,
				8BA0F3FD217E2DEF00969984 /* CurryTest.swift in Sources */,
			);
			runOnlyForDeploymentPostprocessing = 0;
		};
		OBJ_380 /* Sources */ = {
			isa = PBXSourcesBuildPhase;
			buildActionMask = 0;
			files = (
				8BA0F4EF217E2E9200969984 /* Function0.swift in Sources */,
				8BA0F637217E2E9200969984 /* Monad.swift in Sources */,
				111F84FB234DBF95003FE646 /* Set.swift in Sources */,
				8BA0F60F217E2E9200969984 /* TraverseFilter.swift in Sources */,
				8BA0F5FF217E2E9200969984 /* SemigroupK.swift in Sources */,
				1137469E2343592300D9C1AD /* Dictionary.swift in Sources */,
				1191BD0A22D77C510052FEA8 /* BoundVar.swift in Sources */,
				8BA0F5DF217E2E9200969984 /* ApplicativeError.swift in Sources */,
				8BA0F5C3217E2E9200969984 /* Store.swift in Sources */,
				8BA0F64F217E2E9200969984 /* Functor.swift in Sources */,
				8BA0F517217E2E9200969984 /* Predef.swift in Sources */,
				1137469923433E5800D9C1AD /* Array.swift in Sources */,
				8BA0F4FB217E2E9200969984 /* Cokleisli.swift in Sources */,
				8BA0F57B217E2E9200969984 /* Reader.swift in Sources */,
				8BA0F54F217E2E9200969984 /* OptionInstances.swift in Sources */,
				8BA0F4EB217E2E9200969984 /* Kleisli.swift in Sources */,
				B59148892392800E004F081D /* Traverse+Scan.swift in Sources */,
				8BA0F59B217E2E9200969984 /* Day.swift in Sources */,
				8BA0F65B217E2E9200969984 /* FunctorFilter.swift in Sources */,
				8BA0F553217E2E9200969984 /* NumberInstances.swift in Sources */,
				8BA0F4E7217E2E9200969984 /* FunctionK.swift in Sources */,
				8BA0F617217E2E9200969984 /* MonadReader.swift in Sources */,
				8BA0F5D7217E2E9200969984 /* HigherKinds.swift in Sources */,
				8BA0F4D3217E2E9200969984 /* Curry.swift in Sources */,
				8BA0F653217E2E9200969984 /* Semigroup.swift in Sources */,
				1191BD0C22D77FED0052FEA8 /* BindingExpression.swift in Sources */,
				09CEF84E236E28150070CF43 /* Co.swift in Sources */,
				09CEF851236E28680070CF43 /* Pairing.swift in Sources */,
				8BA0F593217E2E9200969984 /* NonEmptyArray.swift in Sources */,
				8BA0F58F217E2E9200969984 /* Option.swift in Sources */,
				8BA0F5F3217E2E9200969984 /* Comparable.swift in Sources */,
				8BA0F5E7217E2E9200969984 /* MonadFilter.swift in Sources */,
				8BA0F5B7217E2E9200969984 /* Sum.swift in Sources */,
				8BA0F613217E2E9200969984 /* Traverse.swift in Sources */,
				8BA0F5E3217E2E9200969984 /* MonoidK.swift in Sources */,
				11DDCD1C217F171900844D9D /* Memoization.swift in Sources */,
				8BA0F513217E2E9200969984 /* StateT.swift in Sources */,
				8BA0F61B217E2E9200969984 /* Reducible.swift in Sources */,
				600D30432352C08F00F7B64B /* Semigroupal.swift in Sources */,
				11A4356422131ACC000C5E31 /* BoolInstances.swift in Sources */,
				8BA0F507217E2E9200969984 /* EitherT.swift in Sources */,
				8BA0F643217E2E9200969984 /* Applicative.swift in Sources */,
				11D36A19223261EC00CBD85F /* Selective.swift in Sources */,
				8BA0F657217E2E9200969984 /* MonadCombine.swift in Sources */,
				11ED7A2A226E094C00C27994 /* Result.swift in Sources */,
				8BA0F58B217E2E9200969984 /* Ior.swift in Sources */,
				8BA0F5BF217E2E9200969984 /* Coreader.swift in Sources */,
				11DDCD23217F1E2B00844D9D /* Reverse.swift in Sources */,
				609CC1472364F9A200096D5D /* Divisible.swift in Sources */,
				8BA0F5DB217E2E9200969984 /* Alternative.swift in Sources */,
				1191BD0E22D784630052FEA8 /* MonadComprenhensions.swift in Sources */,
				8BA0F50F217E2E9200969984 /* WriterT.swift in Sources */,
				8BA0F54B217E2E9200969984 /* StringInstances.swift in Sources */,
				8BA0F5C7217E2E9200969984 /* SetK.swift in Sources */,
				8BA0F647217E2E9200969984 /* Comonad.swift in Sources */,
				8BA0F5A3217E2E9200969984 /* Moore.swift in Sources */,
				606B29EA23607607002334B2 /* Divide.swift in Sources */,
				8BA0F5AF217E2E9200969984 /* Try.swift in Sources */,
				8BA0F62B217E2E9200969984 /* NonEmptyReducible.swift in Sources */,
				8BA0F503217E2E9200969984 /* BooleanFunctions.swift in Sources */,
				8BA0F4F3217E2E9200969984 /* Function1.swift in Sources */,
				8BA0F5CF217E2E9200969984 /* Const.swift in Sources */,
				609CC14D2365410500096D5D /* Decidable.swift in Sources */,
				8BA0F5EB217E2E9200969984 /* MonadState.swift in Sources */,
				8BA0F607217E2E9200969984 /* MonadError.swift in Sources */,
				11A5FDD022E5C79F00FF7821 /* BindingOperator.swift in Sources */,
				8BA0F597217E2E9200969984 /* EitherK.swift in Sources */,
				1125054D220DD92B00861131 /* EquatableK.swift in Sources */,
				8BA0F603217E2E9200969984 /* MonadWriter.swift in Sources */,
				8BA0F633217E2E9200969984 /* Monoid.swift in Sources */,
				8BA0F5D3217E2E9200969984 /* ArrayK.swift in Sources */,
				8BA0F583217E2E9200969984 /* Id.swift in Sources */,
				8BA0F60B217E2E9200969984 /* Invariant.swift in Sources */,
				606B29F22360776A002334B2 /* Monoidal.swift in Sources */,
				8BA0F537217E2E9200969984 /* PartialApplication.swift in Sources */,
				11A5FDD622E5ECB300FF7821 /* ReaderBindingExpression.swift in Sources */,
				8BA0F5A7217E2E9200969984 /* Eval.swift in Sources */,
				8BA0F50B217E2E9200969984 /* OptionT.swift in Sources */,
				8BA0F57F217E2E9200969984 /* Either.swift in Sources */,
				11A5FDD422E5CF1600FF7821 /* StateBindingExpression.swift in Sources */,
				11A5FDD822E5F0C300FF7821 /* WriterBindingExpression.swift in Sources */,
				8BA0F5EF217E2E9200969984 /* Contravariant.swift in Sources */,
				8BA0F5BB217E2E9200969984 /* Validated.swift in Sources */,
				8BA0F62F217E2E9200969984 /* Bimonad.swift in Sources */,
				8BA0F627217E2E9200969984 /* Foldable.swift in Sources */,
				8BA0F587217E2E9200969984 /* DictionaryK.swift in Sources */,
				B8B910C0234D7F2600E44271 /* Semiring.swift in Sources */,
			);
			runOnlyForDeploymentPostprocessing = 0;
		};
/* End PBXSourcesBuildPhase section */

/* Begin PBXTargetDependency section */
		0DE29CA321A7271A00DC781E /* PBXTargetDependency */ = {
			isa = PBXTargetDependency;
			target = 1122957A219D94C9006D66C5 /* Bow-Generic */;
			targetProxy = 0DE29CA221A7271A00DC781E /* PBXContainerItemProxy */;
		};
		1120978322A7EBC7007F3D9C /* PBXTargetDependency */ = {
			isa = PBXTargetDependency;
			target = "Bow::Bow" /* Bow */;
			targetProxy = 1120978422A7EBC7007F3D9C /* PBXContainerItemProxy */;
		};
		1122941E219D8BBF006D66C5 /* PBXTargetDependency */ = {
			isa = PBXTargetDependency;
			target = 112293AD219D8B86006D66C5 /* BowLaws */;
			targetProxy = 1122941D219D8BBF006D66C5 /* PBXContainerItemProxy */;
		};
		1122943E219D8C54006D66C5 /* PBXTargetDependency */ = {
			isa = PBXTargetDependency;
			target = "Bow::Bow" /* Bow */;
			targetProxy = 1122943D219D8C54006D66C5 /* PBXContainerItemProxy */;
		};
		11229442219D8DF3006D66C5 /* PBXTargetDependency */ = {
			isa = PBXTargetDependency;
			target = 112293AD219D8B86006D66C5 /* BowLaws */;
			targetProxy = 11229443219D8DF3006D66C5 /* PBXContainerItemProxy */;
		};
		11229444219D8DF3006D66C5 /* PBXTargetDependency */ = {
			isa = PBXTargetDependency;
			target = "Bow::Bow" /* Bow */;
			targetProxy = 11229445219D8DF3006D66C5 /* PBXContainerItemProxy */;
		};
		1122947E219D8E15006D66C5 /* PBXTargetDependency */ = {
			isa = PBXTargetDependency;
			target = 11E71817219D81B300B94845 /* Bow-Free */;
			targetProxy = 1122947D219D8E15006D66C5 /* PBXContainerItemProxy */;
		};
		112294F2219D8F99006D66C5 /* PBXTargetDependency */ = {
			isa = PBXTargetDependency;
			target = "Bow::Bow" /* Bow */;
			targetProxy = 112294F1219D8F99006D66C5 /* PBXContainerItemProxy */;
		};
		1122953E219D9186006D66C5 /* PBXTargetDependency */ = {
			isa = PBXTargetDependency;
			target = 112293AD219D8B86006D66C5 /* BowLaws */;
			targetProxy = 1122953F219D9186006D66C5 /* PBXContainerItemProxy */;
		};
		11229540219D9186006D66C5 /* PBXTargetDependency */ = {
			isa = PBXTargetDependency;
			target = "Bow::Bow" /* Bow */;
			targetProxy = 11229541219D9186006D66C5 /* PBXContainerItemProxy */;
		};
		112295E5219D950E006D66C5 /* PBXTargetDependency */ = {
			isa = PBXTargetDependency;
			target = "Bow::Bow" /* Bow */;
			targetProxy = 112295E4219D950E006D66C5 /* PBXContainerItemProxy */;
		};
		112295EC219D9593006D66C5 /* PBXTargetDependency */ = {
			isa = PBXTargetDependency;
			target = "Bow::Bow" /* Bow */;
			targetProxy = 112295ED219D9593006D66C5 /* PBXContainerItemProxy */;
		};
		1122973E219DC545006D66C5 /* PBXTargetDependency */ = {
			isa = PBXTargetDependency;
			target = "Bow::Bow" /* Bow */;
			targetProxy = 1122973D219DC545006D66C5 /* PBXContainerItemProxy */;
		};
		11229749219DC88F006D66C5 /* PBXTargetDependency */ = {
			isa = PBXTargetDependency;
			target = 112293AD219D8B86006D66C5 /* BowLaws */;
			targetProxy = 1122974A219DC88F006D66C5 /* PBXContainerItemProxy */;
		};
		1122974B219DC88F006D66C5 /* PBXTargetDependency */ = {
			isa = PBXTargetDependency;
			target = "Bow::Bow" /* Bow */;
			targetProxy = 1122974C219DC88F006D66C5 /* PBXContainerItemProxy */;
		};
		11229785219DC95B006D66C5 /* PBXTargetDependency */ = {
			isa = PBXTargetDependency;
			target = 112296D7219DC4B3006D66C5 /* Bow-Effects */;
			targetProxy = 11229784219DC95B006D66C5 /* PBXContainerItemProxy */;
		};
		11229794219DCE76006D66C5 /* PBXTargetDependency */ = {
			isa = PBXTargetDependency;
			target = "Bow::Bow" /* Bow */;
			targetProxy = 11229795219DCE76006D66C5 /* PBXContainerItemProxy */;
		};
		112297B0219DCF6A006D66C5 /* PBXTargetDependency */ = {
			isa = PBXTargetDependency;
			target = 112296D7219DC4B3006D66C5 /* Bow-Effects */;
			targetProxy = 112297AF219DCF6A006D66C5 /* PBXContainerItemProxy */;
		};
		112297B4219DCFDE006D66C5 /* PBXTargetDependency */ = {
			isa = PBXTargetDependency;
			target = 112296D7219DC4B3006D66C5 /* Bow-Effects */;
			targetProxy = 112297B5219DCFDE006D66C5 /* PBXContainerItemProxy */;
		};
		112297B6219DCFDE006D66C5 /* PBXTargetDependency */ = {
			isa = PBXTargetDependency;
			target = 112293AD219D8B86006D66C5 /* BowLaws */;
			targetProxy = 112297B7219DCFDE006D66C5 /* PBXContainerItemProxy */;
		};
		112297B8219DCFDE006D66C5 /* PBXTargetDependency */ = {
			isa = PBXTargetDependency;
			target = "Bow::Bow" /* Bow */;
			targetProxy = 112297B9219DCFDE006D66C5 /* PBXContainerItemProxy */;
		};
		112297D0219DCFF9006D66C5 /* PBXTargetDependency */ = {
			isa = PBXTargetDependency;
			target = 11229791219DCE76006D66C5 /* Bow-Rx */;
			targetProxy = 112297CF219DCFF9006D66C5 /* PBXContainerItemProxy */;
		};
		1126CA7D22AFBB6C00F840CB /* PBXTargetDependency */ = {
			isa = PBXTargetDependency;
			target = 1120978222A7EBC7007F3D9C /* Bow-Generators */;
			targetProxy = 1126CA7C22AFBB6C00F840CB /* PBXContainerItemProxy */;
		};
		1126CA8522B0DE9E00F840CB /* PBXTargetDependency */ = {
			isa = PBXTargetDependency;
			target = 117DC10E22AE563900EF65F0 /* Bow-FreeGenerators */;
			targetProxy = 1126CA8422B0DE9E00F840CB /* PBXContainerItemProxy */;
		};
		1160D0C022D38CEC0010323A /* PBXTargetDependency */ = {
			isa = PBXTargetDependency;
			target = "Bow::Bow" /* Bow */;
			targetProxy = 1160D0C122D38CEC0010323A /* PBXContainerItemProxy */;
		};
		1160D0F222D38E080010323A /* PBXTargetDependency */ = {
			isa = PBXTargetDependency;
			target = 11E71683219D704F00B94845 /* Bow-Optics */;
			targetProxy = 1160D0F122D38E080010323A /* PBXContainerItemProxy */;
		};
		1160D0F422D38E2A0010323A /* PBXTargetDependency */ = {
			isa = PBXTargetDependency;
			target = 1160D0BD22D38CEC0010323A /* Bow-OpticsLaws */;
			targetProxy = 1160D0F322D38E2A0010323A /* PBXContainerItemProxy */;
		};
		117DC0B322AE492700EF65F0 /* PBXTargetDependency */ = {
			isa = PBXTargetDependency;
			target = "Bow::Bow" /* Bow */;
			targetProxy = 117DC0B422AE492700EF65F0 /* PBXContainerItemProxy */;
		};
		117DC0D922AE4A3600EF65F0 /* PBXTargetDependency */ = {
			isa = PBXTargetDependency;
			target = 112296D7219DC4B3006D66C5 /* Bow-Effects */;
			targetProxy = 117DC0D822AE4A3600EF65F0 /* PBXContainerItemProxy */;
		};
		117DC0DB22AE4A3C00EF65F0 /* PBXTargetDependency */ = {
			isa = PBXTargetDependency;
			target = 1120978222A7EBC7007F3D9C /* Bow-Generators */;
			targetProxy = 117DC0DA22AE4A3C00EF65F0 /* PBXContainerItemProxy */;
		};
		117DC0DD22AE4D6C00EF65F0 /* PBXTargetDependency */ = {
			isa = PBXTargetDependency;
			target = 1120978222A7EBC7007F3D9C /* Bow-Generators */;
			targetProxy = 117DC0DE22AE4D6C00EF65F0 /* PBXContainerItemProxy */;
		};
		117DC0DF22AE4D6C00EF65F0 /* PBXTargetDependency */ = {
			isa = PBXTargetDependency;
			target = 112296D7219DC4B3006D66C5 /* Bow-Effects */;
			targetProxy = 117DC0E022AE4D6C00EF65F0 /* PBXContainerItemProxy */;
		};
		117DC0E122AE4D6C00EF65F0 /* PBXTargetDependency */ = {
			isa = PBXTargetDependency;
			target = "Bow::Bow" /* Bow */;
			targetProxy = 117DC0E222AE4D6C00EF65F0 /* PBXContainerItemProxy */;
		};
		117DC0EF22AE4DB800EF65F0 /* PBXTargetDependency */ = {
			isa = PBXTargetDependency;
			target = 11229791219DCE76006D66C5 /* Bow-Rx */;
			targetProxy = 117DC0EE22AE4DB800EF65F0 /* PBXContainerItemProxy */;
		};
		117DC10F22AE563900EF65F0 /* PBXTargetDependency */ = {
			isa = PBXTargetDependency;
			target = "Bow::Bow" /* Bow */;
			targetProxy = 117DC11022AE563900EF65F0 /* PBXContainerItemProxy */;
		};
		117DC13222AE56D300EF65F0 /* PBXTargetDependency */ = {
			isa = PBXTargetDependency;
			target = 1120978222A7EBC7007F3D9C /* Bow-Generators */;
			targetProxy = 117DC13122AE56D300EF65F0 /* PBXContainerItemProxy */;
		};
		117DC13422AE56D800EF65F0 /* PBXTargetDependency */ = {
			isa = PBXTargetDependency;
			target = 11E71817219D81B300B94845 /* Bow-Free */;
			targetProxy = 117DC13322AE56D800EF65F0 /* PBXContainerItemProxy */;
		};
		1191BD0122D4928D0052FEA8 /* PBXTargetDependency */ = {
			isa = PBXTargetDependency;
			target = 117DC0B222AE492700EF65F0 /* Bow-EffectsGenerators */;
			targetProxy = 1191BD0022D4928D0052FEA8 /* PBXContainerItemProxy */;
		};
		1191BD0322D4AF4C0052FEA8 /* PBXTargetDependency */ = {
			isa = PBXTargetDependency;
			target = 1120978222A7EBC7007F3D9C /* Bow-Generators */;
			targetProxy = 1191BD0222D4AF4C0052FEA8 /* PBXContainerItemProxy */;
		};
		11D97EC4219EBAA1008FC004 /* PBXTargetDependency */ = {
			isa = PBXTargetDependency;
			target = "Bow::Bow" /* Bow */;
			targetProxy = 11D97EC5219EBAA1008FC004 /* PBXContainerItemProxy */;
		};
		11D97EEF219EBBA6008FC004 /* PBXTargetDependency */ = {
			isa = PBXTargetDependency;
			target = 112296D7219DC4B3006D66C5 /* Bow-Effects */;
			targetProxy = 11D97EEE219EBBA6008FC004 /* PBXContainerItemProxy */;
		};
		11D97EF1219EBBB4008FC004 /* PBXTargetDependency */ = {
			isa = PBXTargetDependency;
			target = 11D97EC3219EBAA1008FC004 /* Bow-EffectsLaws */;
			targetProxy = 11D97EF0219EBBB4008FC004 /* PBXContainerItemProxy */;
		};
		11D97EF4219EBC54008FC004 /* PBXTargetDependency */ = {
			isa = PBXTargetDependency;
			target = 11D97EC3219EBAA1008FC004 /* Bow-EffectsLaws */;
			targetProxy = 11D97EF3219EBC54008FC004 /* PBXContainerItemProxy */;
		};
		11E71736219D79A100B94845 /* PBXTargetDependency */ = {
			isa = PBXTargetDependency;
			target = "Bow::Bow" /* Bow */;
			targetProxy = 11E71735219D79A100B94845 /* PBXContainerItemProxy */;
		};
		11E7179F219D7D5900B94845 /* PBXTargetDependency */ = {
			isa = PBXTargetDependency;
			target = "Bow::Bow" /* Bow */;
			targetProxy = 11E717A0219D7D5900B94845 /* PBXContainerItemProxy */;
		};
		11E71806219D7DFB00B94845 /* PBXTargetDependency */ = {
			isa = PBXTargetDependency;
			target = 11E71683219D704F00B94845 /* Bow-Optics */;
			targetProxy = 11E71805219D7DFB00B94845 /* PBXContainerItemProxy */;
		};
		11E7188D219D82AE00B94845 /* PBXTargetDependency */ = {
			isa = PBXTargetDependency;
			target = "Bow::Bow" /* Bow */;
			targetProxy = 11E7188C219D82AE00B94845 /* PBXContainerItemProxy */;
		};
		11E7F5E822D8914F00C78F06 /* PBXTargetDependency */ = {
			isa = PBXTargetDependency;
			target = 112293AD219D8B86006D66C5 /* BowLaws */;
			targetProxy = 11E7F5E722D8914F00C78F06 /* PBXContainerItemProxy */;
		};
		11E7F5EA22D891B600C78F06 /* PBXTargetDependency */ = {
			isa = PBXTargetDependency;
			target = 112293AD219D8B86006D66C5 /* BowLaws */;
			targetProxy = 11E7F5E922D891B600C78F06 /* PBXContainerItemProxy */;
		};
		11E978AF233A74C9002AAC60 /* PBXTargetDependency */ = {
			isa = PBXTargetDependency;
			target = 117DC0DC22AE4D6C00EF65F0 /* Bow-RxGenerators */;
			targetProxy = 11E978AE233A74C9002AAC60 /* PBXContainerItemProxy */;
		};
		OBJ_299 /* PBXTargetDependency */ = {
			isa = PBXTargetDependency;
			target = "Bow::Bow" /* Bow */;
			targetProxy = D653FC452067C58D00535EF6 /* PBXContainerItemProxy */;
		};
/* End PBXTargetDependency section */

/* Begin XCBuildConfiguration section */
		112097A722A7EBC7007F3D9C /* Debug */ = {
			isa = XCBuildConfiguration;
			buildSettings = {
				CLANG_ENABLE_MODULES = YES;
				DEFINES_MODULE = YES;
				ENABLE_TESTABILITY = YES;
				FRAMEWORK_SEARCH_PATHS = "$(inherited)";
				HEADER_SEARCH_PATHS = "$(inherited)";
				INFOPLIST_FILE = "Bow-Generators-Info.plist";
				LD_RUNPATH_SEARCH_PATHS = (
					"$(inherited)",
					"@loader_path/Frameworks",
					"@executable_path/Frameworks",
				);
				OTHER_LDFLAGS = "$(inherited)";
				OTHER_SWIFT_FLAGS = "$(inherited)";
				PRODUCT_BUNDLE_IDENTIFIER = "com.bow-swift.bow-generators";
				PRODUCT_MODULE_NAME = "$(TARGET_NAME:c99extidentifier)";
				PRODUCT_NAME = "$(TARGET_NAME)";
				SDKROOT = iphoneos;
				SKIP_INSTALL = YES;
				SUPPORTED_PLATFORMS = "iphonesimulator iphoneos";
				SWIFT_OPTIMIZATION_LEVEL = "-Onone";
				SWIFT_VERSION = 5.0;
				TARGET_NAME = BowGenerators;
			};
			name = Debug;
		};
		112097A822A7EBC7007F3D9C /* Release */ = {
			isa = XCBuildConfiguration;
			buildSettings = {
				CLANG_ENABLE_MODULES = YES;
				DEFINES_MODULE = YES;
				ENABLE_TESTABILITY = YES;
				FRAMEWORK_SEARCH_PATHS = "$(inherited)";
				HEADER_SEARCH_PATHS = "$(inherited)";
				INFOPLIST_FILE = "Bow-Generators-Info.plist";
				LD_RUNPATH_SEARCH_PATHS = (
					"$(inherited)",
					"@loader_path/Frameworks",
					"@executable_path/Frameworks",
				);
				OTHER_LDFLAGS = "$(inherited)";
				OTHER_SWIFT_FLAGS = "$(inherited)";
				PRODUCT_BUNDLE_IDENTIFIER = "com.bow-swift.bow-generators";
				PRODUCT_MODULE_NAME = "$(TARGET_NAME:c99extidentifier)";
				PRODUCT_NAME = "$(TARGET_NAME)";
				SDKROOT = iphoneos;
				SKIP_INSTALL = YES;
				SUPPORTED_PLATFORMS = "iphonesimulator iphoneos";
				SWIFT_VERSION = 5.0;
				TARGET_NAME = BowGenerators;
			};
			name = Release;
		};
		11229419219D8B86006D66C5 /* Debug */ = {
			isa = XCBuildConfiguration;
			buildSettings = {
				ENABLE_TESTABILITY = YES;
				FRAMEWORK_SEARCH_PATHS = "$(inherited)";
				HEADER_SEARCH_PATHS = "$(inherited)";
				INFOPLIST_FILE = "Support Files/Bow-Laws-Info.plist";
				LD_RUNPATH_SEARCH_PATHS = (
					"$(inherited)",
					"@loader_path/Frameworks",
					"@executable_path/Frameworks",
				);
				OTHER_LDFLAGS = "$(inherited)";
				OTHER_SWIFT_FLAGS = "$(inherited)";
				PRODUCT_BUNDLE_IDENTIFIER = "com.bow-swift.bow-laws";
				PRODUCT_MODULE_NAME = "$(TARGET_NAME:c99extidentifier)";
				PRODUCT_NAME = "$(TARGET_NAME)";
				SDKROOT = iphoneos;
				SKIP_INSTALL = YES;
				SUPPORTED_PLATFORMS = "iphonesimulator iphoneos";
				SWIFT_VERSION = 5.0;
				TARGET_NAME = BowLaws;
			};
			name = Debug;
		};
		1122941A219D8B86006D66C5 /* Release */ = {
			isa = XCBuildConfiguration;
			buildSettings = {
				ENABLE_TESTABILITY = YES;
				FRAMEWORK_SEARCH_PATHS = "$(inherited)";
				HEADER_SEARCH_PATHS = "$(inherited)";
				INFOPLIST_FILE = "Support Files/Bow-Laws-Info.plist";
				LD_RUNPATH_SEARCH_PATHS = (
					"$(inherited)",
					"@loader_path/Frameworks",
					"@executable_path/Frameworks",
				);
				OTHER_LDFLAGS = "$(inherited)";
				OTHER_SWIFT_FLAGS = "$(inherited)";
				PRODUCT_BUNDLE_IDENTIFIER = "com.bow-swift.bow-laws";
				PRODUCT_MODULE_NAME = "$(TARGET_NAME:c99extidentifier)";
				PRODUCT_NAME = "$(TARGET_NAME)";
				SDKROOT = iphoneos;
				SKIP_INSTALL = YES;
				SUPPORTED_PLATFORMS = "iphonesimulator iphoneos";
				SWIFT_VERSION = 5.0;
				TARGET_NAME = BowLaws;
			};
			name = Release;
		};
		11229479219D8DF3006D66C5 /* Debug */ = {
			isa = XCBuildConfiguration;
			buildSettings = {
				ALWAYS_EMBED_SWIFT_STANDARD_LIBRARIES = YES;
				FRAMEWORK_SEARCH_PATHS = "$(inherited)";
				HEADER_SEARCH_PATHS = "$(inherited)";
				INFOPLIST_FILE = "Support Files/Bow-FreeTests-Info.plist";
				LD_RUNPATH_SEARCH_PATHS = (
					"$(inherited)",
					"@executable_path/Frameworks",
					"@loader_path/Frameworks",
				);
				OTHER_LDFLAGS = "$(inherited)";
				OTHER_SWIFT_FLAGS = "$(inherited)";
				PRODUCT_NAME = "$(TARGET_NAME)";
				SDKROOT = iphoneos;
				SUPPORTED_PLATFORMS = "iphonesimulator iphoneos";
				SWIFT_VERSION = 5.0;
				TARGET_NAME = BowFreeTests;
			};
			name = Debug;
		};
		1122947A219D8DF3006D66C5 /* Release */ = {
			isa = XCBuildConfiguration;
			buildSettings = {
				ALWAYS_EMBED_SWIFT_STANDARD_LIBRARIES = YES;
				FRAMEWORK_SEARCH_PATHS = "$(inherited)";
				HEADER_SEARCH_PATHS = "$(inherited)";
				INFOPLIST_FILE = "Support Files/Bow-FreeTests-Info.plist";
				LD_RUNPATH_SEARCH_PATHS = (
					"$(inherited)",
					"@executable_path/Frameworks",
					"@loader_path/Frameworks",
				);
				OTHER_LDFLAGS = "$(inherited)";
				OTHER_SWIFT_FLAGS = "$(inherited)";
				PRODUCT_NAME = "$(TARGET_NAME)";
				SDKROOT = iphoneos;
				SUPPORTED_PLATFORMS = "iphonesimulator iphoneos";
				SWIFT_VERSION = 5.0;
				TARGET_NAME = BowFreeTests;
			};
			name = Release;
		};
		112294EC219D8EF4006D66C5 /* Debug */ = {
			isa = XCBuildConfiguration;
			buildSettings = {
				ENABLE_TESTABILITY = YES;
				FRAMEWORK_SEARCH_PATHS = "$(inherited)";
				HEADER_SEARCH_PATHS = "$(inherited)";
				INFOPLIST_FILE = "Support Files/Bow-RecursionSchemes-Info.plist";
				LD_RUNPATH_SEARCH_PATHS = (
					"$(inherited)",
					"@loader_path/Frameworks",
					"@executable_path/Frameworks",
				);
				OTHER_LDFLAGS = "$(inherited)";
				OTHER_SWIFT_FLAGS = "$(inherited)";
				PRODUCT_BUNDLE_IDENTIFIER = "com.bow-swift.bow-recursion-schemes";
				PRODUCT_MODULE_NAME = "$(TARGET_NAME:c99extidentifier)";
				PRODUCT_NAME = "$(TARGET_NAME)";
				SDKROOT = iphoneos;
				SKIP_INSTALL = YES;
				SUPPORTED_PLATFORMS = "iphonesimulator iphoneos";
				SWIFT_VERSION = 5.0;
				TARGET_NAME = BowRecursionSchemes;
			};
			name = Debug;
		};
		112294ED219D8EF4006D66C5 /* Release */ = {
			isa = XCBuildConfiguration;
			buildSettings = {
				ENABLE_TESTABILITY = YES;
				FRAMEWORK_SEARCH_PATHS = "$(inherited)";
				HEADER_SEARCH_PATHS = "$(inherited)";
				INFOPLIST_FILE = "Support Files/Bow-RecursionSchemes-Info.plist";
				LD_RUNPATH_SEARCH_PATHS = (
					"$(inherited)",
					"@loader_path/Frameworks",
					"@executable_path/Frameworks",
				);
				OTHER_LDFLAGS = "$(inherited)";
				OTHER_SWIFT_FLAGS = "$(inherited)";
				PRODUCT_BUNDLE_IDENTIFIER = "com.bow-swift.bow-recursion-schemes";
				PRODUCT_MODULE_NAME = "$(TARGET_NAME:c99extidentifier)";
				PRODUCT_NAME = "$(TARGET_NAME)";
				SDKROOT = iphoneos;
				SKIP_INSTALL = YES;
				SUPPORTED_PLATFORMS = "iphonesimulator iphoneos";
				SWIFT_VERSION = 5.0;
				TARGET_NAME = BowRecursionSchemes;
			};
			name = Release;
		};
		11229575219D9186006D66C5 /* Debug */ = {
			isa = XCBuildConfiguration;
			buildSettings = {
				ALWAYS_EMBED_SWIFT_STANDARD_LIBRARIES = YES;
				FRAMEWORK_SEARCH_PATHS = "$(inherited)";
				HEADER_SEARCH_PATHS = "$(inherited)";
				INFOPLIST_FILE = "Support Files/Bow-RecursionSchemesTests-Info.plist";
				LD_RUNPATH_SEARCH_PATHS = (
					"$(inherited)",
					"@executable_path/Frameworks",
					"@loader_path/Frameworks",
				);
				OTHER_LDFLAGS = "$(inherited)";
				OTHER_SWIFT_FLAGS = "$(inherited)";
				PRODUCT_NAME = "$(TARGET_NAME)";
				SDKROOT = iphoneos;
				SUPPORTED_PLATFORMS = "iphonesimulator iphoneos";
				SWIFT_VERSION = 5.0;
				TARGET_NAME = BowRecursionSchemesTests;
			};
			name = Debug;
		};
		11229576219D9186006D66C5 /* Release */ = {
			isa = XCBuildConfiguration;
			buildSettings = {
				ALWAYS_EMBED_SWIFT_STANDARD_LIBRARIES = YES;
				FRAMEWORK_SEARCH_PATHS = "$(inherited)";
				HEADER_SEARCH_PATHS = "$(inherited)";
				INFOPLIST_FILE = "Support Files/Bow-RecursionSchemesTests-Info.plist";
				LD_RUNPATH_SEARCH_PATHS = (
					"$(inherited)",
					"@executable_path/Frameworks",
					"@loader_path/Frameworks",
				);
				OTHER_LDFLAGS = "$(inherited)";
				OTHER_SWIFT_FLAGS = "$(inherited)";
				PRODUCT_NAME = "$(TARGET_NAME)";
				SDKROOT = iphoneos;
				SUPPORTED_PLATFORMS = "iphonesimulator iphoneos";
				SWIFT_VERSION = 5.0;
				TARGET_NAME = BowRecursionSchemesTests;
			};
			name = Release;
		};
		112295DF219D94C9006D66C5 /* Debug */ = {
			isa = XCBuildConfiguration;
			buildSettings = {
				ENABLE_TESTABILITY = YES;
				FRAMEWORK_SEARCH_PATHS = "$(inherited)";
				HEADER_SEARCH_PATHS = "$(inherited)";
				INFOPLIST_FILE = "Support Files/Bow-Generic-Info.plist";
				LD_RUNPATH_SEARCH_PATHS = (
					"$(inherited)",
					"@loader_path/Frameworks",
					"@executable_path/Frameworks",
				);
				OTHER_LDFLAGS = "$(inherited)";
				OTHER_SWIFT_FLAGS = "$(inherited)";
				PRODUCT_BUNDLE_IDENTIFIER = "com.bow-swift.bow-generic";
				PRODUCT_MODULE_NAME = "$(TARGET_NAME:c99extidentifier)";
				PRODUCT_NAME = "$(TARGET_NAME)";
				SDKROOT = iphoneos;
				SKIP_INSTALL = YES;
				SUPPORTED_PLATFORMS = "iphonesimulator iphoneos";
				SWIFT_VERSION = 5.0;
				TARGET_NAME = BowGeneric;
			};
			name = Debug;
		};
		112295E0219D94C9006D66C5 /* Release */ = {
			isa = XCBuildConfiguration;
			buildSettings = {
				ENABLE_TESTABILITY = YES;
				FRAMEWORK_SEARCH_PATHS = "$(inherited)";
				HEADER_SEARCH_PATHS = "$(inherited)";
				INFOPLIST_FILE = "Support Files/Bow-Generic-Info.plist";
				LD_RUNPATH_SEARCH_PATHS = (
					"$(inherited)",
					"@loader_path/Frameworks",
					"@executable_path/Frameworks",
				);
				OTHER_LDFLAGS = "$(inherited)";
				OTHER_SWIFT_FLAGS = "$(inherited)";
				PRODUCT_BUNDLE_IDENTIFIER = "com.bow-swift.bow-generic";
				PRODUCT_MODULE_NAME = "$(TARGET_NAME:c99extidentifier)";
				PRODUCT_NAME = "$(TARGET_NAME)";
				SDKROOT = iphoneos;
				SKIP_INSTALL = YES;
				SUPPORTED_PLATFORMS = "iphonesimulator iphoneos";
				SWIFT_VERSION = 5.0;
				TARGET_NAME = BowGeneric;
			};
			name = Release;
		};
		11229621219D9593006D66C5 /* Debug */ = {
			isa = XCBuildConfiguration;
			buildSettings = {
				ALWAYS_EMBED_SWIFT_STANDARD_LIBRARIES = YES;
				FRAMEWORK_SEARCH_PATHS = "$(inherited)";
				HEADER_SEARCH_PATHS = "$(inherited)";
				INFOPLIST_FILE = "Support Files/Bow-GenericTests-Info.plist";
				LD_RUNPATH_SEARCH_PATHS = (
					"$(inherited)",
					"@executable_path/Frameworks",
					"@loader_path/Frameworks",
				);
				OTHER_LDFLAGS = "$(inherited)";
				OTHER_SWIFT_FLAGS = "$(inherited)";
				PRODUCT_NAME = "$(TARGET_NAME)";
				SDKROOT = iphoneos;
				SUPPORTED_PLATFORMS = "iphonesimulator iphoneos";
				SWIFT_VERSION = 5.0;
				TARGET_NAME = BowGenericTests;
			};
			name = Debug;
		};
		11229622219D9593006D66C5 /* Release */ = {
			isa = XCBuildConfiguration;
			buildSettings = {
				ALWAYS_EMBED_SWIFT_STANDARD_LIBRARIES = YES;
				FRAMEWORK_SEARCH_PATHS = "$(inherited)";
				HEADER_SEARCH_PATHS = "$(inherited)";
				INFOPLIST_FILE = "Support Files/Bow-GenericTests-Info.plist";
				LD_RUNPATH_SEARCH_PATHS = (
					"$(inherited)",
					"@executable_path/Frameworks",
					"@loader_path/Frameworks",
				);
				OTHER_LDFLAGS = "$(inherited)";
				OTHER_SWIFT_FLAGS = "$(inherited)";
				PRODUCT_NAME = "$(TARGET_NAME)";
				SDKROOT = iphoneos;
				SUPPORTED_PLATFORMS = "iphonesimulator iphoneos";
				SWIFT_VERSION = 5.0;
				TARGET_NAME = BowGenericTests;
			};
			name = Release;
		};
		11229738219DC4B3006D66C5 /* Debug */ = {
			isa = XCBuildConfiguration;
			buildSettings = {
				ENABLE_TESTABILITY = YES;
				FRAMEWORK_SEARCH_PATHS = "$(inherited)";
				HEADER_SEARCH_PATHS = "$(inherited)";
				INFOPLIST_FILE = "Support Files/Bow-Effects-Info.plist";
				LD_RUNPATH_SEARCH_PATHS = (
					"$(inherited)",
					"@loader_path/Frameworks",
					"@executable_path/Frameworks",
				);
				OTHER_LDFLAGS = "$(inherited)";
				OTHER_SWIFT_FLAGS = "$(inherited)";
				PRODUCT_BUNDLE_IDENTIFIER = "com.bow-swift.bow-effects";
				PRODUCT_MODULE_NAME = "$(TARGET_NAME:c99extidentifier)";
				PRODUCT_NAME = "$(TARGET_NAME)";
				SDKROOT = iphoneos;
				SKIP_INSTALL = YES;
				SUPPORTED_PLATFORMS = "iphonesimulator iphoneos";
				SWIFT_VERSION = 5.0;
				TARGET_NAME = BowEffects;
			};
			name = Debug;
		};
		11229739219DC4B3006D66C5 /* Release */ = {
			isa = XCBuildConfiguration;
			buildSettings = {
				ENABLE_TESTABILITY = YES;
				FRAMEWORK_SEARCH_PATHS = "$(inherited)";
				HEADER_SEARCH_PATHS = "$(inherited)";
				INFOPLIST_FILE = "Support Files/Bow-Effects-Info.plist";
				LD_RUNPATH_SEARCH_PATHS = (
					"$(inherited)",
					"@loader_path/Frameworks",
					"@executable_path/Frameworks",
				);
				OTHER_LDFLAGS = "$(inherited)";
				OTHER_SWIFT_FLAGS = "$(inherited)";
				PRODUCT_BUNDLE_IDENTIFIER = "com.bow-swift.bow-effects";
				PRODUCT_MODULE_NAME = "$(TARGET_NAME:c99extidentifier)";
				PRODUCT_NAME = "$(TARGET_NAME)";
				SDKROOT = iphoneos;
				SKIP_INSTALL = YES;
				SUPPORTED_PLATFORMS = "iphonesimulator iphoneos";
				SWIFT_VERSION = 5.0;
				TARGET_NAME = BowEffects;
			};
			name = Release;
		};
		11229780219DC88F006D66C5 /* Debug */ = {
			isa = XCBuildConfiguration;
			buildSettings = {
				ALWAYS_EMBED_SWIFT_STANDARD_LIBRARIES = YES;
				FRAMEWORK_SEARCH_PATHS = "$(inherited)";
				HEADER_SEARCH_PATHS = "$(inherited)";
				INFOPLIST_FILE = "Support Files/Bow-EffectsTests-Info.plist";
				LD_RUNPATH_SEARCH_PATHS = (
					"$(inherited)",
					"@executable_path/Frameworks",
					"@loader_path/Frameworks",
				);
				OTHER_LDFLAGS = "$(inherited)";
				OTHER_SWIFT_FLAGS = "$(inherited)";
				PRODUCT_NAME = "$(TARGET_NAME)";
				SDKROOT = iphoneos;
				SUPPORTED_PLATFORMS = "iphonesimulator iphoneos";
				SWIFT_VERSION = 5.0;
				TARGET_NAME = BowEffectsTests;
			};
			name = Debug;
		};
		11229781219DC88F006D66C5 /* Release */ = {
			isa = XCBuildConfiguration;
			buildSettings = {
				ALWAYS_EMBED_SWIFT_STANDARD_LIBRARIES = YES;
				FRAMEWORK_SEARCH_PATHS = "$(inherited)";
				HEADER_SEARCH_PATHS = "$(inherited)";
				INFOPLIST_FILE = "Support Files/Bow-EffectsTests-Info.plist";
				LD_RUNPATH_SEARCH_PATHS = (
					"$(inherited)",
					"@executable_path/Frameworks",
					"@loader_path/Frameworks",
				);
				OTHER_LDFLAGS = "$(inherited)";
				OTHER_SWIFT_FLAGS = "$(inherited)";
				PRODUCT_NAME = "$(TARGET_NAME)";
				SDKROOT = iphoneos;
				SUPPORTED_PLATFORMS = "iphonesimulator iphoneos";
				SWIFT_VERSION = 5.0;
				TARGET_NAME = BowEffectsTests;
			};
			name = Release;
		};
		112297A7219DCE76006D66C5 /* Debug */ = {
			isa = XCBuildConfiguration;
			buildSettings = {
				ENABLE_TESTABILITY = YES;
				FRAMEWORK_SEARCH_PATHS = "$(inherited)";
				HEADER_SEARCH_PATHS = "$(inherited)";
				INFOPLIST_FILE = "Support Files/Bow-Rx-Info.plist";
				LD_RUNPATH_SEARCH_PATHS = (
					"$(inherited)",
					"@loader_path/Frameworks",
					"@executable_path/Frameworks",
				);
				OTHER_LDFLAGS = "$(inherited)";
				OTHER_SWIFT_FLAGS = "$(inherited)";
				PRODUCT_BUNDLE_IDENTIFIER = "com.bow-swift.bow-rx";
				PRODUCT_MODULE_NAME = "$(TARGET_NAME:c99extidentifier)";
				PRODUCT_NAME = "$(TARGET_NAME)";
				SDKROOT = iphoneos;
				SKIP_INSTALL = YES;
				SUPPORTED_PLATFORMS = "iphonesimulator iphoneos";
				SWIFT_VERSION = 5.0;
				TARGET_NAME = BowRx;
			};
			name = Debug;
		};
		112297A8219DCE76006D66C5 /* Release */ = {
			isa = XCBuildConfiguration;
			buildSettings = {
				ENABLE_TESTABILITY = YES;
				FRAMEWORK_SEARCH_PATHS = "$(inherited)";
				HEADER_SEARCH_PATHS = "$(inherited)";
				INFOPLIST_FILE = "Support Files/Bow-Rx-Info.plist";
				LD_RUNPATH_SEARCH_PATHS = (
					"$(inherited)",
					"@loader_path/Frameworks",
					"@executable_path/Frameworks",
				);
				OTHER_LDFLAGS = "$(inherited)";
				OTHER_SWIFT_FLAGS = "$(inherited)";
				PRODUCT_BUNDLE_IDENTIFIER = "com.bow-swift.bow-rx";
				PRODUCT_MODULE_NAME = "$(TARGET_NAME:c99extidentifier)";
				PRODUCT_NAME = "$(TARGET_NAME)";
				SDKROOT = iphoneos;
				SKIP_INSTALL = YES;
				SUPPORTED_PLATFORMS = "iphonesimulator iphoneos";
				SWIFT_VERSION = 5.0;
				TARGET_NAME = BowRx;
			};
			name = Release;
		};
		112297CB219DCFDE006D66C5 /* Debug */ = {
			isa = XCBuildConfiguration;
			buildSettings = {
				ALWAYS_EMBED_SWIFT_STANDARD_LIBRARIES = YES;
				FRAMEWORK_SEARCH_PATHS = "$(inherited)";
				HEADER_SEARCH_PATHS = "$(inherited)";
				INFOPLIST_FILE = "Support Files/Bow-RxTests-Info.plist";
				LD_RUNPATH_SEARCH_PATHS = (
					"$(inherited)",
					"@executable_path/Frameworks",
					"@loader_path/Frameworks",
				);
				OTHER_LDFLAGS = "$(inherited)";
				OTHER_SWIFT_FLAGS = "$(inherited)";
				PRODUCT_NAME = "$(TARGET_NAME)";
				SDKROOT = iphoneos;
				SUPPORTED_PLATFORMS = "iphonesimulator iphoneos";
				SWIFT_VERSION = 5.0;
				TARGET_NAME = BowRxTests;
			};
			name = Debug;
		};
		112297CC219DCFDE006D66C5 /* Release */ = {
			isa = XCBuildConfiguration;
			buildSettings = {
				ALWAYS_EMBED_SWIFT_STANDARD_LIBRARIES = YES;
				FRAMEWORK_SEARCH_PATHS = "$(inherited)";
				HEADER_SEARCH_PATHS = "$(inherited)";
				INFOPLIST_FILE = "Support Files/Bow-RxTests-Info.plist";
				LD_RUNPATH_SEARCH_PATHS = (
					"$(inherited)",
					"@executable_path/Frameworks",
					"@loader_path/Frameworks",
				);
				OTHER_LDFLAGS = "$(inherited)";
				OTHER_SWIFT_FLAGS = "$(inherited)";
				PRODUCT_NAME = "$(TARGET_NAME)";
				SDKROOT = iphoneos;
				SUPPORTED_PLATFORMS = "iphonesimulator iphoneos";
				SWIFT_VERSION = 5.0;
				TARGET_NAME = BowRxTests;
			};
			name = Release;
		};
		1160D0E422D38CEC0010323A /* Debug */ = {
			isa = XCBuildConfiguration;
			buildSettings = {
				ENABLE_TESTABILITY = YES;
				FRAMEWORK_SEARCH_PATHS = "$(inherited)";
				HEADER_SEARCH_PATHS = "$(inherited)";
				INFOPLIST_FILE = "Bow-OpticsLaws-Info.plist";
				LD_RUNPATH_SEARCH_PATHS = (
					"$(inherited)",
					"@loader_path/Frameworks",
					"@executable_path/Frameworks",
				);
				OTHER_LDFLAGS = "$(inherited)";
				OTHER_SWIFT_FLAGS = "$(inherited)";
				PRODUCT_BUNDLE_IDENTIFIER = "com.bow-swift.bow-optics-laws";
				PRODUCT_MODULE_NAME = "$(TARGET_NAME:c99extidentifier)";
				PRODUCT_NAME = "$(TARGET_NAME)";
				SDKROOT = iphoneos;
				SKIP_INSTALL = YES;
				SUPPORTED_PLATFORMS = "iphonesimulator iphoneos";
				SWIFT_VERSION = 5.0;
				TARGET_NAME = BowOpticsLaws;
			};
			name = Debug;
		};
		1160D0E522D38CEC0010323A /* Release */ = {
			isa = XCBuildConfiguration;
			buildSettings = {
				ENABLE_TESTABILITY = YES;
				FRAMEWORK_SEARCH_PATHS = "$(inherited)";
				HEADER_SEARCH_PATHS = "$(inherited)";
				INFOPLIST_FILE = "Bow-OpticsLaws-Info.plist";
				LD_RUNPATH_SEARCH_PATHS = (
					"$(inherited)",
					"@loader_path/Frameworks",
					"@executable_path/Frameworks",
				);
				OTHER_LDFLAGS = "$(inherited)";
				OTHER_SWIFT_FLAGS = "$(inherited)";
				PRODUCT_BUNDLE_IDENTIFIER = "com.bow-swift.bow-optics-laws";
				PRODUCT_MODULE_NAME = "$(TARGET_NAME:c99extidentifier)";
				PRODUCT_NAME = "$(TARGET_NAME)";
				SDKROOT = iphoneos;
				SKIP_INSTALL = YES;
				SUPPORTED_PLATFORMS = "iphonesimulator iphoneos";
				SWIFT_VERSION = 5.0;
				TARGET_NAME = BowOpticsLaws;
			};
			name = Release;
		};
		117DC0D122AE492700EF65F0 /* Debug */ = {
			isa = XCBuildConfiguration;
			buildSettings = {
				CLANG_ENABLE_MODULES = YES;
				DEFINES_MODULE = YES;
				ENABLE_TESTABILITY = YES;
				FRAMEWORK_SEARCH_PATHS = "$(inherited)";
				HEADER_SEARCH_PATHS = "$(inherited)";
				INFOPLIST_FILE = "Bow-Effects-Generators-Info.plist";
				LD_RUNPATH_SEARCH_PATHS = (
					"$(inherited)",
					"@loader_path/Frameworks",
					"@executable_path/Frameworks",
				);
				OTHER_LDFLAGS = "$(inherited)";
				OTHER_SWIFT_FLAGS = "$(inherited)";
				PRODUCT_BUNDLE_IDENTIFIER = "com.bow-swift.bow-effects-generators";
				PRODUCT_MODULE_NAME = "$(TARGET_NAME:c99extidentifier)";
				PRODUCT_NAME = "$(TARGET_NAME)";
				SDKROOT = iphoneos;
				SKIP_INSTALL = YES;
				SUPPORTED_PLATFORMS = "iphonesimulator iphoneos";
				SWIFT_OPTIMIZATION_LEVEL = "-Onone";
				SWIFT_VERSION = 5.0;
				TARGET_NAME = BowEffectsGenerators;
			};
			name = Debug;
		};
		117DC0D222AE492700EF65F0 /* Release */ = {
			isa = XCBuildConfiguration;
			buildSettings = {
				CLANG_ENABLE_MODULES = YES;
				DEFINES_MODULE = YES;
				ENABLE_TESTABILITY = YES;
				FRAMEWORK_SEARCH_PATHS = "$(inherited)";
				HEADER_SEARCH_PATHS = "$(inherited)";
				INFOPLIST_FILE = "Bow-Effects-Generators-Info.plist";
				LD_RUNPATH_SEARCH_PATHS = (
					"$(inherited)",
					"@loader_path/Frameworks",
					"@executable_path/Frameworks",
				);
				OTHER_LDFLAGS = "$(inherited)";
				OTHER_SWIFT_FLAGS = "$(inherited)";
				PRODUCT_BUNDLE_IDENTIFIER = "com.bow-swift.bow-effects-generators";
				PRODUCT_MODULE_NAME = "$(TARGET_NAME:c99extidentifier)";
				PRODUCT_NAME = "$(TARGET_NAME)";
				SDKROOT = iphoneos;
				SKIP_INSTALL = YES;
				SUPPORTED_PLATFORMS = "iphonesimulator iphoneos";
				SWIFT_VERSION = 5.0;
				TARGET_NAME = BowEffectsGenerators;
			};
			name = Release;
		};
		117DC0EA22AE4D6C00EF65F0 /* Debug */ = {
			isa = XCBuildConfiguration;
			buildSettings = {
				CLANG_ENABLE_MODULES = YES;
				DEFINES_MODULE = YES;
				ENABLE_TESTABILITY = YES;
				FRAMEWORK_SEARCH_PATHS = "$(inherited)";
				HEADER_SEARCH_PATHS = "$(inherited)";
				INFOPLIST_FILE = "Bow-RxGenerators-Info.plist";
				LD_RUNPATH_SEARCH_PATHS = (
					"$(inherited)",
					"@loader_path/Frameworks",
					"@executable_path/Frameworks",
				);
				OTHER_LDFLAGS = "$(inherited)";
				OTHER_SWIFT_FLAGS = "$(inherited)";
				PRODUCT_BUNDLE_IDENTIFIER = "com.bow-swift.bow-rx-generators";
				PRODUCT_MODULE_NAME = "$(TARGET_NAME:c99extidentifier)";
				PRODUCT_NAME = "$(TARGET_NAME)";
				SDKROOT = iphoneos;
				SKIP_INSTALL = YES;
				SUPPORTED_PLATFORMS = "iphonesimulator iphoneos";
				SWIFT_OPTIMIZATION_LEVEL = "-Onone";
				SWIFT_VERSION = 5.0;
				TARGET_NAME = BowRxGenerators;
			};
			name = Debug;
		};
		117DC0EB22AE4D6C00EF65F0 /* Release */ = {
			isa = XCBuildConfiguration;
			buildSettings = {
				CLANG_ENABLE_MODULES = YES;
				DEFINES_MODULE = YES;
				ENABLE_TESTABILITY = YES;
				FRAMEWORK_SEARCH_PATHS = "$(inherited)";
				HEADER_SEARCH_PATHS = "$(inherited)";
				INFOPLIST_FILE = "Bow-RxGenerators-Info.plist";
				LD_RUNPATH_SEARCH_PATHS = (
					"$(inherited)",
					"@loader_path/Frameworks",
					"@executable_path/Frameworks",
				);
				OTHER_LDFLAGS = "$(inherited)";
				OTHER_SWIFT_FLAGS = "$(inherited)";
				PRODUCT_BUNDLE_IDENTIFIER = "com.bow-swift.bow-rx-generators";
				PRODUCT_MODULE_NAME = "$(TARGET_NAME:c99extidentifier)";
				PRODUCT_NAME = "$(TARGET_NAME)";
				SDKROOT = iphoneos;
				SKIP_INSTALL = YES;
				SUPPORTED_PLATFORMS = "iphonesimulator iphoneos";
				SWIFT_VERSION = 5.0;
				TARGET_NAME = BowRxGenerators;
			};
			name = Release;
		};
		117DC12D22AE563900EF65F0 /* Debug */ = {
			isa = XCBuildConfiguration;
			buildSettings = {
				CLANG_ENABLE_MODULES = YES;
				DEFINES_MODULE = YES;
				ENABLE_TESTABILITY = YES;
				FRAMEWORK_SEARCH_PATHS = "$(inherited)";
				HEADER_SEARCH_PATHS = "$(inherited)";
				INFOPLIST_FILE = "Bow-Free-Generators-Info.plist";
				LD_RUNPATH_SEARCH_PATHS = (
					"$(inherited)",
					"@loader_path/Frameworks",
					"@executable_path/Frameworks",
				);
				OTHER_LDFLAGS = "$(inherited)";
				OTHER_SWIFT_FLAGS = "$(inherited)";
				PRODUCT_BUNDLE_IDENTIFIER = "com.bow-swift.bow-free-generators";
				PRODUCT_MODULE_NAME = "$(TARGET_NAME:c99extidentifier)";
				PRODUCT_NAME = "$(TARGET_NAME)";
				SDKROOT = iphoneos;
				SKIP_INSTALL = YES;
				SUPPORTED_PLATFORMS = "iphonesimulator iphoneos";
				SWIFT_OPTIMIZATION_LEVEL = "-Onone";
				SWIFT_VERSION = 5.0;
				TARGET_NAME = BowFreeGenerators;
			};
			name = Debug;
		};
		117DC12E22AE563900EF65F0 /* Release */ = {
			isa = XCBuildConfiguration;
			buildSettings = {
				CLANG_ENABLE_MODULES = YES;
				DEFINES_MODULE = YES;
				ENABLE_TESTABILITY = YES;
				FRAMEWORK_SEARCH_PATHS = "$(inherited)";
				HEADER_SEARCH_PATHS = "$(inherited)";
				INFOPLIST_FILE = "Bow-Free-Generators-Info.plist";
				LD_RUNPATH_SEARCH_PATHS = (
					"$(inherited)",
					"@loader_path/Frameworks",
					"@executable_path/Frameworks",
				);
				OTHER_LDFLAGS = "$(inherited)";
				OTHER_SWIFT_FLAGS = "$(inherited)";
				PRODUCT_BUNDLE_IDENTIFIER = "com.bow-swift.bow-free-generators";
				PRODUCT_MODULE_NAME = "$(TARGET_NAME:c99extidentifier)";
				PRODUCT_NAME = "$(TARGET_NAME)";
				SDKROOT = iphoneos;
				SKIP_INSTALL = YES;
				SUPPORTED_PLATFORMS = "iphonesimulator iphoneos";
				SWIFT_VERSION = 5.0;
				TARGET_NAME = BowFreeGenerators;
			};
			name = Release;
		};
		11D97EE8219EBAA1008FC004 /* Debug */ = {
			isa = XCBuildConfiguration;
			buildSettings = {
				ENABLE_TESTABILITY = YES;
				FRAMEWORK_SEARCH_PATHS = "$(inherited)";
				HEADER_SEARCH_PATHS = "$(inherited)";
				INFOPLIST_FILE = "Support Files/Bow-EffectsLaws-Info.plist";
				LD_RUNPATH_SEARCH_PATHS = (
					"$(inherited)",
					"@loader_path/Frameworks",
					"@executable_path/Frameworks",
				);
				OTHER_LDFLAGS = "$(inherited)";
				OTHER_SWIFT_FLAGS = "$(inherited)";
				PRODUCT_BUNDLE_IDENTIFIER = "com.bow-swift.bow-effects-laws";
				PRODUCT_MODULE_NAME = "$(TARGET_NAME:c99extidentifier)";
				PRODUCT_NAME = "$(TARGET_NAME)";
				SDKROOT = iphoneos;
				SKIP_INSTALL = YES;
				SUPPORTED_PLATFORMS = "iphonesimulator iphoneos";
				SWIFT_VERSION = 5.0;
				TARGET_NAME = BowEffectsLaws;
			};
			name = Debug;
		};
		11D97EE9219EBAA1008FC004 /* Release */ = {
			isa = XCBuildConfiguration;
			buildSettings = {
				ENABLE_TESTABILITY = YES;
				FRAMEWORK_SEARCH_PATHS = "$(inherited)";
				HEADER_SEARCH_PATHS = "$(inherited)";
				INFOPLIST_FILE = "Support Files/Bow-EffectsLaws-Info.plist";
				LD_RUNPATH_SEARCH_PATHS = (
					"$(inherited)",
					"@loader_path/Frameworks",
					"@executable_path/Frameworks",
				);
				OTHER_LDFLAGS = "$(inherited)";
				OTHER_SWIFT_FLAGS = "$(inherited)";
				PRODUCT_BUNDLE_IDENTIFIER = "com.bow-swift.bow-effects-laws";
				PRODUCT_MODULE_NAME = "$(TARGET_NAME:c99extidentifier)";
				PRODUCT_NAME = "$(TARGET_NAME)";
				SDKROOT = iphoneos;
				SKIP_INSTALL = YES;
				SUPPORTED_PLATFORMS = "iphonesimulator iphoneos";
				SWIFT_VERSION = 5.0;
				TARGET_NAME = BowEffectsLaws;
			};
			name = Release;
		};
		11E71710219D704F00B94845 /* Debug */ = {
			isa = XCBuildConfiguration;
			buildSettings = {
				ENABLE_TESTABILITY = YES;
				FRAMEWORK_SEARCH_PATHS = "$(inherited)";
				HEADER_SEARCH_PATHS = "$(inherited)";
				INFOPLIST_FILE = "Support Files/Bow-Optics-Info.plist";
				LD_RUNPATH_SEARCH_PATHS = (
					"$(inherited)",
					"@loader_path/Frameworks",
					"@executable_path/Frameworks",
				);
				OTHER_LDFLAGS = "$(inherited)";
				OTHER_SWIFT_FLAGS = "$(inherited)";
				PRODUCT_BUNDLE_IDENTIFIER = "com.bow-swift.bow-optics";
				PRODUCT_MODULE_NAME = "$(TARGET_NAME:c99extidentifier)";
				PRODUCT_NAME = "$(TARGET_NAME)";
				SDKROOT = iphoneos;
				SKIP_INSTALL = YES;
				SUPPORTED_PLATFORMS = "iphonesimulator iphoneos";
				SWIFT_VERSION = 5.0;
				TARGET_NAME = BowOptics;
			};
			name = Debug;
		};
		11E71711219D704F00B94845 /* Release */ = {
			isa = XCBuildConfiguration;
			buildSettings = {
				ENABLE_TESTABILITY = YES;
				FRAMEWORK_SEARCH_PATHS = "$(inherited)";
				HEADER_SEARCH_PATHS = "$(inherited)";
				INFOPLIST_FILE = "Support Files/Bow-Optics-Info.plist";
				LD_RUNPATH_SEARCH_PATHS = (
					"$(inherited)",
					"@loader_path/Frameworks",
					"@executable_path/Frameworks",
				);
				OTHER_LDFLAGS = "$(inherited)";
				OTHER_SWIFT_FLAGS = "$(inherited)";
				PRODUCT_BUNDLE_IDENTIFIER = "com.bow-swift.bow-optics";
				PRODUCT_MODULE_NAME = "$(TARGET_NAME:c99extidentifier)";
				PRODUCT_NAME = "$(TARGET_NAME)";
				SDKROOT = iphoneos;
				SKIP_INSTALL = YES;
				SUPPORTED_PLATFORMS = "iphonesimulator iphoneos";
				SWIFT_VERSION = 5.0;
				TARGET_NAME = BowOptics;
			};
			name = Release;
		};
		11E71800219D7D5900B94845 /* Debug */ = {
			isa = XCBuildConfiguration;
			buildSettings = {
				ALWAYS_EMBED_SWIFT_STANDARD_LIBRARIES = YES;
				FRAMEWORK_SEARCH_PATHS = "$(inherited)";
				HEADER_SEARCH_PATHS = "$(inherited)";
				INFOPLIST_FILE = "Support Files/Bow-OpticsTests-Info.plist";
				LD_RUNPATH_SEARCH_PATHS = (
					"$(inherited)",
					"@executable_path/Frameworks",
					"@loader_path/Frameworks",
				);
				OTHER_LDFLAGS = "$(inherited)";
				OTHER_SWIFT_FLAGS = "$(inherited)";
				PRODUCT_NAME = "$(TARGET_NAME)";
				SDKROOT = iphoneos;
				SUPPORTED_PLATFORMS = "iphonesimulator iphoneos";
				SWIFT_VERSION = 5.0;
				TARGET_NAME = BowOpticsTests;
			};
			name = Debug;
		};
		11E71801219D7D5900B94845 /* Release */ = {
			isa = XCBuildConfiguration;
			buildSettings = {
				ALWAYS_EMBED_SWIFT_STANDARD_LIBRARIES = YES;
				FRAMEWORK_SEARCH_PATHS = "$(inherited)";
				HEADER_SEARCH_PATHS = "$(inherited)";
				INFOPLIST_FILE = "Support Files/Bow-OpticsTests-Info.plist";
				LD_RUNPATH_SEARCH_PATHS = (
					"$(inherited)",
					"@executable_path/Frameworks",
					"@loader_path/Frameworks",
				);
				OTHER_LDFLAGS = "$(inherited)";
				OTHER_SWIFT_FLAGS = "$(inherited)";
				PRODUCT_NAME = "$(TARGET_NAME)";
				SDKROOT = iphoneos;
				SUPPORTED_PLATFORMS = "iphonesimulator iphoneos";
				SWIFT_VERSION = 5.0;
				TARGET_NAME = BowOpticsTests;
			};
			name = Release;
		};
		11E71887219D81B300B94845 /* Debug */ = {
			isa = XCBuildConfiguration;
			buildSettings = {
				ENABLE_TESTABILITY = YES;
				FRAMEWORK_SEARCH_PATHS = "$(inherited)";
				HEADER_SEARCH_PATHS = "$(inherited)";
				INFOPLIST_FILE = "Support Files/Bow-Free-Info.plist";
				LD_RUNPATH_SEARCH_PATHS = (
					"$(inherited)",
					"@loader_path/Frameworks",
					"@executable_path/Frameworks",
				);
				OTHER_LDFLAGS = "$(inherited)";
				OTHER_SWIFT_FLAGS = "$(inherited)";
				PRODUCT_BUNDLE_IDENTIFIER = "com.bow-swift.bow-free";
				PRODUCT_MODULE_NAME = "$(TARGET_NAME:c99extidentifier)";
				PRODUCT_NAME = "$(TARGET_NAME)";
				SDKROOT = iphoneos;
				SKIP_INSTALL = YES;
				SUPPORTED_PLATFORMS = "iphonesimulator iphoneos";
				SWIFT_VERSION = 5.0;
				TARGET_NAME = BowFree;
			};
			name = Debug;
		};
		11E71888219D81B300B94845 /* Release */ = {
			isa = XCBuildConfiguration;
			buildSettings = {
				ENABLE_TESTABILITY = YES;
				FRAMEWORK_SEARCH_PATHS = "$(inherited)";
				HEADER_SEARCH_PATHS = "$(inherited)";
				INFOPLIST_FILE = "Support Files/Bow-Free-Info.plist";
				LD_RUNPATH_SEARCH_PATHS = (
					"$(inherited)",
					"@loader_path/Frameworks",
					"@executable_path/Frameworks",
				);
				OTHER_LDFLAGS = "$(inherited)";
				OTHER_SWIFT_FLAGS = "$(inherited)";
				PRODUCT_BUNDLE_IDENTIFIER = "com.bow-swift.bow-free";
				PRODUCT_MODULE_NAME = "$(TARGET_NAME:c99extidentifier)";
				PRODUCT_NAME = "$(TARGET_NAME)";
				SDKROOT = iphoneos;
				SKIP_INSTALL = YES;
				SUPPORTED_PLATFORMS = "iphonesimulator iphoneos";
				SWIFT_VERSION = 5.0;
				TARGET_NAME = BowFree;
			};
			name = Release;
		};
		OBJ_243 /* Debug */ = {
			isa = XCBuildConfiguration;
			buildSettings = {
				ALWAYS_EMBED_SWIFT_STANDARD_LIBRARIES = YES;
				FRAMEWORK_SEARCH_PATHS = "$(inherited)";
				HEADER_SEARCH_PATHS = "$(inherited)";
				INFOPLIST_FILE = "Support Files/Bow-Test-Info.plist";
				LD_RUNPATH_SEARCH_PATHS = (
					"$(inherited)",
					"@executable_path/Frameworks",
					"@loader_path/Frameworks",
				);
				OTHER_LDFLAGS = "$(inherited)";
				OTHER_SWIFT_FLAGS = "$(inherited)";
				SDKROOT = iphoneos;
				SUPPORTED_PLATFORMS = "iphonesimulator iphoneos";
				SWIFT_VERSION = 5.0;
				TARGET_NAME = BowTests;
			};
			name = Debug;
		};
		OBJ_244 /* Release */ = {
			isa = XCBuildConfiguration;
			buildSettings = {
				ALWAYS_EMBED_SWIFT_STANDARD_LIBRARIES = YES;
				FRAMEWORK_SEARCH_PATHS = "$(inherited)";
				HEADER_SEARCH_PATHS = "$(inherited)";
				INFOPLIST_FILE = "Support Files/Bow-Test-Info.plist";
				LD_RUNPATH_SEARCH_PATHS = (
					"$(inherited)",
					"@executable_path/Frameworks",
					"@loader_path/Frameworks",
				);
				OTHER_LDFLAGS = "$(inherited)";
				OTHER_SWIFT_FLAGS = "$(inherited)";
				SDKROOT = iphoneos;
				SUPPORTED_PLATFORMS = "iphonesimulator iphoneos";
				SWIFT_VERSION = 5.0;
				TARGET_NAME = BowTests;
			};
			name = Release;
		};
		OBJ_3 /* Debug */ = {
			isa = XCBuildConfiguration;
			buildSettings = {
				CLANG_ENABLE_OBJC_ARC = YES;
				CLANG_WARN_BLOCK_CAPTURE_AUTORELEASING = YES;
				CLANG_WARN_BOOL_CONVERSION = YES;
				CLANG_WARN_COMMA = YES;
				CLANG_WARN_CONSTANT_CONVERSION = YES;
				CLANG_WARN_DEPRECATED_OBJC_IMPLEMENTATIONS = YES;
				CLANG_WARN_EMPTY_BODY = YES;
				CLANG_WARN_ENUM_CONVERSION = YES;
				CLANG_WARN_INFINITE_RECURSION = YES;
				CLANG_WARN_INT_CONVERSION = YES;
				CLANG_WARN_NON_LITERAL_NULL_CONVERSION = YES;
				CLANG_WARN_OBJC_IMPLICIT_RETAIN_SELF = YES;
				CLANG_WARN_OBJC_LITERAL_CONVERSION = YES;
				CLANG_WARN_RANGE_LOOP_ANALYSIS = YES;
				CLANG_WARN_STRICT_PROTOTYPES = YES;
				CLANG_WARN_SUSPICIOUS_MOVE = YES;
				CLANG_WARN_UNREACHABLE_CODE = YES;
				CLANG_WARN__DUPLICATE_METHOD_MATCH = YES;
				COMBINE_HIDPI_IMAGES = YES;
				COPY_PHASE_STRIP = NO;
				DEBUG_INFORMATION_FORMAT = dwarf;
				DYLIB_INSTALL_NAME_BASE = "@rpath";
				ENABLE_NS_ASSERTIONS = YES;
				ENABLE_STRICT_OBJC_MSGSEND = YES;
				ENABLE_TESTABILITY = YES;
				GCC_NO_COMMON_BLOCKS = YES;
				GCC_OPTIMIZATION_LEVEL = 0;
				GCC_WARN_64_TO_32_BIT_CONVERSION = YES;
				GCC_WARN_ABOUT_RETURN_TYPE = YES;
				GCC_WARN_UNDECLARED_SELECTOR = YES;
				GCC_WARN_UNINITIALIZED_AUTOS = YES;
				GCC_WARN_UNUSED_FUNCTION = YES;
				GCC_WARN_UNUSED_VARIABLE = YES;
				MACOSX_DEPLOYMENT_TARGET = 10.10;
				ONLY_ACTIVE_ARCH = YES;
				OTHER_SWIFT_FLAGS = "-DXcode";
				PRODUCT_NAME = "$(TARGET_NAME)";
				SDKROOT = macosx;
				SUPPORTED_PLATFORMS = "macosx iphoneos iphonesimulator appletvos appletvsimulator watchos watchsimulator";
				SWIFT_ACTIVE_COMPILATION_CONDITIONS = SWIFT_PACKAGE;
				SWIFT_OPTIMIZATION_LEVEL = "-Onone";
				SWIFT_VERSION = 5.0;
				USE_HEADERMAP = NO;
			};
			name = Debug;
		};
		OBJ_378 /* Debug */ = {
			isa = XCBuildConfiguration;
			buildSettings = {
				ENABLE_TESTABILITY = YES;
				FRAMEWORK_SEARCH_PATHS = "$(inherited)";
				HEADER_SEARCH_PATHS = "$(inherited)";
				INFOPLIST_FILE = "Support Files/Bow-Info.plist";
				LD_RUNPATH_SEARCH_PATHS = (
					"$(inherited)",
					"@loader_path/Frameworks",
					"@executable_path/Frameworks",
				);
				OTHER_LDFLAGS = "$(inherited)";
				OTHER_SWIFT_FLAGS = "$(inherited)";
				PRODUCT_BUNDLE_IDENTIFIER = "com.bow-swift.bow";
				PRODUCT_MODULE_NAME = "$(TARGET_NAME:c99extidentifier)";
				PRODUCT_NAME = "$(TARGET_NAME)";
				SDKROOT = iphoneos;
				SKIP_INSTALL = YES;
				SUPPORTED_PLATFORMS = "iphonesimulator iphoneos";
				SWIFT_VERSION = 5.0;
				TARGET_NAME = Bow;
			};
			name = Debug;
		};
		OBJ_379 /* Release */ = {
			isa = XCBuildConfiguration;
			buildSettings = {
				ENABLE_TESTABILITY = YES;
				FRAMEWORK_SEARCH_PATHS = "$(inherited)";
				HEADER_SEARCH_PATHS = "$(inherited)";
				INFOPLIST_FILE = "Support Files/Bow-Info.plist";
				LD_RUNPATH_SEARCH_PATHS = (
					"$(inherited)",
					"@loader_path/Frameworks",
					"@executable_path/Frameworks",
				);
				OTHER_LDFLAGS = "$(inherited)";
				OTHER_SWIFT_FLAGS = "$(inherited)";
				PRODUCT_BUNDLE_IDENTIFIER = "com.bow-swift.bow";
				PRODUCT_MODULE_NAME = "$(TARGET_NAME:c99extidentifier)";
				PRODUCT_NAME = "$(TARGET_NAME)";
				SDKROOT = iphoneos;
				SKIP_INSTALL = YES;
				SUPPORTED_PLATFORMS = "iphonesimulator iphoneos";
				SWIFT_VERSION = 5.0;
				TARGET_NAME = Bow;
			};
			name = Release;
		};
		OBJ_4 /* Release */ = {
			isa = XCBuildConfiguration;
			buildSettings = {
				CLANG_ENABLE_OBJC_ARC = YES;
				CLANG_WARN_BLOCK_CAPTURE_AUTORELEASING = YES;
				CLANG_WARN_BOOL_CONVERSION = YES;
				CLANG_WARN_COMMA = YES;
				CLANG_WARN_CONSTANT_CONVERSION = YES;
				CLANG_WARN_DEPRECATED_OBJC_IMPLEMENTATIONS = YES;
				CLANG_WARN_EMPTY_BODY = YES;
				CLANG_WARN_ENUM_CONVERSION = YES;
				CLANG_WARN_INFINITE_RECURSION = YES;
				CLANG_WARN_INT_CONVERSION = YES;
				CLANG_WARN_NON_LITERAL_NULL_CONVERSION = YES;
				CLANG_WARN_OBJC_IMPLICIT_RETAIN_SELF = YES;
				CLANG_WARN_OBJC_LITERAL_CONVERSION = YES;
				CLANG_WARN_RANGE_LOOP_ANALYSIS = YES;
				CLANG_WARN_STRICT_PROTOTYPES = YES;
				CLANG_WARN_SUSPICIOUS_MOVE = YES;
				CLANG_WARN_UNREACHABLE_CODE = YES;
				CLANG_WARN__DUPLICATE_METHOD_MATCH = YES;
				COMBINE_HIDPI_IMAGES = YES;
				COPY_PHASE_STRIP = YES;
				DEBUG_INFORMATION_FORMAT = "dwarf-with-dsym";
				DYLIB_INSTALL_NAME_BASE = "@rpath";
				ENABLE_STRICT_OBJC_MSGSEND = YES;
				GCC_NO_COMMON_BLOCKS = YES;
				GCC_OPTIMIZATION_LEVEL = s;
				GCC_WARN_64_TO_32_BIT_CONVERSION = YES;
				GCC_WARN_ABOUT_RETURN_TYPE = YES;
				GCC_WARN_UNDECLARED_SELECTOR = YES;
				GCC_WARN_UNINITIALIZED_AUTOS = YES;
				GCC_WARN_UNUSED_FUNCTION = YES;
				GCC_WARN_UNUSED_VARIABLE = YES;
				MACOSX_DEPLOYMENT_TARGET = 10.10;
				OTHER_SWIFT_FLAGS = "-DXcode";
				PRODUCT_NAME = "$(TARGET_NAME)";
				SDKROOT = macosx;
				SUPPORTED_PLATFORMS = "macosx iphoneos iphonesimulator appletvos appletvsimulator watchos watchsimulator";
				SWIFT_ACTIVE_COMPILATION_CONDITIONS = SWIFT_PACKAGE;
				SWIFT_COMPILATION_MODE = wholemodule;
				SWIFT_OPTIMIZATION_LEVEL = "-O";
				SWIFT_VERSION = 5.0;
				USE_HEADERMAP = NO;
			};
			name = Release;
		};
/* End XCBuildConfiguration section */

/* Begin XCConfigurationList section */
		112097A622A7EBC7007F3D9C /* Build configuration list for PBXNativeTarget "Bow-Generators" */ = {
			isa = XCConfigurationList;
			buildConfigurations = (
				112097A722A7EBC7007F3D9C /* Debug */,
				112097A822A7EBC7007F3D9C /* Release */,
			);
			defaultConfigurationIsVisible = 0;
			defaultConfigurationName = Debug;
		};
		11229418219D8B86006D66C5 /* Build configuration list for PBXNativeTarget "BowLaws" */ = {
			isa = XCConfigurationList;
			buildConfigurations = (
				11229419219D8B86006D66C5 /* Debug */,
				1122941A219D8B86006D66C5 /* Release */,
			);
			defaultConfigurationIsVisible = 0;
			defaultConfigurationName = Debug;
		};
		11229478219D8DF3006D66C5 /* Build configuration list for PBXNativeTarget "Bow-FreeTests" */ = {
			isa = XCConfigurationList;
			buildConfigurations = (
				11229479219D8DF3006D66C5 /* Debug */,
				1122947A219D8DF3006D66C5 /* Release */,
			);
			defaultConfigurationIsVisible = 0;
			defaultConfigurationName = Debug;
		};
		112294EB219D8EF4006D66C5 /* Build configuration list for PBXNativeTarget "Bow-RecursionSchemes" */ = {
			isa = XCConfigurationList;
			buildConfigurations = (
				112294EC219D8EF4006D66C5 /* Debug */,
				112294ED219D8EF4006D66C5 /* Release */,
			);
			defaultConfigurationIsVisible = 0;
			defaultConfigurationName = Debug;
		};
		11229574219D9186006D66C5 /* Build configuration list for PBXNativeTarget "Bow-RecursionSchemesTests" */ = {
			isa = XCConfigurationList;
			buildConfigurations = (
				11229575219D9186006D66C5 /* Debug */,
				11229576219D9186006D66C5 /* Release */,
			);
			defaultConfigurationIsVisible = 0;
			defaultConfigurationName = Debug;
		};
		112295DE219D94C9006D66C5 /* Build configuration list for PBXNativeTarget "Bow-Generic" */ = {
			isa = XCConfigurationList;
			buildConfigurations = (
				112295DF219D94C9006D66C5 /* Debug */,
				112295E0219D94C9006D66C5 /* Release */,
			);
			defaultConfigurationIsVisible = 0;
			defaultConfigurationName = Debug;
		};
		11229620219D9593006D66C5 /* Build configuration list for PBXNativeTarget "Bow-GenericTests" */ = {
			isa = XCConfigurationList;
			buildConfigurations = (
				11229621219D9593006D66C5 /* Debug */,
				11229622219D9593006D66C5 /* Release */,
			);
			defaultConfigurationIsVisible = 0;
			defaultConfigurationName = Debug;
		};
		11229737219DC4B3006D66C5 /* Build configuration list for PBXNativeTarget "Bow-Effects" */ = {
			isa = XCConfigurationList;
			buildConfigurations = (
				11229738219DC4B3006D66C5 /* Debug */,
				11229739219DC4B3006D66C5 /* Release */,
			);
			defaultConfigurationIsVisible = 0;
			defaultConfigurationName = Debug;
		};
		1122977F219DC88F006D66C5 /* Build configuration list for PBXNativeTarget "Bow-EffectsTests" */ = {
			isa = XCConfigurationList;
			buildConfigurations = (
				11229780219DC88F006D66C5 /* Debug */,
				11229781219DC88F006D66C5 /* Release */,
			);
			defaultConfigurationIsVisible = 0;
			defaultConfigurationName = Debug;
		};
		112297A6219DCE76006D66C5 /* Build configuration list for PBXNativeTarget "Bow-Rx" */ = {
			isa = XCConfigurationList;
			buildConfigurations = (
				112297A7219DCE76006D66C5 /* Debug */,
				112297A8219DCE76006D66C5 /* Release */,
			);
			defaultConfigurationIsVisible = 0;
			defaultConfigurationName = Debug;
		};
		112297CA219DCFDE006D66C5 /* Build configuration list for PBXNativeTarget "Bow-RxTests" */ = {
			isa = XCConfigurationList;
			buildConfigurations = (
				112297CB219DCFDE006D66C5 /* Debug */,
				112297CC219DCFDE006D66C5 /* Release */,
			);
			defaultConfigurationIsVisible = 0;
			defaultConfigurationName = Debug;
		};
		1160D0E322D38CEC0010323A /* Build configuration list for PBXNativeTarget "Bow-OpticsLaws" */ = {
			isa = XCConfigurationList;
			buildConfigurations = (
				1160D0E422D38CEC0010323A /* Debug */,
				1160D0E522D38CEC0010323A /* Release */,
			);
			defaultConfigurationIsVisible = 0;
			defaultConfigurationName = Debug;
		};
		117DC0D022AE492700EF65F0 /* Build configuration list for PBXNativeTarget "Bow-EffectsGenerators" */ = {
			isa = XCConfigurationList;
			buildConfigurations = (
				117DC0D122AE492700EF65F0 /* Debug */,
				117DC0D222AE492700EF65F0 /* Release */,
			);
			defaultConfigurationIsVisible = 0;
			defaultConfigurationName = Debug;
		};
		117DC0E922AE4D6C00EF65F0 /* Build configuration list for PBXNativeTarget "Bow-RxGenerators" */ = {
			isa = XCConfigurationList;
			buildConfigurations = (
				117DC0EA22AE4D6C00EF65F0 /* Debug */,
				117DC0EB22AE4D6C00EF65F0 /* Release */,
			);
			defaultConfigurationIsVisible = 0;
			defaultConfigurationName = Debug;
		};
		117DC12C22AE563900EF65F0 /* Build configuration list for PBXNativeTarget "Bow-FreeGenerators" */ = {
			isa = XCConfigurationList;
			buildConfigurations = (
				117DC12D22AE563900EF65F0 /* Debug */,
				117DC12E22AE563900EF65F0 /* Release */,
			);
			defaultConfigurationIsVisible = 0;
			defaultConfigurationName = Debug;
		};
		11D97EE7219EBAA1008FC004 /* Build configuration list for PBXNativeTarget "Bow-EffectsLaws" */ = {
			isa = XCConfigurationList;
			buildConfigurations = (
				11D97EE8219EBAA1008FC004 /* Debug */,
				11D97EE9219EBAA1008FC004 /* Release */,
			);
			defaultConfigurationIsVisible = 0;
			defaultConfigurationName = Debug;
		};
		11E7170F219D704F00B94845 /* Build configuration list for PBXNativeTarget "Bow-Optics" */ = {
			isa = XCConfigurationList;
			buildConfigurations = (
				11E71710219D704F00B94845 /* Debug */,
				11E71711219D704F00B94845 /* Release */,
			);
			defaultConfigurationIsVisible = 0;
			defaultConfigurationName = Debug;
		};
		11E717FF219D7D5900B94845 /* Build configuration list for PBXNativeTarget "Bow-OpticsTests" */ = {
			isa = XCConfigurationList;
			buildConfigurations = (
				11E71800219D7D5900B94845 /* Debug */,
				11E71801219D7D5900B94845 /* Release */,
			);
			defaultConfigurationIsVisible = 0;
			defaultConfigurationName = Debug;
		};
		11E71886219D81B300B94845 /* Build configuration list for PBXNativeTarget "Bow-Free" */ = {
			isa = XCConfigurationList;
			buildConfigurations = (
				11E71887219D81B300B94845 /* Debug */,
				11E71888219D81B300B94845 /* Release */,
			);
			defaultConfigurationIsVisible = 0;
			defaultConfigurationName = Debug;
		};
		OBJ_2 /* Build configuration list for PBXProject "Bow" */ = {
			isa = XCConfigurationList;
			buildConfigurations = (
				OBJ_3 /* Debug */,
				OBJ_4 /* Release */,
			);
			defaultConfigurationIsVisible = 0;
			defaultConfigurationName = Debug;
		};
		OBJ_242 /* Build configuration list for PBXNativeTarget "BowTests" */ = {
			isa = XCConfigurationList;
			buildConfigurations = (
				OBJ_243 /* Debug */,
				OBJ_244 /* Release */,
			);
			defaultConfigurationIsVisible = 0;
			defaultConfigurationName = Debug;
		};
		OBJ_377 /* Build configuration list for PBXNativeTarget "Bow" */ = {
			isa = XCConfigurationList;
			buildConfigurations = (
				OBJ_378 /* Debug */,
				OBJ_379 /* Release */,
			);
			defaultConfigurationIsVisible = 0;
			defaultConfigurationName = Debug;
		};
/* End XCConfigurationList section */

/* Begin XCRemoteSwiftPackageReference section */
		11E9788C233A7123002AAC60 /* XCRemoteSwiftPackageReference "RxSwift" */ = {
			isa = XCRemoteSwiftPackageReference;
			repositoryURL = "https://github.com/ReactiveX/RxSwift";
			requirement = {
				kind = exactVersion;
				version = 5.0.1;
			};
		};
		11E97891233A71E1002AAC60 /* XCRemoteSwiftPackageReference "SwiftCheck" */ = {
			isa = XCRemoteSwiftPackageReference;
			repositoryURL = "https://github.com/typelift/SwiftCheck";
			requirement = {
				kind = upToNextMajorVersion;
				minimumVersion = 0.12.0;
			};
		};
/* End XCRemoteSwiftPackageReference section */

/* Begin XCSwiftPackageProductDependency section */
		11E9788D233A7123002AAC60 /* RxSwift */ = {
			isa = XCSwiftPackageProductDependency;
			package = 11E9788C233A7123002AAC60 /* XCRemoteSwiftPackageReference "RxSwift" */;
			productName = RxSwift;
		};
		11E97894233A720A002AAC60 /* SwiftCheck */ = {
			isa = XCSwiftPackageProductDependency;
			package = 11E97891233A71E1002AAC60 /* XCRemoteSwiftPackageReference "SwiftCheck" */;
			productName = SwiftCheck;
		};
/* End XCSwiftPackageProductDependency section */
	};
	rootObject = OBJ_1 /* Project object */;
}<|MERGE_RESOLUTION|>--- conflicted
+++ resolved
@@ -326,12 +326,9 @@
 		8BA0F653217E2E9200969984 /* Semigroup.swift in Sources */ = {isa = PBXBuildFile; fileRef = 8BA0F4AC217E2E9200969984 /* Semigroup.swift */; };
 		8BA0F657217E2E9200969984 /* MonadCombine.swift in Sources */ = {isa = PBXBuildFile; fileRef = 8BA0F4AD217E2E9200969984 /* MonadCombine.swift */; };
 		8BA0F65B217E2E9200969984 /* FunctorFilter.swift in Sources */ = {isa = PBXBuildFile; fileRef = 8BA0F4AE217E2E9200969984 /* FunctorFilter.swift */; };
-<<<<<<< HEAD
+		8BB969AD2398661D005520D6 /* Queue.swift in Sources */ = {isa = PBXBuildFile; fileRef = 8BB969AB239863F0005520D6 /* Queue.swift */; };
 		B59148892392800E004F081D /* Traverse+Scan.swift in Sources */ = {isa = PBXBuildFile; fileRef = B59148882392800E004F081D /* Traverse+Scan.swift */; };
 		B591488C239287CF004F081D /* Traverse+Scan.swift in Sources */ = {isa = PBXBuildFile; fileRef = B591488B239287CF004F081D /* Traverse+Scan.swift */; };
-=======
-		8BB969AD2398661D005520D6 /* Queue.swift in Sources */ = {isa = PBXBuildFile; fileRef = 8BB969AB239863F0005520D6 /* Queue.swift */; };
->>>>>>> 080b789b
 		B8B910C0234D7F2600E44271 /* Semiring.swift in Sources */ = {isa = PBXBuildFile; fileRef = B8B910BF234D7F2600E44271 /* Semiring.swift */; };
 		B8B910C4234D846900E44271 /* SemiringLaws.swift in Sources */ = {isa = PBXBuildFile; fileRef = B8B910C3234D846900E44271 /* SemiringLaws.swift */; };
 		B8B910C6234DDA4000E44271 /* BoolInstancesTest.swift in Sources */ = {isa = PBXBuildFile; fileRef = B8B910C5234DDA4000E44271 /* BoolInstancesTest.swift */; };
@@ -1065,12 +1062,9 @@
 		8BA0F4D0217E2E9200969984 /* At+Optics.swift */ = {isa = PBXFileReference; fileEncoding = 4; lastKnownFileType = sourcecode.swift; path = "At+Optics.swift"; sourceTree = "<group>"; };
 		8BA0F4D1217E2E9200969984 /* Each+Optics.swift */ = {isa = PBXFileReference; fileEncoding = 4; lastKnownFileType = sourcecode.swift; path = "Each+Optics.swift"; sourceTree = "<group>"; };
 		8BA0F4D2217E2E9200969984 /* Lens.swift */ = {isa = PBXFileReference; fileEncoding = 4; lastKnownFileType = sourcecode.swift; path = Lens.swift; sourceTree = "<group>"; };
-<<<<<<< HEAD
+		8BB969AB239863F0005520D6 /* Queue.swift */ = {isa = PBXFileReference; lastKnownFileType = sourcecode.swift; path = Queue.swift; sourceTree = "<group>"; };
 		B59148882392800E004F081D /* Traverse+Scan.swift */ = {isa = PBXFileReference; lastKnownFileType = sourcecode.swift; path = "Traverse+Scan.swift"; sourceTree = "<group>"; };
 		B591488B239287CF004F081D /* Traverse+Scan.swift */ = {isa = PBXFileReference; lastKnownFileType = sourcecode.swift; path = "Traverse+Scan.swift"; sourceTree = "<group>"; };
-=======
-		8BB969AB239863F0005520D6 /* Queue.swift */ = {isa = PBXFileReference; lastKnownFileType = sourcecode.swift; path = Queue.swift; sourceTree = "<group>"; };
->>>>>>> 080b789b
 		B8B910BF234D7F2600E44271 /* Semiring.swift */ = {isa = PBXFileReference; lastKnownFileType = sourcecode.swift; path = Semiring.swift; sourceTree = "<group>"; };
 		B8B910C3234D846900E44271 /* SemiringLaws.swift */ = {isa = PBXFileReference; lastKnownFileType = sourcecode.swift; path = SemiringLaws.swift; sourceTree = "<group>"; };
 		B8B910C5234DDA4000E44271 /* BoolInstancesTest.swift */ = {isa = PBXFileReference; lastKnownFileType = sourcecode.swift; path = BoolInstancesTest.swift; sourceTree = "<group>"; };
