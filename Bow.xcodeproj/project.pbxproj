--- conflicted
+++ resolved
@@ -2591,12 +2591,7 @@
 				8BA0F65F217E2E9200969984 /* Eq.swift in Sources */,
 				8BA0F623217E2E9200969984 /* Category.swift in Sources */,
 				8BA0F57B217E2E9200969984 /* Reader.swift in Sources */,
-<<<<<<< HEAD
 				8BA0F54F217E2E9200969984 /* OptionInstances.swift in Sources */,
-				8BA0F59F217E2E9200969984 /* FlatmapOperator.swift in Sources */,
-=======
-				8BA0F54F217E2E9200969984 /* MaybeInstances.swift in Sources */,
->>>>>>> a8bcd4f3
 				8BA0F4EB217E2E9200969984 /* Kleisli.swift in Sources */,
 				8BA0F59B217E2E9200969984 /* Day.swift in Sources */,
 				8BA0F61F217E2E9200969984 /* Show.swift in Sources */,
