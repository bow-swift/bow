// !$*UTF8*$!
{
	archiveVersion = 1;
	classes = {
	};
	objectVersion = 46;
	objects = {

/* Begin PBXBuildFile section */
		111082CC2085D9DD00C8563C /* Show.swift in Sources */ = {isa = PBXBuildFile; fileRef = 111082CB2085D9DD00C8563C /* Show.swift */; };
		111082CD2085DBF700C8563C /* Show.swift in Sources */ = {isa = PBXBuildFile; fileRef = 111082CB2085D9DD00C8563C /* Show.swift */; };
		111082CE2085DBF800C8563C /* Show.swift in Sources */ = {isa = PBXBuildFile; fileRef = 111082CB2085D9DD00C8563C /* Show.swift */; };
		111082CF2085DBF800C8563C /* Show.swift in Sources */ = {isa = PBXBuildFile; fileRef = 111082CB2085D9DD00C8563C /* Show.swift */; };
		111082D12085DD4D00C8563C /* ShowLaws.swift in Sources */ = {isa = PBXBuildFile; fileRef = 111082D02085DD4D00C8563C /* ShowLaws.swift */; };
		1116204620F37AE300685EC4 /* Either+Optics.swift in Sources */ = {isa = PBXBuildFile; fileRef = 1116204520F37AE300685EC4 /* Either+Optics.swift */; };
		1116204820F37D1900685EC4 /* Id+Optics.swift in Sources */ = {isa = PBXBuildFile; fileRef = 1116204720F37D1900685EC4 /* Id+Optics.swift */; };
		1116204A20F37DFA00685EC4 /* ListK+Optics.swift in Sources */ = {isa = PBXBuildFile; fileRef = 1116204920F37DFA00685EC4 /* ListK+Optics.swift */; };
		1116204C20F380E300685EC4 /* NonEmptyList+Optics.swift in Sources */ = {isa = PBXBuildFile; fileRef = 1116204B20F380E300685EC4 /* NonEmptyList+Optics.swift */; };
		1116204F20F3820500685EC4 /* Maybe+Optics.swift in Sources */ = {isa = PBXBuildFile; fileRef = 1116204E20F3820500685EC4 /* Maybe+Optics.swift */; };
		1116205020F385C300685EC4 /* Maybe+Optics.swift in Sources */ = {isa = PBXBuildFile; fileRef = 1116204E20F3820500685EC4 /* Maybe+Optics.swift */; };
		1116205120F385C400685EC4 /* Maybe+Optics.swift in Sources */ = {isa = PBXBuildFile; fileRef = 1116204E20F3820500685EC4 /* Maybe+Optics.swift */; };
		1116205220F385C500685EC4 /* Maybe+Optics.swift in Sources */ = {isa = PBXBuildFile; fileRef = 1116204E20F3820500685EC4 /* Maybe+Optics.swift */; };
		1116205320F385D300685EC4 /* Either+Optics.swift in Sources */ = {isa = PBXBuildFile; fileRef = 1116204520F37AE300685EC4 /* Either+Optics.swift */; };
		1116205420F385D300685EC4 /* Id+Optics.swift in Sources */ = {isa = PBXBuildFile; fileRef = 1116204720F37D1900685EC4 /* Id+Optics.swift */; };
		1116205520F385D300685EC4 /* ListK+Optics.swift in Sources */ = {isa = PBXBuildFile; fileRef = 1116204920F37DFA00685EC4 /* ListK+Optics.swift */; };
		1116205620F385D300685EC4 /* NonEmptyList+Optics.swift in Sources */ = {isa = PBXBuildFile; fileRef = 1116204B20F380E300685EC4 /* NonEmptyList+Optics.swift */; };
		1116205720F385D300685EC4 /* Either+Optics.swift in Sources */ = {isa = PBXBuildFile; fileRef = 1116204520F37AE300685EC4 /* Either+Optics.swift */; };
		1116205820F385D300685EC4 /* Id+Optics.swift in Sources */ = {isa = PBXBuildFile; fileRef = 1116204720F37D1900685EC4 /* Id+Optics.swift */; };
		1116205920F385D300685EC4 /* ListK+Optics.swift in Sources */ = {isa = PBXBuildFile; fileRef = 1116204920F37DFA00685EC4 /* ListK+Optics.swift */; };
		1116205A20F385D300685EC4 /* NonEmptyList+Optics.swift in Sources */ = {isa = PBXBuildFile; fileRef = 1116204B20F380E300685EC4 /* NonEmptyList+Optics.swift */; };
		1116205B20F385D400685EC4 /* Either+Optics.swift in Sources */ = {isa = PBXBuildFile; fileRef = 1116204520F37AE300685EC4 /* Either+Optics.swift */; };
		1116205C20F385D400685EC4 /* Id+Optics.swift in Sources */ = {isa = PBXBuildFile; fileRef = 1116204720F37D1900685EC4 /* Id+Optics.swift */; };
		1116205D20F385D400685EC4 /* ListK+Optics.swift in Sources */ = {isa = PBXBuildFile; fileRef = 1116204920F37DFA00685EC4 /* ListK+Optics.swift */; };
		1116205E20F385D400685EC4 /* NonEmptyList+Optics.swift in Sources */ = {isa = PBXBuildFile; fileRef = 1116204B20F380E300685EC4 /* NonEmptyList+Optics.swift */; };
		1116206020F38A5C00685EC4 /* String+Optics.swift in Sources */ = {isa = PBXBuildFile; fileRef = 1116205F20F38A5C00685EC4 /* String+Optics.swift */; };
		1116206220F398CB00685EC4 /* Try+Optics.swift in Sources */ = {isa = PBXBuildFile; fileRef = 1116206120F398CB00685EC4 /* Try+Optics.swift */; };
		1116206320F398D800685EC4 /* Try+Optics.swift in Sources */ = {isa = PBXBuildFile; fileRef = 1116206120F398CB00685EC4 /* Try+Optics.swift */; };
		1116206420F398D900685EC4 /* Try+Optics.swift in Sources */ = {isa = PBXBuildFile; fileRef = 1116206120F398CB00685EC4 /* Try+Optics.swift */; };
		1116206520F398D900685EC4 /* Try+Optics.swift in Sources */ = {isa = PBXBuildFile; fileRef = 1116206120F398CB00685EC4 /* Try+Optics.swift */; };
		1116206720F39E0700685EC4 /* Validated+Optics.swift in Sources */ = {isa = PBXBuildFile; fileRef = 1116206620F39E0700685EC4 /* Validated+Optics.swift */; };
		1116206820F39EBB00685EC4 /* Validated+Optics.swift in Sources */ = {isa = PBXBuildFile; fileRef = 1116206620F39E0700685EC4 /* Validated+Optics.swift */; };
		1116206920F39EBC00685EC4 /* Validated+Optics.swift in Sources */ = {isa = PBXBuildFile; fileRef = 1116206620F39E0700685EC4 /* Validated+Optics.swift */; };
		1116206A20F39EBC00685EC4 /* Validated+Optics.swift in Sources */ = {isa = PBXBuildFile; fileRef = 1116206620F39E0700685EC4 /* Validated+Optics.swift */; };
		1116206B20F39EC000685EC4 /* String+Optics.swift in Sources */ = {isa = PBXBuildFile; fileRef = 1116205F20F38A5C00685EC4 /* String+Optics.swift */; };
		1116206C20F39EC100685EC4 /* String+Optics.swift in Sources */ = {isa = PBXBuildFile; fileRef = 1116205F20F38A5C00685EC4 /* String+Optics.swift */; };
		1116206D20F39EC100685EC4 /* String+Optics.swift in Sources */ = {isa = PBXBuildFile; fileRef = 1116205F20F38A5C00685EC4 /* String+Optics.swift */; };
		1116207420F3AC1800685EC4 /* At+Optics.swift in Sources */ = {isa = PBXBuildFile; fileRef = 1116207320F3AC1800685EC4 /* At+Optics.swift */; };
		1116207520F3AD7000685EC4 /* At+Optics.swift in Sources */ = {isa = PBXBuildFile; fileRef = 1116207320F3AC1800685EC4 /* At+Optics.swift */; };
		1116207620F3AD7000685EC4 /* At+Optics.swift in Sources */ = {isa = PBXBuildFile; fileRef = 1116207320F3AC1800685EC4 /* At+Optics.swift */; };
		1116207720F3AD7100685EC4 /* At+Optics.swift in Sources */ = {isa = PBXBuildFile; fileRef = 1116207320F3AC1800685EC4 /* At+Optics.swift */; };
		1116207920F4923E00685EC4 /* Each+Optics.swift in Sources */ = {isa = PBXBuildFile; fileRef = 1116207820F4923E00685EC4 /* Each+Optics.swift */; };
		1116207A20F4937400685EC4 /* Each+Optics.swift in Sources */ = {isa = PBXBuildFile; fileRef = 1116207820F4923E00685EC4 /* Each+Optics.swift */; };
		1116207B20F4937500685EC4 /* Each+Optics.swift in Sources */ = {isa = PBXBuildFile; fileRef = 1116207820F4923E00685EC4 /* Each+Optics.swift */; };
		1116207C20F4937600685EC4 /* Each+Optics.swift in Sources */ = {isa = PBXBuildFile; fileRef = 1116207820F4923E00685EC4 /* Each+Optics.swift */; };
		1116208420F4971A00685EC4 /* EitherOpticsInstances.swift in Sources */ = {isa = PBXBuildFile; fileRef = 1116208320F4971A00685EC4 /* EitherOpticsInstances.swift */; };
		1116208520F4972100685EC4 /* EitherOpticsInstances.swift in Sources */ = {isa = PBXBuildFile; fileRef = 1116208320F4971A00685EC4 /* EitherOpticsInstances.swift */; };
		1116208620F4972200685EC4 /* EitherOpticsInstances.swift in Sources */ = {isa = PBXBuildFile; fileRef = 1116208320F4971A00685EC4 /* EitherOpticsInstances.swift */; };
		1116208720F4972200685EC4 /* EitherOpticsInstances.swift in Sources */ = {isa = PBXBuildFile; fileRef = 1116208320F4971A00685EC4 /* EitherOpticsInstances.swift */; };
		1116208920F4999D00685EC4 /* ListKOpticsInstances.swift in Sources */ = {isa = PBXBuildFile; fileRef = 1116208820F4999D00685EC4 /* ListKOpticsInstances.swift */; };
		1116208A20F49B1E00685EC4 /* ListKOpticsInstances.swift in Sources */ = {isa = PBXBuildFile; fileRef = 1116208820F4999D00685EC4 /* ListKOpticsInstances.swift */; };
		1116208B20F49B1F00685EC4 /* ListKOpticsInstances.swift in Sources */ = {isa = PBXBuildFile; fileRef = 1116208820F4999D00685EC4 /* ListKOpticsInstances.swift */; };
		1116208C20F49B1F00685EC4 /* ListKOpticsInstances.swift in Sources */ = {isa = PBXBuildFile; fileRef = 1116208820F4999D00685EC4 /* ListKOpticsInstances.swift */; };
		1116208E20F4AB1700685EC4 /* NonEmptyListOpticsInstances.swift in Sources */ = {isa = PBXBuildFile; fileRef = 1116208D20F4AB1700685EC4 /* NonEmptyListOpticsInstances.swift */; };
		1116208F20F4AB6200685EC4 /* NonEmptyListOpticsInstances.swift in Sources */ = {isa = PBXBuildFile; fileRef = 1116208D20F4AB1700685EC4 /* NonEmptyListOpticsInstances.swift */; };
		1116209020F4AB6200685EC4 /* NonEmptyListOpticsInstances.swift in Sources */ = {isa = PBXBuildFile; fileRef = 1116208D20F4AB1700685EC4 /* NonEmptyListOpticsInstances.swift */; };
		1116209120F4AB6300685EC4 /* NonEmptyListOpticsInstances.swift in Sources */ = {isa = PBXBuildFile; fileRef = 1116208D20F4AB1700685EC4 /* NonEmptyListOpticsInstances.swift */; };
		1116209320F4B0B500685EC4 /* MaybeOpticsInstances.swift in Sources */ = {isa = PBXBuildFile; fileRef = 1116209220F4B0B500685EC4 /* MaybeOpticsInstances.swift */; };
		1116209420F4B0B500685EC4 /* MaybeOpticsInstances.swift in Sources */ = {isa = PBXBuildFile; fileRef = 1116209220F4B0B500685EC4 /* MaybeOpticsInstances.swift */; };
		1116209520F4B0B500685EC4 /* MaybeOpticsInstances.swift in Sources */ = {isa = PBXBuildFile; fileRef = 1116209220F4B0B500685EC4 /* MaybeOpticsInstances.swift */; };
		1116209620F4B0B500685EC4 /* MaybeOpticsInstances.swift in Sources */ = {isa = PBXBuildFile; fileRef = 1116209220F4B0B500685EC4 /* MaybeOpticsInstances.swift */; };
		1116209820F4B1DA00685EC4 /* StringOpticsInstances.swift in Sources */ = {isa = PBXBuildFile; fileRef = 1116209720F4B1DA00685EC4 /* StringOpticsInstances.swift */; };
		1116209920F4B1DA00685EC4 /* StringOpticsInstances.swift in Sources */ = {isa = PBXBuildFile; fileRef = 1116209720F4B1DA00685EC4 /* StringOpticsInstances.swift */; };
		1116209A20F4B1DA00685EC4 /* StringOpticsInstances.swift in Sources */ = {isa = PBXBuildFile; fileRef = 1116209720F4B1DA00685EC4 /* StringOpticsInstances.swift */; };
		1116209B20F4B1DA00685EC4 /* StringOpticsInstances.swift in Sources */ = {isa = PBXBuildFile; fileRef = 1116209720F4B1DA00685EC4 /* StringOpticsInstances.swift */; };
		1116209D20F4B88500685EC4 /* TryOpticsInstances.swift in Sources */ = {isa = PBXBuildFile; fileRef = 1116209C20F4B88500685EC4 /* TryOpticsInstances.swift */; };
		1116209E20F4B88500685EC4 /* TryOpticsInstances.swift in Sources */ = {isa = PBXBuildFile; fileRef = 1116209C20F4B88500685EC4 /* TryOpticsInstances.swift */; };
		1116209F20F4B88500685EC4 /* TryOpticsInstances.swift in Sources */ = {isa = PBXBuildFile; fileRef = 1116209C20F4B88500685EC4 /* TryOpticsInstances.swift */; };
		111620A020F4B88500685EC4 /* TryOpticsInstances.swift in Sources */ = {isa = PBXBuildFile; fileRef = 1116209C20F4B88500685EC4 /* TryOpticsInstances.swift */; };
		111620AB20F6070200685EC4 /* FoldableLaws.swift in Sources */ = {isa = PBXBuildFile; fileRef = 111620A620F606F300685EC4 /* FoldableLaws.swift */; };
		111620AC20F6070200685EC4 /* FoldableLaws.swift in Sources */ = {isa = PBXBuildFile; fileRef = 111620A620F606F300685EC4 /* FoldableLaws.swift */; };
		111620AD20F6070300685EC4 /* FoldableLaws.swift in Sources */ = {isa = PBXBuildFile; fileRef = 111620A620F606F300685EC4 /* FoldableLaws.swift */; };
		111620B320F6137B00685EC4 /* BimonadLaws.swift in Sources */ = {isa = PBXBuildFile; fileRef = 111620AE20F6131E00685EC4 /* BimonadLaws.swift */; };
		111620B420F6137B00685EC4 /* BimonadLaws.swift in Sources */ = {isa = PBXBuildFile; fileRef = 111620AE20F6131E00685EC4 /* BimonadLaws.swift */; };
		111620B520F6137C00685EC4 /* BimonadLaws.swift in Sources */ = {isa = PBXBuildFile; fileRef = 111620AE20F6131E00685EC4 /* BimonadLaws.swift */; };
		11635BAE20F6464E007BB4FA /* AlternativeLaws.swift in Sources */ = {isa = PBXBuildFile; fileRef = 11635BAD20F6464E007BB4FA /* AlternativeLaws.swift */; };
		11635BAF20F6464E007BB4FA /* AlternativeLaws.swift in Sources */ = {isa = PBXBuildFile; fileRef = 11635BAD20F6464E007BB4FA /* AlternativeLaws.swift */; };
		11635BB020F6464E007BB4FA /* AlternativeLaws.swift in Sources */ = {isa = PBXBuildFile; fileRef = 11635BAD20F6464E007BB4FA /* AlternativeLaws.swift */; };
		11635BB220F64A20007BB4FA /* MonadCombineLaws.swift in Sources */ = {isa = PBXBuildFile; fileRef = 11635BB120F64A20007BB4FA /* MonadCombineLaws.swift */; };
		11635BB320F64A20007BB4FA /* MonadCombineLaws.swift in Sources */ = {isa = PBXBuildFile; fileRef = 11635BB120F64A20007BB4FA /* MonadCombineLaws.swift */; };
		11635BB420F64A20007BB4FA /* MonadCombineLaws.swift in Sources */ = {isa = PBXBuildFile; fileRef = 11635BB120F64A20007BB4FA /* MonadCombineLaws.swift */; };
		11635BB620F76131007BB4FA /* TraverseLaws.swift in Sources */ = {isa = PBXBuildFile; fileRef = 11635BB520F76131007BB4FA /* TraverseLaws.swift */; };
		11635BB720F76131007BB4FA /* TraverseLaws.swift in Sources */ = {isa = PBXBuildFile; fileRef = 11635BB520F76131007BB4FA /* TraverseLaws.swift */; };
		11635BB820F76131007BB4FA /* TraverseLaws.swift in Sources */ = {isa = PBXBuildFile; fileRef = 11635BB520F76131007BB4FA /* TraverseLaws.swift */; };
		11635BBA20F77FE5007BB4FA /* TraverseFilterLaws.swift in Sources */ = {isa = PBXBuildFile; fileRef = 11635BB920F77FE5007BB4FA /* TraverseFilterLaws.swift */; };
		11635BBB20F77FE5007BB4FA /* TraverseFilterLaws.swift in Sources */ = {isa = PBXBuildFile; fileRef = 11635BB920F77FE5007BB4FA /* TraverseFilterLaws.swift */; };
		11635BBC20F77FE5007BB4FA /* TraverseFilterLaws.swift in Sources */ = {isa = PBXBuildFile; fileRef = 11635BB920F77FE5007BB4FA /* TraverseFilterLaws.swift */; };
		116D42C52110A66500363A86 /* BoolInstances.swift in Sources */ = {isa = PBXBuildFile; fileRef = 11E531C4209B29EF00A78E8D /* BoolInstances.swift */; };
		116D42C62110A66500363A86 /* BoolInstances.swift in Sources */ = {isa = PBXBuildFile; fileRef = 11E531C4209B29EF00A78E8D /* BoolInstances.swift */; };
		116D42C72110A66600363A86 /* BoolInstances.swift in Sources */ = {isa = PBXBuildFile; fileRef = 11E531C4209B29EF00A78E8D /* BoolInstances.swift */; };
		11AA440F2088D4080091B474 /* ShowLaws.swift in Sources */ = {isa = PBXBuildFile; fileRef = 111082D02085DD4D00C8563C /* ShowLaws.swift */; };
		11AA44102088D4090091B474 /* ShowLaws.swift in Sources */ = {isa = PBXBuildFile; fileRef = 111082D02085DD4D00C8563C /* ShowLaws.swift */; };
		11AC527320974D58008EC1E4 /* Getter.swift in Sources */ = {isa = PBXBuildFile; fileRef = 11AC527220974D58008EC1E4 /* Getter.swift */; };
		11AC527520975422008EC1E4 /* Iso.swift in Sources */ = {isa = PBXBuildFile; fileRef = 11AC527420975422008EC1E4 /* Iso.swift */; };
		11AC527720975EE5008EC1E4 /* Lens.swift in Sources */ = {isa = PBXBuildFile; fileRef = 11AC527620975EE5008EC1E4 /* Lens.swift */; };
		11AC52782097697C008EC1E4 /* Getter.swift in Sources */ = {isa = PBXBuildFile; fileRef = 11AC527220974D58008EC1E4 /* Getter.swift */; };
		11AC52792097697C008EC1E4 /* Iso.swift in Sources */ = {isa = PBXBuildFile; fileRef = 11AC527420975422008EC1E4 /* Iso.swift */; };
		11AC527A2097697C008EC1E4 /* Lens.swift in Sources */ = {isa = PBXBuildFile; fileRef = 11AC527620975EE5008EC1E4 /* Lens.swift */; };
		11AC527B2097697C008EC1E4 /* Getter.swift in Sources */ = {isa = PBXBuildFile; fileRef = 11AC527220974D58008EC1E4 /* Getter.swift */; };
		11AC527C2097697C008EC1E4 /* Iso.swift in Sources */ = {isa = PBXBuildFile; fileRef = 11AC527420975422008EC1E4 /* Iso.swift */; };
		11AC527D2097697C008EC1E4 /* Lens.swift in Sources */ = {isa = PBXBuildFile; fileRef = 11AC527620975EE5008EC1E4 /* Lens.swift */; };
		11AC527E2097697D008EC1E4 /* Getter.swift in Sources */ = {isa = PBXBuildFile; fileRef = 11AC527220974D58008EC1E4 /* Getter.swift */; };
		11AC527F2097697D008EC1E4 /* Iso.swift in Sources */ = {isa = PBXBuildFile; fileRef = 11AC527420975422008EC1E4 /* Iso.swift */; };
		11AC52802097697D008EC1E4 /* Lens.swift in Sources */ = {isa = PBXBuildFile; fileRef = 11AC527620975EE5008EC1E4 /* Lens.swift */; };
		11C9B6AF20DB8A8D00AFD4AA /* Traversal.swift in Sources */ = {isa = PBXBuildFile; fileRef = 11C9B6AE20DB8A8D00AFD4AA /* Traversal.swift */; };
		11C9B6B120DBB02000AFD4AA /* Each.swift in Sources */ = {isa = PBXBuildFile; fileRef = 11C9B6B020DBB02000AFD4AA /* Each.swift */; };
		11C9B6B320DBB0EC00AFD4AA /* FilterIndex.swift in Sources */ = {isa = PBXBuildFile; fileRef = 11C9B6B220DBB0EC00AFD4AA /* FilterIndex.swift */; };
		11C9B6B620DBB34C00AFD4AA /* TraversalLaws.swift in Sources */ = {isa = PBXBuildFile; fileRef = 11C9B6B420DBB19500AFD4AA /* TraversalLaws.swift */; };
		11C9B6B720DBB34D00AFD4AA /* TraversalLaws.swift in Sources */ = {isa = PBXBuildFile; fileRef = 11C9B6B420DBB19500AFD4AA /* TraversalLaws.swift */; };
		11C9B6B820DBB34D00AFD4AA /* TraversalLaws.swift in Sources */ = {isa = PBXBuildFile; fileRef = 11C9B6B420DBB19500AFD4AA /* TraversalLaws.swift */; };
		11C9B6D120DCF54600AFD4AA /* Each.swift in Sources */ = {isa = PBXBuildFile; fileRef = 11C9B6B020DBB02000AFD4AA /* Each.swift */; };
		11C9B6D220DCF54700AFD4AA /* Each.swift in Sources */ = {isa = PBXBuildFile; fileRef = 11C9B6B020DBB02000AFD4AA /* Each.swift */; };
		11C9B6D320DCF54800AFD4AA /* Each.swift in Sources */ = {isa = PBXBuildFile; fileRef = 11C9B6B020DBB02000AFD4AA /* Each.swift */; };
		11C9B6D420DCF54A00AFD4AA /* FilterIndex.swift in Sources */ = {isa = PBXBuildFile; fileRef = 11C9B6B220DBB0EC00AFD4AA /* FilterIndex.swift */; };
		11C9B6D520DCF54B00AFD4AA /* FilterIndex.swift in Sources */ = {isa = PBXBuildFile; fileRef = 11C9B6B220DBB0EC00AFD4AA /* FilterIndex.swift */; };
		11C9B6D620DCF54B00AFD4AA /* FilterIndex.swift in Sources */ = {isa = PBXBuildFile; fileRef = 11C9B6B220DBB0EC00AFD4AA /* FilterIndex.swift */; };
		11C9B6D720DCF55000AFD4AA /* Traversal.swift in Sources */ = {isa = PBXBuildFile; fileRef = 11C9B6AE20DB8A8D00AFD4AA /* Traversal.swift */; };
		11C9B6D820DCF55000AFD4AA /* Traversal.swift in Sources */ = {isa = PBXBuildFile; fileRef = 11C9B6AE20DB8A8D00AFD4AA /* Traversal.swift */; };
		11C9B6D920DCF55100AFD4AA /* Traversal.swift in Sources */ = {isa = PBXBuildFile; fileRef = 11C9B6AE20DB8A8D00AFD4AA /* Traversal.swift */; };
		11E531B1209AE89A00A78E8D /* Prism.swift in Sources */ = {isa = PBXBuildFile; fileRef = 11E531B0209AE89A00A78E8D /* Prism.swift */; };
		11E531B2209AF13600A78E8D /* Prism.swift in Sources */ = {isa = PBXBuildFile; fileRef = 11E531B0209AE89A00A78E8D /* Prism.swift */; };
		11E531B3209AF13600A78E8D /* Prism.swift in Sources */ = {isa = PBXBuildFile; fileRef = 11E531B0209AE89A00A78E8D /* Prism.swift */; };
		11E531B4209AF13700A78E8D /* Prism.swift in Sources */ = {isa = PBXBuildFile; fileRef = 11E531B0209AE89A00A78E8D /* Prism.swift */; };
		11E531B6209AF80100A78E8D /* Optional.swift in Sources */ = {isa = PBXBuildFile; fileRef = 11E531B5209AF80100A78E8D /* Optional.swift */; };
		11E531B7209AFAF500A78E8D /* Optional.swift in Sources */ = {isa = PBXBuildFile; fileRef = 11E531B5209AF80100A78E8D /* Optional.swift */; };
		11E531B8209AFAF600A78E8D /* Optional.swift in Sources */ = {isa = PBXBuildFile; fileRef = 11E531B5209AF80100A78E8D /* Optional.swift */; };
		11E531B9209AFAF700A78E8D /* Optional.swift in Sources */ = {isa = PBXBuildFile; fileRef = 11E531B5209AF80100A78E8D /* Optional.swift */; };
		11E531BB209B0BE300A78E8D /* Setter.swift in Sources */ = {isa = PBXBuildFile; fileRef = 11E531BA209B0BE300A78E8D /* Setter.swift */; };
		11E531BC209B148E00A78E8D /* Setter.swift in Sources */ = {isa = PBXBuildFile; fileRef = 11E531BA209B0BE300A78E8D /* Setter.swift */; };
		11E531BD209B148E00A78E8D /* Setter.swift in Sources */ = {isa = PBXBuildFile; fileRef = 11E531BA209B0BE300A78E8D /* Setter.swift */; };
		11E531BE209B148F00A78E8D /* Setter.swift in Sources */ = {isa = PBXBuildFile; fileRef = 11E531BA209B0BE300A78E8D /* Setter.swift */; };
		11E531C0209B1C3F00A78E8D /* Fold.swift in Sources */ = {isa = PBXBuildFile; fileRef = 11E531BF209B1C3F00A78E8D /* Fold.swift */; };
		11E531C1209B1CE700A78E8D /* Fold.swift in Sources */ = {isa = PBXBuildFile; fileRef = 11E531BF209B1C3F00A78E8D /* Fold.swift */; };
		11E531C2209B1CE800A78E8D /* Fold.swift in Sources */ = {isa = PBXBuildFile; fileRef = 11E531BF209B1C3F00A78E8D /* Fold.swift */; };
		11E531C3209B1CE900A78E8D /* Fold.swift in Sources */ = {isa = PBXBuildFile; fileRef = 11E531BF209B1C3F00A78E8D /* Fold.swift */; };
		11E531C5209B29EF00A78E8D /* BoolInstances.swift in Sources */ = {isa = PBXBuildFile; fileRef = 11E531C4209B29EF00A78E8D /* BoolInstances.swift */; };
		11E531C7209B2B3400A78E8D /* BoolInstancesTest.swift in Sources */ = {isa = PBXBuildFile; fileRef = 11E531C6209B2B3400A78E8D /* BoolInstancesTest.swift */; };
		11E531C8209B2B5700A78E8D /* BoolInstancesTest.swift in Sources */ = {isa = PBXBuildFile; fileRef = 11E531C6209B2B3400A78E8D /* BoolInstancesTest.swift */; };
		11E531C9209B2B5700A78E8D /* BoolInstancesTest.swift in Sources */ = {isa = PBXBuildFile; fileRef = 11E531C6209B2B3400A78E8D /* BoolInstancesTest.swift */; };
		11E531CB209B2FEA00A78E8D /* MaybeInstances.swift in Sources */ = {isa = PBXBuildFile; fileRef = 11E531CA209B2FEA00A78E8D /* MaybeInstances.swift */; };
		11E531CC209B319E00A78E8D /* MaybeInstances.swift in Sources */ = {isa = PBXBuildFile; fileRef = 11E531CA209B2FEA00A78E8D /* MaybeInstances.swift */; };
		11E531CD209B319F00A78E8D /* MaybeInstances.swift in Sources */ = {isa = PBXBuildFile; fileRef = 11E531CA209B2FEA00A78E8D /* MaybeInstances.swift */; };
		11E531CE209B31A000A78E8D /* MaybeInstances.swift in Sources */ = {isa = PBXBuildFile; fileRef = 11E531CA209B2FEA00A78E8D /* MaybeInstances.swift */; };
		11E531D4209B4CB700A78E8D /* BoundSetter.swift in Sources */ = {isa = PBXBuildFile; fileRef = 11E531D3209B4CB700A78E8D /* BoundSetter.swift */; };
		11E531D7209B4EF400A78E8D /* At.swift in Sources */ = {isa = PBXBuildFile; fileRef = 11E531D6209B4EF400A78E8D /* At.swift */; };
		11E531D8209B4FCD00A78E8D /* At.swift in Sources */ = {isa = PBXBuildFile; fileRef = 11E531D6209B4EF400A78E8D /* At.swift */; };
		11E531D9209B4FCD00A78E8D /* At.swift in Sources */ = {isa = PBXBuildFile; fileRef = 11E531D6209B4EF400A78E8D /* At.swift */; };
		11E531DA209B4FCE00A78E8D /* At.swift in Sources */ = {isa = PBXBuildFile; fileRef = 11E531D6209B4EF400A78E8D /* At.swift */; };
		11E531DB209B4FD200A78E8D /* BoundSetter.swift in Sources */ = {isa = PBXBuildFile; fileRef = 11E531D3209B4CB700A78E8D /* BoundSetter.swift */; };
		11E531DC209B4FD300A78E8D /* BoundSetter.swift in Sources */ = {isa = PBXBuildFile; fileRef = 11E531D3209B4CB700A78E8D /* BoundSetter.swift */; };
		11E531DD209B4FD400A78E8D /* BoundSetter.swift in Sources */ = {isa = PBXBuildFile; fileRef = 11E531D3209B4CB700A78E8D /* BoundSetter.swift */; };
		11E531DF209B502900A78E8D /* Index.swift in Sources */ = {isa = PBXBuildFile; fileRef = 11E531DE209B502900A78E8D /* Index.swift */; };
		11E531E0209B502F00A78E8D /* Index.swift in Sources */ = {isa = PBXBuildFile; fileRef = 11E531DE209B502900A78E8D /* Index.swift */; };
		11E531E1209B503000A78E8D /* Index.swift in Sources */ = {isa = PBXBuildFile; fileRef = 11E531DE209B502900A78E8D /* Index.swift */; };
		11E531E2209B503000A78E8D /* Index.swift in Sources */ = {isa = PBXBuildFile; fileRef = 11E531DE209B502900A78E8D /* Index.swift */; };
<<<<<<< HEAD
		11F530782101DB5F00D92335 /* Recursion.swift in Sources */ = {isa = PBXBuildFile; fileRef = 11F530772101DB5F00D92335 /* Recursion.swift */; };
		11F530792101DD0300D92335 /* Recursion.swift in Sources */ = {isa = PBXBuildFile; fileRef = 11F530772101DB5F00D92335 /* Recursion.swift */; };
		11F5307A2101DD0400D92335 /* Recursion.swift in Sources */ = {isa = PBXBuildFile; fileRef = 11F530772101DB5F00D92335 /* Recursion.swift */; };
		11F5307B2101DD0400D92335 /* Recursion.swift in Sources */ = {isa = PBXBuildFile; fileRef = 11F530772101DB5F00D92335 /* Recursion.swift */; };
		11F5307E2101DD7100D92335 /* Recursive.swift in Sources */ = {isa = PBXBuildFile; fileRef = 11F5307D2101DD7100D92335 /* Recursive.swift */; };
		11F530802101DF8A00D92335 /* Corecursive.swift in Sources */ = {isa = PBXBuildFile; fileRef = 11F5307F2101DF8A00D92335 /* Corecursive.swift */; };
		11F530822101E15E00D92335 /* Birecursive.swift in Sources */ = {isa = PBXBuildFile; fileRef = 11F530812101E15E00D92335 /* Birecursive.swift */; };
		11F530832101E15E00D92335 /* Birecursive.swift in Sources */ = {isa = PBXBuildFile; fileRef = 11F530812101E15E00D92335 /* Birecursive.swift */; };
		11F530842101E15E00D92335 /* Birecursive.swift in Sources */ = {isa = PBXBuildFile; fileRef = 11F530812101E15E00D92335 /* Birecursive.swift */; };
		11F530852101E15E00D92335 /* Birecursive.swift in Sources */ = {isa = PBXBuildFile; fileRef = 11F530812101E15E00D92335 /* Birecursive.swift */; };
		11F530862101E16100D92335 /* Corecursive.swift in Sources */ = {isa = PBXBuildFile; fileRef = 11F5307F2101DF8A00D92335 /* Corecursive.swift */; };
		11F530872101E16200D92335 /* Corecursive.swift in Sources */ = {isa = PBXBuildFile; fileRef = 11F5307F2101DF8A00D92335 /* Corecursive.swift */; };
		11F530882101E16200D92335 /* Corecursive.swift in Sources */ = {isa = PBXBuildFile; fileRef = 11F5307F2101DF8A00D92335 /* Corecursive.swift */; };
		11F5308B2101E1B000D92335 /* Fix.swift in Sources */ = {isa = PBXBuildFile; fileRef = 11F5308A2101E1B000D92335 /* Fix.swift */; };
		11F5308C2101E1B000D92335 /* Fix.swift in Sources */ = {isa = PBXBuildFile; fileRef = 11F5308A2101E1B000D92335 /* Fix.swift */; };
		11F5308D2101E1B000D92335 /* Fix.swift in Sources */ = {isa = PBXBuildFile; fileRef = 11F5308A2101E1B000D92335 /* Fix.swift */; };
		11F5308E2101E1B000D92335 /* Fix.swift in Sources */ = {isa = PBXBuildFile; fileRef = 11F5308A2101E1B000D92335 /* Fix.swift */; };
		11F530902101E6C700D92335 /* Mu.swift in Sources */ = {isa = PBXBuildFile; fileRef = 11F5308F2101E6C600D92335 /* Mu.swift */; };
		11F530912101E6C700D92335 /* Mu.swift in Sources */ = {isa = PBXBuildFile; fileRef = 11F5308F2101E6C600D92335 /* Mu.swift */; };
		11F530922101E6C700D92335 /* Mu.swift in Sources */ = {isa = PBXBuildFile; fileRef = 11F5308F2101E6C600D92335 /* Mu.swift */; };
		11F530932101E6C700D92335 /* Mu.swift in Sources */ = {isa = PBXBuildFile; fileRef = 11F5308F2101E6C600D92335 /* Mu.swift */; };
		11F530942101E6D000D92335 /* Recursive.swift in Sources */ = {isa = PBXBuildFile; fileRef = 11F5307D2101DD7100D92335 /* Recursive.swift */; };
		11F530952101E6D100D92335 /* Recursive.swift in Sources */ = {isa = PBXBuildFile; fileRef = 11F5307D2101DD7100D92335 /* Recursive.swift */; };
		11F530962101E6D100D92335 /* Recursive.swift in Sources */ = {isa = PBXBuildFile; fileRef = 11F5307D2101DD7100D92335 /* Recursive.swift */; };
		11F53098210207A100D92335 /* Nu.swift in Sources */ = {isa = PBXBuildFile; fileRef = 11F53097210207A100D92335 /* Nu.swift */; };
		11F53099210207A100D92335 /* Nu.swift in Sources */ = {isa = PBXBuildFile; fileRef = 11F53097210207A100D92335 /* Nu.swift */; };
		11F5309A210207A100D92335 /* Nu.swift in Sources */ = {isa = PBXBuildFile; fileRef = 11F53097210207A100D92335 /* Nu.swift */; };
		11F5309B210207A100D92335 /* Nu.swift in Sources */ = {isa = PBXBuildFile; fileRef = 11F53097210207A100D92335 /* Nu.swift */; };
=======
		11F5306A20FF8B1800D92335 /* GetterTest.swift in Sources */ = {isa = PBXBuildFile; fileRef = 11F5306820FF8B1500D92335 /* GetterTest.swift */; };
		11F5306B20FF8B1900D92335 /* GetterTest.swift in Sources */ = {isa = PBXBuildFile; fileRef = 11F5306820FF8B1500D92335 /* GetterTest.swift */; };
		11F5306C20FF8B1900D92335 /* GetterTest.swift in Sources */ = {isa = PBXBuildFile; fileRef = 11F5306820FF8B1500D92335 /* GetterTest.swift */; };
		11F5306F210086FD00D92335 /* FoldTest.swift in Sources */ = {isa = PBXBuildFile; fileRef = 11F5306D210086F500D92335 /* FoldTest.swift */; };
		11F53070210086FD00D92335 /* FoldTest.swift in Sources */ = {isa = PBXBuildFile; fileRef = 11F5306D210086F500D92335 /* FoldTest.swift */; };
		11F53071210086FE00D92335 /* FoldTest.swift in Sources */ = {isa = PBXBuildFile; fileRef = 11F5306D210086F500D92335 /* FoldTest.swift */; };
		11F530732100959000D92335 /* TraversalTest.swift in Sources */ = {isa = PBXBuildFile; fileRef = 11F530722100959000D92335 /* TraversalTest.swift */; };
		11F530742100959000D92335 /* TraversalTest.swift in Sources */ = {isa = PBXBuildFile; fileRef = 11F530722100959000D92335 /* TraversalTest.swift */; };
		11F530752100959000D92335 /* TraversalTest.swift in Sources */ = {isa = PBXBuildFile; fileRef = 11F530722100959000D92335 /* TraversalTest.swift */; };
>>>>>>> 9b798ec3
		11FE0066209C50A700183AF6 /* IsoLaws.swift in Sources */ = {isa = PBXBuildFile; fileRef = 11FE0065209C50A700183AF6 /* IsoLaws.swift */; };
		11FE0067209C50D300183AF6 /* IsoLaws.swift in Sources */ = {isa = PBXBuildFile; fileRef = 11FE0065209C50A700183AF6 /* IsoLaws.swift */; };
		11FE0068209C50D400183AF6 /* IsoLaws.swift in Sources */ = {isa = PBXBuildFile; fileRef = 11FE0065209C50A700183AF6 /* IsoLaws.swift */; };
		11FE006A209C5E3A00183AF6 /* LensLaws.swift in Sources */ = {isa = PBXBuildFile; fileRef = 11FE0069209C5E3A00183AF6 /* LensLaws.swift */; };
		11FE006B209C5E3A00183AF6 /* LensLaws.swift in Sources */ = {isa = PBXBuildFile; fileRef = 11FE0069209C5E3A00183AF6 /* LensLaws.swift */; };
		11FE006C209C5E3A00183AF6 /* LensLaws.swift in Sources */ = {isa = PBXBuildFile; fileRef = 11FE0069209C5E3A00183AF6 /* LensLaws.swift */; };
		11FE006E209C685F00183AF6 /* SetterLaws.swift in Sources */ = {isa = PBXBuildFile; fileRef = 11FE006D209C685F00183AF6 /* SetterLaws.swift */; };
		11FE006F209C685F00183AF6 /* SetterLaws.swift in Sources */ = {isa = PBXBuildFile; fileRef = 11FE006D209C685F00183AF6 /* SetterLaws.swift */; };
		11FE0070209C685F00183AF6 /* SetterLaws.swift in Sources */ = {isa = PBXBuildFile; fileRef = 11FE006D209C685F00183AF6 /* SetterLaws.swift */; };
		11FE0072209C6DEC00183AF6 /* PrismLaws.swift in Sources */ = {isa = PBXBuildFile; fileRef = 11FE0071209C6DEC00183AF6 /* PrismLaws.swift */; };
		11FE0073209C6DEC00183AF6 /* PrismLaws.swift in Sources */ = {isa = PBXBuildFile; fileRef = 11FE0071209C6DEC00183AF6 /* PrismLaws.swift */; };
		11FE0074209C6DEC00183AF6 /* PrismLaws.swift in Sources */ = {isa = PBXBuildFile; fileRef = 11FE0071209C6DEC00183AF6 /* PrismLaws.swift */; };
		11FE0076209C813C00183AF6 /* OptionalLaws.swift in Sources */ = {isa = PBXBuildFile; fileRef = 11FE0075209C813C00183AF6 /* OptionalLaws.swift */; };
		11FE0077209C813C00183AF6 /* OptionalLaws.swift in Sources */ = {isa = PBXBuildFile; fileRef = 11FE0075209C813C00183AF6 /* OptionalLaws.swift */; };
		11FE0078209C813C00183AF6 /* OptionalLaws.swift in Sources */ = {isa = PBXBuildFile; fileRef = 11FE0075209C813C00183AF6 /* OptionalLaws.swift */; };
		11FE007D209C8F9400183AF6 /* TestDomain.swift in Sources */ = {isa = PBXBuildFile; fileRef = 11FE007C209C8F9400183AF6 /* TestDomain.swift */; };
		11FE007E209C8F9400183AF6 /* TestDomain.swift in Sources */ = {isa = PBXBuildFile; fileRef = 11FE007C209C8F9400183AF6 /* TestDomain.swift */; };
		11FE007F209C8F9400183AF6 /* TestDomain.swift in Sources */ = {isa = PBXBuildFile; fileRef = 11FE007C209C8F9400183AF6 /* TestDomain.swift */; };
		11FE0081209C945900183AF6 /* IsoTest.swift in Sources */ = {isa = PBXBuildFile; fileRef = 11FE0080209C945900183AF6 /* IsoTest.swift */; };
		11FE0082209C945900183AF6 /* IsoTest.swift in Sources */ = {isa = PBXBuildFile; fileRef = 11FE0080209C945900183AF6 /* IsoTest.swift */; };
		11FE0083209C945900183AF6 /* IsoTest.swift in Sources */ = {isa = PBXBuildFile; fileRef = 11FE0080209C945900183AF6 /* IsoTest.swift */; };
		11FE0085209C976F00183AF6 /* LensTest.swift in Sources */ = {isa = PBXBuildFile; fileRef = 11FE0084209C976F00183AF6 /* LensTest.swift */; };
		11FE0086209C976F00183AF6 /* LensTest.swift in Sources */ = {isa = PBXBuildFile; fileRef = 11FE0084209C976F00183AF6 /* LensTest.swift */; };
		11FE0087209C976F00183AF6 /* LensTest.swift in Sources */ = {isa = PBXBuildFile; fileRef = 11FE0084209C976F00183AF6 /* LensTest.swift */; };
		11FE0089209C98A400183AF6 /* SetterTest.swift in Sources */ = {isa = PBXBuildFile; fileRef = 11FE0088209C98A400183AF6 /* SetterTest.swift */; };
		11FE008A209C98A400183AF6 /* SetterTest.swift in Sources */ = {isa = PBXBuildFile; fileRef = 11FE0088209C98A400183AF6 /* SetterTest.swift */; };
		11FE008B209C98A400183AF6 /* SetterTest.swift in Sources */ = {isa = PBXBuildFile; fileRef = 11FE0088209C98A400183AF6 /* SetterTest.swift */; };
		11FE0092209C9C3300183AF6 /* PrismTest.swift in Sources */ = {isa = PBXBuildFile; fileRef = 11FE0091209C9C3300183AF6 /* PrismTest.swift */; };
		11FE0093209C9C3300183AF6 /* PrismTest.swift in Sources */ = {isa = PBXBuildFile; fileRef = 11FE0091209C9C3300183AF6 /* PrismTest.swift */; };
		11FE0094209C9C3300183AF6 /* PrismTest.swift in Sources */ = {isa = PBXBuildFile; fileRef = 11FE0091209C9C3300183AF6 /* PrismTest.swift */; };
		11FE0096209C9EB800183AF6 /* OptionalTest.swift in Sources */ = {isa = PBXBuildFile; fileRef = 11FE0095209C9EB800183AF6 /* OptionalTest.swift */; };
		11FE0097209C9EB800183AF6 /* OptionalTest.swift in Sources */ = {isa = PBXBuildFile; fileRef = 11FE0095209C9EB800183AF6 /* OptionalTest.swift */; };
		11FE0098209C9EB800183AF6 /* OptionalTest.swift in Sources */ = {isa = PBXBuildFile; fileRef = 11FE0095209C9EB800183AF6 /* OptionalTest.swift */; };
		D60A59DE21079832005D53F3 /* SetK.swift in Sources */ = {isa = PBXBuildFile; fileRef = D6492805209C72F000B875F9 /* SetK.swift */; };
		D60A59DF21079833005D53F3 /* SetK.swift in Sources */ = {isa = PBXBuildFile; fileRef = D6492805209C72F000B875F9 /* SetK.swift */; };
		D60A59E021079833005D53F3 /* SetK.swift in Sources */ = {isa = PBXBuildFile; fileRef = D6492805209C72F000B875F9 /* SetK.swift */; };
		D6492806209C72F000B875F9 /* SetK.swift in Sources */ = {isa = PBXBuildFile; fileRef = D6492805209C72F000B875F9 /* SetK.swift */; };
		D68A5220206811DF008DA945 /* Nimble.framework in CopyFiles */ = {isa = PBXBuildFile; fileRef = D68A51FE206811C6008DA945 /* Nimble.framework */; settings = {ATTRIBUTES = (CodeSignOnCopy, RemoveHeadersOnCopy, ); }; };
		D68A5221206811DF008DA945 /* SwiftCheck.framework in CopyFiles */ = {isa = PBXBuildFile; fileRef = D68A5200206811C6008DA945 /* SwiftCheck.framework */; settings = {ATTRIBUTES = (CodeSignOnCopy, RemoveHeadersOnCopy, ); }; };
		D68DC58D210665DB00D7D845 /* SetKTest.swift in Sources */ = {isa = PBXBuildFile; fileRef = D68DC58B2106653D00D7D845 /* SetKTest.swift */; };
		D68DC58E210665DB00D7D845 /* SetKTest.swift in Sources */ = {isa = PBXBuildFile; fileRef = D68DC58B2106653D00D7D845 /* SetKTest.swift */; };
		D68DC58F210665DB00D7D845 /* SetKTest.swift in Sources */ = {isa = PBXBuildFile; fileRef = D68DC58B2106653D00D7D845 /* SetKTest.swift */; };
		D6D624442068141800739E2D /* Function0Test.swift in Sources */ = {isa = PBXBuildFile; fileRef = OBJ_90 /* Function0Test.swift */; };
		D6D624452068141800739E2D /* Function1Test.swift in Sources */ = {isa = PBXBuildFile; fileRef = OBJ_91 /* Function1Test.swift */; };
		D6D624462068141800739E2D /* KleisliOperatorTest.swift in Sources */ = {isa = PBXBuildFile; fileRef = OBJ_92 /* KleisliOperatorTest.swift */; };
		D6D624472068141800739E2D /* KleisliTest.swift in Sources */ = {isa = PBXBuildFile; fileRef = OBJ_93 /* KleisliTest.swift */; };
		D6D624482068141800739E2D /* BooleanFunctionsTest.swift in Sources */ = {isa = PBXBuildFile; fileRef = OBJ_94 /* BooleanFunctionsTest.swift */; };
		D6D624492068141800739E2D /* CurryTest.swift in Sources */ = {isa = PBXBuildFile; fileRef = OBJ_95 /* CurryTest.swift */; };
		D6D6244A2068141800739E2D /* ConstTest.swift in Sources */ = {isa = PBXBuildFile; fileRef = OBJ_97 /* ConstTest.swift */; };
		D6D6244B2068141800739E2D /* CoproductTest.swift in Sources */ = {isa = PBXBuildFile; fileRef = OBJ_98 /* CoproductTest.swift */; };
		D6D6244C2068141800739E2D /* EitherTest.swift in Sources */ = {isa = PBXBuildFile; fileRef = OBJ_99 /* EitherTest.swift */; };
		D6D6244D2068141800739E2D /* EvalTest.swift in Sources */ = {isa = PBXBuildFile; fileRef = OBJ_100 /* EvalTest.swift */; };
		D6D6244E2068141800739E2D /* IdTest.swift in Sources */ = {isa = PBXBuildFile; fileRef = OBJ_101 /* IdTest.swift */; };
		D6D6244F2068141800739E2D /* IorTest.swift in Sources */ = {isa = PBXBuildFile; fileRef = OBJ_102 /* IorTest.swift */; };
		D6D624502068141800739E2D /* ListKTest.swift in Sources */ = {isa = PBXBuildFile; fileRef = OBJ_103 /* ListKTest.swift */; };
		D6D624512068141800739E2D /* MaybeTest.swift in Sources */ = {isa = PBXBuildFile; fileRef = OBJ_104 /* MaybeTest.swift */; };
		D6D624522068141800739E2D /* NonEmptyListTest.swift in Sources */ = {isa = PBXBuildFile; fileRef = OBJ_105 /* NonEmptyListTest.swift */; };
		D6D624532068141800739E2D /* TryTest.swift in Sources */ = {isa = PBXBuildFile; fileRef = OBJ_106 /* TryTest.swift */; };
		D6D624542068141800739E2D /* TupleTest.swift in Sources */ = {isa = PBXBuildFile; fileRef = OBJ_107 /* TupleTest.swift */; };
		D6D624552068141800739E2D /* ValidatedTest.swift in Sources */ = {isa = PBXBuildFile; fileRef = OBJ_108 /* ValidatedTest.swift */; };
		D6D624562068141800739E2D /* AsyncContextLaws.swift in Sources */ = {isa = PBXBuildFile; fileRef = OBJ_110 /* AsyncContextLaws.swift */; };
		D6D624572068141800739E2D /* IOTest.swift in Sources */ = {isa = PBXBuildFile; fileRef = OBJ_111 /* IOTest.swift */; };
		D6D624582068141800739E2D /* FreeTest.swift in Sources */ = {isa = PBXBuildFile; fileRef = OBJ_113 /* FreeTest.swift */; };
		D6D624592068141800739E2D /* NumberInstancesTest.swift in Sources */ = {isa = PBXBuildFile; fileRef = OBJ_115 /* NumberInstancesTest.swift */; };
		D6D6245A2068141800739E2D /* StringInstancesTest.swift in Sources */ = {isa = PBXBuildFile; fileRef = OBJ_116 /* StringInstancesTest.swift */; };
		D6D6245B2068141800739E2D /* PartialApplicationTest.swift in Sources */ = {isa = PBXBuildFile; fileRef = OBJ_117 /* PartialApplicationTest.swift */; };
		D6D6245C2068141800739E2D /* PredefTest.swift in Sources */ = {isa = PBXBuildFile; fileRef = OBJ_118 /* PredefTest.swift */; };
		D6D6245D2068141800739E2D /* EitherTTest.swift in Sources */ = {isa = PBXBuildFile; fileRef = OBJ_120 /* EitherTTest.swift */; };
		D6D6245E2068141800739E2D /* MaybeTTest.swift in Sources */ = {isa = PBXBuildFile; fileRef = OBJ_121 /* MaybeTTest.swift */; };
		D6D6245F2068141800739E2D /* StateTTest.swift in Sources */ = {isa = PBXBuildFile; fileRef = OBJ_122 /* StateTTest.swift */; };
		D6D624602068141800739E2D /* WriterTTest.swift in Sources */ = {isa = PBXBuildFile; fileRef = OBJ_123 /* WriterTTest.swift */; };
		D6D624612068141800739E2D /* ApplicativeErrorLaws.swift in Sources */ = {isa = PBXBuildFile; fileRef = OBJ_125 /* ApplicativeErrorLaws.swift */; };
		D6D624622068141800739E2D /* ApplicativeLaws.swift in Sources */ = {isa = PBXBuildFile; fileRef = OBJ_126 /* ApplicativeLaws.swift */; };
		D6D624632068141800739E2D /* ComonadLaws.swift in Sources */ = {isa = PBXBuildFile; fileRef = OBJ_127 /* ComonadLaws.swift */; };
		D6D624642068141800739E2D /* EqLaws.swift in Sources */ = {isa = PBXBuildFile; fileRef = OBJ_128 /* EqLaws.swift */; };
		D6D624652068141800739E2D /* FunctorFilterLaws.swift in Sources */ = {isa = PBXBuildFile; fileRef = OBJ_129 /* FunctorFilterLaws.swift */; };
		D6D624662068141800739E2D /* FunctorLaws.swift in Sources */ = {isa = PBXBuildFile; fileRef = OBJ_130 /* FunctorLaws.swift */; };
		D6D624672068141800739E2D /* MonadErrorLaws.swift in Sources */ = {isa = PBXBuildFile; fileRef = OBJ_131 /* MonadErrorLaws.swift */; };
		D6D624682068141800739E2D /* MonadFilterLaws.swift in Sources */ = {isa = PBXBuildFile; fileRef = OBJ_132 /* MonadFilterLaws.swift */; };
		D6D624692068141800739E2D /* MonadLaws.swift in Sources */ = {isa = PBXBuildFile; fileRef = OBJ_133 /* MonadLaws.swift */; };
		D6D6246A2068141800739E2D /* MonadStateLaws.swift in Sources */ = {isa = PBXBuildFile; fileRef = OBJ_134 /* MonadStateLaws.swift */; };
		D6D6246B2068141800739E2D /* MonadWriterLaws.swift in Sources */ = {isa = PBXBuildFile; fileRef = OBJ_135 /* MonadWriterLaws.swift */; };
		D6D6246C2068141800739E2D /* MonoidKLaws.swift in Sources */ = {isa = PBXBuildFile; fileRef = OBJ_136 /* MonoidKLaws.swift */; };
		D6D6246D2068141800739E2D /* MonoidLaws.swift in Sources */ = {isa = PBXBuildFile; fileRef = OBJ_137 /* MonoidLaws.swift */; };
		D6D6246E2068141800739E2D /* OrderLaws.swift in Sources */ = {isa = PBXBuildFile; fileRef = OBJ_138 /* OrderLaws.swift */; };
		D6D6246F2068141800739E2D /* SemigroupKLaws.swift in Sources */ = {isa = PBXBuildFile; fileRef = OBJ_139 /* SemigroupKLaws.swift */; };
		D6D624702068141800739E2D /* SemigroupLaws.swift in Sources */ = {isa = PBXBuildFile; fileRef = OBJ_140 /* SemigroupLaws.swift */; };
		D6D6247F206814C800739E2D /* Nimble.framework in Frameworks */ = {isa = PBXBuildFile; fileRef = D68A5208206811C6008DA945 /* Nimble.framework */; };
		D6D62480206814C800739E2D /* SwiftCheck.framework in Frameworks */ = {isa = PBXBuildFile; fileRef = D68A520A206811C6008DA945 /* SwiftCheck.framework */; };
		D6D62481206814CE00739E2D /* Nimble.framework in CopyFiles */ = {isa = PBXBuildFile; fileRef = D68A5208206811C6008DA945 /* Nimble.framework */; settings = {ATTRIBUTES = (CodeSignOnCopy, RemoveHeadersOnCopy, ); }; };
		D6D62482206814CE00739E2D /* SwiftCheck.framework in CopyFiles */ = {isa = PBXBuildFile; fileRef = D68A520A206811C6008DA945 /* SwiftCheck.framework */; settings = {ATTRIBUTES = (CodeSignOnCopy, RemoveHeadersOnCopy, ); }; };
		D6D624D32068178800739E2D /* Cokleisli.swift in Sources */ = {isa = PBXBuildFile; fileRef = OBJ_10 /* Cokleisli.swift */; };
		D6D624D42068178800739E2D /* Function0.swift in Sources */ = {isa = PBXBuildFile; fileRef = OBJ_11 /* Function0.swift */; };
		D6D624D52068178800739E2D /* Function1.swift in Sources */ = {isa = PBXBuildFile; fileRef = OBJ_12 /* Function1.swift */; };
		D6D624D62068178800739E2D /* FunctionK.swift in Sources */ = {isa = PBXBuildFile; fileRef = OBJ_13 /* FunctionK.swift */; };
		D6D624D72068178800739E2D /* Kleisli.swift in Sources */ = {isa = PBXBuildFile; fileRef = OBJ_14 /* Kleisli.swift */; };
		D6D624D82068178800739E2D /* KleisliOperator.swift in Sources */ = {isa = PBXBuildFile; fileRef = OBJ_15 /* KleisliOperator.swift */; };
		D6D624D92068178800739E2D /* BooleanFunctions.swift in Sources */ = {isa = PBXBuildFile; fileRef = OBJ_16 /* BooleanFunctions.swift */; };
		D6D624DA2068178800739E2D /* Curry.swift in Sources */ = {isa = PBXBuildFile; fileRef = OBJ_17 /* Curry.swift */; };
		D6D624DB2068178800739E2D /* Const.swift in Sources */ = {isa = PBXBuildFile; fileRef = OBJ_19 /* Const.swift */; };
		D6D624DC2068178800739E2D /* Coproduct.swift in Sources */ = {isa = PBXBuildFile; fileRef = OBJ_20 /* Coproduct.swift */; };
		D6D624DD2068178800739E2D /* Coreader.swift in Sources */ = {isa = PBXBuildFile; fileRef = OBJ_21 /* Coreader.swift */; };
		D6D624DE2068178800739E2D /* Either.swift in Sources */ = {isa = PBXBuildFile; fileRef = OBJ_22 /* Either.swift */; };
		D6D624DF2068178800739E2D /* Eval.swift in Sources */ = {isa = PBXBuildFile; fileRef = OBJ_23 /* Eval.swift */; };
		D6D624E02068178800739E2D /* FlatmapOperator.swift in Sources */ = {isa = PBXBuildFile; fileRef = OBJ_24 /* FlatmapOperator.swift */; };
		D6D624E12068178800739E2D /* Id.swift in Sources */ = {isa = PBXBuildFile; fileRef = OBJ_25 /* Id.swift */; };
		D6D624E22068178800739E2D /* Ior.swift in Sources */ = {isa = PBXBuildFile; fileRef = OBJ_26 /* Ior.swift */; };
		D6D624E32068178800739E2D /* ListK.swift in Sources */ = {isa = PBXBuildFile; fileRef = OBJ_27 /* ListK.swift */; };
		D6D624E42068178800739E2D /* MapK.swift in Sources */ = {isa = PBXBuildFile; fileRef = OBJ_28 /* MapK.swift */; };
		D6D624E52068178800739E2D /* Maybe.swift in Sources */ = {isa = PBXBuildFile; fileRef = OBJ_29 /* Maybe.swift */; };
		D6D624E62068178800739E2D /* NonEmptyList.swift in Sources */ = {isa = PBXBuildFile; fileRef = OBJ_30 /* NonEmptyList.swift */; };
		D6D624E72068178800739E2D /* Reader.swift in Sources */ = {isa = PBXBuildFile; fileRef = OBJ_31 /* Reader.swift */; };
		D6D624E82068178800739E2D /* State.swift in Sources */ = {isa = PBXBuildFile; fileRef = OBJ_32 /* State.swift */; };
		D6D624E92068178800739E2D /* Try.swift in Sources */ = {isa = PBXBuildFile; fileRef = OBJ_33 /* Try.swift */; };
		D6D624EA2068178800739E2D /* Tuple.swift in Sources */ = {isa = PBXBuildFile; fileRef = OBJ_34 /* Tuple.swift */; };
		D6D624EB2068178800739E2D /* Validated.swift in Sources */ = {isa = PBXBuildFile; fileRef = OBJ_35 /* Validated.swift */; };
		D6D624EC2068178800739E2D /* AsyncContext.swift in Sources */ = {isa = PBXBuildFile; fileRef = OBJ_37 /* AsyncContext.swift */; };
		D6D624ED2068178800739E2D /* IO.swift in Sources */ = {isa = PBXBuildFile; fileRef = OBJ_38 /* IO.swift */; };
		D6D624EE2068178800739E2D /* Cofree.swift in Sources */ = {isa = PBXBuildFile; fileRef = OBJ_40 /* Cofree.swift */; };
		D6D624EF2068178800739E2D /* Coyoneda.swift in Sources */ = {isa = PBXBuildFile; fileRef = OBJ_41 /* Coyoneda.swift */; };
		D6D624F02068178800739E2D /* Free.swift in Sources */ = {isa = PBXBuildFile; fileRef = OBJ_42 /* Free.swift */; };
		D6D624F12068178800739E2D /* Yoneda.swift in Sources */ = {isa = PBXBuildFile; fileRef = OBJ_43 /* Yoneda.swift */; };
		D6D624F22068178800739E2D /* HigherKinds.swift in Sources */ = {isa = PBXBuildFile; fileRef = OBJ_44 /* HigherKinds.swift */; };
		D6D624F32068178800739E2D /* NumberInstances.swift in Sources */ = {isa = PBXBuildFile; fileRef = OBJ_46 /* NumberInstances.swift */; };
		D6D624F42068178800739E2D /* StringInstances.swift in Sources */ = {isa = PBXBuildFile; fileRef = OBJ_47 /* StringInstances.swift */; };
		D6D624F52068178800739E2D /* PartialApplication.swift in Sources */ = {isa = PBXBuildFile; fileRef = OBJ_48 /* PartialApplication.swift */; };
		D6D624F62068178800739E2D /* Predef.swift in Sources */ = {isa = PBXBuildFile; fileRef = OBJ_49 /* Predef.swift */; };
		D6D624F72068178800739E2D /* EitherT.swift in Sources */ = {isa = PBXBuildFile; fileRef = OBJ_51 /* EitherT.swift */; };
		D6D624F82068178800739E2D /* MaybeT.swift in Sources */ = {isa = PBXBuildFile; fileRef = OBJ_52 /* MaybeT.swift */; };
		D6D624F92068178800739E2D /* StateT.swift in Sources */ = {isa = PBXBuildFile; fileRef = OBJ_53 /* StateT.swift */; };
		D6D624FA2068178800739E2D /* WriterT.swift in Sources */ = {isa = PBXBuildFile; fileRef = OBJ_54 /* WriterT.swift */; };
		D6D624FB2068178800739E2D /* Typeclass.swift in Sources */ = {isa = PBXBuildFile; fileRef = OBJ_55 /* Typeclass.swift */; };
		D6D624FC2068178800739E2D /* Alternative.swift in Sources */ = {isa = PBXBuildFile; fileRef = OBJ_57 /* Alternative.swift */; };
		D6D624FD2068178800739E2D /* Applicative.swift in Sources */ = {isa = PBXBuildFile; fileRef = OBJ_58 /* Applicative.swift */; };
		D6D624FE2068178800739E2D /* ApplicativeError.swift in Sources */ = {isa = PBXBuildFile; fileRef = OBJ_59 /* ApplicativeError.swift */; };
		D6D624FF2068178800739E2D /* Bifoldable.swift in Sources */ = {isa = PBXBuildFile; fileRef = OBJ_60 /* Bifoldable.swift */; };
		D6D625002068178800739E2D /* Bimonad.swift in Sources */ = {isa = PBXBuildFile; fileRef = OBJ_61 /* Bimonad.swift */; };
		D6D625012068178800739E2D /* Comonad.swift in Sources */ = {isa = PBXBuildFile; fileRef = OBJ_62 /* Comonad.swift */; };
		D6D625022068178800739E2D /* Composed.swift in Sources */ = {isa = PBXBuildFile; fileRef = OBJ_64 /* Composed.swift */; };
		D6D625032068178800739E2D /* ComposedFoldable.swift in Sources */ = {isa = PBXBuildFile; fileRef = OBJ_65 /* ComposedFoldable.swift */; };
		D6D625042068178800739E2D /* Eq.swift in Sources */ = {isa = PBXBuildFile; fileRef = OBJ_66 /* Eq.swift */; };
		D6D625052068178800739E2D /* Foldable.swift in Sources */ = {isa = PBXBuildFile; fileRef = OBJ_67 /* Foldable.swift */; };
		D6D625062068178800739E2D /* Functor.swift in Sources */ = {isa = PBXBuildFile; fileRef = OBJ_68 /* Functor.swift */; };
		D6D625072068178800739E2D /* FunctorFilter.swift in Sources */ = {isa = PBXBuildFile; fileRef = OBJ_69 /* FunctorFilter.swift */; };
		D6D625082068178800739E2D /* Inject.swift in Sources */ = {isa = PBXBuildFile; fileRef = OBJ_70 /* Inject.swift */; };
		D6D625092068178800739E2D /* Monad.swift in Sources */ = {isa = PBXBuildFile; fileRef = OBJ_71 /* Monad.swift */; };
		D6D6250A2068178800739E2D /* MonadCombine.swift in Sources */ = {isa = PBXBuildFile; fileRef = OBJ_72 /* MonadCombine.swift */; };
		D6D6250B2068178800739E2D /* MonadError.swift in Sources */ = {isa = PBXBuildFile; fileRef = OBJ_73 /* MonadError.swift */; };
		D6D6250C2068178800739E2D /* MonadFilter.swift in Sources */ = {isa = PBXBuildFile; fileRef = OBJ_74 /* MonadFilter.swift */; };
		D6D6250D2068178800739E2D /* MonadReader.swift in Sources */ = {isa = PBXBuildFile; fileRef = OBJ_75 /* MonadReader.swift */; };
		D6D6250E2068178800739E2D /* MonadState.swift in Sources */ = {isa = PBXBuildFile; fileRef = OBJ_76 /* MonadState.swift */; };
		D6D6250F2068178800739E2D /* MonadWriter.swift in Sources */ = {isa = PBXBuildFile; fileRef = OBJ_77 /* MonadWriter.swift */; };
		D6D625102068178800739E2D /* Monoid.swift in Sources */ = {isa = PBXBuildFile; fileRef = OBJ_78 /* Monoid.swift */; };
		D6D625112068178800739E2D /* MonoidK.swift in Sources */ = {isa = PBXBuildFile; fileRef = OBJ_79 /* MonoidK.swift */; };
		D6D625122068178800739E2D /* NonEmptyReducible.swift in Sources */ = {isa = PBXBuildFile; fileRef = OBJ_80 /* NonEmptyReducible.swift */; };
		D6D625132068178800739E2D /* Order.swift in Sources */ = {isa = PBXBuildFile; fileRef = OBJ_81 /* Order.swift */; };
		D6D625142068178800739E2D /* Reducible.swift in Sources */ = {isa = PBXBuildFile; fileRef = OBJ_82 /* Reducible.swift */; };
		D6D625152068178800739E2D /* Semigroup.swift in Sources */ = {isa = PBXBuildFile; fileRef = OBJ_83 /* Semigroup.swift */; };
		D6D625162068178800739E2D /* SemigroupK.swift in Sources */ = {isa = PBXBuildFile; fileRef = OBJ_84 /* SemigroupK.swift */; };
		D6D625172068178800739E2D /* Traverse.swift in Sources */ = {isa = PBXBuildFile; fileRef = OBJ_85 /* Traverse.swift */; };
		D6D625182068178800739E2D /* TraverseFilter.swift in Sources */ = {isa = PBXBuildFile; fileRef = OBJ_86 /* TraverseFilter.swift */; };
		D6D62523206817A700739E2D /* Function0Test.swift in Sources */ = {isa = PBXBuildFile; fileRef = OBJ_90 /* Function0Test.swift */; };
		D6D62524206817A700739E2D /* Function1Test.swift in Sources */ = {isa = PBXBuildFile; fileRef = OBJ_91 /* Function1Test.swift */; };
		D6D62525206817A700739E2D /* KleisliOperatorTest.swift in Sources */ = {isa = PBXBuildFile; fileRef = OBJ_92 /* KleisliOperatorTest.swift */; };
		D6D62526206817A700739E2D /* KleisliTest.swift in Sources */ = {isa = PBXBuildFile; fileRef = OBJ_93 /* KleisliTest.swift */; };
		D6D62527206817A700739E2D /* BooleanFunctionsTest.swift in Sources */ = {isa = PBXBuildFile; fileRef = OBJ_94 /* BooleanFunctionsTest.swift */; };
		D6D62528206817A700739E2D /* CurryTest.swift in Sources */ = {isa = PBXBuildFile; fileRef = OBJ_95 /* CurryTest.swift */; };
		D6D62529206817A700739E2D /* ConstTest.swift in Sources */ = {isa = PBXBuildFile; fileRef = OBJ_97 /* ConstTest.swift */; };
		D6D6252A206817A700739E2D /* CoproductTest.swift in Sources */ = {isa = PBXBuildFile; fileRef = OBJ_98 /* CoproductTest.swift */; };
		D6D6252B206817A700739E2D /* EitherTest.swift in Sources */ = {isa = PBXBuildFile; fileRef = OBJ_99 /* EitherTest.swift */; };
		D6D6252C206817A700739E2D /* EvalTest.swift in Sources */ = {isa = PBXBuildFile; fileRef = OBJ_100 /* EvalTest.swift */; };
		D6D6252D206817A700739E2D /* IdTest.swift in Sources */ = {isa = PBXBuildFile; fileRef = OBJ_101 /* IdTest.swift */; };
		D6D6252E206817A700739E2D /* IorTest.swift in Sources */ = {isa = PBXBuildFile; fileRef = OBJ_102 /* IorTest.swift */; };
		D6D6252F206817A700739E2D /* ListKTest.swift in Sources */ = {isa = PBXBuildFile; fileRef = OBJ_103 /* ListKTest.swift */; };
		D6D62530206817A700739E2D /* MaybeTest.swift in Sources */ = {isa = PBXBuildFile; fileRef = OBJ_104 /* MaybeTest.swift */; };
		D6D62531206817A700739E2D /* NonEmptyListTest.swift in Sources */ = {isa = PBXBuildFile; fileRef = OBJ_105 /* NonEmptyListTest.swift */; };
		D6D62532206817A700739E2D /* TryTest.swift in Sources */ = {isa = PBXBuildFile; fileRef = OBJ_106 /* TryTest.swift */; };
		D6D62533206817A700739E2D /* TupleTest.swift in Sources */ = {isa = PBXBuildFile; fileRef = OBJ_107 /* TupleTest.swift */; };
		D6D62534206817A700739E2D /* ValidatedTest.swift in Sources */ = {isa = PBXBuildFile; fileRef = OBJ_108 /* ValidatedTest.swift */; };
		D6D62535206817A700739E2D /* AsyncContextLaws.swift in Sources */ = {isa = PBXBuildFile; fileRef = OBJ_110 /* AsyncContextLaws.swift */; };
		D6D62536206817A700739E2D /* IOTest.swift in Sources */ = {isa = PBXBuildFile; fileRef = OBJ_111 /* IOTest.swift */; };
		D6D62537206817A700739E2D /* FreeTest.swift in Sources */ = {isa = PBXBuildFile; fileRef = OBJ_113 /* FreeTest.swift */; };
		D6D62538206817A700739E2D /* NumberInstancesTest.swift in Sources */ = {isa = PBXBuildFile; fileRef = OBJ_115 /* NumberInstancesTest.swift */; };
		D6D62539206817A700739E2D /* StringInstancesTest.swift in Sources */ = {isa = PBXBuildFile; fileRef = OBJ_116 /* StringInstancesTest.swift */; };
		D6D6253A206817A700739E2D /* PartialApplicationTest.swift in Sources */ = {isa = PBXBuildFile; fileRef = OBJ_117 /* PartialApplicationTest.swift */; };
		D6D6253B206817A700739E2D /* PredefTest.swift in Sources */ = {isa = PBXBuildFile; fileRef = OBJ_118 /* PredefTest.swift */; };
		D6D6253C206817A700739E2D /* EitherTTest.swift in Sources */ = {isa = PBXBuildFile; fileRef = OBJ_120 /* EitherTTest.swift */; };
		D6D6253D206817A700739E2D /* MaybeTTest.swift in Sources */ = {isa = PBXBuildFile; fileRef = OBJ_121 /* MaybeTTest.swift */; };
		D6D6253E206817A700739E2D /* StateTTest.swift in Sources */ = {isa = PBXBuildFile; fileRef = OBJ_122 /* StateTTest.swift */; };
		D6D6253F206817A700739E2D /* WriterTTest.swift in Sources */ = {isa = PBXBuildFile; fileRef = OBJ_123 /* WriterTTest.swift */; };
		D6D62540206817A700739E2D /* ApplicativeErrorLaws.swift in Sources */ = {isa = PBXBuildFile; fileRef = OBJ_125 /* ApplicativeErrorLaws.swift */; };
		D6D62541206817A700739E2D /* ApplicativeLaws.swift in Sources */ = {isa = PBXBuildFile; fileRef = OBJ_126 /* ApplicativeLaws.swift */; };
		D6D62542206817A700739E2D /* ComonadLaws.swift in Sources */ = {isa = PBXBuildFile; fileRef = OBJ_127 /* ComonadLaws.swift */; };
		D6D62543206817A700739E2D /* EqLaws.swift in Sources */ = {isa = PBXBuildFile; fileRef = OBJ_128 /* EqLaws.swift */; };
		D6D62544206817A700739E2D /* FunctorFilterLaws.swift in Sources */ = {isa = PBXBuildFile; fileRef = OBJ_129 /* FunctorFilterLaws.swift */; };
		D6D62545206817A700739E2D /* FunctorLaws.swift in Sources */ = {isa = PBXBuildFile; fileRef = OBJ_130 /* FunctorLaws.swift */; };
		D6D62546206817A700739E2D /* MonadErrorLaws.swift in Sources */ = {isa = PBXBuildFile; fileRef = OBJ_131 /* MonadErrorLaws.swift */; };
		D6D62547206817A700739E2D /* MonadFilterLaws.swift in Sources */ = {isa = PBXBuildFile; fileRef = OBJ_132 /* MonadFilterLaws.swift */; };
		D6D62548206817A700739E2D /* MonadLaws.swift in Sources */ = {isa = PBXBuildFile; fileRef = OBJ_133 /* MonadLaws.swift */; };
		D6D62549206817A700739E2D /* MonadStateLaws.swift in Sources */ = {isa = PBXBuildFile; fileRef = OBJ_134 /* MonadStateLaws.swift */; };
		D6D6254A206817A700739E2D /* MonadWriterLaws.swift in Sources */ = {isa = PBXBuildFile; fileRef = OBJ_135 /* MonadWriterLaws.swift */; };
		D6D6254B206817A700739E2D /* MonoidKLaws.swift in Sources */ = {isa = PBXBuildFile; fileRef = OBJ_136 /* MonoidKLaws.swift */; };
		D6D6254C206817A700739E2D /* MonoidLaws.swift in Sources */ = {isa = PBXBuildFile; fileRef = OBJ_137 /* MonoidLaws.swift */; };
		D6D6254D206817A700739E2D /* OrderLaws.swift in Sources */ = {isa = PBXBuildFile; fileRef = OBJ_138 /* OrderLaws.swift */; };
		D6D6254E206817A700739E2D /* SemigroupKLaws.swift in Sources */ = {isa = PBXBuildFile; fileRef = OBJ_139 /* SemigroupKLaws.swift */; };
		D6D6254F206817A700739E2D /* SemigroupLaws.swift in Sources */ = {isa = PBXBuildFile; fileRef = OBJ_140 /* SemigroupLaws.swift */; };
		D6D6255D206817E800739E2D /* SwiftCheck.framework in CopyFiles */ = {isa = PBXBuildFile; fileRef = D68A522320681219008DA945 /* SwiftCheck.framework */; settings = {ATTRIBUTES = (CodeSignOnCopy, RemoveHeadersOnCopy, ); }; };
		D6D6255E206817E800739E2D /* Nimble.framework in CopyFiles */ = {isa = PBXBuildFile; fileRef = D68A5203206811C6008DA945 /* Nimble.framework */; settings = {ATTRIBUTES = (CodeSignOnCopy, RemoveHeadersOnCopy, ); }; };
		D6D6255F206817F200739E2D /* Nimble.framework in Frameworks */ = {isa = PBXBuildFile; fileRef = D68A5203206811C6008DA945 /* Nimble.framework */; };
		D6D62560206817F200739E2D /* SwiftCheck.framework in Frameworks */ = {isa = PBXBuildFile; fileRef = D68A522320681219008DA945 /* SwiftCheck.framework */; };
		D6D62564206841B300739E2D /* Cokleisli.swift in Sources */ = {isa = PBXBuildFile; fileRef = OBJ_10 /* Cokleisli.swift */; };
		D6D62565206841B300739E2D /* Function0.swift in Sources */ = {isa = PBXBuildFile; fileRef = OBJ_11 /* Function0.swift */; };
		D6D62566206841B300739E2D /* Function1.swift in Sources */ = {isa = PBXBuildFile; fileRef = OBJ_12 /* Function1.swift */; };
		D6D62567206841B300739E2D /* FunctionK.swift in Sources */ = {isa = PBXBuildFile; fileRef = OBJ_13 /* FunctionK.swift */; };
		D6D62568206841B300739E2D /* Kleisli.swift in Sources */ = {isa = PBXBuildFile; fileRef = OBJ_14 /* Kleisli.swift */; };
		D6D62569206841B300739E2D /* KleisliOperator.swift in Sources */ = {isa = PBXBuildFile; fileRef = OBJ_15 /* KleisliOperator.swift */; };
		D6D6256A206841B300739E2D /* BooleanFunctions.swift in Sources */ = {isa = PBXBuildFile; fileRef = OBJ_16 /* BooleanFunctions.swift */; };
		D6D6256B206841B300739E2D /* Curry.swift in Sources */ = {isa = PBXBuildFile; fileRef = OBJ_17 /* Curry.swift */; };
		D6D6256C206841B300739E2D /* Const.swift in Sources */ = {isa = PBXBuildFile; fileRef = OBJ_19 /* Const.swift */; };
		D6D6256D206841B300739E2D /* Coproduct.swift in Sources */ = {isa = PBXBuildFile; fileRef = OBJ_20 /* Coproduct.swift */; };
		D6D6256E206841B300739E2D /* Coreader.swift in Sources */ = {isa = PBXBuildFile; fileRef = OBJ_21 /* Coreader.swift */; };
		D6D6256F206841B300739E2D /* Either.swift in Sources */ = {isa = PBXBuildFile; fileRef = OBJ_22 /* Either.swift */; };
		D6D62570206841B300739E2D /* Eval.swift in Sources */ = {isa = PBXBuildFile; fileRef = OBJ_23 /* Eval.swift */; };
		D6D62571206841B300739E2D /* FlatmapOperator.swift in Sources */ = {isa = PBXBuildFile; fileRef = OBJ_24 /* FlatmapOperator.swift */; };
		D6D62572206841B300739E2D /* Id.swift in Sources */ = {isa = PBXBuildFile; fileRef = OBJ_25 /* Id.swift */; };
		D6D62573206841B300739E2D /* Ior.swift in Sources */ = {isa = PBXBuildFile; fileRef = OBJ_26 /* Ior.swift */; };
		D6D62574206841B300739E2D /* ListK.swift in Sources */ = {isa = PBXBuildFile; fileRef = OBJ_27 /* ListK.swift */; };
		D6D62575206841B300739E2D /* MapK.swift in Sources */ = {isa = PBXBuildFile; fileRef = OBJ_28 /* MapK.swift */; };
		D6D62576206841B300739E2D /* Maybe.swift in Sources */ = {isa = PBXBuildFile; fileRef = OBJ_29 /* Maybe.swift */; };
		D6D62577206841B300739E2D /* NonEmptyList.swift in Sources */ = {isa = PBXBuildFile; fileRef = OBJ_30 /* NonEmptyList.swift */; };
		D6D62578206841B300739E2D /* Reader.swift in Sources */ = {isa = PBXBuildFile; fileRef = OBJ_31 /* Reader.swift */; };
		D6D62579206841B300739E2D /* State.swift in Sources */ = {isa = PBXBuildFile; fileRef = OBJ_32 /* State.swift */; };
		D6D6257A206841B300739E2D /* Try.swift in Sources */ = {isa = PBXBuildFile; fileRef = OBJ_33 /* Try.swift */; };
		D6D6257B206841B300739E2D /* Tuple.swift in Sources */ = {isa = PBXBuildFile; fileRef = OBJ_34 /* Tuple.swift */; };
		D6D6257C206841B300739E2D /* Validated.swift in Sources */ = {isa = PBXBuildFile; fileRef = OBJ_35 /* Validated.swift */; };
		D6D6257D206841B300739E2D /* AsyncContext.swift in Sources */ = {isa = PBXBuildFile; fileRef = OBJ_37 /* AsyncContext.swift */; };
		D6D6257E206841B300739E2D /* IO.swift in Sources */ = {isa = PBXBuildFile; fileRef = OBJ_38 /* IO.swift */; };
		D6D6257F206841B300739E2D /* Cofree.swift in Sources */ = {isa = PBXBuildFile; fileRef = OBJ_40 /* Cofree.swift */; };
		D6D62580206841B300739E2D /* Coyoneda.swift in Sources */ = {isa = PBXBuildFile; fileRef = OBJ_41 /* Coyoneda.swift */; };
		D6D62581206841B300739E2D /* Free.swift in Sources */ = {isa = PBXBuildFile; fileRef = OBJ_42 /* Free.swift */; };
		D6D62582206841B300739E2D /* Yoneda.swift in Sources */ = {isa = PBXBuildFile; fileRef = OBJ_43 /* Yoneda.swift */; };
		D6D62583206841B300739E2D /* HigherKinds.swift in Sources */ = {isa = PBXBuildFile; fileRef = OBJ_44 /* HigherKinds.swift */; };
		D6D62584206841B300739E2D /* NumberInstances.swift in Sources */ = {isa = PBXBuildFile; fileRef = OBJ_46 /* NumberInstances.swift */; };
		D6D62585206841B300739E2D /* StringInstances.swift in Sources */ = {isa = PBXBuildFile; fileRef = OBJ_47 /* StringInstances.swift */; };
		D6D62586206841B300739E2D /* PartialApplication.swift in Sources */ = {isa = PBXBuildFile; fileRef = OBJ_48 /* PartialApplication.swift */; };
		D6D62587206841B300739E2D /* Predef.swift in Sources */ = {isa = PBXBuildFile; fileRef = OBJ_49 /* Predef.swift */; };
		D6D62588206841B300739E2D /* EitherT.swift in Sources */ = {isa = PBXBuildFile; fileRef = OBJ_51 /* EitherT.swift */; };
		D6D62589206841B300739E2D /* MaybeT.swift in Sources */ = {isa = PBXBuildFile; fileRef = OBJ_52 /* MaybeT.swift */; };
		D6D6258A206841B300739E2D /* StateT.swift in Sources */ = {isa = PBXBuildFile; fileRef = OBJ_53 /* StateT.swift */; };
		D6D6258B206841B300739E2D /* WriterT.swift in Sources */ = {isa = PBXBuildFile; fileRef = OBJ_54 /* WriterT.swift */; };
		D6D6258C206841B300739E2D /* Typeclass.swift in Sources */ = {isa = PBXBuildFile; fileRef = OBJ_55 /* Typeclass.swift */; };
		D6D6258D206841B300739E2D /* Alternative.swift in Sources */ = {isa = PBXBuildFile; fileRef = OBJ_57 /* Alternative.swift */; };
		D6D6258E206841B300739E2D /* Applicative.swift in Sources */ = {isa = PBXBuildFile; fileRef = OBJ_58 /* Applicative.swift */; };
		D6D6258F206841B300739E2D /* ApplicativeError.swift in Sources */ = {isa = PBXBuildFile; fileRef = OBJ_59 /* ApplicativeError.swift */; };
		D6D62590206841B300739E2D /* Bifoldable.swift in Sources */ = {isa = PBXBuildFile; fileRef = OBJ_60 /* Bifoldable.swift */; };
		D6D62591206841B300739E2D /* Bimonad.swift in Sources */ = {isa = PBXBuildFile; fileRef = OBJ_61 /* Bimonad.swift */; };
		D6D62592206841B300739E2D /* Comonad.swift in Sources */ = {isa = PBXBuildFile; fileRef = OBJ_62 /* Comonad.swift */; };
		D6D62593206841B300739E2D /* Composed.swift in Sources */ = {isa = PBXBuildFile; fileRef = OBJ_64 /* Composed.swift */; };
		D6D62594206841B300739E2D /* ComposedFoldable.swift in Sources */ = {isa = PBXBuildFile; fileRef = OBJ_65 /* ComposedFoldable.swift */; };
		D6D62595206841B300739E2D /* Eq.swift in Sources */ = {isa = PBXBuildFile; fileRef = OBJ_66 /* Eq.swift */; };
		D6D62596206841B300739E2D /* Foldable.swift in Sources */ = {isa = PBXBuildFile; fileRef = OBJ_67 /* Foldable.swift */; };
		D6D62597206841B300739E2D /* Functor.swift in Sources */ = {isa = PBXBuildFile; fileRef = OBJ_68 /* Functor.swift */; };
		D6D62598206841B300739E2D /* FunctorFilter.swift in Sources */ = {isa = PBXBuildFile; fileRef = OBJ_69 /* FunctorFilter.swift */; };
		D6D62599206841B300739E2D /* Inject.swift in Sources */ = {isa = PBXBuildFile; fileRef = OBJ_70 /* Inject.swift */; };
		D6D6259A206841B300739E2D /* Monad.swift in Sources */ = {isa = PBXBuildFile; fileRef = OBJ_71 /* Monad.swift */; };
		D6D6259B206841B300739E2D /* MonadCombine.swift in Sources */ = {isa = PBXBuildFile; fileRef = OBJ_72 /* MonadCombine.swift */; };
		D6D6259C206841B300739E2D /* MonadError.swift in Sources */ = {isa = PBXBuildFile; fileRef = OBJ_73 /* MonadError.swift */; };
		D6D6259D206841B300739E2D /* MonadFilter.swift in Sources */ = {isa = PBXBuildFile; fileRef = OBJ_74 /* MonadFilter.swift */; };
		D6D6259E206841B300739E2D /* MonadReader.swift in Sources */ = {isa = PBXBuildFile; fileRef = OBJ_75 /* MonadReader.swift */; };
		D6D6259F206841B300739E2D /* MonadState.swift in Sources */ = {isa = PBXBuildFile; fileRef = OBJ_76 /* MonadState.swift */; };
		D6D625A0206841B300739E2D /* MonadWriter.swift in Sources */ = {isa = PBXBuildFile; fileRef = OBJ_77 /* MonadWriter.swift */; };
		D6D625A1206841B300739E2D /* Monoid.swift in Sources */ = {isa = PBXBuildFile; fileRef = OBJ_78 /* Monoid.swift */; };
		D6D625A2206841B300739E2D /* MonoidK.swift in Sources */ = {isa = PBXBuildFile; fileRef = OBJ_79 /* MonoidK.swift */; };
		D6D625A3206841B300739E2D /* NonEmptyReducible.swift in Sources */ = {isa = PBXBuildFile; fileRef = OBJ_80 /* NonEmptyReducible.swift */; };
		D6D625A4206841B300739E2D /* Order.swift in Sources */ = {isa = PBXBuildFile; fileRef = OBJ_81 /* Order.swift */; };
		D6D625A5206841B300739E2D /* Reducible.swift in Sources */ = {isa = PBXBuildFile; fileRef = OBJ_82 /* Reducible.swift */; };
		D6D625A6206841B300739E2D /* Semigroup.swift in Sources */ = {isa = PBXBuildFile; fileRef = OBJ_83 /* Semigroup.swift */; };
		D6D625A7206841B300739E2D /* SemigroupK.swift in Sources */ = {isa = PBXBuildFile; fileRef = OBJ_84 /* SemigroupK.swift */; };
		D6D625A8206841B300739E2D /* Traverse.swift in Sources */ = {isa = PBXBuildFile; fileRef = OBJ_85 /* Traverse.swift */; };
		D6D625A9206841B300739E2D /* TraverseFilter.swift in Sources */ = {isa = PBXBuildFile; fileRef = OBJ_86 /* TraverseFilter.swift */; };
		D6DBDE9A20684C38004F979F /* Cokleisli.swift in Sources */ = {isa = PBXBuildFile; fileRef = OBJ_10 /* Cokleisli.swift */; };
		D6DBDE9B20684C38004F979F /* Function0.swift in Sources */ = {isa = PBXBuildFile; fileRef = OBJ_11 /* Function0.swift */; };
		D6DBDE9C20684C38004F979F /* Function1.swift in Sources */ = {isa = PBXBuildFile; fileRef = OBJ_12 /* Function1.swift */; };
		D6DBDE9D20684C38004F979F /* FunctionK.swift in Sources */ = {isa = PBXBuildFile; fileRef = OBJ_13 /* FunctionK.swift */; };
		D6DBDE9E20684C38004F979F /* Kleisli.swift in Sources */ = {isa = PBXBuildFile; fileRef = OBJ_14 /* Kleisli.swift */; };
		D6DBDE9F20684C38004F979F /* KleisliOperator.swift in Sources */ = {isa = PBXBuildFile; fileRef = OBJ_15 /* KleisliOperator.swift */; };
		D6DBDEA020684C38004F979F /* BooleanFunctions.swift in Sources */ = {isa = PBXBuildFile; fileRef = OBJ_16 /* BooleanFunctions.swift */; };
		D6DBDEA120684C38004F979F /* Curry.swift in Sources */ = {isa = PBXBuildFile; fileRef = OBJ_17 /* Curry.swift */; };
		D6DBDEA220684C38004F979F /* Const.swift in Sources */ = {isa = PBXBuildFile; fileRef = OBJ_19 /* Const.swift */; };
		D6DBDEA320684C38004F979F /* Coproduct.swift in Sources */ = {isa = PBXBuildFile; fileRef = OBJ_20 /* Coproduct.swift */; };
		D6DBDEA420684C38004F979F /* Coreader.swift in Sources */ = {isa = PBXBuildFile; fileRef = OBJ_21 /* Coreader.swift */; };
		D6DBDEA520684C38004F979F /* Either.swift in Sources */ = {isa = PBXBuildFile; fileRef = OBJ_22 /* Either.swift */; };
		D6DBDEA620684C38004F979F /* Eval.swift in Sources */ = {isa = PBXBuildFile; fileRef = OBJ_23 /* Eval.swift */; };
		D6DBDEA720684C38004F979F /* FlatmapOperator.swift in Sources */ = {isa = PBXBuildFile; fileRef = OBJ_24 /* FlatmapOperator.swift */; };
		D6DBDEA820684C38004F979F /* Id.swift in Sources */ = {isa = PBXBuildFile; fileRef = OBJ_25 /* Id.swift */; };
		D6DBDEA920684C38004F979F /* Ior.swift in Sources */ = {isa = PBXBuildFile; fileRef = OBJ_26 /* Ior.swift */; };
		D6DBDEAA20684C38004F979F /* ListK.swift in Sources */ = {isa = PBXBuildFile; fileRef = OBJ_27 /* ListK.swift */; };
		D6DBDEAB20684C38004F979F /* MapK.swift in Sources */ = {isa = PBXBuildFile; fileRef = OBJ_28 /* MapK.swift */; };
		D6DBDEAC20684C38004F979F /* Maybe.swift in Sources */ = {isa = PBXBuildFile; fileRef = OBJ_29 /* Maybe.swift */; };
		D6DBDEAD20684C38004F979F /* NonEmptyList.swift in Sources */ = {isa = PBXBuildFile; fileRef = OBJ_30 /* NonEmptyList.swift */; };
		D6DBDEAE20684C38004F979F /* Reader.swift in Sources */ = {isa = PBXBuildFile; fileRef = OBJ_31 /* Reader.swift */; };
		D6DBDEAF20684C38004F979F /* State.swift in Sources */ = {isa = PBXBuildFile; fileRef = OBJ_32 /* State.swift */; };
		D6DBDEB020684C38004F979F /* Try.swift in Sources */ = {isa = PBXBuildFile; fileRef = OBJ_33 /* Try.swift */; };
		D6DBDEB120684C38004F979F /* Tuple.swift in Sources */ = {isa = PBXBuildFile; fileRef = OBJ_34 /* Tuple.swift */; };
		D6DBDEB220684C38004F979F /* Validated.swift in Sources */ = {isa = PBXBuildFile; fileRef = OBJ_35 /* Validated.swift */; };
		D6DBDEB320684C38004F979F /* AsyncContext.swift in Sources */ = {isa = PBXBuildFile; fileRef = OBJ_37 /* AsyncContext.swift */; };
		D6DBDEB420684C38004F979F /* IO.swift in Sources */ = {isa = PBXBuildFile; fileRef = OBJ_38 /* IO.swift */; };
		D6DBDEB520684C38004F979F /* Cofree.swift in Sources */ = {isa = PBXBuildFile; fileRef = OBJ_40 /* Cofree.swift */; };
		D6DBDEB620684C38004F979F /* Coyoneda.swift in Sources */ = {isa = PBXBuildFile; fileRef = OBJ_41 /* Coyoneda.swift */; };
		D6DBDEB720684C38004F979F /* Free.swift in Sources */ = {isa = PBXBuildFile; fileRef = OBJ_42 /* Free.swift */; };
		D6DBDEB820684C38004F979F /* Yoneda.swift in Sources */ = {isa = PBXBuildFile; fileRef = OBJ_43 /* Yoneda.swift */; };
		D6DBDEB920684C38004F979F /* HigherKinds.swift in Sources */ = {isa = PBXBuildFile; fileRef = OBJ_44 /* HigherKinds.swift */; };
		D6DBDEBA20684C38004F979F /* NumberInstances.swift in Sources */ = {isa = PBXBuildFile; fileRef = OBJ_46 /* NumberInstances.swift */; };
		D6DBDEBB20684C38004F979F /* StringInstances.swift in Sources */ = {isa = PBXBuildFile; fileRef = OBJ_47 /* StringInstances.swift */; };
		D6DBDEBC20684C38004F979F /* PartialApplication.swift in Sources */ = {isa = PBXBuildFile; fileRef = OBJ_48 /* PartialApplication.swift */; };
		D6DBDEBD20684C38004F979F /* Predef.swift in Sources */ = {isa = PBXBuildFile; fileRef = OBJ_49 /* Predef.swift */; };
		D6DBDEBE20684C38004F979F /* EitherT.swift in Sources */ = {isa = PBXBuildFile; fileRef = OBJ_51 /* EitherT.swift */; };
		D6DBDEBF20684C38004F979F /* MaybeT.swift in Sources */ = {isa = PBXBuildFile; fileRef = OBJ_52 /* MaybeT.swift */; };
		D6DBDEC020684C38004F979F /* StateT.swift in Sources */ = {isa = PBXBuildFile; fileRef = OBJ_53 /* StateT.swift */; };
		D6DBDEC120684C38004F979F /* WriterT.swift in Sources */ = {isa = PBXBuildFile; fileRef = OBJ_54 /* WriterT.swift */; };
		D6DBDEC220684C38004F979F /* Typeclass.swift in Sources */ = {isa = PBXBuildFile; fileRef = OBJ_55 /* Typeclass.swift */; };
		D6DBDEC320684C38004F979F /* Alternative.swift in Sources */ = {isa = PBXBuildFile; fileRef = OBJ_57 /* Alternative.swift */; };
		D6DBDEC420684C38004F979F /* Applicative.swift in Sources */ = {isa = PBXBuildFile; fileRef = OBJ_58 /* Applicative.swift */; };
		D6DBDEC520684C38004F979F /* ApplicativeError.swift in Sources */ = {isa = PBXBuildFile; fileRef = OBJ_59 /* ApplicativeError.swift */; };
		D6DBDEC620684C38004F979F /* Bifoldable.swift in Sources */ = {isa = PBXBuildFile; fileRef = OBJ_60 /* Bifoldable.swift */; };
		D6DBDEC720684C38004F979F /* Bimonad.swift in Sources */ = {isa = PBXBuildFile; fileRef = OBJ_61 /* Bimonad.swift */; };
		D6DBDEC820684C38004F979F /* Comonad.swift in Sources */ = {isa = PBXBuildFile; fileRef = OBJ_62 /* Comonad.swift */; };
		D6DBDEC920684C38004F979F /* Composed.swift in Sources */ = {isa = PBXBuildFile; fileRef = OBJ_64 /* Composed.swift */; };
		D6DBDECA20684C38004F979F /* ComposedFoldable.swift in Sources */ = {isa = PBXBuildFile; fileRef = OBJ_65 /* ComposedFoldable.swift */; };
		D6DBDECB20684C38004F979F /* Eq.swift in Sources */ = {isa = PBXBuildFile; fileRef = OBJ_66 /* Eq.swift */; };
		D6DBDECC20684C38004F979F /* Foldable.swift in Sources */ = {isa = PBXBuildFile; fileRef = OBJ_67 /* Foldable.swift */; };
		D6DBDECD20684C38004F979F /* Functor.swift in Sources */ = {isa = PBXBuildFile; fileRef = OBJ_68 /* Functor.swift */; };
		D6DBDECE20684C38004F979F /* FunctorFilter.swift in Sources */ = {isa = PBXBuildFile; fileRef = OBJ_69 /* FunctorFilter.swift */; };
		D6DBDECF20684C38004F979F /* Inject.swift in Sources */ = {isa = PBXBuildFile; fileRef = OBJ_70 /* Inject.swift */; };
		D6DBDED020684C38004F979F /* Monad.swift in Sources */ = {isa = PBXBuildFile; fileRef = OBJ_71 /* Monad.swift */; };
		D6DBDED120684C38004F979F /* MonadCombine.swift in Sources */ = {isa = PBXBuildFile; fileRef = OBJ_72 /* MonadCombine.swift */; };
		D6DBDED220684C38004F979F /* MonadError.swift in Sources */ = {isa = PBXBuildFile; fileRef = OBJ_73 /* MonadError.swift */; };
		D6DBDED320684C38004F979F /* MonadFilter.swift in Sources */ = {isa = PBXBuildFile; fileRef = OBJ_74 /* MonadFilter.swift */; };
		D6DBDED420684C38004F979F /* MonadReader.swift in Sources */ = {isa = PBXBuildFile; fileRef = OBJ_75 /* MonadReader.swift */; };
		D6DBDED520684C38004F979F /* MonadState.swift in Sources */ = {isa = PBXBuildFile; fileRef = OBJ_76 /* MonadState.swift */; };
		D6DBDED620684C38004F979F /* MonadWriter.swift in Sources */ = {isa = PBXBuildFile; fileRef = OBJ_77 /* MonadWriter.swift */; };
		D6DBDED720684C38004F979F /* Monoid.swift in Sources */ = {isa = PBXBuildFile; fileRef = OBJ_78 /* Monoid.swift */; };
		D6DBDED820684C38004F979F /* MonoidK.swift in Sources */ = {isa = PBXBuildFile; fileRef = OBJ_79 /* MonoidK.swift */; };
		D6DBDED920684C38004F979F /* NonEmptyReducible.swift in Sources */ = {isa = PBXBuildFile; fileRef = OBJ_80 /* NonEmptyReducible.swift */; };
		D6DBDEDA20684C38004F979F /* Order.swift in Sources */ = {isa = PBXBuildFile; fileRef = OBJ_81 /* Order.swift */; };
		D6DBDEDB20684C38004F979F /* Reducible.swift in Sources */ = {isa = PBXBuildFile; fileRef = OBJ_82 /* Reducible.swift */; };
		D6DBDEDC20684C38004F979F /* Semigroup.swift in Sources */ = {isa = PBXBuildFile; fileRef = OBJ_83 /* Semigroup.swift */; };
		D6DBDEDD20684C38004F979F /* SemigroupK.swift in Sources */ = {isa = PBXBuildFile; fileRef = OBJ_84 /* SemigroupK.swift */; };
		D6DBDEDE20684C38004F979F /* Traverse.swift in Sources */ = {isa = PBXBuildFile; fileRef = OBJ_85 /* Traverse.swift */; };
		D6DBDEDF20684C38004F979F /* TraverseFilter.swift in Sources */ = {isa = PBXBuildFile; fileRef = OBJ_86 /* TraverseFilter.swift */; };
		OBJ_246 /* Function0Test.swift in Sources */ = {isa = PBXBuildFile; fileRef = OBJ_90 /* Function0Test.swift */; };
		OBJ_247 /* Function1Test.swift in Sources */ = {isa = PBXBuildFile; fileRef = OBJ_91 /* Function1Test.swift */; };
		OBJ_248 /* KleisliOperatorTest.swift in Sources */ = {isa = PBXBuildFile; fileRef = OBJ_92 /* KleisliOperatorTest.swift */; };
		OBJ_249 /* KleisliTest.swift in Sources */ = {isa = PBXBuildFile; fileRef = OBJ_93 /* KleisliTest.swift */; };
		OBJ_250 /* BooleanFunctionsTest.swift in Sources */ = {isa = PBXBuildFile; fileRef = OBJ_94 /* BooleanFunctionsTest.swift */; };
		OBJ_251 /* CurryTest.swift in Sources */ = {isa = PBXBuildFile; fileRef = OBJ_95 /* CurryTest.swift */; };
		OBJ_252 /* ConstTest.swift in Sources */ = {isa = PBXBuildFile; fileRef = OBJ_97 /* ConstTest.swift */; };
		OBJ_253 /* CoproductTest.swift in Sources */ = {isa = PBXBuildFile; fileRef = OBJ_98 /* CoproductTest.swift */; };
		OBJ_254 /* EitherTest.swift in Sources */ = {isa = PBXBuildFile; fileRef = OBJ_99 /* EitherTest.swift */; };
		OBJ_255 /* EvalTest.swift in Sources */ = {isa = PBXBuildFile; fileRef = OBJ_100 /* EvalTest.swift */; };
		OBJ_256 /* IdTest.swift in Sources */ = {isa = PBXBuildFile; fileRef = OBJ_101 /* IdTest.swift */; };
		OBJ_257 /* IorTest.swift in Sources */ = {isa = PBXBuildFile; fileRef = OBJ_102 /* IorTest.swift */; };
		OBJ_258 /* ListKTest.swift in Sources */ = {isa = PBXBuildFile; fileRef = OBJ_103 /* ListKTest.swift */; };
		OBJ_259 /* MaybeTest.swift in Sources */ = {isa = PBXBuildFile; fileRef = OBJ_104 /* MaybeTest.swift */; };
		OBJ_260 /* NonEmptyListTest.swift in Sources */ = {isa = PBXBuildFile; fileRef = OBJ_105 /* NonEmptyListTest.swift */; };
		OBJ_261 /* TryTest.swift in Sources */ = {isa = PBXBuildFile; fileRef = OBJ_106 /* TryTest.swift */; };
		OBJ_262 /* TupleTest.swift in Sources */ = {isa = PBXBuildFile; fileRef = OBJ_107 /* TupleTest.swift */; };
		OBJ_263 /* ValidatedTest.swift in Sources */ = {isa = PBXBuildFile; fileRef = OBJ_108 /* ValidatedTest.swift */; };
		OBJ_264 /* AsyncContextLaws.swift in Sources */ = {isa = PBXBuildFile; fileRef = OBJ_110 /* AsyncContextLaws.swift */; };
		OBJ_265 /* IOTest.swift in Sources */ = {isa = PBXBuildFile; fileRef = OBJ_111 /* IOTest.swift */; };
		OBJ_266 /* FreeTest.swift in Sources */ = {isa = PBXBuildFile; fileRef = OBJ_113 /* FreeTest.swift */; };
		OBJ_267 /* NumberInstancesTest.swift in Sources */ = {isa = PBXBuildFile; fileRef = OBJ_115 /* NumberInstancesTest.swift */; };
		OBJ_268 /* StringInstancesTest.swift in Sources */ = {isa = PBXBuildFile; fileRef = OBJ_116 /* StringInstancesTest.swift */; };
		OBJ_269 /* PartialApplicationTest.swift in Sources */ = {isa = PBXBuildFile; fileRef = OBJ_117 /* PartialApplicationTest.swift */; };
		OBJ_270 /* PredefTest.swift in Sources */ = {isa = PBXBuildFile; fileRef = OBJ_118 /* PredefTest.swift */; };
		OBJ_271 /* EitherTTest.swift in Sources */ = {isa = PBXBuildFile; fileRef = OBJ_120 /* EitherTTest.swift */; };
		OBJ_272 /* MaybeTTest.swift in Sources */ = {isa = PBXBuildFile; fileRef = OBJ_121 /* MaybeTTest.swift */; };
		OBJ_273 /* StateTTest.swift in Sources */ = {isa = PBXBuildFile; fileRef = OBJ_122 /* StateTTest.swift */; };
		OBJ_274 /* WriterTTest.swift in Sources */ = {isa = PBXBuildFile; fileRef = OBJ_123 /* WriterTTest.swift */; };
		OBJ_275 /* ApplicativeErrorLaws.swift in Sources */ = {isa = PBXBuildFile; fileRef = OBJ_125 /* ApplicativeErrorLaws.swift */; };
		OBJ_276 /* ApplicativeLaws.swift in Sources */ = {isa = PBXBuildFile; fileRef = OBJ_126 /* ApplicativeLaws.swift */; };
		OBJ_277 /* ComonadLaws.swift in Sources */ = {isa = PBXBuildFile; fileRef = OBJ_127 /* ComonadLaws.swift */; };
		OBJ_278 /* EqLaws.swift in Sources */ = {isa = PBXBuildFile; fileRef = OBJ_128 /* EqLaws.swift */; };
		OBJ_279 /* FunctorFilterLaws.swift in Sources */ = {isa = PBXBuildFile; fileRef = OBJ_129 /* FunctorFilterLaws.swift */; };
		OBJ_280 /* FunctorLaws.swift in Sources */ = {isa = PBXBuildFile; fileRef = OBJ_130 /* FunctorLaws.swift */; };
		OBJ_281 /* MonadErrorLaws.swift in Sources */ = {isa = PBXBuildFile; fileRef = OBJ_131 /* MonadErrorLaws.swift */; };
		OBJ_282 /* MonadFilterLaws.swift in Sources */ = {isa = PBXBuildFile; fileRef = OBJ_132 /* MonadFilterLaws.swift */; };
		OBJ_283 /* MonadLaws.swift in Sources */ = {isa = PBXBuildFile; fileRef = OBJ_133 /* MonadLaws.swift */; };
		OBJ_284 /* MonadStateLaws.swift in Sources */ = {isa = PBXBuildFile; fileRef = OBJ_134 /* MonadStateLaws.swift */; };
		OBJ_285 /* MonadWriterLaws.swift in Sources */ = {isa = PBXBuildFile; fileRef = OBJ_135 /* MonadWriterLaws.swift */; };
		OBJ_286 /* MonoidKLaws.swift in Sources */ = {isa = PBXBuildFile; fileRef = OBJ_136 /* MonoidKLaws.swift */; };
		OBJ_287 /* MonoidLaws.swift in Sources */ = {isa = PBXBuildFile; fileRef = OBJ_137 /* MonoidLaws.swift */; };
		OBJ_288 /* OrderLaws.swift in Sources */ = {isa = PBXBuildFile; fileRef = OBJ_138 /* OrderLaws.swift */; };
		OBJ_289 /* SemigroupKLaws.swift in Sources */ = {isa = PBXBuildFile; fileRef = OBJ_139 /* SemigroupKLaws.swift */; };
		OBJ_290 /* SemigroupLaws.swift in Sources */ = {isa = PBXBuildFile; fileRef = OBJ_140 /* SemigroupLaws.swift */; };
		OBJ_294 /* Bow.framework in Frameworks */ = {isa = PBXBuildFile; fileRef = "Bow::Bow::Product" /* Bow.framework */; };
		OBJ_381 /* Cokleisli.swift in Sources */ = {isa = PBXBuildFile; fileRef = OBJ_10 /* Cokleisli.swift */; };
		OBJ_382 /* Function0.swift in Sources */ = {isa = PBXBuildFile; fileRef = OBJ_11 /* Function0.swift */; };
		OBJ_383 /* Function1.swift in Sources */ = {isa = PBXBuildFile; fileRef = OBJ_12 /* Function1.swift */; };
		OBJ_384 /* FunctionK.swift in Sources */ = {isa = PBXBuildFile; fileRef = OBJ_13 /* FunctionK.swift */; };
		OBJ_385 /* Kleisli.swift in Sources */ = {isa = PBXBuildFile; fileRef = OBJ_14 /* Kleisli.swift */; };
		OBJ_386 /* KleisliOperator.swift in Sources */ = {isa = PBXBuildFile; fileRef = OBJ_15 /* KleisliOperator.swift */; };
		OBJ_387 /* BooleanFunctions.swift in Sources */ = {isa = PBXBuildFile; fileRef = OBJ_16 /* BooleanFunctions.swift */; };
		OBJ_388 /* Curry.swift in Sources */ = {isa = PBXBuildFile; fileRef = OBJ_17 /* Curry.swift */; };
		OBJ_389 /* Const.swift in Sources */ = {isa = PBXBuildFile; fileRef = OBJ_19 /* Const.swift */; };
		OBJ_390 /* Coproduct.swift in Sources */ = {isa = PBXBuildFile; fileRef = OBJ_20 /* Coproduct.swift */; };
		OBJ_391 /* Coreader.swift in Sources */ = {isa = PBXBuildFile; fileRef = OBJ_21 /* Coreader.swift */; };
		OBJ_392 /* Either.swift in Sources */ = {isa = PBXBuildFile; fileRef = OBJ_22 /* Either.swift */; };
		OBJ_393 /* Eval.swift in Sources */ = {isa = PBXBuildFile; fileRef = OBJ_23 /* Eval.swift */; };
		OBJ_394 /* FlatmapOperator.swift in Sources */ = {isa = PBXBuildFile; fileRef = OBJ_24 /* FlatmapOperator.swift */; };
		OBJ_395 /* Id.swift in Sources */ = {isa = PBXBuildFile; fileRef = OBJ_25 /* Id.swift */; };
		OBJ_396 /* Ior.swift in Sources */ = {isa = PBXBuildFile; fileRef = OBJ_26 /* Ior.swift */; };
		OBJ_397 /* ListK.swift in Sources */ = {isa = PBXBuildFile; fileRef = OBJ_27 /* ListK.swift */; };
		OBJ_398 /* MapK.swift in Sources */ = {isa = PBXBuildFile; fileRef = OBJ_28 /* MapK.swift */; };
		OBJ_399 /* Maybe.swift in Sources */ = {isa = PBXBuildFile; fileRef = OBJ_29 /* Maybe.swift */; };
		OBJ_400 /* NonEmptyList.swift in Sources */ = {isa = PBXBuildFile; fileRef = OBJ_30 /* NonEmptyList.swift */; };
		OBJ_401 /* Reader.swift in Sources */ = {isa = PBXBuildFile; fileRef = OBJ_31 /* Reader.swift */; };
		OBJ_402 /* State.swift in Sources */ = {isa = PBXBuildFile; fileRef = OBJ_32 /* State.swift */; };
		OBJ_403 /* Try.swift in Sources */ = {isa = PBXBuildFile; fileRef = OBJ_33 /* Try.swift */; };
		OBJ_404 /* Tuple.swift in Sources */ = {isa = PBXBuildFile; fileRef = OBJ_34 /* Tuple.swift */; };
		OBJ_405 /* Validated.swift in Sources */ = {isa = PBXBuildFile; fileRef = OBJ_35 /* Validated.swift */; };
		OBJ_406 /* AsyncContext.swift in Sources */ = {isa = PBXBuildFile; fileRef = OBJ_37 /* AsyncContext.swift */; };
		OBJ_407 /* IO.swift in Sources */ = {isa = PBXBuildFile; fileRef = OBJ_38 /* IO.swift */; };
		OBJ_408 /* Cofree.swift in Sources */ = {isa = PBXBuildFile; fileRef = OBJ_40 /* Cofree.swift */; };
		OBJ_409 /* Coyoneda.swift in Sources */ = {isa = PBXBuildFile; fileRef = OBJ_41 /* Coyoneda.swift */; };
		OBJ_410 /* Free.swift in Sources */ = {isa = PBXBuildFile; fileRef = OBJ_42 /* Free.swift */; };
		OBJ_411 /* Yoneda.swift in Sources */ = {isa = PBXBuildFile; fileRef = OBJ_43 /* Yoneda.swift */; };
		OBJ_412 /* HigherKinds.swift in Sources */ = {isa = PBXBuildFile; fileRef = OBJ_44 /* HigherKinds.swift */; };
		OBJ_413 /* NumberInstances.swift in Sources */ = {isa = PBXBuildFile; fileRef = OBJ_46 /* NumberInstances.swift */; };
		OBJ_414 /* StringInstances.swift in Sources */ = {isa = PBXBuildFile; fileRef = OBJ_47 /* StringInstances.swift */; };
		OBJ_415 /* PartialApplication.swift in Sources */ = {isa = PBXBuildFile; fileRef = OBJ_48 /* PartialApplication.swift */; };
		OBJ_416 /* Predef.swift in Sources */ = {isa = PBXBuildFile; fileRef = OBJ_49 /* Predef.swift */; };
		OBJ_417 /* EitherT.swift in Sources */ = {isa = PBXBuildFile; fileRef = OBJ_51 /* EitherT.swift */; };
		OBJ_418 /* MaybeT.swift in Sources */ = {isa = PBXBuildFile; fileRef = OBJ_52 /* MaybeT.swift */; };
		OBJ_419 /* StateT.swift in Sources */ = {isa = PBXBuildFile; fileRef = OBJ_53 /* StateT.swift */; };
		OBJ_420 /* WriterT.swift in Sources */ = {isa = PBXBuildFile; fileRef = OBJ_54 /* WriterT.swift */; };
		OBJ_421 /* Typeclass.swift in Sources */ = {isa = PBXBuildFile; fileRef = OBJ_55 /* Typeclass.swift */; };
		OBJ_422 /* Alternative.swift in Sources */ = {isa = PBXBuildFile; fileRef = OBJ_57 /* Alternative.swift */; };
		OBJ_423 /* Applicative.swift in Sources */ = {isa = PBXBuildFile; fileRef = OBJ_58 /* Applicative.swift */; };
		OBJ_424 /* ApplicativeError.swift in Sources */ = {isa = PBXBuildFile; fileRef = OBJ_59 /* ApplicativeError.swift */; };
		OBJ_425 /* Bifoldable.swift in Sources */ = {isa = PBXBuildFile; fileRef = OBJ_60 /* Bifoldable.swift */; };
		OBJ_426 /* Bimonad.swift in Sources */ = {isa = PBXBuildFile; fileRef = OBJ_61 /* Bimonad.swift */; };
		OBJ_427 /* Comonad.swift in Sources */ = {isa = PBXBuildFile; fileRef = OBJ_62 /* Comonad.swift */; };
		OBJ_428 /* Composed.swift in Sources */ = {isa = PBXBuildFile; fileRef = OBJ_64 /* Composed.swift */; };
		OBJ_429 /* ComposedFoldable.swift in Sources */ = {isa = PBXBuildFile; fileRef = OBJ_65 /* ComposedFoldable.swift */; };
		OBJ_430 /* Eq.swift in Sources */ = {isa = PBXBuildFile; fileRef = OBJ_66 /* Eq.swift */; };
		OBJ_431 /* Foldable.swift in Sources */ = {isa = PBXBuildFile; fileRef = OBJ_67 /* Foldable.swift */; };
		OBJ_432 /* Functor.swift in Sources */ = {isa = PBXBuildFile; fileRef = OBJ_68 /* Functor.swift */; };
		OBJ_433 /* FunctorFilter.swift in Sources */ = {isa = PBXBuildFile; fileRef = OBJ_69 /* FunctorFilter.swift */; };
		OBJ_434 /* Inject.swift in Sources */ = {isa = PBXBuildFile; fileRef = OBJ_70 /* Inject.swift */; };
		OBJ_435 /* Monad.swift in Sources */ = {isa = PBXBuildFile; fileRef = OBJ_71 /* Monad.swift */; };
		OBJ_436 /* MonadCombine.swift in Sources */ = {isa = PBXBuildFile; fileRef = OBJ_72 /* MonadCombine.swift */; };
		OBJ_437 /* MonadError.swift in Sources */ = {isa = PBXBuildFile; fileRef = OBJ_73 /* MonadError.swift */; };
		OBJ_438 /* MonadFilter.swift in Sources */ = {isa = PBXBuildFile; fileRef = OBJ_74 /* MonadFilter.swift */; };
		OBJ_439 /* MonadReader.swift in Sources */ = {isa = PBXBuildFile; fileRef = OBJ_75 /* MonadReader.swift */; };
		OBJ_440 /* MonadState.swift in Sources */ = {isa = PBXBuildFile; fileRef = OBJ_76 /* MonadState.swift */; };
		OBJ_441 /* MonadWriter.swift in Sources */ = {isa = PBXBuildFile; fileRef = OBJ_77 /* MonadWriter.swift */; };
		OBJ_442 /* Monoid.swift in Sources */ = {isa = PBXBuildFile; fileRef = OBJ_78 /* Monoid.swift */; };
		OBJ_443 /* MonoidK.swift in Sources */ = {isa = PBXBuildFile; fileRef = OBJ_79 /* MonoidK.swift */; };
		OBJ_444 /* NonEmptyReducible.swift in Sources */ = {isa = PBXBuildFile; fileRef = OBJ_80 /* NonEmptyReducible.swift */; };
		OBJ_445 /* Order.swift in Sources */ = {isa = PBXBuildFile; fileRef = OBJ_81 /* Order.swift */; };
		OBJ_446 /* Reducible.swift in Sources */ = {isa = PBXBuildFile; fileRef = OBJ_82 /* Reducible.swift */; };
		OBJ_447 /* Semigroup.swift in Sources */ = {isa = PBXBuildFile; fileRef = OBJ_83 /* Semigroup.swift */; };
		OBJ_448 /* SemigroupK.swift in Sources */ = {isa = PBXBuildFile; fileRef = OBJ_84 /* SemigroupK.swift */; };
		OBJ_449 /* Traverse.swift in Sources */ = {isa = PBXBuildFile; fileRef = OBJ_85 /* Traverse.swift */; };
		OBJ_450 /* TraverseFilter.swift in Sources */ = {isa = PBXBuildFile; fileRef = OBJ_86 /* TraverseFilter.swift */; };
/* End PBXBuildFile section */

/* Begin PBXContainerItemProxy section */
		D653FC452067C58D00535EF6 /* PBXContainerItemProxy */ = {
			isa = PBXContainerItemProxy;
			containerPortal = OBJ_1 /* Project object */;
			proxyType = 1;
			remoteGlobalIDString = "Bow::Bow";
			remoteInfo = Bow;
		};
		D6D624422068141800739E2D /* PBXContainerItemProxy */ = {
			isa = PBXContainerItemProxy;
			containerPortal = OBJ_1 /* Project object */;
			proxyType = 1;
			remoteGlobalIDString = "Bow::Bow";
			remoteInfo = Bow;
		};
		D6D62521206817A700739E2D /* PBXContainerItemProxy */ = {
			isa = PBXContainerItemProxy;
			containerPortal = OBJ_1 /* Project object */;
			proxyType = 1;
			remoteGlobalIDString = "Bow::Bow";
			remoteInfo = Bow;
		};
/* End PBXContainerItemProxy section */

/* Begin PBXCopyFilesBuildPhase section */
		D66B91BC2068080D001A5B64 /* CopyFiles */ = {
			isa = PBXCopyFilesBuildPhase;
			buildActionMask = 2147483647;
			dstPath = "";
			dstSubfolderSpec = 10;
			files = (
				D68A5220206811DF008DA945 /* Nimble.framework in CopyFiles */,
				D68A5221206811DF008DA945 /* SwiftCheck.framework in CopyFiles */,
			);
			runOnlyForDeploymentPostprocessing = 0;
		};
		D6D624762068141800739E2D /* CopyFiles */ = {
			isa = PBXCopyFilesBuildPhase;
			buildActionMask = 2147483647;
			dstPath = "";
			dstSubfolderSpec = 10;
			files = (
				D6D62481206814CE00739E2D /* Nimble.framework in CopyFiles */,
				D6D62482206814CE00739E2D /* SwiftCheck.framework in CopyFiles */,
			);
			runOnlyForDeploymentPostprocessing = 0;
		};
		D6D62555206817A700739E2D /* CopyFiles */ = {
			isa = PBXCopyFilesBuildPhase;
			buildActionMask = 2147483647;
			dstPath = "";
			dstSubfolderSpec = 10;
			files = (
				D6D6255D206817E800739E2D /* SwiftCheck.framework in CopyFiles */,
				D6D6255E206817E800739E2D /* Nimble.framework in CopyFiles */,
			);
			runOnlyForDeploymentPostprocessing = 0;
		};
/* End PBXCopyFilesBuildPhase section */

/* Begin PBXFileReference section */
		111082CB2085D9DD00C8563C /* Show.swift */ = {isa = PBXFileReference; lastKnownFileType = sourcecode.swift; path = Show.swift; sourceTree = "<group>"; };
		111082D02085DD4D00C8563C /* ShowLaws.swift */ = {isa = PBXFileReference; lastKnownFileType = sourcecode.swift; path = ShowLaws.swift; sourceTree = "<group>"; };
		1116204520F37AE300685EC4 /* Either+Optics.swift */ = {isa = PBXFileReference; lastKnownFileType = sourcecode.swift; path = "Either+Optics.swift"; sourceTree = "<group>"; };
		1116204720F37D1900685EC4 /* Id+Optics.swift */ = {isa = PBXFileReference; lastKnownFileType = sourcecode.swift; path = "Id+Optics.swift"; sourceTree = "<group>"; };
		1116204920F37DFA00685EC4 /* ListK+Optics.swift */ = {isa = PBXFileReference; lastKnownFileType = sourcecode.swift; path = "ListK+Optics.swift"; sourceTree = "<group>"; };
		1116204B20F380E300685EC4 /* NonEmptyList+Optics.swift */ = {isa = PBXFileReference; lastKnownFileType = sourcecode.swift; path = "NonEmptyList+Optics.swift"; sourceTree = "<group>"; };
		1116204E20F3820500685EC4 /* Maybe+Optics.swift */ = {isa = PBXFileReference; lastKnownFileType = sourcecode.swift; path = "Maybe+Optics.swift"; sourceTree = "<group>"; };
		1116205F20F38A5C00685EC4 /* String+Optics.swift */ = {isa = PBXFileReference; lastKnownFileType = sourcecode.swift; path = "String+Optics.swift"; sourceTree = "<group>"; };
		1116206120F398CB00685EC4 /* Try+Optics.swift */ = {isa = PBXFileReference; lastKnownFileType = sourcecode.swift; path = "Try+Optics.swift"; sourceTree = "<group>"; };
		1116206620F39E0700685EC4 /* Validated+Optics.swift */ = {isa = PBXFileReference; lastKnownFileType = sourcecode.swift; path = "Validated+Optics.swift"; sourceTree = "<group>"; };
		1116207320F3AC1800685EC4 /* At+Optics.swift */ = {isa = PBXFileReference; lastKnownFileType = sourcecode.swift; path = "At+Optics.swift"; sourceTree = "<group>"; };
		1116207820F4923E00685EC4 /* Each+Optics.swift */ = {isa = PBXFileReference; lastKnownFileType = sourcecode.swift; path = "Each+Optics.swift"; sourceTree = "<group>"; };
		1116208320F4971A00685EC4 /* EitherOpticsInstances.swift */ = {isa = PBXFileReference; lastKnownFileType = sourcecode.swift; path = EitherOpticsInstances.swift; sourceTree = "<group>"; };
		1116208820F4999D00685EC4 /* ListKOpticsInstances.swift */ = {isa = PBXFileReference; lastKnownFileType = sourcecode.swift; path = ListKOpticsInstances.swift; sourceTree = "<group>"; };
		1116208D20F4AB1700685EC4 /* NonEmptyListOpticsInstances.swift */ = {isa = PBXFileReference; lastKnownFileType = sourcecode.swift; path = NonEmptyListOpticsInstances.swift; sourceTree = "<group>"; };
		1116209220F4B0B500685EC4 /* MaybeOpticsInstances.swift */ = {isa = PBXFileReference; lastKnownFileType = sourcecode.swift; path = MaybeOpticsInstances.swift; sourceTree = "<group>"; };
		1116209720F4B1DA00685EC4 /* StringOpticsInstances.swift */ = {isa = PBXFileReference; lastKnownFileType = sourcecode.swift; path = StringOpticsInstances.swift; sourceTree = "<group>"; };
		1116209C20F4B88500685EC4 /* TryOpticsInstances.swift */ = {isa = PBXFileReference; lastKnownFileType = sourcecode.swift; path = TryOpticsInstances.swift; sourceTree = "<group>"; };
		111620A620F606F300685EC4 /* FoldableLaws.swift */ = {isa = PBXFileReference; lastKnownFileType = sourcecode.swift; path = FoldableLaws.swift; sourceTree = "<group>"; };
		111620AE20F6131E00685EC4 /* BimonadLaws.swift */ = {isa = PBXFileReference; lastKnownFileType = sourcecode.swift; path = BimonadLaws.swift; sourceTree = "<group>"; };
		11635BAD20F6464E007BB4FA /* AlternativeLaws.swift */ = {isa = PBXFileReference; lastKnownFileType = sourcecode.swift; path = AlternativeLaws.swift; sourceTree = "<group>"; };
		11635BB120F64A20007BB4FA /* MonadCombineLaws.swift */ = {isa = PBXFileReference; lastKnownFileType = sourcecode.swift; path = MonadCombineLaws.swift; sourceTree = "<group>"; };
		11635BB520F76131007BB4FA /* TraverseLaws.swift */ = {isa = PBXFileReference; lastKnownFileType = sourcecode.swift; path = TraverseLaws.swift; sourceTree = "<group>"; };
		11635BB920F77FE5007BB4FA /* TraverseFilterLaws.swift */ = {isa = PBXFileReference; lastKnownFileType = sourcecode.swift; path = TraverseFilterLaws.swift; sourceTree = "<group>"; };
		11AC527220974D58008EC1E4 /* Getter.swift */ = {isa = PBXFileReference; lastKnownFileType = sourcecode.swift; path = Getter.swift; sourceTree = "<group>"; };
		11AC527420975422008EC1E4 /* Iso.swift */ = {isa = PBXFileReference; lastKnownFileType = sourcecode.swift; path = Iso.swift; sourceTree = "<group>"; };
		11AC527620975EE5008EC1E4 /* Lens.swift */ = {isa = PBXFileReference; lastKnownFileType = sourcecode.swift; path = Lens.swift; sourceTree = "<group>"; };
		11C9B6AE20DB8A8D00AFD4AA /* Traversal.swift */ = {isa = PBXFileReference; lastKnownFileType = sourcecode.swift; path = Traversal.swift; sourceTree = "<group>"; };
		11C9B6B020DBB02000AFD4AA /* Each.swift */ = {isa = PBXFileReference; lastKnownFileType = sourcecode.swift; path = Each.swift; sourceTree = "<group>"; };
		11C9B6B220DBB0EC00AFD4AA /* FilterIndex.swift */ = {isa = PBXFileReference; lastKnownFileType = sourcecode.swift; path = FilterIndex.swift; sourceTree = "<group>"; };
		11C9B6B420DBB19500AFD4AA /* TraversalLaws.swift */ = {isa = PBXFileReference; lastKnownFileType = sourcecode.swift; path = TraversalLaws.swift; sourceTree = "<group>"; };
		11E531B0209AE89A00A78E8D /* Prism.swift */ = {isa = PBXFileReference; lastKnownFileType = sourcecode.swift; path = Prism.swift; sourceTree = "<group>"; };
		11E531B5209AF80100A78E8D /* Optional.swift */ = {isa = PBXFileReference; lastKnownFileType = sourcecode.swift; path = Optional.swift; sourceTree = "<group>"; };
		11E531BA209B0BE300A78E8D /* Setter.swift */ = {isa = PBXFileReference; lastKnownFileType = sourcecode.swift; path = Setter.swift; sourceTree = "<group>"; };
		11E531BF209B1C3F00A78E8D /* Fold.swift */ = {isa = PBXFileReference; lastKnownFileType = sourcecode.swift; path = Fold.swift; sourceTree = "<group>"; };
		11E531C4209B29EF00A78E8D /* BoolInstances.swift */ = {isa = PBXFileReference; lastKnownFileType = sourcecode.swift; path = BoolInstances.swift; sourceTree = "<group>"; };
		11E531C6209B2B3400A78E8D /* BoolInstancesTest.swift */ = {isa = PBXFileReference; lastKnownFileType = sourcecode.swift; path = BoolInstancesTest.swift; sourceTree = "<group>"; };
		11E531CA209B2FEA00A78E8D /* MaybeInstances.swift */ = {isa = PBXFileReference; lastKnownFileType = sourcecode.swift; path = MaybeInstances.swift; sourceTree = "<group>"; };
		11E531D3209B4CB700A78E8D /* BoundSetter.swift */ = {isa = PBXFileReference; lastKnownFileType = sourcecode.swift; path = BoundSetter.swift; sourceTree = "<group>"; };
		11E531D6209B4EF400A78E8D /* At.swift */ = {isa = PBXFileReference; lastKnownFileType = sourcecode.swift; path = At.swift; sourceTree = "<group>"; };
		11E531DE209B502900A78E8D /* Index.swift */ = {isa = PBXFileReference; lastKnownFileType = sourcecode.swift; path = Index.swift; sourceTree = "<group>"; };
<<<<<<< HEAD
		11F530772101DB5F00D92335 /* Recursion.swift */ = {isa = PBXFileReference; lastKnownFileType = sourcecode.swift; path = Recursion.swift; sourceTree = "<group>"; };
		11F5307D2101DD7100D92335 /* Recursive.swift */ = {isa = PBXFileReference; lastKnownFileType = sourcecode.swift; path = Recursive.swift; sourceTree = "<group>"; };
		11F5307F2101DF8A00D92335 /* Corecursive.swift */ = {isa = PBXFileReference; lastKnownFileType = sourcecode.swift; path = Corecursive.swift; sourceTree = "<group>"; };
		11F530812101E15E00D92335 /* Birecursive.swift */ = {isa = PBXFileReference; lastKnownFileType = sourcecode.swift; path = Birecursive.swift; sourceTree = "<group>"; };
		11F5308A2101E1B000D92335 /* Fix.swift */ = {isa = PBXFileReference; lastKnownFileType = sourcecode.swift; path = Fix.swift; sourceTree = "<group>"; };
		11F5308F2101E6C600D92335 /* Mu.swift */ = {isa = PBXFileReference; lastKnownFileType = sourcecode.swift; path = Mu.swift; sourceTree = "<group>"; };
		11F53097210207A100D92335 /* Nu.swift */ = {isa = PBXFileReference; lastKnownFileType = sourcecode.swift; path = Nu.swift; sourceTree = "<group>"; };
=======
		11F5306820FF8B1500D92335 /* GetterTest.swift */ = {isa = PBXFileReference; lastKnownFileType = sourcecode.swift; path = GetterTest.swift; sourceTree = "<group>"; };
		11F5306D210086F500D92335 /* FoldTest.swift */ = {isa = PBXFileReference; lastKnownFileType = sourcecode.swift; path = FoldTest.swift; sourceTree = "<group>"; };
		11F530722100959000D92335 /* TraversalTest.swift */ = {isa = PBXFileReference; lastKnownFileType = sourcecode.swift; path = TraversalTest.swift; sourceTree = "<group>"; };
>>>>>>> 9b798ec3
		11FE0065209C50A700183AF6 /* IsoLaws.swift */ = {isa = PBXFileReference; lastKnownFileType = sourcecode.swift; name = IsoLaws.swift; path = Tests/BowTests/Optics/Laws/IsoLaws.swift; sourceTree = SOURCE_ROOT; };
		11FE0069209C5E3A00183AF6 /* LensLaws.swift */ = {isa = PBXFileReference; lastKnownFileType = sourcecode.swift; name = LensLaws.swift; path = Tests/BowTests/Optics/Laws/LensLaws.swift; sourceTree = SOURCE_ROOT; };
		11FE006D209C685F00183AF6 /* SetterLaws.swift */ = {isa = PBXFileReference; lastKnownFileType = sourcecode.swift; name = SetterLaws.swift; path = Tests/BowTests/Optics/Laws/SetterLaws.swift; sourceTree = SOURCE_ROOT; };
		11FE0071209C6DEC00183AF6 /* PrismLaws.swift */ = {isa = PBXFileReference; lastKnownFileType = sourcecode.swift; name = PrismLaws.swift; path = Tests/BowTests/Optics/Laws/PrismLaws.swift; sourceTree = SOURCE_ROOT; };
		11FE0075209C813C00183AF6 /* OptionalLaws.swift */ = {isa = PBXFileReference; lastKnownFileType = sourcecode.swift; name = OptionalLaws.swift; path = Tests/BowTests/Optics/Laws/OptionalLaws.swift; sourceTree = SOURCE_ROOT; };
		11FE007C209C8F9400183AF6 /* TestDomain.swift */ = {isa = PBXFileReference; lastKnownFileType = sourcecode.swift; path = TestDomain.swift; sourceTree = "<group>"; };
		11FE0080209C945900183AF6 /* IsoTest.swift */ = {isa = PBXFileReference; lastKnownFileType = sourcecode.swift; path = IsoTest.swift; sourceTree = "<group>"; };
		11FE0084209C976F00183AF6 /* LensTest.swift */ = {isa = PBXFileReference; lastKnownFileType = sourcecode.swift; path = LensTest.swift; sourceTree = "<group>"; };
		11FE0088209C98A400183AF6 /* SetterTest.swift */ = {isa = PBXFileReference; lastKnownFileType = sourcecode.swift; path = SetterTest.swift; sourceTree = "<group>"; };
		11FE0091209C9C3300183AF6 /* PrismTest.swift */ = {isa = PBXFileReference; lastKnownFileType = sourcecode.swift; path = PrismTest.swift; sourceTree = "<group>"; };
		11FE0095209C9EB800183AF6 /* OptionalTest.swift */ = {isa = PBXFileReference; lastKnownFileType = sourcecode.swift; path = OptionalTest.swift; sourceTree = "<group>"; };
		"Bow::Bow::Product" /* Bow.framework */ = {isa = PBXFileReference; explicitFileType = wrapper.framework; path = Bow.framework; sourceTree = BUILT_PRODUCTS_DIR; };
		"Bow::BowTests::Product" /* BowTests.xctest */ = {isa = PBXFileReference; explicitFileType = wrapper.cfbundle; path = BowTests.xctest; sourceTree = BUILT_PRODUCTS_DIR; };
		D6492805209C72F000B875F9 /* SetK.swift */ = {isa = PBXFileReference; lastKnownFileType = sourcecode.swift; path = SetK.swift; sourceTree = "<group>"; };
		D68A51FE206811C6008DA945 /* Nimble.framework */ = {isa = PBXFileReference; lastKnownFileType = wrapper.framework; path = Nimble.framework; sourceTree = "<group>"; };
		D68A51FF206811C6008DA945 /* Nimble.framework.dSYM */ = {isa = PBXFileReference; lastKnownFileType = wrapper.dsym; path = Nimble.framework.dSYM; sourceTree = "<group>"; };
		D68A5200206811C6008DA945 /* SwiftCheck.framework */ = {isa = PBXFileReference; lastKnownFileType = wrapper.framework; path = SwiftCheck.framework; sourceTree = "<group>"; };
		D68A5201206811C6008DA945 /* SwiftCheck.framework.dSYM */ = {isa = PBXFileReference; lastKnownFileType = wrapper.dsym; path = SwiftCheck.framework.dSYM; sourceTree = "<group>"; };
		D68A5203206811C6008DA945 /* Nimble.framework */ = {isa = PBXFileReference; lastKnownFileType = wrapper.framework; path = Nimble.framework; sourceTree = "<group>"; };
		D68A5204206811C6008DA945 /* Nimble.framework.dSYM */ = {isa = PBXFileReference; lastKnownFileType = wrapper.dsym; path = Nimble.framework.dSYM; sourceTree = "<group>"; };
		D68A5205206811C6008DA945 /* SwiftCheck.framework.dSYM */ = {isa = PBXFileReference; lastKnownFileType = wrapper.dsym; path = SwiftCheck.framework.dSYM; sourceTree = "<group>"; };
		D68A5207206811C6008DA945 /* FA66BA08-28C4-3BB7-A0A6-62E5F30CEBC3.bcsymbolmap */ = {isa = PBXFileReference; fileEncoding = 4; lastKnownFileType = text; path = "FA66BA08-28C4-3BB7-A0A6-62E5F30CEBC3.bcsymbolmap"; sourceTree = "<group>"; };
		D68A5208206811C6008DA945 /* Nimble.framework */ = {isa = PBXFileReference; lastKnownFileType = wrapper.framework; path = Nimble.framework; sourceTree = "<group>"; };
		D68A5209206811C6008DA945 /* Nimble.framework.dSYM */ = {isa = PBXFileReference; lastKnownFileType = wrapper.dsym; path = Nimble.framework.dSYM; sourceTree = "<group>"; };
		D68A520A206811C6008DA945 /* SwiftCheck.framework */ = {isa = PBXFileReference; lastKnownFileType = wrapper.framework; path = SwiftCheck.framework; sourceTree = "<group>"; };
		D68A520B206811C6008DA945 /* SwiftCheck.framework.dSYM */ = {isa = PBXFileReference; lastKnownFileType = wrapper.dsym; path = SwiftCheck.framework.dSYM; sourceTree = "<group>"; };
		D68A522320681219008DA945 /* SwiftCheck.framework */ = {isa = PBXFileReference; lastKnownFileType = wrapper.framework; path = SwiftCheck.framework; sourceTree = "<group>"; };
		D68DC58B2106653D00D7D845 /* SetKTest.swift */ = {isa = PBXFileReference; lastKnownFileType = sourcecode.swift; path = SetKTest.swift; sourceTree = "<group>"; };
		D6D6247C2068141800739E2D /* BowTests.xctest */ = {isa = PBXFileReference; explicitFileType = wrapper.cfbundle; includeInIndex = 0; path = BowTests.xctest; sourceTree = BUILT_PRODUCTS_DIR; };
		D6D6251D2068178800739E2D /* Bow.framework */ = {isa = PBXFileReference; explicitFileType = wrapper.framework; includeInIndex = 0; path = Bow.framework; sourceTree = BUILT_PRODUCTS_DIR; };
		D6D6255B206817A700739E2D /* BowTests.xctest */ = {isa = PBXFileReference; explicitFileType = wrapper.cfbundle; includeInIndex = 0; path = BowTests.xctest; sourceTree = BUILT_PRODUCTS_DIR; };
		D6D625AE206841B300739E2D /* Bow.framework */ = {isa = PBXFileReference; explicitFileType = wrapper.framework; includeInIndex = 0; path = Bow.framework; sourceTree = BUILT_PRODUCTS_DIR; };
		D6DBDE9220684BEB004F979F /* Bow.framework */ = {isa = PBXFileReference; explicitFileType = wrapper.framework; includeInIndex = 0; path = Bow.framework; sourceTree = BUILT_PRODUCTS_DIR; };
		OBJ_10 /* Cokleisli.swift */ = {isa = PBXFileReference; lastKnownFileType = sourcecode.swift; path = Cokleisli.swift; sourceTree = "<group>"; };
		OBJ_100 /* EvalTest.swift */ = {isa = PBXFileReference; lastKnownFileType = sourcecode.swift; path = EvalTest.swift; sourceTree = "<group>"; };
		OBJ_101 /* IdTest.swift */ = {isa = PBXFileReference; lastKnownFileType = sourcecode.swift; path = IdTest.swift; sourceTree = "<group>"; };
		OBJ_102 /* IorTest.swift */ = {isa = PBXFileReference; lastKnownFileType = sourcecode.swift; path = IorTest.swift; sourceTree = "<group>"; };
		OBJ_103 /* ListKTest.swift */ = {isa = PBXFileReference; lastKnownFileType = sourcecode.swift; path = ListKTest.swift; sourceTree = "<group>"; };
		OBJ_104 /* MaybeTest.swift */ = {isa = PBXFileReference; lastKnownFileType = sourcecode.swift; path = MaybeTest.swift; sourceTree = "<group>"; };
		OBJ_105 /* NonEmptyListTest.swift */ = {isa = PBXFileReference; lastKnownFileType = sourcecode.swift; path = NonEmptyListTest.swift; sourceTree = "<group>"; };
		OBJ_106 /* TryTest.swift */ = {isa = PBXFileReference; lastKnownFileType = sourcecode.swift; path = TryTest.swift; sourceTree = "<group>"; };
		OBJ_107 /* TupleTest.swift */ = {isa = PBXFileReference; lastKnownFileType = sourcecode.swift; path = TupleTest.swift; sourceTree = "<group>"; };
		OBJ_108 /* ValidatedTest.swift */ = {isa = PBXFileReference; lastKnownFileType = sourcecode.swift; path = ValidatedTest.swift; sourceTree = "<group>"; };
		OBJ_11 /* Function0.swift */ = {isa = PBXFileReference; lastKnownFileType = sourcecode.swift; path = Function0.swift; sourceTree = "<group>"; };
		OBJ_110 /* AsyncContextLaws.swift */ = {isa = PBXFileReference; lastKnownFileType = sourcecode.swift; path = AsyncContextLaws.swift; sourceTree = "<group>"; };
		OBJ_111 /* IOTest.swift */ = {isa = PBXFileReference; lastKnownFileType = sourcecode.swift; path = IOTest.swift; sourceTree = "<group>"; };
		OBJ_113 /* FreeTest.swift */ = {isa = PBXFileReference; lastKnownFileType = sourcecode.swift; path = FreeTest.swift; sourceTree = "<group>"; };
		OBJ_115 /* NumberInstancesTest.swift */ = {isa = PBXFileReference; lastKnownFileType = sourcecode.swift; path = NumberInstancesTest.swift; sourceTree = "<group>"; };
		OBJ_116 /* StringInstancesTest.swift */ = {isa = PBXFileReference; lastKnownFileType = sourcecode.swift; path = StringInstancesTest.swift; sourceTree = "<group>"; };
		OBJ_117 /* PartialApplicationTest.swift */ = {isa = PBXFileReference; lastKnownFileType = sourcecode.swift; path = PartialApplicationTest.swift; sourceTree = "<group>"; };
		OBJ_118 /* PredefTest.swift */ = {isa = PBXFileReference; lastKnownFileType = sourcecode.swift; path = PredefTest.swift; sourceTree = "<group>"; };
		OBJ_12 /* Function1.swift */ = {isa = PBXFileReference; lastKnownFileType = sourcecode.swift; path = Function1.swift; sourceTree = "<group>"; };
		OBJ_120 /* EitherTTest.swift */ = {isa = PBXFileReference; lastKnownFileType = sourcecode.swift; path = EitherTTest.swift; sourceTree = "<group>"; };
		OBJ_121 /* MaybeTTest.swift */ = {isa = PBXFileReference; lastKnownFileType = sourcecode.swift; path = MaybeTTest.swift; sourceTree = "<group>"; };
		OBJ_122 /* StateTTest.swift */ = {isa = PBXFileReference; lastKnownFileType = sourcecode.swift; path = StateTTest.swift; sourceTree = "<group>"; };
		OBJ_123 /* WriterTTest.swift */ = {isa = PBXFileReference; lastKnownFileType = sourcecode.swift; path = WriterTTest.swift; sourceTree = "<group>"; };
		OBJ_125 /* ApplicativeErrorLaws.swift */ = {isa = PBXFileReference; lastKnownFileType = sourcecode.swift; path = ApplicativeErrorLaws.swift; sourceTree = "<group>"; };
		OBJ_126 /* ApplicativeLaws.swift */ = {isa = PBXFileReference; lastKnownFileType = sourcecode.swift; path = ApplicativeLaws.swift; sourceTree = "<group>"; };
		OBJ_127 /* ComonadLaws.swift */ = {isa = PBXFileReference; lastKnownFileType = sourcecode.swift; path = ComonadLaws.swift; sourceTree = "<group>"; };
		OBJ_128 /* EqLaws.swift */ = {isa = PBXFileReference; lastKnownFileType = sourcecode.swift; path = EqLaws.swift; sourceTree = "<group>"; };
		OBJ_129 /* FunctorFilterLaws.swift */ = {isa = PBXFileReference; lastKnownFileType = sourcecode.swift; path = FunctorFilterLaws.swift; sourceTree = "<group>"; };
		OBJ_13 /* FunctionK.swift */ = {isa = PBXFileReference; lastKnownFileType = sourcecode.swift; path = FunctionK.swift; sourceTree = "<group>"; };
		OBJ_130 /* FunctorLaws.swift */ = {isa = PBXFileReference; lastKnownFileType = sourcecode.swift; path = FunctorLaws.swift; sourceTree = "<group>"; };
		OBJ_131 /* MonadErrorLaws.swift */ = {isa = PBXFileReference; lastKnownFileType = sourcecode.swift; path = MonadErrorLaws.swift; sourceTree = "<group>"; };
		OBJ_132 /* MonadFilterLaws.swift */ = {isa = PBXFileReference; lastKnownFileType = sourcecode.swift; path = MonadFilterLaws.swift; sourceTree = "<group>"; };
		OBJ_133 /* MonadLaws.swift */ = {isa = PBXFileReference; lastKnownFileType = sourcecode.swift; path = MonadLaws.swift; sourceTree = "<group>"; };
		OBJ_134 /* MonadStateLaws.swift */ = {isa = PBXFileReference; lastKnownFileType = sourcecode.swift; path = MonadStateLaws.swift; sourceTree = "<group>"; };
		OBJ_135 /* MonadWriterLaws.swift */ = {isa = PBXFileReference; lastKnownFileType = sourcecode.swift; path = MonadWriterLaws.swift; sourceTree = "<group>"; };
		OBJ_136 /* MonoidKLaws.swift */ = {isa = PBXFileReference; lastKnownFileType = sourcecode.swift; path = MonoidKLaws.swift; sourceTree = "<group>"; };
		OBJ_137 /* MonoidLaws.swift */ = {isa = PBXFileReference; lastKnownFileType = sourcecode.swift; path = MonoidLaws.swift; sourceTree = "<group>"; };
		OBJ_138 /* OrderLaws.swift */ = {isa = PBXFileReference; lastKnownFileType = sourcecode.swift; path = OrderLaws.swift; sourceTree = "<group>"; };
		OBJ_139 /* SemigroupKLaws.swift */ = {isa = PBXFileReference; lastKnownFileType = sourcecode.swift; path = SemigroupKLaws.swift; sourceTree = "<group>"; };
		OBJ_14 /* Kleisli.swift */ = {isa = PBXFileReference; lastKnownFileType = sourcecode.swift; path = Kleisli.swift; sourceTree = "<group>"; };
		OBJ_140 /* SemigroupLaws.swift */ = {isa = PBXFileReference; lastKnownFileType = sourcecode.swift; path = SemigroupLaws.swift; sourceTree = "<group>"; };
		OBJ_15 /* KleisliOperator.swift */ = {isa = PBXFileReference; lastKnownFileType = sourcecode.swift; path = KleisliOperator.swift; sourceTree = "<group>"; };
		OBJ_16 /* BooleanFunctions.swift */ = {isa = PBXFileReference; lastKnownFileType = sourcecode.swift; path = BooleanFunctions.swift; sourceTree = "<group>"; };
		OBJ_17 /* Curry.swift */ = {isa = PBXFileReference; lastKnownFileType = sourcecode.swift; path = Curry.swift; sourceTree = "<group>"; };
		OBJ_19 /* Const.swift */ = {isa = PBXFileReference; lastKnownFileType = sourcecode.swift; path = Const.swift; sourceTree = "<group>"; };
		OBJ_20 /* Coproduct.swift */ = {isa = PBXFileReference; lastKnownFileType = sourcecode.swift; path = Coproduct.swift; sourceTree = "<group>"; };
		OBJ_21 /* Coreader.swift */ = {isa = PBXFileReference; lastKnownFileType = sourcecode.swift; path = Coreader.swift; sourceTree = "<group>"; };
		OBJ_22 /* Either.swift */ = {isa = PBXFileReference; lastKnownFileType = sourcecode.swift; path = Either.swift; sourceTree = "<group>"; };
		OBJ_23 /* Eval.swift */ = {isa = PBXFileReference; lastKnownFileType = sourcecode.swift; path = Eval.swift; sourceTree = "<group>"; };
		OBJ_24 /* FlatmapOperator.swift */ = {isa = PBXFileReference; lastKnownFileType = sourcecode.swift; path = FlatmapOperator.swift; sourceTree = "<group>"; };
		OBJ_25 /* Id.swift */ = {isa = PBXFileReference; lastKnownFileType = sourcecode.swift; path = Id.swift; sourceTree = "<group>"; };
		OBJ_26 /* Ior.swift */ = {isa = PBXFileReference; lastKnownFileType = sourcecode.swift; path = Ior.swift; sourceTree = "<group>"; };
		OBJ_27 /* ListK.swift */ = {isa = PBXFileReference; lastKnownFileType = sourcecode.swift; path = ListK.swift; sourceTree = "<group>"; };
		OBJ_28 /* MapK.swift */ = {isa = PBXFileReference; lastKnownFileType = sourcecode.swift; path = MapK.swift; sourceTree = "<group>"; };
		OBJ_29 /* Maybe.swift */ = {isa = PBXFileReference; lastKnownFileType = sourcecode.swift; path = Maybe.swift; sourceTree = "<group>"; };
		OBJ_30 /* NonEmptyList.swift */ = {isa = PBXFileReference; lastKnownFileType = sourcecode.swift; path = NonEmptyList.swift; sourceTree = "<group>"; };
		OBJ_31 /* Reader.swift */ = {isa = PBXFileReference; lastKnownFileType = sourcecode.swift; path = Reader.swift; sourceTree = "<group>"; };
		OBJ_32 /* State.swift */ = {isa = PBXFileReference; lastKnownFileType = sourcecode.swift; path = State.swift; sourceTree = "<group>"; };
		OBJ_33 /* Try.swift */ = {isa = PBXFileReference; lastKnownFileType = sourcecode.swift; path = Try.swift; sourceTree = "<group>"; };
		OBJ_34 /* Tuple.swift */ = {isa = PBXFileReference; lastKnownFileType = sourcecode.swift; path = Tuple.swift; sourceTree = "<group>"; };
		OBJ_35 /* Validated.swift */ = {isa = PBXFileReference; lastKnownFileType = sourcecode.swift; path = Validated.swift; sourceTree = "<group>"; };
		OBJ_37 /* AsyncContext.swift */ = {isa = PBXFileReference; lastKnownFileType = sourcecode.swift; path = AsyncContext.swift; sourceTree = "<group>"; };
		OBJ_38 /* IO.swift */ = {isa = PBXFileReference; lastKnownFileType = sourcecode.swift; path = IO.swift; sourceTree = "<group>"; };
		OBJ_40 /* Cofree.swift */ = {isa = PBXFileReference; lastKnownFileType = sourcecode.swift; path = Cofree.swift; sourceTree = "<group>"; };
		OBJ_41 /* Coyoneda.swift */ = {isa = PBXFileReference; lastKnownFileType = sourcecode.swift; path = Coyoneda.swift; sourceTree = "<group>"; };
		OBJ_42 /* Free.swift */ = {isa = PBXFileReference; lastKnownFileType = sourcecode.swift; path = Free.swift; sourceTree = "<group>"; };
		OBJ_43 /* Yoneda.swift */ = {isa = PBXFileReference; lastKnownFileType = sourcecode.swift; path = Yoneda.swift; sourceTree = "<group>"; };
		OBJ_44 /* HigherKinds.swift */ = {isa = PBXFileReference; lastKnownFileType = sourcecode.swift; path = HigherKinds.swift; sourceTree = "<group>"; };
		OBJ_46 /* NumberInstances.swift */ = {isa = PBXFileReference; lastKnownFileType = sourcecode.swift; path = NumberInstances.swift; sourceTree = "<group>"; };
		OBJ_47 /* StringInstances.swift */ = {isa = PBXFileReference; lastKnownFileType = sourcecode.swift; path = StringInstances.swift; sourceTree = "<group>"; };
		OBJ_48 /* PartialApplication.swift */ = {isa = PBXFileReference; lastKnownFileType = sourcecode.swift; path = PartialApplication.swift; sourceTree = "<group>"; };
		OBJ_49 /* Predef.swift */ = {isa = PBXFileReference; lastKnownFileType = sourcecode.swift; path = Predef.swift; sourceTree = "<group>"; };
		OBJ_51 /* EitherT.swift */ = {isa = PBXFileReference; lastKnownFileType = sourcecode.swift; path = EitherT.swift; sourceTree = "<group>"; };
		OBJ_52 /* MaybeT.swift */ = {isa = PBXFileReference; lastKnownFileType = sourcecode.swift; path = MaybeT.swift; sourceTree = "<group>"; };
		OBJ_53 /* StateT.swift */ = {isa = PBXFileReference; lastKnownFileType = sourcecode.swift; path = StateT.swift; sourceTree = "<group>"; };
		OBJ_54 /* WriterT.swift */ = {isa = PBXFileReference; lastKnownFileType = sourcecode.swift; path = WriterT.swift; sourceTree = "<group>"; };
		OBJ_55 /* Typeclass.swift */ = {isa = PBXFileReference; lastKnownFileType = sourcecode.swift; path = Typeclass.swift; sourceTree = "<group>"; };
		OBJ_57 /* Alternative.swift */ = {isa = PBXFileReference; lastKnownFileType = sourcecode.swift; path = Alternative.swift; sourceTree = "<group>"; };
		OBJ_58 /* Applicative.swift */ = {isa = PBXFileReference; lastKnownFileType = sourcecode.swift; path = Applicative.swift; sourceTree = "<group>"; };
		OBJ_59 /* ApplicativeError.swift */ = {isa = PBXFileReference; lastKnownFileType = sourcecode.swift; path = ApplicativeError.swift; sourceTree = "<group>"; };
		OBJ_6 /* Package.swift */ = {isa = PBXFileReference; explicitFileType = sourcecode.swift; path = Package.swift; sourceTree = "<group>"; };
		OBJ_60 /* Bifoldable.swift */ = {isa = PBXFileReference; lastKnownFileType = sourcecode.swift; path = Bifoldable.swift; sourceTree = "<group>"; };
		OBJ_61 /* Bimonad.swift */ = {isa = PBXFileReference; lastKnownFileType = sourcecode.swift; path = Bimonad.swift; sourceTree = "<group>"; };
		OBJ_62 /* Comonad.swift */ = {isa = PBXFileReference; lastKnownFileType = sourcecode.swift; path = Comonad.swift; sourceTree = "<group>"; };
		OBJ_64 /* Composed.swift */ = {isa = PBXFileReference; lastKnownFileType = sourcecode.swift; path = Composed.swift; sourceTree = "<group>"; };
		OBJ_65 /* ComposedFoldable.swift */ = {isa = PBXFileReference; lastKnownFileType = sourcecode.swift; path = ComposedFoldable.swift; sourceTree = "<group>"; };
		OBJ_66 /* Eq.swift */ = {isa = PBXFileReference; lastKnownFileType = sourcecode.swift; path = Eq.swift; sourceTree = "<group>"; };
		OBJ_67 /* Foldable.swift */ = {isa = PBXFileReference; lastKnownFileType = sourcecode.swift; path = Foldable.swift; sourceTree = "<group>"; };
		OBJ_68 /* Functor.swift */ = {isa = PBXFileReference; lastKnownFileType = sourcecode.swift; path = Functor.swift; sourceTree = "<group>"; };
		OBJ_69 /* FunctorFilter.swift */ = {isa = PBXFileReference; lastKnownFileType = sourcecode.swift; path = FunctorFilter.swift; sourceTree = "<group>"; };
		OBJ_70 /* Inject.swift */ = {isa = PBXFileReference; lastKnownFileType = sourcecode.swift; path = Inject.swift; sourceTree = "<group>"; };
		OBJ_71 /* Monad.swift */ = {isa = PBXFileReference; lastKnownFileType = sourcecode.swift; path = Monad.swift; sourceTree = "<group>"; };
		OBJ_72 /* MonadCombine.swift */ = {isa = PBXFileReference; lastKnownFileType = sourcecode.swift; path = MonadCombine.swift; sourceTree = "<group>"; };
		OBJ_73 /* MonadError.swift */ = {isa = PBXFileReference; lastKnownFileType = sourcecode.swift; path = MonadError.swift; sourceTree = "<group>"; };
		OBJ_74 /* MonadFilter.swift */ = {isa = PBXFileReference; lastKnownFileType = sourcecode.swift; path = MonadFilter.swift; sourceTree = "<group>"; };
		OBJ_75 /* MonadReader.swift */ = {isa = PBXFileReference; lastKnownFileType = sourcecode.swift; path = MonadReader.swift; sourceTree = "<group>"; };
		OBJ_76 /* MonadState.swift */ = {isa = PBXFileReference; lastKnownFileType = sourcecode.swift; path = MonadState.swift; sourceTree = "<group>"; };
		OBJ_77 /* MonadWriter.swift */ = {isa = PBXFileReference; lastKnownFileType = sourcecode.swift; path = MonadWriter.swift; sourceTree = "<group>"; };
		OBJ_78 /* Monoid.swift */ = {isa = PBXFileReference; lastKnownFileType = sourcecode.swift; path = Monoid.swift; sourceTree = "<group>"; };
		OBJ_79 /* MonoidK.swift */ = {isa = PBXFileReference; lastKnownFileType = sourcecode.swift; path = MonoidK.swift; sourceTree = "<group>"; };
		OBJ_80 /* NonEmptyReducible.swift */ = {isa = PBXFileReference; lastKnownFileType = sourcecode.swift; path = NonEmptyReducible.swift; sourceTree = "<group>"; };
		OBJ_81 /* Order.swift */ = {isa = PBXFileReference; lastKnownFileType = sourcecode.swift; path = Order.swift; sourceTree = "<group>"; };
		OBJ_82 /* Reducible.swift */ = {isa = PBXFileReference; lastKnownFileType = sourcecode.swift; path = Reducible.swift; sourceTree = "<group>"; };
		OBJ_83 /* Semigroup.swift */ = {isa = PBXFileReference; lastKnownFileType = sourcecode.swift; path = Semigroup.swift; sourceTree = "<group>"; };
		OBJ_84 /* SemigroupK.swift */ = {isa = PBXFileReference; lastKnownFileType = sourcecode.swift; path = SemigroupK.swift; sourceTree = "<group>"; };
		OBJ_85 /* Traverse.swift */ = {isa = PBXFileReference; lastKnownFileType = sourcecode.swift; path = Traverse.swift; sourceTree = "<group>"; };
		OBJ_86 /* TraverseFilter.swift */ = {isa = PBXFileReference; lastKnownFileType = sourcecode.swift; path = TraverseFilter.swift; sourceTree = "<group>"; };
		OBJ_90 /* Function0Test.swift */ = {isa = PBXFileReference; lastKnownFileType = sourcecode.swift; path = Function0Test.swift; sourceTree = "<group>"; };
		OBJ_91 /* Function1Test.swift */ = {isa = PBXFileReference; lastKnownFileType = sourcecode.swift; path = Function1Test.swift; sourceTree = "<group>"; };
		OBJ_92 /* KleisliOperatorTest.swift */ = {isa = PBXFileReference; lastKnownFileType = sourcecode.swift; path = KleisliOperatorTest.swift; sourceTree = "<group>"; };
		OBJ_93 /* KleisliTest.swift */ = {isa = PBXFileReference; lastKnownFileType = sourcecode.swift; path = KleisliTest.swift; sourceTree = "<group>"; };
		OBJ_94 /* BooleanFunctionsTest.swift */ = {isa = PBXFileReference; lastKnownFileType = sourcecode.swift; path = BooleanFunctionsTest.swift; sourceTree = "<group>"; };
		OBJ_95 /* CurryTest.swift */ = {isa = PBXFileReference; lastKnownFileType = sourcecode.swift; path = CurryTest.swift; sourceTree = "<group>"; };
		OBJ_97 /* ConstTest.swift */ = {isa = PBXFileReference; lastKnownFileType = sourcecode.swift; path = ConstTest.swift; sourceTree = "<group>"; };
		OBJ_98 /* CoproductTest.swift */ = {isa = PBXFileReference; lastKnownFileType = sourcecode.swift; path = CoproductTest.swift; sourceTree = "<group>"; };
		OBJ_99 /* EitherTest.swift */ = {isa = PBXFileReference; lastKnownFileType = sourcecode.swift; path = EitherTest.swift; sourceTree = "<group>"; };
/* End PBXFileReference section */

/* Begin PBXFrameworksBuildPhase section */
		D6D624712068141800739E2D /* Frameworks */ = {
			isa = PBXFrameworksBuildPhase;
			buildActionMask = 0;
			files = (
				D6D6247F206814C800739E2D /* Nimble.framework in Frameworks */,
				D6D62480206814C800739E2D /* SwiftCheck.framework in Frameworks */,
			);
			runOnlyForDeploymentPostprocessing = 0;
		};
		D6D625192068178800739E2D /* Frameworks */ = {
			isa = PBXFrameworksBuildPhase;
			buildActionMask = 0;
			files = (
			);
			runOnlyForDeploymentPostprocessing = 0;
		};
		D6D62550206817A700739E2D /* Frameworks */ = {
			isa = PBXFrameworksBuildPhase;
			buildActionMask = 0;
			files = (
				D6D6255F206817F200739E2D /* Nimble.framework in Frameworks */,
				D6D62560206817F200739E2D /* SwiftCheck.framework in Frameworks */,
			);
			runOnlyForDeploymentPostprocessing = 0;
		};
		D6D625AA206841B300739E2D /* Frameworks */ = {
			isa = PBXFrameworksBuildPhase;
			buildActionMask = 0;
			files = (
			);
			runOnlyForDeploymentPostprocessing = 0;
		};
		D6DBDE8E20684BEB004F979F /* Frameworks */ = {
			isa = PBXFrameworksBuildPhase;
			buildActionMask = 2147483647;
			files = (
			);
			runOnlyForDeploymentPostprocessing = 0;
		};
		OBJ_291 /* Frameworks */ = {
			isa = PBXFrameworksBuildPhase;
			buildActionMask = 0;
			files = (
				OBJ_294 /* Bow.framework in Frameworks */,
			);
			runOnlyForDeploymentPostprocessing = 0;
		};
		OBJ_451 /* Frameworks */ = {
			isa = PBXFrameworksBuildPhase;
			buildActionMask = 0;
			files = (
			);
			runOnlyForDeploymentPostprocessing = 0;
		};
/* End PBXFrameworksBuildPhase section */

/* Begin PBXGroup section */
		1116204420F37ABA00685EC4 /* STD */ = {
			isa = PBXGroup;
			children = (
				1116204520F37AE300685EC4 /* Either+Optics.swift */,
				1116204720F37D1900685EC4 /* Id+Optics.swift */,
				1116204920F37DFA00685EC4 /* ListK+Optics.swift */,
				1116204B20F380E300685EC4 /* NonEmptyList+Optics.swift */,
				1116204E20F3820500685EC4 /* Maybe+Optics.swift */,
				1116205F20F38A5C00685EC4 /* String+Optics.swift */,
				1116206120F398CB00685EC4 /* Try+Optics.swift */,
				1116206620F39E0700685EC4 /* Validated+Optics.swift */,
			);
			path = STD;
			sourceTree = "<group>";
		};
		1116207220F3ABF200685EC4 /* DSL */ = {
			isa = PBXGroup;
			children = (
				1116207320F3AC1800685EC4 /* At+Optics.swift */,
				1116207820F4923E00685EC4 /* Each+Optics.swift */,
			);
			path = DSL;
			sourceTree = "<group>";
		};
		1116208220F496E100685EC4 /* Instances */ = {
			isa = PBXGroup;
			children = (
				1116208320F4971A00685EC4 /* EitherOpticsInstances.swift */,
				1116208820F4999D00685EC4 /* ListKOpticsInstances.swift */,
				1116209220F4B0B500685EC4 /* MaybeOpticsInstances.swift */,
				1116208D20F4AB1700685EC4 /* NonEmptyListOpticsInstances.swift */,
				1116209720F4B1DA00685EC4 /* StringOpticsInstances.swift */,
				1116209C20F4B88500685EC4 /* TryOpticsInstances.swift */,
			);
			path = Instances;
			sourceTree = "<group>";
		};
		11AC527120974B29008EC1E4 /* Optics */ = {
			isa = PBXGroup;
			children = (
				11E531D3209B4CB700A78E8D /* BoundSetter.swift */,
				11E531BF209B1C3F00A78E8D /* Fold.swift */,
				11AC527220974D58008EC1E4 /* Getter.swift */,
				11AC527420975422008EC1E4 /* Iso.swift */,
				11AC527620975EE5008EC1E4 /* Lens.swift */,
				11E531B5209AF80100A78E8D /* Optional.swift */,
				11E531B0209AE89A00A78E8D /* Prism.swift */,
				11E531BA209B0BE300A78E8D /* Setter.swift */,
				11C9B6AE20DB8A8D00AFD4AA /* Traversal.swift */,
				1116207220F3ABF200685EC4 /* DSL */,
				1116208220F496E100685EC4 /* Instances */,
				1116204420F37ABA00685EC4 /* STD */,
				11E531D5209B4ECC00A78E8D /* Typeclasses */,
			);
			path = Optics;
			sourceTree = "<group>";
		};
		11E531D5209B4ECC00A78E8D /* Typeclasses */ = {
			isa = PBXGroup;
			children = (
				11E531D6209B4EF400A78E8D /* At.swift */,
				11C9B6B020DBB02000AFD4AA /* Each.swift */,
				11C9B6B220DBB0EC00AFD4AA /* FilterIndex.swift */,
				11E531DE209B502900A78E8D /* Index.swift */,
			);
			path = Typeclasses;
			sourceTree = "<group>";
		};
		11F530762101DB4100D92335 /* RecursionSchemes */ = {
			isa = PBXGroup;
			children = (
				11F530892101E19100D92335 /* Data */,
				11F5307C2101DD4600D92335 /* Typeclasses */,
				11F530772101DB5F00D92335 /* Recursion.swift */,
			);
			path = RecursionSchemes;
			sourceTree = "<group>";
		};
		11F5307C2101DD4600D92335 /* Typeclasses */ = {
			isa = PBXGroup;
			children = (
				11F530812101E15E00D92335 /* Birecursive.swift */,
				11F5307F2101DF8A00D92335 /* Corecursive.swift */,
				11F5307D2101DD7100D92335 /* Recursive.swift */,
			);
			path = Typeclasses;
			sourceTree = "<group>";
		};
		11F530892101E19100D92335 /* Data */ = {
			isa = PBXGroup;
			children = (
				11F5308A2101E1B000D92335 /* Fix.swift */,
				11F5308F2101E6C600D92335 /* Mu.swift */,
				11F53097210207A100D92335 /* Nu.swift */,
			);
			path = Data;
			sourceTree = "<group>";
		};
		11FE007A209C8E5A00183AF6 /* Optics */ = {
			isa = PBXGroup;
			children = (
				11F5306D210086F500D92335 /* FoldTest.swift */,
				11F5306820FF8B1500D92335 /* GetterTest.swift */,
				11FE0080209C945900183AF6 /* IsoTest.swift */,
				11FE0084209C976F00183AF6 /* LensTest.swift */,
				11FE0095209C9EB800183AF6 /* OptionalTest.swift */,
				11FE0091209C9C3300183AF6 /* PrismTest.swift */,
				11FE0088209C98A400183AF6 /* SetterTest.swift */,
				11FE007C209C8F9400183AF6 /* TestDomain.swift */,
				11F530722100959000D92335 /* TraversalTest.swift */,
				11FE007B209C8E6900183AF6 /* Laws */,
			);
			path = Optics;
			sourceTree = "<group>";
		};
		11FE007B209C8E6900183AF6 /* Laws */ = {
			isa = PBXGroup;
			children = (
				11FE0065209C50A700183AF6 /* IsoLaws.swift */,
				11FE0069209C5E3A00183AF6 /* LensLaws.swift */,
				11FE0075209C813C00183AF6 /* OptionalLaws.swift */,
				11FE0071209C6DEC00183AF6 /* PrismLaws.swift */,
				11FE006D209C685F00183AF6 /* SetterLaws.swift */,
				11C9B6B420DBB19500AFD4AA /* TraversalLaws.swift */,
			);
			path = Laws;
			sourceTree = "<group>";
		};
		D68A51F9206811C6008DA945 /* Build */ = {
			isa = PBXGroup;
			children = (
				D68A51FD206811C6008DA945 /* iOS */,
				D68A5202206811C6008DA945 /* Mac */,
				D68A5206206811C6008DA945 /* tvOS */,
			);
			name = Build;
			path = Carthage/Build;
			sourceTree = "<group>";
		};
		D68A51FD206811C6008DA945 /* iOS */ = {
			isa = PBXGroup;
			children = (
				D68A51FE206811C6008DA945 /* Nimble.framework */,
				D68A51FF206811C6008DA945 /* Nimble.framework.dSYM */,
				D68A5200206811C6008DA945 /* SwiftCheck.framework */,
				D68A5201206811C6008DA945 /* SwiftCheck.framework.dSYM */,
			);
			path = iOS;
			sourceTree = "<group>";
		};
		D68A5202206811C6008DA945 /* Mac */ = {
			isa = PBXGroup;
			children = (
				D68A522320681219008DA945 /* SwiftCheck.framework */,
				D68A5203206811C6008DA945 /* Nimble.framework */,
				D68A5204206811C6008DA945 /* Nimble.framework.dSYM */,
				D68A5205206811C6008DA945 /* SwiftCheck.framework.dSYM */,
			);
			path = Mac;
			sourceTree = "<group>";
		};
		D68A5206206811C6008DA945 /* tvOS */ = {
			isa = PBXGroup;
			children = (
				D68A5207206811C6008DA945 /* FA66BA08-28C4-3BB7-A0A6-62E5F30CEBC3.bcsymbolmap */,
				D68A5208206811C6008DA945 /* Nimble.framework */,
				D68A5209206811C6008DA945 /* Nimble.framework.dSYM */,
				D68A520A206811C6008DA945 /* SwiftCheck.framework */,
				D68A520B206811C6008DA945 /* SwiftCheck.framework.dSYM */,
			);
			path = tvOS;
			sourceTree = "<group>";
		};
		D6D623EF2068134800739E2D /* Frameworks */ = {
			isa = PBXGroup;
			children = (
			);
			name = Frameworks;
			sourceTree = "<group>";
		};
		OBJ_109 /* Effects */ = {
			isa = PBXGroup;
			children = (
				OBJ_110 /* AsyncContextLaws.swift */,
				OBJ_111 /* IOTest.swift */,
			);
			path = Effects;
			sourceTree = "<group>";
		};
		OBJ_112 /* Free */ = {
			isa = PBXGroup;
			children = (
				OBJ_113 /* FreeTest.swift */,
			);
			path = Free;
			sourceTree = "<group>";
		};
		OBJ_114 /* Instances */ = {
			isa = PBXGroup;
			children = (
				11E531C6209B2B3400A78E8D /* BoolInstancesTest.swift */,
				OBJ_115 /* NumberInstancesTest.swift */,
				OBJ_116 /* StringInstancesTest.swift */,
			);
			path = Instances;
			sourceTree = "<group>";
		};
		OBJ_119 /* Transformers */ = {
			isa = PBXGroup;
			children = (
				OBJ_120 /* EitherTTest.swift */,
				OBJ_121 /* MaybeTTest.swift */,
				OBJ_122 /* StateTTest.swift */,
				OBJ_123 /* WriterTTest.swift */,
			);
			path = Transformers;
			sourceTree = "<group>";
		};
		OBJ_124 /* Typeclasses */ = {
			isa = PBXGroup;
			children = (
				11635BAD20F6464E007BB4FA /* AlternativeLaws.swift */,
				OBJ_125 /* ApplicativeErrorLaws.swift */,
				OBJ_126 /* ApplicativeLaws.swift */,
				111620AE20F6131E00685EC4 /* BimonadLaws.swift */,
				OBJ_127 /* ComonadLaws.swift */,
				OBJ_128 /* EqLaws.swift */,
				111620A620F606F300685EC4 /* FoldableLaws.swift */,
				OBJ_129 /* FunctorFilterLaws.swift */,
				OBJ_130 /* FunctorLaws.swift */,
				11635BB120F64A20007BB4FA /* MonadCombineLaws.swift */,
				OBJ_131 /* MonadErrorLaws.swift */,
				OBJ_132 /* MonadFilterLaws.swift */,
				OBJ_133 /* MonadLaws.swift */,
				OBJ_134 /* MonadStateLaws.swift */,
				OBJ_135 /* MonadWriterLaws.swift */,
				OBJ_136 /* MonoidKLaws.swift */,
				OBJ_137 /* MonoidLaws.swift */,
				OBJ_138 /* OrderLaws.swift */,
				OBJ_139 /* SemigroupKLaws.swift */,
				OBJ_140 /* SemigroupLaws.swift */,
				111082D02085DD4D00C8563C /* ShowLaws.swift */,
				11635BB920F77FE5007BB4FA /* TraverseFilterLaws.swift */,
				11635BB520F76131007BB4FA /* TraverseLaws.swift */,
			);
			path = Typeclasses;
			sourceTree = "<group>";
		};
		OBJ_18 /* Data */ = {
			isa = PBXGroup;
			children = (
				OBJ_19 /* Const.swift */,
				OBJ_20 /* Coproduct.swift */,
				OBJ_21 /* Coreader.swift */,
				OBJ_22 /* Either.swift */,
				OBJ_23 /* Eval.swift */,
				OBJ_24 /* FlatmapOperator.swift */,
				OBJ_25 /* Id.swift */,
				OBJ_26 /* Ior.swift */,
				OBJ_27 /* ListK.swift */,
				OBJ_28 /* MapK.swift */,
				OBJ_29 /* Maybe.swift */,
				OBJ_30 /* NonEmptyList.swift */,
				OBJ_31 /* Reader.swift */,
				D6492805209C72F000B875F9 /* SetK.swift */,
				OBJ_32 /* State.swift */,
				OBJ_33 /* Try.swift */,
				OBJ_34 /* Tuple.swift */,
				OBJ_35 /* Validated.swift */,
			);
			path = Data;
			sourceTree = "<group>";
		};
		OBJ_218 /* Products */ = {
			isa = PBXGroup;
			children = (
				"Bow::BowTests::Product" /* BowTests.xctest */,
				"Bow::Bow::Product" /* Bow.framework */,
				D6D6247C2068141800739E2D /* BowTests.xctest */,
				D6D6251D2068178800739E2D /* Bow.framework */,
				D6D6255B206817A700739E2D /* BowTests.xctest */,
				D6D625AE206841B300739E2D /* Bow.framework */,
				D6DBDE9220684BEB004F979F /* Bow.framework */,
			);
			name = Products;
			sourceTree = BUILT_PRODUCTS_DIR;
		};
		OBJ_36 /* Effects */ = {
			isa = PBXGroup;
			children = (
				OBJ_37 /* AsyncContext.swift */,
				OBJ_38 /* IO.swift */,
			);
			path = Effects;
			sourceTree = "<group>";
		};
		OBJ_39 /* Free */ = {
			isa = PBXGroup;
			children = (
				OBJ_40 /* Cofree.swift */,
				OBJ_41 /* Coyoneda.swift */,
				OBJ_42 /* Free.swift */,
				OBJ_43 /* Yoneda.swift */,
			);
			path = Free;
			sourceTree = "<group>";
		};
		OBJ_45 /* Instances */ = {
			isa = PBXGroup;
			children = (
				11E531C4209B29EF00A78E8D /* BoolInstances.swift */,
				11E531CA209B2FEA00A78E8D /* MaybeInstances.swift */,
				OBJ_46 /* NumberInstances.swift */,
				OBJ_47 /* StringInstances.swift */,
			);
			path = Instances;
			sourceTree = "<group>";
		};
		OBJ_5 = {
			isa = PBXGroup;
			children = (
				OBJ_6 /* Package.swift */,
				OBJ_7 /* Sources */,
				OBJ_87 /* Tests */,
				OBJ_218 /* Products */,
				D68A51F9206811C6008DA945 /* Build */,
				D6D623EF2068134800739E2D /* Frameworks */,
			);
			sourceTree = "<group>";
		};
		OBJ_50 /* Transformers */ = {
			isa = PBXGroup;
			children = (
				OBJ_51 /* EitherT.swift */,
				OBJ_52 /* MaybeT.swift */,
				OBJ_53 /* StateT.swift */,
				OBJ_54 /* WriterT.swift */,
			);
			path = Transformers;
			sourceTree = "<group>";
		};
		OBJ_56 /* Typeclasses */ = {
			isa = PBXGroup;
			children = (
				OBJ_57 /* Alternative.swift */,
				OBJ_58 /* Applicative.swift */,
				OBJ_59 /* ApplicativeError.swift */,
				OBJ_60 /* Bifoldable.swift */,
				OBJ_61 /* Bimonad.swift */,
				OBJ_62 /* Comonad.swift */,
				OBJ_66 /* Eq.swift */,
				OBJ_67 /* Foldable.swift */,
				OBJ_68 /* Functor.swift */,
				OBJ_69 /* FunctorFilter.swift */,
				OBJ_70 /* Inject.swift */,
				OBJ_71 /* Monad.swift */,
				OBJ_72 /* MonadCombine.swift */,
				OBJ_73 /* MonadError.swift */,
				OBJ_74 /* MonadFilter.swift */,
				OBJ_75 /* MonadReader.swift */,
				OBJ_76 /* MonadState.swift */,
				OBJ_77 /* MonadWriter.swift */,
				OBJ_78 /* Monoid.swift */,
				OBJ_79 /* MonoidK.swift */,
				OBJ_80 /* NonEmptyReducible.swift */,
				OBJ_81 /* Order.swift */,
				OBJ_82 /* Reducible.swift */,
				OBJ_83 /* Semigroup.swift */,
				OBJ_84 /* SemigroupK.swift */,
				111082CB2085D9DD00C8563C /* Show.swift */,
				OBJ_85 /* Traverse.swift */,
				OBJ_86 /* TraverseFilter.swift */,
				OBJ_63 /* Composed */,
			);
			path = Typeclasses;
			sourceTree = "<group>";
		};
		OBJ_63 /* Composed */ = {
			isa = PBXGroup;
			children = (
				OBJ_64 /* Composed.swift */,
				OBJ_65 /* ComposedFoldable.swift */,
			);
			path = Composed;
			sourceTree = "<group>";
		};
		OBJ_7 /* Sources */ = {
			isa = PBXGroup;
			children = (
				OBJ_8 /* Bow */,
			);
			path = Sources;
			sourceTree = SOURCE_ROOT;
		};
		OBJ_8 /* Bow */ = {
			isa = PBXGroup;
			children = (
				OBJ_16 /* BooleanFunctions.swift */,
				OBJ_17 /* Curry.swift */,
				OBJ_44 /* HigherKinds.swift */,
				OBJ_48 /* PartialApplication.swift */,
				OBJ_49 /* Predef.swift */,
				OBJ_55 /* Typeclass.swift */,
				OBJ_9 /* Arrow */,
				OBJ_18 /* Data */,
				OBJ_36 /* Effects */,
				OBJ_39 /* Free */,
				OBJ_45 /* Instances */,
				11AC527120974B29008EC1E4 /* Optics */,
				11F530762101DB4100D92335 /* RecursionSchemes */,
				OBJ_50 /* Transformers */,
				OBJ_56 /* Typeclasses */,
			);
			path = Bow;
			sourceTree = "<group>";
		};
		OBJ_87 /* Tests */ = {
			isa = PBXGroup;
			children = (
				OBJ_88 /* BowTests */,
			);
			path = Tests;
			sourceTree = SOURCE_ROOT;
		};
		OBJ_88 /* BowTests */ = {
			isa = PBXGroup;
			children = (
				OBJ_94 /* BooleanFunctionsTest.swift */,
				OBJ_95 /* CurryTest.swift */,
				OBJ_117 /* PartialApplicationTest.swift */,
				OBJ_118 /* PredefTest.swift */,
				OBJ_89 /* Arrow */,
				OBJ_96 /* Data */,
				OBJ_109 /* Effects */,
				OBJ_112 /* Free */,
				OBJ_114 /* Instances */,
				11FE007A209C8E5A00183AF6 /* Optics */,
				OBJ_119 /* Transformers */,
				OBJ_124 /* Typeclasses */,
			);
			path = BowTests;
			sourceTree = "<group>";
		};
		OBJ_89 /* Arrow */ = {
			isa = PBXGroup;
			children = (
				OBJ_90 /* Function0Test.swift */,
				OBJ_91 /* Function1Test.swift */,
				OBJ_92 /* KleisliOperatorTest.swift */,
				OBJ_93 /* KleisliTest.swift */,
			);
			path = Arrow;
			sourceTree = "<group>";
		};
		OBJ_9 /* Arrow */ = {
			isa = PBXGroup;
			children = (
				OBJ_10 /* Cokleisli.swift */,
				OBJ_11 /* Function0.swift */,
				OBJ_12 /* Function1.swift */,
				OBJ_13 /* FunctionK.swift */,
				OBJ_14 /* Kleisli.swift */,
				OBJ_15 /* KleisliOperator.swift */,
			);
			path = Arrow;
			sourceTree = "<group>";
		};
		OBJ_96 /* Data */ = {
			isa = PBXGroup;
			children = (
				OBJ_97 /* ConstTest.swift */,
				OBJ_98 /* CoproductTest.swift */,
				OBJ_99 /* EitherTest.swift */,
				OBJ_100 /* EvalTest.swift */,
				OBJ_101 /* IdTest.swift */,
				OBJ_102 /* IorTest.swift */,
				OBJ_103 /* ListKTest.swift */,
				OBJ_104 /* MaybeTest.swift */,
				OBJ_105 /* NonEmptyListTest.swift */,
				D68DC58B2106653D00D7D845 /* SetKTest.swift */,
				OBJ_106 /* TryTest.swift */,
				OBJ_107 /* TupleTest.swift */,
				OBJ_108 /* ValidatedTest.swift */,
			);
			path = Data;
			sourceTree = "<group>";
		};
/* End PBXGroup section */

/* Begin PBXNativeTarget section */
		"Bow::Bow" /* Bow */ = {
			isa = PBXNativeTarget;
			buildConfigurationList = OBJ_377 /* Build configuration list for PBXNativeTarget "Bow" */;
			buildPhases = (
				OBJ_380 /* Sources */,
				OBJ_451 /* Frameworks */,
			);
			buildRules = (
			);
			dependencies = (
			);
			name = Bow;
			productName = Bow;
			productReference = "Bow::Bow::Product" /* Bow.framework */;
			productType = "com.apple.product-type.framework";
		};
		"Bow::BowTests" /* BowTests */ = {
			isa = PBXNativeTarget;
			buildConfigurationList = OBJ_242 /* Build configuration list for PBXNativeTarget "BowTests" */;
			buildPhases = (
				OBJ_245 /* Sources */,
				OBJ_291 /* Frameworks */,
				D66B91BB20680771001A5B64 /* ShellScript */,
				D66B91BC2068080D001A5B64 /* CopyFiles */,
			);
			buildRules = (
			);
			dependencies = (
				OBJ_299 /* PBXTargetDependency */,
			);
			name = BowTests;
			productName = BowTests;
			productReference = "Bow::BowTests::Product" /* BowTests.xctest */;
			productType = "com.apple.product-type.bundle.unit-test";
		};
		D6D624402068141800739E2D /* BowTests-tvOS */ = {
			isa = PBXNativeTarget;
			buildConfigurationList = D6D624792068141800739E2D /* Build configuration list for PBXNativeTarget "BowTests-tvOS" */;
			buildPhases = (
				D6D624432068141800739E2D /* Sources */,
				D6D624712068141800739E2D /* Frameworks */,
				D6D624752068141800739E2D /* ShellScript */,
				D6D624762068141800739E2D /* CopyFiles */,
			);
			buildRules = (
			);
			dependencies = (
				D6D624412068141800739E2D /* PBXTargetDependency */,
			);
			name = "BowTests-tvOS";
			productName = BowTests;
			productReference = D6D6247C2068141800739E2D /* BowTests.xctest */;
			productType = "com.apple.product-type.bundle.unit-test";
		};
		D6D624D12068178800739E2D /* Bow-macOS */ = {
			isa = PBXNativeTarget;
			buildConfigurationList = D6D6251A2068178800739E2D /* Build configuration list for PBXNativeTarget "Bow-macOS" */;
			buildPhases = (
				D6D624D22068178800739E2D /* Sources */,
				D6D625192068178800739E2D /* Frameworks */,
			);
			buildRules = (
			);
			dependencies = (
			);
			name = "Bow-macOS";
			productName = Bow;
			productReference = D6D6251D2068178800739E2D /* Bow.framework */;
			productType = "com.apple.product-type.framework";
		};
		D6D6251F206817A700739E2D /* BowTests-macOS */ = {
			isa = PBXNativeTarget;
			buildConfigurationList = D6D62558206817A700739E2D /* Build configuration list for PBXNativeTarget "BowTests-macOS" */;
			buildPhases = (
				D6D62522206817A700739E2D /* Sources */,
				D6D62550206817A700739E2D /* Frameworks */,
				D6D62554206817A700739E2D /* ShellScript */,
				D6D62555206817A700739E2D /* CopyFiles */,
			);
			buildRules = (
			);
			dependencies = (
				D6D62520206817A700739E2D /* PBXTargetDependency */,
			);
			name = "BowTests-macOS";
			productName = BowTests;
			productReference = D6D6255B206817A700739E2D /* BowTests.xctest */;
			productType = "com.apple.product-type.bundle.unit-test";
		};
		D6D62562206841B300739E2D /* Bow-watchOS */ = {
			isa = PBXNativeTarget;
			buildConfigurationList = D6D625AB206841B300739E2D /* Build configuration list for PBXNativeTarget "Bow-watchOS" */;
			buildPhases = (
				D6D62563206841B300739E2D /* Sources */,
				D6D625AA206841B300739E2D /* Frameworks */,
			);
			buildRules = (
			);
			dependencies = (
			);
			name = "Bow-watchOS";
			productName = Bow;
			productReference = D6D625AE206841B300739E2D /* Bow.framework */;
			productType = "com.apple.product-type.framework";
		};
		D6DBDE9120684BEB004F979F /* Bow-tvOS */ = {
			isa = PBXNativeTarget;
			buildConfigurationList = D6DBDE9720684BEB004F979F /* Build configuration list for PBXNativeTarget "Bow-tvOS" */;
			buildPhases = (
				D6DBDE8D20684BEB004F979F /* Sources */,
				D6DBDE8E20684BEB004F979F /* Frameworks */,
				D6DBDE9020684BEB004F979F /* Resources */,
			);
			buildRules = (
			);
			dependencies = (
			);
			name = "Bow-tvOS";
			productName = TestTVOS;
			productReference = D6DBDE9220684BEB004F979F /* Bow.framework */;
			productType = "com.apple.product-type.framework";
		};
/* End PBXNativeTarget section */

/* Begin PBXProject section */
		OBJ_1 /* Project object */ = {
			isa = PBXProject;
			attributes = {
				LastUpgradeCheck = 0930;
				TargetAttributes = {
					D6DBDE9120684BEB004F979F = {
						CreatedOnToolsVersion = 9.2;
						DevelopmentTeam = 84PJ9JE3TM;
						ProvisioningStyle = Automatic;
					};
				};
			};
			buildConfigurationList = OBJ_2 /* Build configuration list for PBXProject "Bow" */;
			compatibilityVersion = "Xcode 3.2";
			developmentRegion = English;
			hasScannedForEncodings = 0;
			knownRegions = (
				en,
			);
			mainGroup = OBJ_5;
			productRefGroup = OBJ_218 /* Products */;
			projectDirPath = "";
			projectRoot = "";
			targets = (
				"Bow::Bow" /* Bow */,
				D6D624D12068178800739E2D /* Bow-macOS */,
				D6D62562206841B300739E2D /* Bow-watchOS */,
				D6DBDE9120684BEB004F979F /* Bow-tvOS */,
				"Bow::BowTests" /* BowTests */,
				D6D624402068141800739E2D /* BowTests-tvOS */,
				D6D6251F206817A700739E2D /* BowTests-macOS */,
			);
		};
/* End PBXProject section */

/* Begin PBXResourcesBuildPhase section */
		D6DBDE9020684BEB004F979F /* Resources */ = {
			isa = PBXResourcesBuildPhase;
			buildActionMask = 2147483647;
			files = (
			);
			runOnlyForDeploymentPostprocessing = 0;
		};
/* End PBXResourcesBuildPhase section */

/* Begin PBXShellScriptBuildPhase section */
		D66B91BB20680771001A5B64 /* ShellScript */ = {
			isa = PBXShellScriptBuildPhase;
			buildActionMask = 8;
			files = (
			);
			inputPaths = (
				"$(SRCROOT)/Carthage/Build/iOS/Nimble.framework",
				"$(SRCROOT)/Carthage/Build/iOS/SwiftCheck.framework",
			);
			outputPaths = (
			);
			runOnlyForDeploymentPostprocessing = 1;
			shellPath = /bin/sh;
			shellScript = "/usr/local/bin/carthage copy-frameworks";
		};
		D6D624752068141800739E2D /* ShellScript */ = {
			isa = PBXShellScriptBuildPhase;
			buildActionMask = 8;
			files = (
			);
			inputPaths = (
				"$(SRCROOT)/Carthage/Build/Mac/Nimble.framework",
				"$(SRCROOT)/Carthage/Build/Mac/SwiftCheck.framework",
			);
			outputPaths = (
			);
			runOnlyForDeploymentPostprocessing = 1;
			shellPath = /bin/sh;
			shellScript = "/usr/local/bin/carthage copy-frameworks";
		};
		D6D62554206817A700739E2D /* ShellScript */ = {
			isa = PBXShellScriptBuildPhase;
			buildActionMask = 8;
			files = (
			);
			inputPaths = (
				"$(SRCROOT)/Carthage/Build/Mac/Nimble.framework",
				"$(SRCROOT)/Carthage/Build/Mac/SwiftCheck.framework",
			);
			outputPaths = (
			);
			runOnlyForDeploymentPostprocessing = 1;
			shellPath = /bin/sh;
			shellScript = "/usr/local/bin/carthage copy-frameworks";
		};
/* End PBXShellScriptBuildPhase section */

/* Begin PBXSourcesBuildPhase section */
		D6D624432068141800739E2D /* Sources */ = {
			isa = PBXSourcesBuildPhase;
			buildActionMask = 0;
			files = (
				D6D624442068141800739E2D /* Function0Test.swift in Sources */,
				D6D624452068141800739E2D /* Function1Test.swift in Sources */,
				11F530742100959000D92335 /* TraversalTest.swift in Sources */,
				11FE008A209C98A400183AF6 /* SetterTest.swift in Sources */,
				D6D624462068141800739E2D /* KleisliOperatorTest.swift in Sources */,
				11FE006F209C685F00183AF6 /* SetterLaws.swift in Sources */,
				D6D624472068141800739E2D /* KleisliTest.swift in Sources */,
				D6D624482068141800739E2D /* BooleanFunctionsTest.swift in Sources */,
				D6D624492068141800739E2D /* CurryTest.swift in Sources */,
				111620B420F6137B00685EC4 /* BimonadLaws.swift in Sources */,
				D6D6244A2068141800739E2D /* ConstTest.swift in Sources */,
				11F53070210086FD00D92335 /* FoldTest.swift in Sources */,
				D6D6244B2068141800739E2D /* CoproductTest.swift in Sources */,
				D6D6244C2068141800739E2D /* EitherTest.swift in Sources */,
				D6D6244D2068141800739E2D /* EvalTest.swift in Sources */,
				11FE0067209C50D300183AF6 /* IsoLaws.swift in Sources */,
				11FE0073209C6DEC00183AF6 /* PrismLaws.swift in Sources */,
				D6D6244E2068141800739E2D /* IdTest.swift in Sources */,
				11635BB720F76131007BB4FA /* TraverseLaws.swift in Sources */,
				D6D6244F2068141800739E2D /* IorTest.swift in Sources */,
				D6D624502068141800739E2D /* ListKTest.swift in Sources */,
				D6D624512068141800739E2D /* MaybeTest.swift in Sources */,
				D6D624522068141800739E2D /* NonEmptyListTest.swift in Sources */,
				D6D624532068141800739E2D /* TryTest.swift in Sources */,
				D6D624542068141800739E2D /* TupleTest.swift in Sources */,
				11FE006B209C5E3A00183AF6 /* LensLaws.swift in Sources */,
				D6D624552068141800739E2D /* ValidatedTest.swift in Sources */,
				D6D624562068141800739E2D /* AsyncContextLaws.swift in Sources */,
				D68DC58E210665DB00D7D845 /* SetKTest.swift in Sources */,
				D6D624572068141800739E2D /* IOTest.swift in Sources */,
				D6D624582068141800739E2D /* FreeTest.swift in Sources */,
				D6D624592068141800739E2D /* NumberInstancesTest.swift in Sources */,
				D6D6245A2068141800739E2D /* StringInstancesTest.swift in Sources */,
				D6D6245B2068141800739E2D /* PartialApplicationTest.swift in Sources */,
				D6D6245C2068141800739E2D /* PredefTest.swift in Sources */,
				11635BBB20F77FE5007BB4FA /* TraverseFilterLaws.swift in Sources */,
				11FE0082209C945900183AF6 /* IsoTest.swift in Sources */,
				D6D6245D2068141800739E2D /* EitherTTest.swift in Sources */,
				D6D6245E2068141800739E2D /* MaybeTTest.swift in Sources */,
				D6D6245F2068141800739E2D /* StateTTest.swift in Sources */,
				D6D624602068141800739E2D /* WriterTTest.swift in Sources */,
				11FE0086209C976F00183AF6 /* LensTest.swift in Sources */,
				D6D624612068141800739E2D /* ApplicativeErrorLaws.swift in Sources */,
				111620AC20F6070200685EC4 /* FoldableLaws.swift in Sources */,
				D6D624622068141800739E2D /* ApplicativeLaws.swift in Sources */,
				11635BAF20F6464E007BB4FA /* AlternativeLaws.swift in Sources */,
				D6D624632068141800739E2D /* ComonadLaws.swift in Sources */,
				D6D624642068141800739E2D /* EqLaws.swift in Sources */,
				D6D624652068141800739E2D /* FunctorFilterLaws.swift in Sources */,
				11FE0077209C813C00183AF6 /* OptionalLaws.swift in Sources */,
				D6D624662068141800739E2D /* FunctorLaws.swift in Sources */,
				11E531C8209B2B5700A78E8D /* BoolInstancesTest.swift in Sources */,
				D6D624672068141800739E2D /* MonadErrorLaws.swift in Sources */,
				D6D624682068141800739E2D /* MonadFilterLaws.swift in Sources */,
				11AA440F2088D4080091B474 /* ShowLaws.swift in Sources */,
				D6D624692068141800739E2D /* MonadLaws.swift in Sources */,
				D6D6246A2068141800739E2D /* MonadStateLaws.swift in Sources */,
				11F5306B20FF8B1900D92335 /* GetterTest.swift in Sources */,
				D6D6246B2068141800739E2D /* MonadWriterLaws.swift in Sources */,
				D6D6246C2068141800739E2D /* MonoidKLaws.swift in Sources */,
				D6D6246D2068141800739E2D /* MonoidLaws.swift in Sources */,
				D6D6246E2068141800739E2D /* OrderLaws.swift in Sources */,
				11C9B6B720DBB34D00AFD4AA /* TraversalLaws.swift in Sources */,
				11635BB320F64A20007BB4FA /* MonadCombineLaws.swift in Sources */,
				11FE0093209C9C3300183AF6 /* PrismTest.swift in Sources */,
				11FE007E209C8F9400183AF6 /* TestDomain.swift in Sources */,
				D6D6246F2068141800739E2D /* SemigroupKLaws.swift in Sources */,
				D6D624702068141800739E2D /* SemigroupLaws.swift in Sources */,
				11FE0097209C9EB800183AF6 /* OptionalTest.swift in Sources */,
			);
			runOnlyForDeploymentPostprocessing = 0;
		};
		D6D624D22068178800739E2D /* Sources */ = {
			isa = PBXSourcesBuildPhase;
			buildActionMask = 0;
			files = (
				11F530792101DD0300D92335 /* Recursion.swift in Sources */,
				11F530832101E15E00D92335 /* Birecursive.swift in Sources */,
				1116206820F39EBB00685EC4 /* Validated+Optics.swift in Sources */,
				11F530912101E6C700D92335 /* Mu.swift in Sources */,
				1116209420F4B0B500685EC4 /* MaybeOpticsInstances.swift in Sources */,
				D6D624D32068178800739E2D /* Cokleisli.swift in Sources */,
				D6D624D42068178800739E2D /* Function0.swift in Sources */,
				11C9B6D420DCF54A00AFD4AA /* FilterIndex.swift in Sources */,
				D6D624D52068178800739E2D /* Function1.swift in Sources */,
				1116205420F385D300685EC4 /* Id+Optics.swift in Sources */,
				D6D624D62068178800739E2D /* FunctionK.swift in Sources */,
				D6D624D72068178800739E2D /* Kleisli.swift in Sources */,
				D6D624D82068178800739E2D /* KleisliOperator.swift in Sources */,
				D6D624D92068178800739E2D /* BooleanFunctions.swift in Sources */,
				1116208F20F4AB6200685EC4 /* NonEmptyListOpticsInstances.swift in Sources */,
				D6D624DA2068178800739E2D /* Curry.swift in Sources */,
				11E531D8209B4FCD00A78E8D /* At.swift in Sources */,
				D6D624DB2068178800739E2D /* Const.swift in Sources */,
				D6D624DC2068178800739E2D /* Coproduct.swift in Sources */,
				11AC52782097697C008EC1E4 /* Getter.swift in Sources */,
				11AC527A2097697C008EC1E4 /* Lens.swift in Sources */,
				D6D624DD2068178800739E2D /* Coreader.swift in Sources */,
				D6D624DE2068178800739E2D /* Either.swift in Sources */,
				D6D624DF2068178800739E2D /* Eval.swift in Sources */,
				D6D624E02068178800739E2D /* FlatmapOperator.swift in Sources */,
				D6D624E12068178800739E2D /* Id.swift in Sources */,
				D6D624E22068178800739E2D /* Ior.swift in Sources */,
				D6D624E32068178800739E2D /* ListK.swift in Sources */,
				D6D624E42068178800739E2D /* MapK.swift in Sources */,
				D6D624E52068178800739E2D /* Maybe.swift in Sources */,
				D6D624E62068178800739E2D /* NonEmptyList.swift in Sources */,
				D6D624E72068178800739E2D /* Reader.swift in Sources */,
				D6D624E82068178800739E2D /* State.swift in Sources */,
				D6D624E92068178800739E2D /* Try.swift in Sources */,
				D6D624EA2068178800739E2D /* Tuple.swift in Sources */,
				D6D624EB2068178800739E2D /* Validated.swift in Sources */,
				111082CD2085DBF700C8563C /* Show.swift in Sources */,
				D6D624EC2068178800739E2D /* AsyncContext.swift in Sources */,
				D6D624ED2068178800739E2D /* IO.swift in Sources */,
				1116209E20F4B88500685EC4 /* TryOpticsInstances.swift in Sources */,
				D6D624EE2068178800739E2D /* Cofree.swift in Sources */,
				D6D624EF2068178800739E2D /* Coyoneda.swift in Sources */,
				11E531C1209B1CE700A78E8D /* Fold.swift in Sources */,
				1116206320F398D800685EC4 /* Try+Optics.swift in Sources */,
				D6D624F02068178800739E2D /* Free.swift in Sources */,
				D6D624F12068178800739E2D /* Yoneda.swift in Sources */,
				D6D624F22068178800739E2D /* HigherKinds.swift in Sources */,
				11F530862101E16100D92335 /* Corecursive.swift in Sources */,
				D6D624F32068178800739E2D /* NumberInstances.swift in Sources */,
				1116206B20F39EC000685EC4 /* String+Optics.swift in Sources */,
				D6D624F42068178800739E2D /* StringInstances.swift in Sources */,
				11E531DB209B4FD200A78E8D /* BoundSetter.swift in Sources */,
				D6D624F52068178800739E2D /* PartialApplication.swift in Sources */,
				11AC52792097697C008EC1E4 /* Iso.swift in Sources */,
				11E531B2209AF13600A78E8D /* Prism.swift in Sources */,
				D6D624F62068178800739E2D /* Predef.swift in Sources */,
				D6D624F72068178800739E2D /* EitherT.swift in Sources */,
				1116205620F385D300685EC4 /* NonEmptyList+Optics.swift in Sources */,
				D6D624F82068178800739E2D /* MaybeT.swift in Sources */,
				D6D624F92068178800739E2D /* StateT.swift in Sources */,
				D6D624FA2068178800739E2D /* WriterT.swift in Sources */,
				D6D624FB2068178800739E2D /* Typeclass.swift in Sources */,
				11E531CC209B319E00A78E8D /* MaybeInstances.swift in Sources */,
				D6D624FC2068178800739E2D /* Alternative.swift in Sources */,
				D6D624FD2068178800739E2D /* Applicative.swift in Sources */,
				116D42C52110A66500363A86 /* BoolInstances.swift in Sources */,
				D6D624FE2068178800739E2D /* ApplicativeError.swift in Sources */,
				11C9B6D120DCF54600AFD4AA /* Each.swift in Sources */,
				D6D624FF2068178800739E2D /* Bifoldable.swift in Sources */,
				D6D625002068178800739E2D /* Bimonad.swift in Sources */,
				D6D625012068178800739E2D /* Comonad.swift in Sources */,
				1116205320F385D300685EC4 /* Either+Optics.swift in Sources */,
				1116208A20F49B1E00685EC4 /* ListKOpticsInstances.swift in Sources */,
				D6D625022068178800739E2D /* Composed.swift in Sources */,
				D6D625032068178800739E2D /* ComposedFoldable.swift in Sources */,
				11F53099210207A100D92335 /* Nu.swift in Sources */,
				D6D625042068178800739E2D /* Eq.swift in Sources */,
				11E531B7209AFAF500A78E8D /* Optional.swift in Sources */,
				D6D625052068178800739E2D /* Foldable.swift in Sources */,
				D6D625062068178800739E2D /* Functor.swift in Sources */,
				11C9B6D720DCF55000AFD4AA /* Traversal.swift in Sources */,
				D6D625072068178800739E2D /* FunctorFilter.swift in Sources */,
				D6D625082068178800739E2D /* Inject.swift in Sources */,
				D6D625092068178800739E2D /* Monad.swift in Sources */,
				D6D6250A2068178800739E2D /* MonadCombine.swift in Sources */,
				1116205520F385D300685EC4 /* ListK+Optics.swift in Sources */,
				D6D6250B2068178800739E2D /* MonadError.swift in Sources */,
				1116207520F3AD7000685EC4 /* At+Optics.swift in Sources */,
				D6D6250C2068178800739E2D /* MonadFilter.swift in Sources */,
				1116209920F4B1DA00685EC4 /* StringOpticsInstances.swift in Sources */,
				11E531BC209B148E00A78E8D /* Setter.swift in Sources */,
				1116208520F4972100685EC4 /* EitherOpticsInstances.swift in Sources */,
				D6D6250D2068178800739E2D /* MonadReader.swift in Sources */,
				11F530942101E6D000D92335 /* Recursive.swift in Sources */,
				D6D6250E2068178800739E2D /* MonadState.swift in Sources */,
				D60A59DE21079832005D53F3 /* SetK.swift in Sources */,
				D6D6250F2068178800739E2D /* MonadWriter.swift in Sources */,
				D6D625102068178800739E2D /* Monoid.swift in Sources */,
				D6D625112068178800739E2D /* MonoidK.swift in Sources */,
				D6D625122068178800739E2D /* NonEmptyReducible.swift in Sources */,
				D6D625132068178800739E2D /* Order.swift in Sources */,
				11E531E0209B502F00A78E8D /* Index.swift in Sources */,
				1116207A20F4937400685EC4 /* Each+Optics.swift in Sources */,
				D6D625142068178800739E2D /* Reducible.swift in Sources */,
				D6D625152068178800739E2D /* Semigroup.swift in Sources */,
				11F5308C2101E1B000D92335 /* Fix.swift in Sources */,
				1116205020F385C300685EC4 /* Maybe+Optics.swift in Sources */,
				D6D625162068178800739E2D /* SemigroupK.swift in Sources */,
				D6D625172068178800739E2D /* Traverse.swift in Sources */,
				D6D625182068178800739E2D /* TraverseFilter.swift in Sources */,
			);
			runOnlyForDeploymentPostprocessing = 0;
		};
		D6D62522206817A700739E2D /* Sources */ = {
			isa = PBXSourcesBuildPhase;
			buildActionMask = 0;
			files = (
				D6D62523206817A700739E2D /* Function0Test.swift in Sources */,
				D6D62524206817A700739E2D /* Function1Test.swift in Sources */,
				11F530752100959000D92335 /* TraversalTest.swift in Sources */,
				11FE008B209C98A400183AF6 /* SetterTest.swift in Sources */,
				D6D62525206817A700739E2D /* KleisliOperatorTest.swift in Sources */,
				11FE0070209C685F00183AF6 /* SetterLaws.swift in Sources */,
				D6D62526206817A700739E2D /* KleisliTest.swift in Sources */,
				D6D62527206817A700739E2D /* BooleanFunctionsTest.swift in Sources */,
				D6D62528206817A700739E2D /* CurryTest.swift in Sources */,
				111620B520F6137C00685EC4 /* BimonadLaws.swift in Sources */,
				D6D62529206817A700739E2D /* ConstTest.swift in Sources */,
				11F53071210086FE00D92335 /* FoldTest.swift in Sources */,
				D6D6252A206817A700739E2D /* CoproductTest.swift in Sources */,
				D6D6252B206817A700739E2D /* EitherTest.swift in Sources */,
				D6D6252C206817A700739E2D /* EvalTest.swift in Sources */,
				11FE0068209C50D400183AF6 /* IsoLaws.swift in Sources */,
				11FE0074209C6DEC00183AF6 /* PrismLaws.swift in Sources */,
				D6D6252D206817A700739E2D /* IdTest.swift in Sources */,
				11635BB820F76131007BB4FA /* TraverseLaws.swift in Sources */,
				D6D6252E206817A700739E2D /* IorTest.swift in Sources */,
				D6D6252F206817A700739E2D /* ListKTest.swift in Sources */,
				D6D62530206817A700739E2D /* MaybeTest.swift in Sources */,
				D6D62531206817A700739E2D /* NonEmptyListTest.swift in Sources */,
				D6D62532206817A700739E2D /* TryTest.swift in Sources */,
				D6D62533206817A700739E2D /* TupleTest.swift in Sources */,
				11FE006C209C5E3A00183AF6 /* LensLaws.swift in Sources */,
				D6D62534206817A700739E2D /* ValidatedTest.swift in Sources */,
				D6D62535206817A700739E2D /* AsyncContextLaws.swift in Sources */,
				D68DC58F210665DB00D7D845 /* SetKTest.swift in Sources */,
				D6D62536206817A700739E2D /* IOTest.swift in Sources */,
				D6D62537206817A700739E2D /* FreeTest.swift in Sources */,
				D6D62538206817A700739E2D /* NumberInstancesTest.swift in Sources */,
				D6D62539206817A700739E2D /* StringInstancesTest.swift in Sources */,
				D6D6253A206817A700739E2D /* PartialApplicationTest.swift in Sources */,
				D6D6253B206817A700739E2D /* PredefTest.swift in Sources */,
				11635BBC20F77FE5007BB4FA /* TraverseFilterLaws.swift in Sources */,
				11FE0083209C945900183AF6 /* IsoTest.swift in Sources */,
				D6D6253C206817A700739E2D /* EitherTTest.swift in Sources */,
				D6D6253D206817A700739E2D /* MaybeTTest.swift in Sources */,
				D6D6253E206817A700739E2D /* StateTTest.swift in Sources */,
				D6D6253F206817A700739E2D /* WriterTTest.swift in Sources */,
				11FE0087209C976F00183AF6 /* LensTest.swift in Sources */,
				D6D62540206817A700739E2D /* ApplicativeErrorLaws.swift in Sources */,
				111620AD20F6070300685EC4 /* FoldableLaws.swift in Sources */,
				D6D62541206817A700739E2D /* ApplicativeLaws.swift in Sources */,
				11635BB020F6464E007BB4FA /* AlternativeLaws.swift in Sources */,
				D6D62542206817A700739E2D /* ComonadLaws.swift in Sources */,
				D6D62543206817A700739E2D /* EqLaws.swift in Sources */,
				D6D62544206817A700739E2D /* FunctorFilterLaws.swift in Sources */,
				11FE0078209C813C00183AF6 /* OptionalLaws.swift in Sources */,
				D6D62545206817A700739E2D /* FunctorLaws.swift in Sources */,
				11E531C9209B2B5700A78E8D /* BoolInstancesTest.swift in Sources */,
				D6D62546206817A700739E2D /* MonadErrorLaws.swift in Sources */,
				D6D62547206817A700739E2D /* MonadFilterLaws.swift in Sources */,
				11AA44102088D4090091B474 /* ShowLaws.swift in Sources */,
				D6D62548206817A700739E2D /* MonadLaws.swift in Sources */,
				D6D62549206817A700739E2D /* MonadStateLaws.swift in Sources */,
				11F5306C20FF8B1900D92335 /* GetterTest.swift in Sources */,
				D6D6254A206817A700739E2D /* MonadWriterLaws.swift in Sources */,
				D6D6254B206817A700739E2D /* MonoidKLaws.swift in Sources */,
				D6D6254C206817A700739E2D /* MonoidLaws.swift in Sources */,
				D6D6254D206817A700739E2D /* OrderLaws.swift in Sources */,
				11C9B6B820DBB34D00AFD4AA /* TraversalLaws.swift in Sources */,
				11635BB420F64A20007BB4FA /* MonadCombineLaws.swift in Sources */,
				11FE0094209C9C3300183AF6 /* PrismTest.swift in Sources */,
				11FE007F209C8F9400183AF6 /* TestDomain.swift in Sources */,
				D6D6254E206817A700739E2D /* SemigroupKLaws.swift in Sources */,
				D6D6254F206817A700739E2D /* SemigroupLaws.swift in Sources */,
				11FE0098209C9EB800183AF6 /* OptionalTest.swift in Sources */,
			);
			runOnlyForDeploymentPostprocessing = 0;
		};
		D6D62563206841B300739E2D /* Sources */ = {
			isa = PBXSourcesBuildPhase;
			buildActionMask = 0;
			files = (
				11F5307A2101DD0400D92335 /* Recursion.swift in Sources */,
				11F530842101E15E00D92335 /* Birecursive.swift in Sources */,
				1116206920F39EBC00685EC4 /* Validated+Optics.swift in Sources */,
				11F530922101E6C700D92335 /* Mu.swift in Sources */,
				1116209520F4B0B500685EC4 /* MaybeOpticsInstances.swift in Sources */,
				D6D62564206841B300739E2D /* Cokleisli.swift in Sources */,
				D6D62565206841B300739E2D /* Function0.swift in Sources */,
				11C9B6D520DCF54B00AFD4AA /* FilterIndex.swift in Sources */,
				D6D62566206841B300739E2D /* Function1.swift in Sources */,
				1116205820F385D300685EC4 /* Id+Optics.swift in Sources */,
				D6D62567206841B300739E2D /* FunctionK.swift in Sources */,
				D6D62568206841B300739E2D /* Kleisli.swift in Sources */,
				D6D62569206841B300739E2D /* KleisliOperator.swift in Sources */,
				D6D6256A206841B300739E2D /* BooleanFunctions.swift in Sources */,
				1116209020F4AB6200685EC4 /* NonEmptyListOpticsInstances.swift in Sources */,
				D6D6256B206841B300739E2D /* Curry.swift in Sources */,
				11E531D9209B4FCD00A78E8D /* At.swift in Sources */,
				D6D6256C206841B300739E2D /* Const.swift in Sources */,
				D6D6256D206841B300739E2D /* Coproduct.swift in Sources */,
				11AC527B2097697C008EC1E4 /* Getter.swift in Sources */,
				11AC527D2097697C008EC1E4 /* Lens.swift in Sources */,
				D6D6256E206841B300739E2D /* Coreader.swift in Sources */,
				D6D6256F206841B300739E2D /* Either.swift in Sources */,
				D6D62570206841B300739E2D /* Eval.swift in Sources */,
				D6D62571206841B300739E2D /* FlatmapOperator.swift in Sources */,
				D6D62572206841B300739E2D /* Id.swift in Sources */,
				D6D62573206841B300739E2D /* Ior.swift in Sources */,
				D6D62574206841B300739E2D /* ListK.swift in Sources */,
				D6D62575206841B300739E2D /* MapK.swift in Sources */,
				D6D62576206841B300739E2D /* Maybe.swift in Sources */,
				D6D62577206841B300739E2D /* NonEmptyList.swift in Sources */,
				D6D62578206841B300739E2D /* Reader.swift in Sources */,
				D6D62579206841B300739E2D /* State.swift in Sources */,
				D6D6257A206841B300739E2D /* Try.swift in Sources */,
				D6D6257B206841B300739E2D /* Tuple.swift in Sources */,
				D6D6257C206841B300739E2D /* Validated.swift in Sources */,
				111082CE2085DBF800C8563C /* Show.swift in Sources */,
				D6D6257D206841B300739E2D /* AsyncContext.swift in Sources */,
				D6D6257E206841B300739E2D /* IO.swift in Sources */,
				1116209F20F4B88500685EC4 /* TryOpticsInstances.swift in Sources */,
				D6D6257F206841B300739E2D /* Cofree.swift in Sources */,
				D6D62580206841B300739E2D /* Coyoneda.swift in Sources */,
				11E531C2209B1CE800A78E8D /* Fold.swift in Sources */,
				1116206420F398D900685EC4 /* Try+Optics.swift in Sources */,
				D6D62581206841B300739E2D /* Free.swift in Sources */,
				D6D62582206841B300739E2D /* Yoneda.swift in Sources */,
				D6D62583206841B300739E2D /* HigherKinds.swift in Sources */,
				11F530872101E16200D92335 /* Corecursive.swift in Sources */,
				D6D62584206841B300739E2D /* NumberInstances.swift in Sources */,
				1116206C20F39EC100685EC4 /* String+Optics.swift in Sources */,
				D6D62585206841B300739E2D /* StringInstances.swift in Sources */,
				11E531DC209B4FD300A78E8D /* BoundSetter.swift in Sources */,
				D6D62586206841B300739E2D /* PartialApplication.swift in Sources */,
				11AC527C2097697C008EC1E4 /* Iso.swift in Sources */,
				11E531B3209AF13600A78E8D /* Prism.swift in Sources */,
				D6D62587206841B300739E2D /* Predef.swift in Sources */,
				D6D62588206841B300739E2D /* EitherT.swift in Sources */,
				1116205A20F385D300685EC4 /* NonEmptyList+Optics.swift in Sources */,
				D6D62589206841B300739E2D /* MaybeT.swift in Sources */,
				D6D6258A206841B300739E2D /* StateT.swift in Sources */,
				D6D6258B206841B300739E2D /* WriterT.swift in Sources */,
				D6D6258C206841B300739E2D /* Typeclass.swift in Sources */,
				11E531CD209B319F00A78E8D /* MaybeInstances.swift in Sources */,
				D6D6258D206841B300739E2D /* Alternative.swift in Sources */,
				D6D6258E206841B300739E2D /* Applicative.swift in Sources */,
				116D42C62110A66500363A86 /* BoolInstances.swift in Sources */,
				D6D6258F206841B300739E2D /* ApplicativeError.swift in Sources */,
				11C9B6D220DCF54700AFD4AA /* Each.swift in Sources */,
				D6D62590206841B300739E2D /* Bifoldable.swift in Sources */,
				D6D62591206841B300739E2D /* Bimonad.swift in Sources */,
				D6D62592206841B300739E2D /* Comonad.swift in Sources */,
				1116205720F385D300685EC4 /* Either+Optics.swift in Sources */,
				1116208B20F49B1F00685EC4 /* ListKOpticsInstances.swift in Sources */,
				D6D62593206841B300739E2D /* Composed.swift in Sources */,
				D6D62594206841B300739E2D /* ComposedFoldable.swift in Sources */,
				11F5309A210207A100D92335 /* Nu.swift in Sources */,
				D6D62595206841B300739E2D /* Eq.swift in Sources */,
				11E531B8209AFAF600A78E8D /* Optional.swift in Sources */,
				D6D62596206841B300739E2D /* Foldable.swift in Sources */,
				D6D62597206841B300739E2D /* Functor.swift in Sources */,
				11C9B6D820DCF55000AFD4AA /* Traversal.swift in Sources */,
				D6D62598206841B300739E2D /* FunctorFilter.swift in Sources */,
				D6D62599206841B300739E2D /* Inject.swift in Sources */,
				D6D6259A206841B300739E2D /* Monad.swift in Sources */,
				D6D6259B206841B300739E2D /* MonadCombine.swift in Sources */,
				1116205920F385D300685EC4 /* ListK+Optics.swift in Sources */,
				D6D6259C206841B300739E2D /* MonadError.swift in Sources */,
				1116207620F3AD7000685EC4 /* At+Optics.swift in Sources */,
				D6D6259D206841B300739E2D /* MonadFilter.swift in Sources */,
				1116209A20F4B1DA00685EC4 /* StringOpticsInstances.swift in Sources */,
				11E531BD209B148E00A78E8D /* Setter.swift in Sources */,
				1116208620F4972200685EC4 /* EitherOpticsInstances.swift in Sources */,
				D6D6259E206841B300739E2D /* MonadReader.swift in Sources */,
				11F530962101E6D100D92335 /* Recursive.swift in Sources */,
				D6D6259F206841B300739E2D /* MonadState.swift in Sources */,
				D60A59DF21079833005D53F3 /* SetK.swift in Sources */,
				D6D625A0206841B300739E2D /* MonadWriter.swift in Sources */,
				D6D625A1206841B300739E2D /* Monoid.swift in Sources */,
				D6D625A2206841B300739E2D /* MonoidK.swift in Sources */,
				D6D625A3206841B300739E2D /* NonEmptyReducible.swift in Sources */,
				D6D625A4206841B300739E2D /* Order.swift in Sources */,
				11E531E1209B503000A78E8D /* Index.swift in Sources */,
				1116207B20F4937500685EC4 /* Each+Optics.swift in Sources */,
				D6D625A5206841B300739E2D /* Reducible.swift in Sources */,
				D6D625A6206841B300739E2D /* Semigroup.swift in Sources */,
				11F5308D2101E1B000D92335 /* Fix.swift in Sources */,
				1116205120F385C400685EC4 /* Maybe+Optics.swift in Sources */,
				D6D625A7206841B300739E2D /* SemigroupK.swift in Sources */,
				D6D625A8206841B300739E2D /* Traverse.swift in Sources */,
				D6D625A9206841B300739E2D /* TraverseFilter.swift in Sources */,
			);
			runOnlyForDeploymentPostprocessing = 0;
		};
		D6DBDE8D20684BEB004F979F /* Sources */ = {
			isa = PBXSourcesBuildPhase;
			buildActionMask = 2147483647;
			files = (
				11F5307B2101DD0400D92335 /* Recursion.swift in Sources */,
				11F530852101E15E00D92335 /* Birecursive.swift in Sources */,
				1116206A20F39EBC00685EC4 /* Validated+Optics.swift in Sources */,
				11F530932101E6C700D92335 /* Mu.swift in Sources */,
				1116209620F4B0B500685EC4 /* MaybeOpticsInstances.swift in Sources */,
				D6DBDE9A20684C38004F979F /* Cokleisli.swift in Sources */,
				D6DBDE9B20684C38004F979F /* Function0.swift in Sources */,
				11C9B6D620DCF54B00AFD4AA /* FilterIndex.swift in Sources */,
				D6DBDE9C20684C38004F979F /* Function1.swift in Sources */,
				1116205C20F385D400685EC4 /* Id+Optics.swift in Sources */,
				D6DBDE9D20684C38004F979F /* FunctionK.swift in Sources */,
				D6DBDE9E20684C38004F979F /* Kleisli.swift in Sources */,
				D6DBDE9F20684C38004F979F /* KleisliOperator.swift in Sources */,
				D6DBDEA020684C38004F979F /* BooleanFunctions.swift in Sources */,
				1116209120F4AB6300685EC4 /* NonEmptyListOpticsInstances.swift in Sources */,
				D6DBDEA120684C38004F979F /* Curry.swift in Sources */,
				11E531DA209B4FCE00A78E8D /* At.swift in Sources */,
				D6DBDEA220684C38004F979F /* Const.swift in Sources */,
				D6DBDEA320684C38004F979F /* Coproduct.swift in Sources */,
				11AC527E2097697D008EC1E4 /* Getter.swift in Sources */,
				11AC52802097697D008EC1E4 /* Lens.swift in Sources */,
				D6DBDEA420684C38004F979F /* Coreader.swift in Sources */,
				D6DBDEA520684C38004F979F /* Either.swift in Sources */,
				D6DBDEA620684C38004F979F /* Eval.swift in Sources */,
				D6DBDEA720684C38004F979F /* FlatmapOperator.swift in Sources */,
				D6DBDEA820684C38004F979F /* Id.swift in Sources */,
				D6DBDEA920684C38004F979F /* Ior.swift in Sources */,
				D6DBDEAA20684C38004F979F /* ListK.swift in Sources */,
				D6DBDEAB20684C38004F979F /* MapK.swift in Sources */,
				D6DBDEAC20684C38004F979F /* Maybe.swift in Sources */,
				D6DBDEAD20684C38004F979F /* NonEmptyList.swift in Sources */,
				D6DBDEAE20684C38004F979F /* Reader.swift in Sources */,
				D6DBDEAF20684C38004F979F /* State.swift in Sources */,
				D6DBDEB020684C38004F979F /* Try.swift in Sources */,
				D6DBDEB120684C38004F979F /* Tuple.swift in Sources */,
				D6DBDEB220684C38004F979F /* Validated.swift in Sources */,
				111082CF2085DBF800C8563C /* Show.swift in Sources */,
				D6DBDEB320684C38004F979F /* AsyncContext.swift in Sources */,
				D6DBDEB420684C38004F979F /* IO.swift in Sources */,
				111620A020F4B88500685EC4 /* TryOpticsInstances.swift in Sources */,
				D6DBDEB520684C38004F979F /* Cofree.swift in Sources */,
				D6DBDEB620684C38004F979F /* Coyoneda.swift in Sources */,
				11E531C3209B1CE900A78E8D /* Fold.swift in Sources */,
				1116206520F398D900685EC4 /* Try+Optics.swift in Sources */,
				D6DBDEB720684C38004F979F /* Free.swift in Sources */,
				D6DBDEB820684C38004F979F /* Yoneda.swift in Sources */,
				D6DBDEB920684C38004F979F /* HigherKinds.swift in Sources */,
				11F530882101E16200D92335 /* Corecursive.swift in Sources */,
				D6DBDEBA20684C38004F979F /* NumberInstances.swift in Sources */,
				1116206D20F39EC100685EC4 /* String+Optics.swift in Sources */,
				D6DBDEBB20684C38004F979F /* StringInstances.swift in Sources */,
				11E531DD209B4FD400A78E8D /* BoundSetter.swift in Sources */,
				D6DBDEBC20684C38004F979F /* PartialApplication.swift in Sources */,
				11AC527F2097697D008EC1E4 /* Iso.swift in Sources */,
				11E531B4209AF13700A78E8D /* Prism.swift in Sources */,
				D6DBDEBD20684C38004F979F /* Predef.swift in Sources */,
				D6DBDEBE20684C38004F979F /* EitherT.swift in Sources */,
				1116205E20F385D400685EC4 /* NonEmptyList+Optics.swift in Sources */,
				D6DBDEBF20684C38004F979F /* MaybeT.swift in Sources */,
				D6DBDEC020684C38004F979F /* StateT.swift in Sources */,
				D6DBDEC120684C38004F979F /* WriterT.swift in Sources */,
				D6DBDEC220684C38004F979F /* Typeclass.swift in Sources */,
				11E531CE209B31A000A78E8D /* MaybeInstances.swift in Sources */,
				D6DBDEC320684C38004F979F /* Alternative.swift in Sources */,
				D6DBDEC420684C38004F979F /* Applicative.swift in Sources */,
				116D42C72110A66600363A86 /* BoolInstances.swift in Sources */,
				D6DBDEC520684C38004F979F /* ApplicativeError.swift in Sources */,
				11C9B6D320DCF54800AFD4AA /* Each.swift in Sources */,
				D6DBDEC620684C38004F979F /* Bifoldable.swift in Sources */,
				D6DBDEC720684C38004F979F /* Bimonad.swift in Sources */,
				D6DBDEC820684C38004F979F /* Comonad.swift in Sources */,
				1116205B20F385D400685EC4 /* Either+Optics.swift in Sources */,
				1116208C20F49B1F00685EC4 /* ListKOpticsInstances.swift in Sources */,
				D6DBDEC920684C38004F979F /* Composed.swift in Sources */,
				D6DBDECA20684C38004F979F /* ComposedFoldable.swift in Sources */,
				11F5309B210207A100D92335 /* Nu.swift in Sources */,
				D6DBDECB20684C38004F979F /* Eq.swift in Sources */,
				11E531B9209AFAF700A78E8D /* Optional.swift in Sources */,
				D6DBDECC20684C38004F979F /* Foldable.swift in Sources */,
				D6DBDECD20684C38004F979F /* Functor.swift in Sources */,
				11C9B6D920DCF55100AFD4AA /* Traversal.swift in Sources */,
				D6DBDECE20684C38004F979F /* FunctorFilter.swift in Sources */,
				D6DBDECF20684C38004F979F /* Inject.swift in Sources */,
				D6DBDED020684C38004F979F /* Monad.swift in Sources */,
				D6DBDED120684C38004F979F /* MonadCombine.swift in Sources */,
				1116205D20F385D400685EC4 /* ListK+Optics.swift in Sources */,
				D6DBDED220684C38004F979F /* MonadError.swift in Sources */,
				1116207720F3AD7100685EC4 /* At+Optics.swift in Sources */,
				D6DBDED320684C38004F979F /* MonadFilter.swift in Sources */,
				1116209B20F4B1DA00685EC4 /* StringOpticsInstances.swift in Sources */,
				11E531BE209B148F00A78E8D /* Setter.swift in Sources */,
				1116208720F4972200685EC4 /* EitherOpticsInstances.swift in Sources */,
				D6DBDED420684C38004F979F /* MonadReader.swift in Sources */,
				11F530952101E6D100D92335 /* Recursive.swift in Sources */,
				D6DBDED520684C38004F979F /* MonadState.swift in Sources */,
				D60A59E021079833005D53F3 /* SetK.swift in Sources */,
				D6DBDED620684C38004F979F /* MonadWriter.swift in Sources */,
				D6DBDED720684C38004F979F /* Monoid.swift in Sources */,
				D6DBDED820684C38004F979F /* MonoidK.swift in Sources */,
				D6DBDED920684C38004F979F /* NonEmptyReducible.swift in Sources */,
				D6DBDEDA20684C38004F979F /* Order.swift in Sources */,
				11E531E2209B503000A78E8D /* Index.swift in Sources */,
				1116207C20F4937600685EC4 /* Each+Optics.swift in Sources */,
				D6DBDEDB20684C38004F979F /* Reducible.swift in Sources */,
				D6DBDEDC20684C38004F979F /* Semigroup.swift in Sources */,
				11F5308E2101E1B000D92335 /* Fix.swift in Sources */,
				1116205220F385C500685EC4 /* Maybe+Optics.swift in Sources */,
				D6DBDEDD20684C38004F979F /* SemigroupK.swift in Sources */,
				D6DBDEDE20684C38004F979F /* Traverse.swift in Sources */,
				D6DBDEDF20684C38004F979F /* TraverseFilter.swift in Sources */,
			);
			runOnlyForDeploymentPostprocessing = 0;
		};
		OBJ_245 /* Sources */ = {
			isa = PBXSourcesBuildPhase;
			buildActionMask = 0;
			files = (
				OBJ_246 /* Function0Test.swift in Sources */,
				OBJ_247 /* Function1Test.swift in Sources */,
				11F530732100959000D92335 /* TraversalTest.swift in Sources */,
				11FE0089209C98A400183AF6 /* SetterTest.swift in Sources */,
				OBJ_248 /* KleisliOperatorTest.swift in Sources */,
				11FE006E209C685F00183AF6 /* SetterLaws.swift in Sources */,
				OBJ_249 /* KleisliTest.swift in Sources */,
				OBJ_250 /* BooleanFunctionsTest.swift in Sources */,
				OBJ_251 /* CurryTest.swift in Sources */,
				111620B320F6137B00685EC4 /* BimonadLaws.swift in Sources */,
				OBJ_252 /* ConstTest.swift in Sources */,
				11F5306F210086FD00D92335 /* FoldTest.swift in Sources */,
				OBJ_253 /* CoproductTest.swift in Sources */,
				OBJ_254 /* EitherTest.swift in Sources */,
				OBJ_255 /* EvalTest.swift in Sources */,
				11FE0066209C50A700183AF6 /* IsoLaws.swift in Sources */,
				11FE0072209C6DEC00183AF6 /* PrismLaws.swift in Sources */,
				OBJ_256 /* IdTest.swift in Sources */,
				11635BB620F76131007BB4FA /* TraverseLaws.swift in Sources */,
				OBJ_257 /* IorTest.swift in Sources */,
				OBJ_258 /* ListKTest.swift in Sources */,
				OBJ_259 /* MaybeTest.swift in Sources */,
				OBJ_260 /* NonEmptyListTest.swift in Sources */,
				OBJ_261 /* TryTest.swift in Sources */,
				OBJ_262 /* TupleTest.swift in Sources */,
				11FE006A209C5E3A00183AF6 /* LensLaws.swift in Sources */,
				OBJ_263 /* ValidatedTest.swift in Sources */,
				OBJ_264 /* AsyncContextLaws.swift in Sources */,
				D68DC58D210665DB00D7D845 /* SetKTest.swift in Sources */,
				OBJ_265 /* IOTest.swift in Sources */,
				OBJ_266 /* FreeTest.swift in Sources */,
				OBJ_267 /* NumberInstancesTest.swift in Sources */,
				OBJ_268 /* StringInstancesTest.swift in Sources */,
				OBJ_269 /* PartialApplicationTest.swift in Sources */,
				OBJ_270 /* PredefTest.swift in Sources */,
				11635BBA20F77FE5007BB4FA /* TraverseFilterLaws.swift in Sources */,
				11FE0081209C945900183AF6 /* IsoTest.swift in Sources */,
				OBJ_271 /* EitherTTest.swift in Sources */,
				OBJ_272 /* MaybeTTest.swift in Sources */,
				OBJ_273 /* StateTTest.swift in Sources */,
				OBJ_274 /* WriterTTest.swift in Sources */,
				11FE0085209C976F00183AF6 /* LensTest.swift in Sources */,
				OBJ_275 /* ApplicativeErrorLaws.swift in Sources */,
				111620AB20F6070200685EC4 /* FoldableLaws.swift in Sources */,
				OBJ_276 /* ApplicativeLaws.swift in Sources */,
				11635BAE20F6464E007BB4FA /* AlternativeLaws.swift in Sources */,
				OBJ_277 /* ComonadLaws.swift in Sources */,
				OBJ_278 /* EqLaws.swift in Sources */,
				OBJ_279 /* FunctorFilterLaws.swift in Sources */,
				11FE0076209C813C00183AF6 /* OptionalLaws.swift in Sources */,
				OBJ_280 /* FunctorLaws.swift in Sources */,
				11E531C7209B2B3400A78E8D /* BoolInstancesTest.swift in Sources */,
				OBJ_281 /* MonadErrorLaws.swift in Sources */,
				OBJ_282 /* MonadFilterLaws.swift in Sources */,
				111082D12085DD4D00C8563C /* ShowLaws.swift in Sources */,
				OBJ_283 /* MonadLaws.swift in Sources */,
				OBJ_284 /* MonadStateLaws.swift in Sources */,
				11F5306A20FF8B1800D92335 /* GetterTest.swift in Sources */,
				OBJ_285 /* MonadWriterLaws.swift in Sources */,
				OBJ_286 /* MonoidKLaws.swift in Sources */,
				OBJ_287 /* MonoidLaws.swift in Sources */,
				OBJ_288 /* OrderLaws.swift in Sources */,
				11C9B6B620DBB34C00AFD4AA /* TraversalLaws.swift in Sources */,
				11635BB220F64A20007BB4FA /* MonadCombineLaws.swift in Sources */,
				11FE0092209C9C3300183AF6 /* PrismTest.swift in Sources */,
				11FE007D209C8F9400183AF6 /* TestDomain.swift in Sources */,
				OBJ_289 /* SemigroupKLaws.swift in Sources */,
				OBJ_290 /* SemigroupLaws.swift in Sources */,
				11FE0096209C9EB800183AF6 /* OptionalTest.swift in Sources */,
			);
			runOnlyForDeploymentPostprocessing = 0;
		};
		OBJ_380 /* Sources */ = {
			isa = PBXSourcesBuildPhase;
			buildActionMask = 0;
			files = (
				OBJ_381 /* Cokleisli.swift in Sources */,
				OBJ_382 /* Function0.swift in Sources */,
				11E531D7209B4EF400A78E8D /* At.swift in Sources */,
				OBJ_383 /* Function1.swift in Sources */,
				1116204820F37D1900685EC4 /* Id+Optics.swift in Sources */,
				OBJ_384 /* FunctionK.swift in Sources */,
				OBJ_385 /* Kleisli.swift in Sources */,
				11E531CB209B2FEA00A78E8D /* MaybeInstances.swift in Sources */,
				OBJ_386 /* KleisliOperator.swift in Sources */,
				11F530802101DF8A00D92335 /* Corecursive.swift in Sources */,
				1116209D20F4B88500685EC4 /* TryOpticsInstances.swift in Sources */,
				OBJ_387 /* BooleanFunctions.swift in Sources */,
				OBJ_388 /* Curry.swift in Sources */,
				OBJ_389 /* Const.swift in Sources */,
				OBJ_390 /* Coproduct.swift in Sources */,
				1116207420F3AC1800685EC4 /* At+Optics.swift in Sources */,
				11AC527320974D58008EC1E4 /* Getter.swift in Sources */,
				11AC527720975EE5008EC1E4 /* Lens.swift in Sources */,
				OBJ_391 /* Coreader.swift in Sources */,
				OBJ_392 /* Either.swift in Sources */,
				OBJ_393 /* Eval.swift in Sources */,
				OBJ_394 /* FlatmapOperator.swift in Sources */,
				OBJ_395 /* Id.swift in Sources */,
				11F530782101DB5F00D92335 /* Recursion.swift in Sources */,
				OBJ_396 /* Ior.swift in Sources */,
				OBJ_397 /* ListK.swift in Sources */,
				OBJ_398 /* MapK.swift in Sources */,
				OBJ_399 /* Maybe.swift in Sources */,
				OBJ_400 /* NonEmptyList.swift in Sources */,
				OBJ_401 /* Reader.swift in Sources */,
				OBJ_402 /* State.swift in Sources */,
				OBJ_403 /* Try.swift in Sources */,
				1116208920F4999D00685EC4 /* ListKOpticsInstances.swift in Sources */,
				OBJ_404 /* Tuple.swift in Sources */,
				OBJ_405 /* Validated.swift in Sources */,
				11F5307E2101DD7100D92335 /* Recursive.swift in Sources */,
				111082CC2085D9DD00C8563C /* Show.swift in Sources */,
				OBJ_406 /* AsyncContext.swift in Sources */,
				OBJ_407 /* IO.swift in Sources */,
				OBJ_408 /* Cofree.swift in Sources */,
				OBJ_409 /* Coyoneda.swift in Sources */,
				11F5308B2101E1B000D92335 /* Fix.swift in Sources */,
				11E531C0209B1C3F00A78E8D /* Fold.swift in Sources */,
				OBJ_410 /* Free.swift in Sources */,
				OBJ_411 /* Yoneda.swift in Sources */,
				11C9B6B120DBB02000AFD4AA /* Each.swift in Sources */,
				OBJ_412 /* HigherKinds.swift in Sources */,
				1116209320F4B0B500685EC4 /* MaybeOpticsInstances.swift in Sources */,
				OBJ_413 /* NumberInstances.swift in Sources */,
				1116209820F4B1DA00685EC4 /* StringOpticsInstances.swift in Sources */,
				OBJ_414 /* StringInstances.swift in Sources */,
				11E531D4209B4CB700A78E8D /* BoundSetter.swift in Sources */,
				OBJ_415 /* PartialApplication.swift in Sources */,
				11AC527520975422008EC1E4 /* Iso.swift in Sources */,
				11C9B6B320DBB0EC00AFD4AA /* FilterIndex.swift in Sources */,
				11E531B1209AE89A00A78E8D /* Prism.swift in Sources */,
				1116204C20F380E300685EC4 /* NonEmptyList+Optics.swift in Sources */,
				OBJ_416 /* Predef.swift in Sources */,
				OBJ_417 /* EitherT.swift in Sources */,
				OBJ_418 /* MaybeT.swift in Sources */,
				OBJ_419 /* StateT.swift in Sources */,
				OBJ_420 /* WriterT.swift in Sources */,
				OBJ_421 /* Typeclass.swift in Sources */,
				1116208420F4971A00685EC4 /* EitherOpticsInstances.swift in Sources */,
				OBJ_422 /* Alternative.swift in Sources */,
				OBJ_423 /* Applicative.swift in Sources */,
				OBJ_424 /* ApplicativeError.swift in Sources */,
				OBJ_425 /* Bifoldable.swift in Sources */,
				OBJ_426 /* Bimonad.swift in Sources */,
				1116208E20F4AB1700685EC4 /* NonEmptyListOpticsInstances.swift in Sources */,
				OBJ_427 /* Comonad.swift in Sources */,
				1116204620F37AE300685EC4 /* Either+Optics.swift in Sources */,
				OBJ_428 /* Composed.swift in Sources */,
				11E531C5209B29EF00A78E8D /* BoolInstances.swift in Sources */,
				OBJ_429 /* ComposedFoldable.swift in Sources */,
				1116206720F39E0700685EC4 /* Validated+Optics.swift in Sources */,
				OBJ_430 /* Eq.swift in Sources */,
				11E531B6209AF80100A78E8D /* Optional.swift in Sources */,
				OBJ_431 /* Foldable.swift in Sources */,
				D6492806209C72F000B875F9 /* SetK.swift in Sources */,
				OBJ_432 /* Functor.swift in Sources */,
				11E531DF209B502900A78E8D /* Index.swift in Sources */,
				1116204F20F3820500685EC4 /* Maybe+Optics.swift in Sources */,
				OBJ_433 /* FunctorFilter.swift in Sources */,
				OBJ_434 /* Inject.swift in Sources */,
				OBJ_435 /* Monad.swift in Sources */,
				1116204A20F37DFA00685EC4 /* ListK+Optics.swift in Sources */,
				OBJ_436 /* MonadCombine.swift in Sources */,
				OBJ_437 /* MonadError.swift in Sources */,
				OBJ_438 /* MonadFilter.swift in Sources */,
				11E531BB209B0BE300A78E8D /* Setter.swift in Sources */,
				11F530822101E15E00D92335 /* Birecursive.swift in Sources */,
				1116207920F4923E00685EC4 /* Each+Optics.swift in Sources */,
				OBJ_439 /* MonadReader.swift in Sources */,
				OBJ_440 /* MonadState.swift in Sources */,
				OBJ_441 /* MonadWriter.swift in Sources */,
				11C9B6AF20DB8A8D00AFD4AA /* Traversal.swift in Sources */,
				1116206020F38A5C00685EC4 /* String+Optics.swift in Sources */,
				OBJ_442 /* Monoid.swift in Sources */,
				11F53098210207A100D92335 /* Nu.swift in Sources */,
				OBJ_443 /* MonoidK.swift in Sources */,
				OBJ_444 /* NonEmptyReducible.swift in Sources */,
				OBJ_445 /* Order.swift in Sources */,
				11F530902101E6C700D92335 /* Mu.swift in Sources */,
				OBJ_446 /* Reducible.swift in Sources */,
				OBJ_447 /* Semigroup.swift in Sources */,
				OBJ_448 /* SemigroupK.swift in Sources */,
				OBJ_449 /* Traverse.swift in Sources */,
				1116206220F398CB00685EC4 /* Try+Optics.swift in Sources */,
				OBJ_450 /* TraverseFilter.swift in Sources */,
			);
			runOnlyForDeploymentPostprocessing = 0;
		};
/* End PBXSourcesBuildPhase section */

/* Begin PBXTargetDependency section */
		D6D624412068141800739E2D /* PBXTargetDependency */ = {
			isa = PBXTargetDependency;
			target = "Bow::Bow" /* Bow */;
			targetProxy = D6D624422068141800739E2D /* PBXContainerItemProxy */;
		};
		D6D62520206817A700739E2D /* PBXTargetDependency */ = {
			isa = PBXTargetDependency;
			target = "Bow::Bow" /* Bow */;
			targetProxy = D6D62521206817A700739E2D /* PBXContainerItemProxy */;
		};
		OBJ_299 /* PBXTargetDependency */ = {
			isa = PBXTargetDependency;
			target = "Bow::Bow" /* Bow */;
			targetProxy = D653FC452067C58D00535EF6 /* PBXContainerItemProxy */;
		};
/* End PBXTargetDependency section */

/* Begin XCBuildConfiguration section */
		D6D6247A2068141800739E2D /* Debug */ = {
			isa = XCBuildConfiguration;
			buildSettings = {
				ALWAYS_EMBED_SWIFT_STANDARD_LIBRARIES = YES;
				CODE_SIGN_IDENTITY = "";
				FRAMEWORK_SEARCH_PATHS = (
					"$(inherited)",
					"$(SRCROOT)/Carthage/Build/tvOS/**",
				);
				HEADER_SEARCH_PATHS = "$(inherited)";
				INFOPLIST_FILE = Tests/Info.plist;
				LD_RUNPATH_SEARCH_PATHS = "@loader_path/../Frameworks @loader_path/Frameworks";
				OTHER_LDFLAGS = "$(inherited)";
				OTHER_SWIFT_FLAGS = "$(inherited)";
				PRODUCT_NAME = "$(TARGET_NAME)";
				SDKROOT = appletvos;
				SUPPORTED_PLATFORMS = "appletvsimulator appletvos";
				SWIFT_VERSION = 4.0;
				TARGET_NAME = BowTests;
			};
			name = Debug;
		};
		D6D6247B2068141800739E2D /* Release */ = {
			isa = XCBuildConfiguration;
			buildSettings = {
				ALWAYS_EMBED_SWIFT_STANDARD_LIBRARIES = YES;
				CODE_SIGN_IDENTITY = "";
				FRAMEWORK_SEARCH_PATHS = (
					"$(inherited)",
					"$(SRCROOT)/Carthage/Build/tvOS/**",
				);
				HEADER_SEARCH_PATHS = "$(inherited)";
				INFOPLIST_FILE = Tests/Info.plist;
				LD_RUNPATH_SEARCH_PATHS = "@loader_path/../Frameworks @loader_path/Frameworks";
				OTHER_LDFLAGS = "$(inherited)";
				OTHER_SWIFT_FLAGS = "$(inherited)";
				PRODUCT_NAME = "$(TARGET_NAME)";
				SDKROOT = appletvos;
				SUPPORTED_PLATFORMS = "appletvsimulator appletvos";
				SWIFT_VERSION = 4.0;
				TARGET_NAME = BowTests;
			};
			name = Release;
		};
		D6D6251B2068178800739E2D /* Debug */ = {
			isa = XCBuildConfiguration;
			buildSettings = {
				ENABLE_TESTABILITY = YES;
				FRAMEWORK_SEARCH_PATHS = (
					"$(inherited)",
					"$(PROJECT_DIR)/Carthage/Build/Mac",
				);
				HEADER_SEARCH_PATHS = "$(inherited)";
				INFOPLIST_FILE = Bow.xcodeproj/Bow_Info.plist;
				LD_RUNPATH_SEARCH_PATHS = "$(TOOLCHAIN_DIR)/usr/lib/swift/macosx";
				OTHER_LDFLAGS = "$(inherited)";
				OTHER_SWIFT_FLAGS = "$(inherited)";
				PRODUCT_BUNDLE_IDENTIFIER = "com.arrow-kt.bowmacOS";
				PRODUCT_MODULE_NAME = "$(TARGET_NAME:c99extidentifier)";
				PRODUCT_NAME = "$(TARGET_NAME)";
				SDKROOT = macosx;
				SKIP_INSTALL = YES;
				SUPPORTED_PLATFORMS = macosx;
				SWIFT_VERSION = 4.0;
				TARGET_NAME = Bow;
			};
			name = Debug;
		};
		D6D6251C2068178800739E2D /* Release */ = {
			isa = XCBuildConfiguration;
			buildSettings = {
				ENABLE_TESTABILITY = YES;
				FRAMEWORK_SEARCH_PATHS = (
					"$(inherited)",
					"$(PROJECT_DIR)/Carthage/Build/Mac",
				);
				HEADER_SEARCH_PATHS = "$(inherited)";
				INFOPLIST_FILE = Bow.xcodeproj/Bow_Info.plist;
				LD_RUNPATH_SEARCH_PATHS = "$(TOOLCHAIN_DIR)/usr/lib/swift/macosx";
				OTHER_LDFLAGS = "$(inherited)";
				OTHER_SWIFT_FLAGS = "$(inherited)";
				PRODUCT_BUNDLE_IDENTIFIER = "com.arrow-kt.bowmacOS";
				PRODUCT_MODULE_NAME = "$(TARGET_NAME:c99extidentifier)";
				PRODUCT_NAME = "$(TARGET_NAME)";
				SDKROOT = macosx;
				SKIP_INSTALL = YES;
				SUPPORTED_PLATFORMS = macosx;
				SWIFT_VERSION = 4.0;
				TARGET_NAME = Bow;
			};
			name = Release;
		};
		D6D62559206817A700739E2D /* Debug */ = {
			isa = XCBuildConfiguration;
			buildSettings = {
				ALWAYS_EMBED_SWIFT_STANDARD_LIBRARIES = YES;
				FRAMEWORK_SEARCH_PATHS = (
					"$(inherited)",
					"$(SRCROOT)/Carthage/Build/Mac/**",
					"$(PROJECT_DIR)/Carthage/Build/Mac",
				);
				HEADER_SEARCH_PATHS = "$(inherited)";
				INFOPLIST_FILE = Tests/Info.plist;
				LD_RUNPATH_SEARCH_PATHS = "@loader_path/../Frameworks @loader_path/Frameworks";
				OTHER_LDFLAGS = "$(inherited)";
				OTHER_SWIFT_FLAGS = "$(inherited)";
				PRODUCT_NAME = "$(TARGET_NAME)";
				SDKROOT = macosx;
				SUPPORTED_PLATFORMS = macosx;
				SWIFT_VERSION = 4.0;
				TARGET_NAME = BowTests;
			};
			name = Debug;
		};
		D6D6255A206817A700739E2D /* Release */ = {
			isa = XCBuildConfiguration;
			buildSettings = {
				ALWAYS_EMBED_SWIFT_STANDARD_LIBRARIES = YES;
				FRAMEWORK_SEARCH_PATHS = (
					"$(inherited)",
					"$(SRCROOT)/Carthage/Build/Mac/**",
					"$(PROJECT_DIR)/Carthage/Build/Mac",
				);
				HEADER_SEARCH_PATHS = "$(inherited)";
				INFOPLIST_FILE = Tests/Info.plist;
				LD_RUNPATH_SEARCH_PATHS = "@loader_path/../Frameworks @loader_path/Frameworks";
				OTHER_LDFLAGS = "$(inherited)";
				OTHER_SWIFT_FLAGS = "$(inherited)";
				PRODUCT_NAME = "$(TARGET_NAME)";
				SDKROOT = macosx;
				SUPPORTED_PLATFORMS = macosx;
				SWIFT_VERSION = 4.0;
				TARGET_NAME = BowTests;
			};
			name = Release;
		};
		D6D625AC206841B300739E2D /* Debug */ = {
			isa = XCBuildConfiguration;
			buildSettings = {
				ENABLE_TESTABILITY = YES;
				FRAMEWORK_SEARCH_PATHS = (
					"$(inherited)",
					"$(PROJECT_DIR)/Carthage/Build/Mac",
				);
				HEADER_SEARCH_PATHS = "$(inherited)";
				INFOPLIST_FILE = Bow.xcodeproj/Bow_Info.plist;
				LD_RUNPATH_SEARCH_PATHS = "$(TOOLCHAIN_DIR)/usr/lib/swift/macosx";
				OTHER_LDFLAGS = "$(inherited)";
				OTHER_SWIFT_FLAGS = "$(inherited)";
				PRODUCT_BUNDLE_IDENTIFIER = "com.arrow-kt.bowwatchOS";
				PRODUCT_MODULE_NAME = "$(TARGET_NAME:c99extidentifier)";
				PRODUCT_NAME = "$(TARGET_NAME)";
				SDKROOT = watchos4.2;
				SKIP_INSTALL = YES;
				SUPPORTED_PLATFORMS = "watchsimulator watchos";
				SWIFT_VERSION = 4.0;
				TARGET_NAME = Bow;
			};
			name = Debug;
		};
		D6D625AD206841B300739E2D /* Release */ = {
			isa = XCBuildConfiguration;
			buildSettings = {
				ENABLE_TESTABILITY = YES;
				FRAMEWORK_SEARCH_PATHS = (
					"$(inherited)",
					"$(PROJECT_DIR)/Carthage/Build/Mac",
				);
				HEADER_SEARCH_PATHS = "$(inherited)";
				INFOPLIST_FILE = Bow.xcodeproj/Bow_Info.plist;
				LD_RUNPATH_SEARCH_PATHS = "$(TOOLCHAIN_DIR)/usr/lib/swift/macosx";
				OTHER_LDFLAGS = "$(inherited)";
				OTHER_SWIFT_FLAGS = "$(inherited)";
				PRODUCT_BUNDLE_IDENTIFIER = "com.arrow-kt.bowwatchOS";
				PRODUCT_MODULE_NAME = "$(TARGET_NAME:c99extidentifier)";
				PRODUCT_NAME = "$(TARGET_NAME)";
				SDKROOT = watchos4.2;
				SKIP_INSTALL = YES;
				SUPPORTED_PLATFORMS = "watchsimulator watchos";
				SWIFT_VERSION = 4.0;
				TARGET_NAME = Bow;
			};
			name = Release;
		};
		D6DBDE9820684BEB004F979F /* Debug */ = {
			isa = XCBuildConfiguration;
			buildSettings = {
				ALWAYS_SEARCH_USER_PATHS = NO;
				CLANG_ANALYZER_NONNULL = YES;
				CLANG_ANALYZER_NUMBER_OBJECT_CONVERSION = YES_AGGRESSIVE;
				CLANG_CXX_LANGUAGE_STANDARD = "gnu++14";
				CLANG_CXX_LIBRARY = "libc++";
				CLANG_ENABLE_MODULES = YES;
				CLANG_WARN_BLOCK_CAPTURE_AUTORELEASING = YES;
				CLANG_WARN_BOOL_CONVERSION = YES;
				CLANG_WARN_COMMA = YES;
				CLANG_WARN_CONSTANT_CONVERSION = YES;
				CLANG_WARN_DIRECT_OBJC_ISA_USAGE = YES_ERROR;
				CLANG_WARN_DOCUMENTATION_COMMENTS = YES;
				CLANG_WARN_EMPTY_BODY = YES;
				CLANG_WARN_ENUM_CONVERSION = YES;
				CLANG_WARN_INFINITE_RECURSION = YES;
				CLANG_WARN_INT_CONVERSION = YES;
				CLANG_WARN_NON_LITERAL_NULL_CONVERSION = YES;
				CLANG_WARN_OBJC_LITERAL_CONVERSION = YES;
				CLANG_WARN_OBJC_ROOT_CLASS = YES_ERROR;
				CLANG_WARN_RANGE_LOOP_ANALYSIS = YES;
				CLANG_WARN_STRICT_PROTOTYPES = YES;
				CLANG_WARN_SUSPICIOUS_MOVE = YES;
				CLANG_WARN_UNGUARDED_AVAILABILITY = YES_AGGRESSIVE;
				CLANG_WARN_UNREACHABLE_CODE = YES;
				CLANG_WARN__DUPLICATE_METHOD_MATCH = YES;
				CODE_SIGN_IDENTITY = "";
				CODE_SIGN_STYLE = Automatic;
				CURRENT_PROJECT_VERSION = 1;
				DEFINES_MODULE = YES;
				DEVELOPMENT_TEAM = "";
				DYLIB_COMPATIBILITY_VERSION = 1;
				DYLIB_CURRENT_VERSION = 1;
				DYLIB_INSTALL_NAME_BASE = "@rpath";
				ENABLE_STRICT_OBJC_MSGSEND = YES;
				ENABLE_TESTABILITY = YES;
				GCC_C_LANGUAGE_STANDARD = gnu11;
				GCC_DYNAMIC_NO_PIC = NO;
				GCC_NO_COMMON_BLOCKS = YES;
				GCC_PREPROCESSOR_DEFINITIONS = (
					"DEBUG=1",
					"$(inherited)",
				);
				GCC_WARN_64_TO_32_BIT_CONVERSION = YES;
				GCC_WARN_ABOUT_RETURN_TYPE = YES_ERROR;
				GCC_WARN_UNDECLARED_SELECTOR = YES;
				GCC_WARN_UNINITIALIZED_AUTOS = YES_AGGRESSIVE;
				GCC_WARN_UNUSED_FUNCTION = YES;
				GCC_WARN_UNUSED_VARIABLE = YES;
				INFOPLIST_FILE = Bow.xcodeproj/Bow_Info.plist;
				INSTALL_PATH = "$(LOCAL_LIBRARY_DIR)/Frameworks";
				LD_RUNPATH_SEARCH_PATHS = "$(inherited) @executable_path/Frameworks @loader_path/Frameworks";
				MTL_ENABLE_DEBUG_INFO = YES;
				PRODUCT_BUNDLE_IDENTIFIER = "com.arrow-kt.bowTVOS";
				PRODUCT_MODULE_NAME = "$(PROJECT_NAME)";
				PRODUCT_NAME = "$(PROJECT_NAME)";
				SDKROOT = appletvos;
				SKIP_INSTALL = YES;
				SUPPORTED_PLATFORMS = "appletvsimulator appletvos";
				SWIFT_ACTIVE_COMPILATION_CONDITIONS = DEBUG;
				SWIFT_VERSION = 4.0;
				TARGETED_DEVICE_FAMILY = 3;
				TVOS_DEPLOYMENT_TARGET = 11.2;
				VERSIONING_SYSTEM = "apple-generic";
				VERSION_INFO_PREFIX = "";
			};
			name = Debug;
		};
		D6DBDE9920684BEB004F979F /* Release */ = {
			isa = XCBuildConfiguration;
			buildSettings = {
				ALWAYS_SEARCH_USER_PATHS = NO;
				CLANG_ANALYZER_NONNULL = YES;
				CLANG_ANALYZER_NUMBER_OBJECT_CONVERSION = YES_AGGRESSIVE;
				CLANG_CXX_LANGUAGE_STANDARD = "gnu++14";
				CLANG_CXX_LIBRARY = "libc++";
				CLANG_ENABLE_MODULES = YES;
				CLANG_WARN_BLOCK_CAPTURE_AUTORELEASING = YES;
				CLANG_WARN_BOOL_CONVERSION = YES;
				CLANG_WARN_COMMA = YES;
				CLANG_WARN_CONSTANT_CONVERSION = YES;
				CLANG_WARN_DIRECT_OBJC_ISA_USAGE = YES_ERROR;
				CLANG_WARN_DOCUMENTATION_COMMENTS = YES;
				CLANG_WARN_EMPTY_BODY = YES;
				CLANG_WARN_ENUM_CONVERSION = YES;
				CLANG_WARN_INFINITE_RECURSION = YES;
				CLANG_WARN_INT_CONVERSION = YES;
				CLANG_WARN_NON_LITERAL_NULL_CONVERSION = YES;
				CLANG_WARN_OBJC_LITERAL_CONVERSION = YES;
				CLANG_WARN_OBJC_ROOT_CLASS = YES_ERROR;
				CLANG_WARN_RANGE_LOOP_ANALYSIS = YES;
				CLANG_WARN_STRICT_PROTOTYPES = YES;
				CLANG_WARN_SUSPICIOUS_MOVE = YES;
				CLANG_WARN_UNGUARDED_AVAILABILITY = YES_AGGRESSIVE;
				CLANG_WARN_UNREACHABLE_CODE = YES;
				CLANG_WARN__DUPLICATE_METHOD_MATCH = YES;
				CODE_SIGN_IDENTITY = "";
				CODE_SIGN_STYLE = Automatic;
				COPY_PHASE_STRIP = NO;
				CURRENT_PROJECT_VERSION = 1;
				DEFINES_MODULE = YES;
				DEVELOPMENT_TEAM = "";
				DYLIB_COMPATIBILITY_VERSION = 1;
				DYLIB_CURRENT_VERSION = 1;
				DYLIB_INSTALL_NAME_BASE = "@rpath";
				ENABLE_NS_ASSERTIONS = NO;
				ENABLE_STRICT_OBJC_MSGSEND = YES;
				GCC_C_LANGUAGE_STANDARD = gnu11;
				GCC_NO_COMMON_BLOCKS = YES;
				GCC_WARN_64_TO_32_BIT_CONVERSION = YES;
				GCC_WARN_ABOUT_RETURN_TYPE = YES_ERROR;
				GCC_WARN_UNDECLARED_SELECTOR = YES;
				GCC_WARN_UNINITIALIZED_AUTOS = YES_AGGRESSIVE;
				GCC_WARN_UNUSED_FUNCTION = YES;
				GCC_WARN_UNUSED_VARIABLE = YES;
				INFOPLIST_FILE = Bow.xcodeproj/Bow_Info.plist;
				INSTALL_PATH = "$(LOCAL_LIBRARY_DIR)/Frameworks";
				LD_RUNPATH_SEARCH_PATHS = "$(inherited) @executable_path/Frameworks @loader_path/Frameworks";
				MTL_ENABLE_DEBUG_INFO = NO;
				PRODUCT_BUNDLE_IDENTIFIER = "com.arrow-kt.bowTVOS";
				PRODUCT_MODULE_NAME = "$(PROJECT_NAME)";
				PRODUCT_NAME = "$(PROJECT_NAME)";
				SDKROOT = appletvos;
				SKIP_INSTALL = YES;
				SUPPORTED_PLATFORMS = "appletvsimulator appletvos";
				SWIFT_VERSION = 4.0;
				TARGETED_DEVICE_FAMILY = 3;
				TVOS_DEPLOYMENT_TARGET = 11.2;
				VALIDATE_PRODUCT = YES;
				VERSIONING_SYSTEM = "apple-generic";
				VERSION_INFO_PREFIX = "";
			};
			name = Release;
		};
		OBJ_243 /* Debug */ = {
			isa = XCBuildConfiguration;
			buildSettings = {
				ALWAYS_EMBED_SWIFT_STANDARD_LIBRARIES = YES;
				FRAMEWORK_SEARCH_PATHS = (
					"$(inherited)",
					"$(SRCROOT)/Carthage/Build/iOS/**",
					"$(PROJECT_DIR)/Carthage/Build/iOS",
					"$(PROJECT_DIR)/Carthage/Build/Mac",
					"$(PROJECT_DIR)/Carthage/Build/tvOS",
				);
				HEADER_SEARCH_PATHS = "$(inherited)";
				INFOPLIST_FILE = Tests/Info.plist;
				LD_RUNPATH_SEARCH_PATHS = "@loader_path/../Frameworks @loader_path/Frameworks";
				OTHER_LDFLAGS = "$(inherited)";
				OTHER_SWIFT_FLAGS = "$(inherited)";
				SDKROOT = iphoneos;
				SUPPORTED_PLATFORMS = "iphonesimulator iphoneos";
				SWIFT_VERSION = 4.0;
				TARGET_NAME = BowTests;
			};
			name = Debug;
		};
		OBJ_244 /* Release */ = {
			isa = XCBuildConfiguration;
			buildSettings = {
				ALWAYS_EMBED_SWIFT_STANDARD_LIBRARIES = YES;
				FRAMEWORK_SEARCH_PATHS = (
					"$(inherited)",
					"$(SRCROOT)/Carthage/Build/iOS/**",
					"$(PROJECT_DIR)/Carthage/Build/iOS",
					"$(PROJECT_DIR)/Carthage/Build/Mac",
					"$(PROJECT_DIR)/Carthage/Build/tvOS",
				);
				HEADER_SEARCH_PATHS = "$(inherited)";
				INFOPLIST_FILE = Tests/Info.plist;
				LD_RUNPATH_SEARCH_PATHS = "@loader_path/../Frameworks @loader_path/Frameworks";
				OTHER_LDFLAGS = "$(inherited)";
				OTHER_SWIFT_FLAGS = "$(inherited)";
				SDKROOT = iphoneos;
				SUPPORTED_PLATFORMS = "iphonesimulator iphoneos";
				SWIFT_VERSION = 4.0;
				TARGET_NAME = BowTests;
			};
			name = Release;
		};
		OBJ_3 /* Debug */ = {
			isa = XCBuildConfiguration;
			buildSettings = {
				CLANG_ENABLE_OBJC_ARC = YES;
				CLANG_WARN_BLOCK_CAPTURE_AUTORELEASING = YES;
				CLANG_WARN_BOOL_CONVERSION = YES;
				CLANG_WARN_COMMA = YES;
				CLANG_WARN_CONSTANT_CONVERSION = YES;
				CLANG_WARN_DEPRECATED_OBJC_IMPLEMENTATIONS = YES;
				CLANG_WARN_EMPTY_BODY = YES;
				CLANG_WARN_ENUM_CONVERSION = YES;
				CLANG_WARN_INFINITE_RECURSION = YES;
				CLANG_WARN_INT_CONVERSION = YES;
				CLANG_WARN_NON_LITERAL_NULL_CONVERSION = YES;
				CLANG_WARN_OBJC_IMPLICIT_RETAIN_SELF = YES;
				CLANG_WARN_OBJC_LITERAL_CONVERSION = YES;
				CLANG_WARN_RANGE_LOOP_ANALYSIS = YES;
				CLANG_WARN_STRICT_PROTOTYPES = YES;
				CLANG_WARN_SUSPICIOUS_MOVE = YES;
				CLANG_WARN_UNREACHABLE_CODE = YES;
				CLANG_WARN__DUPLICATE_METHOD_MATCH = YES;
				COMBINE_HIDPI_IMAGES = YES;
				COPY_PHASE_STRIP = NO;
				DEBUG_INFORMATION_FORMAT = dwarf;
				DYLIB_INSTALL_NAME_BASE = "@rpath";
				ENABLE_NS_ASSERTIONS = YES;
				ENABLE_STRICT_OBJC_MSGSEND = YES;
				ENABLE_TESTABILITY = YES;
				GCC_NO_COMMON_BLOCKS = YES;
				GCC_OPTIMIZATION_LEVEL = 0;
				GCC_WARN_64_TO_32_BIT_CONVERSION = YES;
				GCC_WARN_ABOUT_RETURN_TYPE = YES;
				GCC_WARN_UNDECLARED_SELECTOR = YES;
				GCC_WARN_UNINITIALIZED_AUTOS = YES;
				GCC_WARN_UNUSED_FUNCTION = YES;
				GCC_WARN_UNUSED_VARIABLE = YES;
				MACOSX_DEPLOYMENT_TARGET = 10.10;
				ONLY_ACTIVE_ARCH = YES;
				OTHER_SWIFT_FLAGS = "-DXcode";
				PRODUCT_NAME = "$(TARGET_NAME)";
				SDKROOT = macosx;
				SUPPORTED_PLATFORMS = "macosx iphoneos iphonesimulator appletvos appletvsimulator watchos watchsimulator";
				SWIFT_ACTIVE_COMPILATION_CONDITIONS = SWIFT_PACKAGE;
				SWIFT_OPTIMIZATION_LEVEL = "-Onone";
				USE_HEADERMAP = NO;
			};
			name = Debug;
		};
		OBJ_378 /* Debug */ = {
			isa = XCBuildConfiguration;
			buildSettings = {
				ENABLE_TESTABILITY = YES;
				FRAMEWORK_SEARCH_PATHS = (
					"$(inherited)",
					"$(SRCROOT)/Carthage/Build/iOS/**",
				);
				HEADER_SEARCH_PATHS = "$(inherited)";
				INFOPLIST_FILE = Bow.xcodeproj/Bow_Info.plist;
				LD_RUNPATH_SEARCH_PATHS = "$(TOOLCHAIN_DIR)/usr/lib/swift/macosx";
				OTHER_LDFLAGS = "$(inherited)";
				OTHER_SWIFT_FLAGS = "$(inherited)";
				PRODUCT_BUNDLE_IDENTIFIER = "com.arrow-kt.bow";
				PRODUCT_MODULE_NAME = "$(TARGET_NAME:c99extidentifier)";
				PRODUCT_NAME = "$(TARGET_NAME:c99extidentifier)";
				SDKROOT = iphoneos;
				SKIP_INSTALL = YES;
				SUPPORTED_PLATFORMS = "iphonesimulator iphoneos";
				SWIFT_VERSION = 4.0;
				TARGET_NAME = Bow;
			};
			name = Debug;
		};
		OBJ_379 /* Release */ = {
			isa = XCBuildConfiguration;
			buildSettings = {
				ENABLE_TESTABILITY = YES;
				FRAMEWORK_SEARCH_PATHS = (
					"$(inherited)",
					"$(SRCROOT)/Carthage/Build/iOS/**",
				);
				HEADER_SEARCH_PATHS = "$(inherited)";
				INFOPLIST_FILE = Bow.xcodeproj/Bow_Info.plist;
				LD_RUNPATH_SEARCH_PATHS = "$(TOOLCHAIN_DIR)/usr/lib/swift/macosx";
				OTHER_LDFLAGS = "$(inherited)";
				OTHER_SWIFT_FLAGS = "$(inherited)";
				PRODUCT_BUNDLE_IDENTIFIER = "com.arrow-kt.bow";
				PRODUCT_MODULE_NAME = "$(TARGET_NAME:c99extidentifier)";
				PRODUCT_NAME = "$(TARGET_NAME:c99extidentifier)";
				SDKROOT = iphoneos;
				SKIP_INSTALL = YES;
				SUPPORTED_PLATFORMS = "iphonesimulator iphoneos";
				SWIFT_VERSION = 4.0;
				TARGET_NAME = Bow;
			};
			name = Release;
		};
		OBJ_4 /* Release */ = {
			isa = XCBuildConfiguration;
			buildSettings = {
				CLANG_ENABLE_OBJC_ARC = YES;
				CLANG_WARN_BLOCK_CAPTURE_AUTORELEASING = YES;
				CLANG_WARN_BOOL_CONVERSION = YES;
				CLANG_WARN_COMMA = YES;
				CLANG_WARN_CONSTANT_CONVERSION = YES;
				CLANG_WARN_DEPRECATED_OBJC_IMPLEMENTATIONS = YES;
				CLANG_WARN_EMPTY_BODY = YES;
				CLANG_WARN_ENUM_CONVERSION = YES;
				CLANG_WARN_INFINITE_RECURSION = YES;
				CLANG_WARN_INT_CONVERSION = YES;
				CLANG_WARN_NON_LITERAL_NULL_CONVERSION = YES;
				CLANG_WARN_OBJC_IMPLICIT_RETAIN_SELF = YES;
				CLANG_WARN_OBJC_LITERAL_CONVERSION = YES;
				CLANG_WARN_RANGE_LOOP_ANALYSIS = YES;
				CLANG_WARN_STRICT_PROTOTYPES = YES;
				CLANG_WARN_SUSPICIOUS_MOVE = YES;
				CLANG_WARN_UNREACHABLE_CODE = YES;
				CLANG_WARN__DUPLICATE_METHOD_MATCH = YES;
				COMBINE_HIDPI_IMAGES = YES;
				COPY_PHASE_STRIP = YES;
				DEBUG_INFORMATION_FORMAT = "dwarf-with-dsym";
				DYLIB_INSTALL_NAME_BASE = "@rpath";
				ENABLE_STRICT_OBJC_MSGSEND = YES;
				GCC_NO_COMMON_BLOCKS = YES;
				GCC_OPTIMIZATION_LEVEL = s;
				GCC_WARN_64_TO_32_BIT_CONVERSION = YES;
				GCC_WARN_ABOUT_RETURN_TYPE = YES;
				GCC_WARN_UNDECLARED_SELECTOR = YES;
				GCC_WARN_UNINITIALIZED_AUTOS = YES;
				GCC_WARN_UNUSED_FUNCTION = YES;
				GCC_WARN_UNUSED_VARIABLE = YES;
				MACOSX_DEPLOYMENT_TARGET = 10.10;
				OTHER_SWIFT_FLAGS = "-DXcode";
				PRODUCT_NAME = "$(TARGET_NAME)";
				SDKROOT = macosx;
				SUPPORTED_PLATFORMS = "macosx iphoneos iphonesimulator appletvos appletvsimulator watchos watchsimulator";
				SWIFT_ACTIVE_COMPILATION_CONDITIONS = SWIFT_PACKAGE;
				SWIFT_OPTIMIZATION_LEVEL = "-Owholemodule";
				USE_HEADERMAP = NO;
			};
			name = Release;
		};
/* End XCBuildConfiguration section */

/* Begin XCConfigurationList section */
		D6D624792068141800739E2D /* Build configuration list for PBXNativeTarget "BowTests-tvOS" */ = {
			isa = XCConfigurationList;
			buildConfigurations = (
				D6D6247A2068141800739E2D /* Debug */,
				D6D6247B2068141800739E2D /* Release */,
			);
			defaultConfigurationIsVisible = 0;
			defaultConfigurationName = Debug;
		};
		D6D6251A2068178800739E2D /* Build configuration list for PBXNativeTarget "Bow-macOS" */ = {
			isa = XCConfigurationList;
			buildConfigurations = (
				D6D6251B2068178800739E2D /* Debug */,
				D6D6251C2068178800739E2D /* Release */,
			);
			defaultConfigurationIsVisible = 0;
			defaultConfigurationName = Debug;
		};
		D6D62558206817A700739E2D /* Build configuration list for PBXNativeTarget "BowTests-macOS" */ = {
			isa = XCConfigurationList;
			buildConfigurations = (
				D6D62559206817A700739E2D /* Debug */,
				D6D6255A206817A700739E2D /* Release */,
			);
			defaultConfigurationIsVisible = 0;
			defaultConfigurationName = Debug;
		};
		D6D625AB206841B300739E2D /* Build configuration list for PBXNativeTarget "Bow-watchOS" */ = {
			isa = XCConfigurationList;
			buildConfigurations = (
				D6D625AC206841B300739E2D /* Debug */,
				D6D625AD206841B300739E2D /* Release */,
			);
			defaultConfigurationIsVisible = 0;
			defaultConfigurationName = Debug;
		};
		D6DBDE9720684BEB004F979F /* Build configuration list for PBXNativeTarget "Bow-tvOS" */ = {
			isa = XCConfigurationList;
			buildConfigurations = (
				D6DBDE9820684BEB004F979F /* Debug */,
				D6DBDE9920684BEB004F979F /* Release */,
			);
			defaultConfigurationIsVisible = 0;
			defaultConfigurationName = Debug;
		};
		OBJ_2 /* Build configuration list for PBXProject "Bow" */ = {
			isa = XCConfigurationList;
			buildConfigurations = (
				OBJ_3 /* Debug */,
				OBJ_4 /* Release */,
			);
			defaultConfigurationIsVisible = 0;
			defaultConfigurationName = Debug;
		};
		OBJ_242 /* Build configuration list for PBXNativeTarget "BowTests" */ = {
			isa = XCConfigurationList;
			buildConfigurations = (
				OBJ_243 /* Debug */,
				OBJ_244 /* Release */,
			);
			defaultConfigurationIsVisible = 0;
			defaultConfigurationName = Debug;
		};
		OBJ_377 /* Build configuration list for PBXNativeTarget "Bow" */ = {
			isa = XCConfigurationList;
			buildConfigurations = (
				OBJ_378 /* Debug */,
				OBJ_379 /* Release */,
			);
			defaultConfigurationIsVisible = 0;
			defaultConfigurationName = Debug;
		};
/* End XCConfigurationList section */
	};
	rootObject = OBJ_1 /* Project object */;
}<|MERGE_RESOLUTION|>--- conflicted
+++ resolved
@@ -162,7 +162,6 @@
 		11E531E0209B502F00A78E8D /* Index.swift in Sources */ = {isa = PBXBuildFile; fileRef = 11E531DE209B502900A78E8D /* Index.swift */; };
 		11E531E1209B503000A78E8D /* Index.swift in Sources */ = {isa = PBXBuildFile; fileRef = 11E531DE209B502900A78E8D /* Index.swift */; };
 		11E531E2209B503000A78E8D /* Index.swift in Sources */ = {isa = PBXBuildFile; fileRef = 11E531DE209B502900A78E8D /* Index.swift */; };
-<<<<<<< HEAD
 		11F530782101DB5F00D92335 /* Recursion.swift in Sources */ = {isa = PBXBuildFile; fileRef = 11F530772101DB5F00D92335 /* Recursion.swift */; };
 		11F530792101DD0300D92335 /* Recursion.swift in Sources */ = {isa = PBXBuildFile; fileRef = 11F530772101DB5F00D92335 /* Recursion.swift */; };
 		11F5307A2101DD0400D92335 /* Recursion.swift in Sources */ = {isa = PBXBuildFile; fileRef = 11F530772101DB5F00D92335 /* Recursion.swift */; };
@@ -191,7 +190,6 @@
 		11F53099210207A100D92335 /* Nu.swift in Sources */ = {isa = PBXBuildFile; fileRef = 11F53097210207A100D92335 /* Nu.swift */; };
 		11F5309A210207A100D92335 /* Nu.swift in Sources */ = {isa = PBXBuildFile; fileRef = 11F53097210207A100D92335 /* Nu.swift */; };
 		11F5309B210207A100D92335 /* Nu.swift in Sources */ = {isa = PBXBuildFile; fileRef = 11F53097210207A100D92335 /* Nu.swift */; };
-=======
 		11F5306A20FF8B1800D92335 /* GetterTest.swift in Sources */ = {isa = PBXBuildFile; fileRef = 11F5306820FF8B1500D92335 /* GetterTest.swift */; };
 		11F5306B20FF8B1900D92335 /* GetterTest.swift in Sources */ = {isa = PBXBuildFile; fileRef = 11F5306820FF8B1500D92335 /* GetterTest.swift */; };
 		11F5306C20FF8B1900D92335 /* GetterTest.swift in Sources */ = {isa = PBXBuildFile; fileRef = 11F5306820FF8B1500D92335 /* GetterTest.swift */; };
@@ -201,7 +199,6 @@
 		11F530732100959000D92335 /* TraversalTest.swift in Sources */ = {isa = PBXBuildFile; fileRef = 11F530722100959000D92335 /* TraversalTest.swift */; };
 		11F530742100959000D92335 /* TraversalTest.swift in Sources */ = {isa = PBXBuildFile; fileRef = 11F530722100959000D92335 /* TraversalTest.swift */; };
 		11F530752100959000D92335 /* TraversalTest.swift in Sources */ = {isa = PBXBuildFile; fileRef = 11F530722100959000D92335 /* TraversalTest.swift */; };
->>>>>>> 9b798ec3
 		11FE0066209C50A700183AF6 /* IsoLaws.swift in Sources */ = {isa = PBXBuildFile; fileRef = 11FE0065209C50A700183AF6 /* IsoLaws.swift */; };
 		11FE0067209C50D300183AF6 /* IsoLaws.swift in Sources */ = {isa = PBXBuildFile; fileRef = 11FE0065209C50A700183AF6 /* IsoLaws.swift */; };
 		11FE0068209C50D400183AF6 /* IsoLaws.swift in Sources */ = {isa = PBXBuildFile; fileRef = 11FE0065209C50A700183AF6 /* IsoLaws.swift */; };
@@ -772,7 +769,6 @@
 		11E531D3209B4CB700A78E8D /* BoundSetter.swift */ = {isa = PBXFileReference; lastKnownFileType = sourcecode.swift; path = BoundSetter.swift; sourceTree = "<group>"; };
 		11E531D6209B4EF400A78E8D /* At.swift */ = {isa = PBXFileReference; lastKnownFileType = sourcecode.swift; path = At.swift; sourceTree = "<group>"; };
 		11E531DE209B502900A78E8D /* Index.swift */ = {isa = PBXFileReference; lastKnownFileType = sourcecode.swift; path = Index.swift; sourceTree = "<group>"; };
-<<<<<<< HEAD
 		11F530772101DB5F00D92335 /* Recursion.swift */ = {isa = PBXFileReference; lastKnownFileType = sourcecode.swift; path = Recursion.swift; sourceTree = "<group>"; };
 		11F5307D2101DD7100D92335 /* Recursive.swift */ = {isa = PBXFileReference; lastKnownFileType = sourcecode.swift; path = Recursive.swift; sourceTree = "<group>"; };
 		11F5307F2101DF8A00D92335 /* Corecursive.swift */ = {isa = PBXFileReference; lastKnownFileType = sourcecode.swift; path = Corecursive.swift; sourceTree = "<group>"; };
@@ -780,11 +776,9 @@
 		11F5308A2101E1B000D92335 /* Fix.swift */ = {isa = PBXFileReference; lastKnownFileType = sourcecode.swift; path = Fix.swift; sourceTree = "<group>"; };
 		11F5308F2101E6C600D92335 /* Mu.swift */ = {isa = PBXFileReference; lastKnownFileType = sourcecode.swift; path = Mu.swift; sourceTree = "<group>"; };
 		11F53097210207A100D92335 /* Nu.swift */ = {isa = PBXFileReference; lastKnownFileType = sourcecode.swift; path = Nu.swift; sourceTree = "<group>"; };
-=======
 		11F5306820FF8B1500D92335 /* GetterTest.swift */ = {isa = PBXFileReference; lastKnownFileType = sourcecode.swift; path = GetterTest.swift; sourceTree = "<group>"; };
 		11F5306D210086F500D92335 /* FoldTest.swift */ = {isa = PBXFileReference; lastKnownFileType = sourcecode.swift; path = FoldTest.swift; sourceTree = "<group>"; };
 		11F530722100959000D92335 /* TraversalTest.swift */ = {isa = PBXFileReference; lastKnownFileType = sourcecode.swift; path = TraversalTest.swift; sourceTree = "<group>"; };
->>>>>>> 9b798ec3
 		11FE0065209C50A700183AF6 /* IsoLaws.swift */ = {isa = PBXFileReference; lastKnownFileType = sourcecode.swift; name = IsoLaws.swift; path = Tests/BowTests/Optics/Laws/IsoLaws.swift; sourceTree = SOURCE_ROOT; };
 		11FE0069209C5E3A00183AF6 /* LensLaws.swift */ = {isa = PBXFileReference; lastKnownFileType = sourcecode.swift; name = LensLaws.swift; path = Tests/BowTests/Optics/Laws/LensLaws.swift; sourceTree = SOURCE_ROOT; };
 		11FE006D209C685F00183AF6 /* SetterLaws.swift */ = {isa = PBXFileReference; lastKnownFileType = sourcecode.swift; name = SetterLaws.swift; path = Tests/BowTests/Optics/Laws/SetterLaws.swift; sourceTree = SOURCE_ROOT; };
