// !$*UTF8*$!
{
	archiveVersion = 1;
	classes = {
	};
	objectVersion = 46;
	objects = {

/* Begin PBXBuildFile section */
		0DE29CA021A7252C00DC781E /* Bow.framework in Frameworks */ = {isa = PBXBuildFile; fileRef = "Bow::Bow::Product" /* Bow.framework */; };
		0DE29CA121A7258100DC781E /* Bow.framework in Frameworks */ = {isa = PBXBuildFile; fileRef = "Bow::Bow::Product" /* Bow.framework */; };
		1116D4F0224E270B00507B54 /* Coproduct3.swift in Sources */ = {isa = PBXBuildFile; fileRef = 1116D4EF224E270B00507B54 /* Coproduct3.swift */; };
		1116D4F2224E2B1600507B54 /* Coproduct4.swift in Sources */ = {isa = PBXBuildFile; fileRef = 1116D4F1224E2B1600507B54 /* Coproduct4.swift */; };
		1116D4F4224E2C8A00507B54 /* Coproduct5.swift in Sources */ = {isa = PBXBuildFile; fileRef = 1116D4F3224E2C8A00507B54 /* Coproduct5.swift */; };
		1116D4F6224E2E9800507B54 /* Coproduct6.swift in Sources */ = {isa = PBXBuildFile; fileRef = 1116D4F5224E2E9800507B54 /* Coproduct6.swift */; };
		1116D4F8224E308500507B54 /* Coproduct7.swift in Sources */ = {isa = PBXBuildFile; fileRef = 1116D4F7224E308500507B54 /* Coproduct7.swift */; };
		1116D4FA224E324900507B54 /* Coproduct8.swift in Sources */ = {isa = PBXBuildFile; fileRef = 1116D4F9224E324900507B54 /* Coproduct8.swift */; };
		1116D4FC224E332900507B54 /* Coproduct9.swift in Sources */ = {isa = PBXBuildFile; fileRef = 1116D4FB224E332900507B54 /* Coproduct9.swift */; };
		1116D500224E342200507B54 /* Coproduct10.swift in Sources */ = {isa = PBXBuildFile; fileRef = 1116D4FF224E342200507B54 /* Coproduct10.swift */; };
		1116D502224E3A2300507B54 /* Coproduct2.swift in Sources */ = {isa = PBXBuildFile; fileRef = 1116D501224E3A2300507B54 /* Coproduct2.swift */; };
		112097A322A7EBC7007F3D9C /* Nimble.framework in Frameworks */ = {isa = PBXBuildFile; fileRef = 8BA0F384217E2D3400969984 /* Nimble.framework */; };
		112097A422A7EBC7007F3D9C /* SwiftCheck.framework in Frameworks */ = {isa = PBXBuildFile; fileRef = 8BA0F385217E2D3400969984 /* SwiftCheck.framework */; };
		112097AF22A7EE46007F3D9C /* Either+Gen.swift in Sources */ = {isa = PBXBuildFile; fileRef = 112097AE22A7EE46007F3D9C /* Either+Gen.swift */; };
		112097B122A7F0E6007F3D9C /* ArrayK+Gen.swift in Sources */ = {isa = PBXBuildFile; fileRef = 112097B022A7F0E6007F3D9C /* ArrayK+Gen.swift */; };
		112097B322A7F17F007F3D9C /* Const+Gen.swift in Sources */ = {isa = PBXBuildFile; fileRef = 112097B222A7F17F007F3D9C /* Const+Gen.swift */; };
		112097B522A7F21F007F3D9C /* Id+Gen.swift in Sources */ = {isa = PBXBuildFile; fileRef = 112097B422A7F21F007F3D9C /* Id+Gen.swift */; };
		112097B922A7FAF6007F3D9C /* Ior+Gen.swift in Sources */ = {isa = PBXBuildFile; fileRef = 112097B822A7FAF6007F3D9C /* Ior+Gen.swift */; };
		112097BB22A7FC86007F3D9C /* NonEmptyArray+Gen.swift in Sources */ = {isa = PBXBuildFile; fileRef = 112097BA22A7FC86007F3D9C /* NonEmptyArray+Gen.swift */; };
		112097BD22A7FD6F007F3D9C /* Option+Gen.swift in Sources */ = {isa = PBXBuildFile; fileRef = 112097BC22A7FD6F007F3D9C /* Option+Gen.swift */; };
		112097BF22A7FDEF007F3D9C /* Try+Gen.swift in Sources */ = {isa = PBXBuildFile; fileRef = 112097BE22A7FDEF007F3D9C /* Try+Gen.swift */; };
		112097C122A7FF37007F3D9C /* Validated+Gen.swift in Sources */ = {isa = PBXBuildFile; fileRef = 112097C022A7FF37007F3D9C /* Validated+Gen.swift */; };
		112097C522A805CE007F3D9C /* Function0+Gen.swift in Sources */ = {isa = PBXBuildFile; fileRef = 112097C422A805CE007F3D9C /* Function0+Gen.swift */; };
		112097C722A80730007F3D9C /* Function1+Gen.swift in Sources */ = {isa = PBXBuildFile; fileRef = 112097C622A80730007F3D9C /* Function1+Gen.swift */; };
		112097C922A80870007F3D9C /* ArbitraryK.swift in Sources */ = {isa = PBXBuildFile; fileRef = 112097C822A80870007F3D9C /* ArbitraryK.swift */; };
		112097CC22A819E9007F3D9C /* Day+Gen.swift in Sources */ = {isa = PBXBuildFile; fileRef = 112097CB22A819E9007F3D9C /* Day+Gen.swift */; };
		112097CE22A81BE8007F3D9C /* EitherK+Gen.swift in Sources */ = {isa = PBXBuildFile; fileRef = 112097CD22A81BE8007F3D9C /* EitherK+Gen.swift */; };
		112097D222A8FFC0007F3D9C /* Moore+Gen.swift in Sources */ = {isa = PBXBuildFile; fileRef = 112097D122A8FFC0007F3D9C /* Moore+Gen.swift */; };
		112097D422A9029B007F3D9C /* Store+Gen.swift in Sources */ = {isa = PBXBuildFile; fileRef = 112097D322A9029B007F3D9C /* Store+Gen.swift */; };
		112097D622A904AC007F3D9C /* Sum+Gen.swift in Sources */ = {isa = PBXBuildFile; fileRef = 112097D522A904AC007F3D9C /* Sum+Gen.swift */; };
		112097D822A90644007F3D9C /* Kleisli+Gen.swift in Sources */ = {isa = PBXBuildFile; fileRef = 112097D722A90644007F3D9C /* Kleisli+Gen.swift */; };
		112097DB22A9078B007F3D9C /* EitherT+Gen.swift in Sources */ = {isa = PBXBuildFile; fileRef = 112097DA22A9078B007F3D9C /* EitherT+Gen.swift */; };
		112097DD22A90899007F3D9C /* OptionT+Gen.swift in Sources */ = {isa = PBXBuildFile; fileRef = 112097DC22A90899007F3D9C /* OptionT+Gen.swift */; };
		112097DF22A90972007F3D9C /* StateT+Gen.swift in Sources */ = {isa = PBXBuildFile; fileRef = 112097DE22A90972007F3D9C /* StateT+Gen.swift */; };
		112097E122A90AAA007F3D9C /* WriterT+Gen.swift in Sources */ = {isa = PBXBuildFile; fileRef = 112097E022A90AAA007F3D9C /* WriterT+Gen.swift */; };
		1122941F219D8BDE006D66C5 /* AlternativeLaws.swift in Sources */ = {isa = PBXBuildFile; fileRef = 8BA0F3C6217E2DEF00969984 /* AlternativeLaws.swift */; };
		11229420219D8BDE006D66C5 /* ApplicativeErrorLaws.swift in Sources */ = {isa = PBXBuildFile; fileRef = 8BA0F3C4217E2DEF00969984 /* ApplicativeErrorLaws.swift */; };
		11229421219D8BDE006D66C5 /* ApplicativeLaws.swift in Sources */ = {isa = PBXBuildFile; fileRef = 8BA0F3CE217E2DEF00969984 /* ApplicativeLaws.swift */; };
		11229423219D8BDE006D66C5 /* BimonadLaws.swift in Sources */ = {isa = PBXBuildFile; fileRef = 8BA0F3CA217E2DEF00969984 /* BimonadLaws.swift */; };
		11229425219D8BDE006D66C5 /* ComonadLaws.swift in Sources */ = {isa = PBXBuildFile; fileRef = 8BA0F3D2217E2DEF00969984 /* ComonadLaws.swift */; };
		11229426219D8BDE006D66C5 /* ContravariantLaws.swift in Sources */ = {isa = PBXBuildFile; fileRef = 8BA0F3C9217E2DEF00969984 /* ContravariantLaws.swift */; };
		11229427219D8BDE006D66C5 /* EquatableKLaws.swift in Sources */ = {isa = PBXBuildFile; fileRef = 8BA0F3BF217E2DEF00969984 /* EquatableKLaws.swift */; };
		11229428219D8BDE006D66C5 /* FoldableLaws.swift in Sources */ = {isa = PBXBuildFile; fileRef = 8BA0F3D6217E2DEF00969984 /* FoldableLaws.swift */; };
		11229429219D8BDE006D66C5 /* FunctorFilterLaws.swift in Sources */ = {isa = PBXBuildFile; fileRef = 8BA0F3C1217E2DEF00969984 /* FunctorFilterLaws.swift */; };
		1122942A219D8BDE006D66C5 /* FunctorLaws.swift in Sources */ = {isa = PBXBuildFile; fileRef = 8BA0F3CC217E2DEF00969984 /* FunctorLaws.swift */; };
		1122942B219D8BDE006D66C5 /* InvariantLaws.swift in Sources */ = {isa = PBXBuildFile; fileRef = 8BA0F3D5217E2DEF00969984 /* InvariantLaws.swift */; };
		1122942C219D8BDE006D66C5 /* MonadCombineLaws.swift in Sources */ = {isa = PBXBuildFile; fileRef = 8BA0F3CD217E2DEF00969984 /* MonadCombineLaws.swift */; };
		1122942D219D8BDE006D66C5 /* MonadErrorLaws.swift in Sources */ = {isa = PBXBuildFile; fileRef = 8BA0F3BC217E2DEF00969984 /* MonadErrorLaws.swift */; };
		1122942E219D8BDE006D66C5 /* MonadFilterLaws.swift in Sources */ = {isa = PBXBuildFile; fileRef = 8BA0F3C7217E2DEF00969984 /* MonadFilterLaws.swift */; };
		1122942F219D8BDE006D66C5 /* MonadLaws.swift in Sources */ = {isa = PBXBuildFile; fileRef = 8BA0F3C0217E2DEF00969984 /* MonadLaws.swift */; };
		11229430219D8BDE006D66C5 /* MonadStateLaws.swift in Sources */ = {isa = PBXBuildFile; fileRef = 8BA0F3CB217E2DEF00969984 /* MonadStateLaws.swift */; };
		11229431219D8BDE006D66C5 /* MonadWriterLaws.swift in Sources */ = {isa = PBXBuildFile; fileRef = 8BA0F3C5217E2DEF00969984 /* MonadWriterLaws.swift */; };
		11229432219D8BDE006D66C5 /* MonoidKLaws.swift in Sources */ = {isa = PBXBuildFile; fileRef = 8BA0F3D4217E2DEF00969984 /* MonoidKLaws.swift */; };
		11229433219D8BDE006D66C5 /* MonoidLaws.swift in Sources */ = {isa = PBXBuildFile; fileRef = 8BA0F3BD217E2DEF00969984 /* MonoidLaws.swift */; };
		11229434219D8BDE006D66C5 /* ComparableLaws.swift in Sources */ = {isa = PBXBuildFile; fileRef = 8BA0F3C2217E2DEF00969984 /* ComparableLaws.swift */; };
		11229436219D8BDE006D66C5 /* SemigroupKLaws.swift in Sources */ = {isa = PBXBuildFile; fileRef = 8BA0F3CF217E2DEF00969984 /* SemigroupKLaws.swift */; };
		11229437219D8BDE006D66C5 /* SemigroupLaws.swift in Sources */ = {isa = PBXBuildFile; fileRef = 8BA0F3BE217E2DEF00969984 /* SemigroupLaws.swift */; };
		11229438219D8BDE006D66C5 /* CustomStringConvertibleLaws.swift in Sources */ = {isa = PBXBuildFile; fileRef = 8BA0F3D1217E2DEF00969984 /* CustomStringConvertibleLaws.swift */; };
		11229439219D8BDE006D66C5 /* TraverseFilterLaws.swift in Sources */ = {isa = PBXBuildFile; fileRef = 8BA0F3D3217E2DEF00969984 /* TraverseFilterLaws.swift */; };
		1122943A219D8BDE006D66C5 /* TraverseLaws.swift in Sources */ = {isa = PBXBuildFile; fileRef = 8BA0F3BB217E2DEF00969984 /* TraverseLaws.swift */; };
		1122943B219D8C14006D66C5 /* SwiftCheck.framework in Frameworks */ = {isa = PBXBuildFile; fileRef = 8BA0F385217E2D3400969984 /* SwiftCheck.framework */; };
		1122943C219D8C21006D66C5 /* Nimble.framework in Frameworks */ = {isa = PBXBuildFile; fileRef = 8BA0F384217E2D3400969984 /* Nimble.framework */; };
		11229470219D8DF3006D66C5 /* Bow.framework in Frameworks */ = {isa = PBXBuildFile; fileRef = "Bow::Bow::Product" /* Bow.framework */; };
		11229471219D8DF3006D66C5 /* Nimble.framework in Frameworks */ = {isa = PBXBuildFile; fileRef = 8BA0F384217E2D3400969984 /* Nimble.framework */; };
		11229472219D8DF3006D66C5 /* SwiftCheck.framework in Frameworks */ = {isa = PBXBuildFile; fileRef = 8BA0F385217E2D3400969984 /* SwiftCheck.framework */; };
		1122947F219D8E25006D66C5 /* FreeTest.swift in Sources */ = {isa = PBXBuildFile; fileRef = 8BA0F38D217E2DEF00969984 /* FreeTest.swift */; };
		112294F3219D8FAE006D66C5 /* Recursion.swift in Sources */ = {isa = PBXBuildFile; fileRef = 8BA0F452217E2E9200969984 /* Recursion.swift */; };
		112294F4219D8FAE006D66C5 /* Fix.swift in Sources */ = {isa = PBXBuildFile; fileRef = 8BA0F455217E2E9200969984 /* Fix.swift */; };
		112294F5219D8FAE006D66C5 /* Mu.swift in Sources */ = {isa = PBXBuildFile; fileRef = 8BA0F456217E2E9200969984 /* Mu.swift */; };
		112294F6219D8FAE006D66C5 /* Nu.swift in Sources */ = {isa = PBXBuildFile; fileRef = 8BA0F454217E2E9200969984 /* Nu.swift */; };
		112294F7219D8FAE006D66C5 /* Birecursive.swift in Sources */ = {isa = PBXBuildFile; fileRef = 8BA0F459217E2E9200969984 /* Birecursive.swift */; };
		112294F8219D8FAE006D66C5 /* Corecursive.swift in Sources */ = {isa = PBXBuildFile; fileRef = 8BA0F45A217E2E9200969984 /* Corecursive.swift */; };
		112294F9219D8FAE006D66C5 /* Recursive.swift in Sources */ = {isa = PBXBuildFile; fileRef = 8BA0F458217E2E9200969984 /* Recursive.swift */; };
		1122956C219D9186006D66C5 /* Bow.framework in Frameworks */ = {isa = PBXBuildFile; fileRef = "Bow::Bow::Product" /* Bow.framework */; };
		1122956D219D9186006D66C5 /* Nimble.framework in Frameworks */ = {isa = PBXBuildFile; fileRef = 8BA0F384217E2D3400969984 /* Nimble.framework */; };
		1122956E219D9186006D66C5 /* SwiftCheck.framework in Frameworks */ = {isa = PBXBuildFile; fileRef = 8BA0F385217E2D3400969984 /* SwiftCheck.framework */; };
		11229579219D91BA006D66C5 /* RecursionTest.swift in Sources */ = {isa = PBXBuildFile; fileRef = 11229539219D90C5006D66C5 /* RecursionTest.swift */; };
		112295E6219D9528006D66C5 /* Generic.swift in Sources */ = {isa = PBXBuildFile; fileRef = 8BA0F45F217E2E9200969984 /* Generic.swift */; };
		112295E7219D9528006D66C5 /* HList.swift in Sources */ = {isa = PBXBuildFile; fileRef = 8BA0F45E217E2E9200969984 /* HList.swift */; };
		112295E8219D9528006D66C5 /* Product.swift in Sources */ = {isa = PBXBuildFile; fileRef = 8BA0F45D217E2E9200969984 /* Product.swift */; };
		11229618219D9593006D66C5 /* Bow.framework in Frameworks */ = {isa = PBXBuildFile; fileRef = "Bow::Bow::Product" /* Bow.framework */; };
		11229629219D964D006D66C5 /* GenericTest.swift in Sources */ = {isa = PBXBuildFile; fileRef = 11229626219D95E5006D66C5 /* GenericTest.swift */; };
		1122973F219DC557006D66C5 /* IO.swift in Sources */ = {isa = PBXBuildFile; fileRef = 8BA0F468217E2E9200969984 /* IO.swift */; };
		11229744219DC557006D66C5 /* Async.swift in Sources */ = {isa = PBXBuildFile; fileRef = 8BA0F46C217E2E9200969984 /* Async.swift */; };
		11229745219DC557006D66C5 /* ConcurrentEffect.swift in Sources */ = {isa = PBXBuildFile; fileRef = 8BA0F46A217E2E9200969984 /* ConcurrentEffect.swift */; };
		11229746219DC557006D66C5 /* Effect.swift in Sources */ = {isa = PBXBuildFile; fileRef = 8BA0F46B217E2E9200969984 /* Effect.swift */; };
		11229747219DC557006D66C5 /* MonadDefer.swift in Sources */ = {isa = PBXBuildFile; fileRef = 8BA0F46D217E2E9200969984 /* MonadDefer.swift */; };
		11229777219DC88F006D66C5 /* Bow.framework in Frameworks */ = {isa = PBXBuildFile; fileRef = "Bow::Bow::Product" /* Bow.framework */; };
		11229778219DC88F006D66C5 /* Nimble.framework in Frameworks */ = {isa = PBXBuildFile; fileRef = 8BA0F384217E2D3400969984 /* Nimble.framework */; };
		11229779219DC88F006D66C5 /* SwiftCheck.framework in Frameworks */ = {isa = PBXBuildFile; fileRef = 8BA0F385217E2D3400969984 /* SwiftCheck.framework */; };
		11229787219DCA18006D66C5 /* IOTest.swift in Sources */ = {isa = PBXBuildFile; fileRef = 8BA0F3A0217E2DEF00969984 /* IOTest.swift */; };
		112297A4219DCE76006D66C5 /* RxSwift.framework in Frameworks */ = {isa = PBXBuildFile; fileRef = 8BA0F367217E2CB100969984 /* RxSwift.framework */; };
		112297AC219DCF1F006D66C5 /* MaybeK.swift in Sources */ = {isa = PBXBuildFile; fileRef = 8BA0F470217E2E9200969984 /* MaybeK.swift */; };
		112297AD219DCF1F006D66C5 /* ObservableK.swift in Sources */ = {isa = PBXBuildFile; fileRef = 8BA0F471217E2E9200969984 /* ObservableK.swift */; };
		112297AE219DCF1F006D66C5 /* SingleK.swift in Sources */ = {isa = PBXBuildFile; fileRef = 8BA0F46F217E2E9200969984 /* SingleK.swift */; };
		112297BB219DCFDE006D66C5 /* ObservableKTest.swift in Sources */ = {isa = PBXBuildFile; fileRef = 8BA0F3A4217E2DEF00969984 /* ObservableKTest.swift */; };
		112297BC219DCFDE006D66C5 /* SingleKTest.swift in Sources */ = {isa = PBXBuildFile; fileRef = 8BA0F3A6217E2DEF00969984 /* SingleKTest.swift */; };
		112297BD219DCFDE006D66C5 /* MaybeKTest.swift in Sources */ = {isa = PBXBuildFile; fileRef = 8BA0F3A5217E2DEF00969984 /* MaybeKTest.swift */; };
		112297DA219DD148006D66C5 /* FutureK.swift in Sources */ = {isa = PBXBuildFile; fileRef = 8BA0F467217E2E9200969984 /* FutureK.swift */; };
		112297E0219DD148006D66C5 /* BrightFutures.framework in Frameworks */ = {isa = PBXBuildFile; fileRef = 8BA0F364217E2CB100969984 /* BrightFutures.framework */; };
		112297F5219DD2AB006D66C5 /* FutureKTest.swift in Sources */ = {isa = PBXBuildFile; fileRef = 8BA0F39F217E2DEF00969984 /* FutureKTest.swift */; };
		112297FD219DD2AB006D66C5 /* BrightFutures.framework in Frameworks */ = {isa = PBXBuildFile; fileRef = 8BA0F364217E2CB100969984 /* BrightFutures.framework */; };
		1125054D220DD92B00861131 /* EquatableK.swift in Sources */ = {isa = PBXBuildFile; fileRef = 1125054C220DD92B00861131 /* EquatableK.swift */; };
		1126CA8A22B1144200F840CB /* AutoOptics.swift in Sources */ = {isa = PBXBuildFile; fileRef = 1126CA8922B1144200F840CB /* AutoOptics.swift */; };
		1126CA8C22B115E100F840CB /* AutoLens.swift in Sources */ = {isa = PBXBuildFile; fileRef = 1126CA8B22B115E100F840CB /* AutoLens.swift */; };
		1126CA8E22B1253D00F840CB /* AutoOptional.swift in Sources */ = {isa = PBXBuildFile; fileRef = 1126CA8D22B1253D00F840CB /* AutoOptional.swift */; };
		1126CA9022B1262F00F840CB /* AutoPrism.swift in Sources */ = {isa = PBXBuildFile; fileRef = 1126CA8F22B1262F00F840CB /* AutoPrism.swift */; };
		1126CA9322B12D9700F840CB /* Tuple2.swift in Sources */ = {isa = PBXBuildFile; fileRef = 1126CA9222B12D9700F840CB /* Tuple2.swift */; };
		1126CA9622B12EC400F840CB /* Tuple3.swift in Sources */ = {isa = PBXBuildFile; fileRef = 1126CA9522B12EC400F840CB /* Tuple3.swift */; };
		1126CA9822B12F8500F840CB /* Tuple4.swift in Sources */ = {isa = PBXBuildFile; fileRef = 1126CA9722B12F8500F840CB /* Tuple4.swift */; };
		1126CA9A22B1301100F840CB /* Tuple5.swift in Sources */ = {isa = PBXBuildFile; fileRef = 1126CA9922B1301100F840CB /* Tuple5.swift */; };
		1126CA9C22B130B800F840CB /* Tuple6.swift in Sources */ = {isa = PBXBuildFile; fileRef = 1126CA9B22B130B800F840CB /* Tuple6.swift */; };
		1126CA9E22B1314F00F840CB /* Tuple7.swift in Sources */ = {isa = PBXBuildFile; fileRef = 1126CA9D22B1314F00F840CB /* Tuple7.swift */; };
		1126CAA022B131DF00F840CB /* Tuple8.swift in Sources */ = {isa = PBXBuildFile; fileRef = 1126CA9F22B131DF00F840CB /* Tuple8.swift */; };
		1126CAA222B1324E00F840CB /* Tuple9.swift in Sources */ = {isa = PBXBuildFile; fileRef = 1126CAA122B1324E00F840CB /* Tuple9.swift */; };
		1126CAA422B132CA00F840CB /* Tuple10.swift in Sources */ = {isa = PBXBuildFile; fileRef = 1126CAA322B132CA00F840CB /* Tuple10.swift */; };
		113CD8F4219DD82F00730E58 /* RxSwift.framework in Frameworks */ = {isa = PBXBuildFile; fileRef = 8BA0F367217E2CB100969984 /* RxSwift.framework */; };
		1166A07A22119F720032CD4E /* EqualityFunctions.swift in Sources */ = {isa = PBXBuildFile; fileRef = 1166A07822119E640032CD4E /* EqualityFunctions.swift */; };
		117DC0CD22AE492700EF65F0 /* Nimble.framework in Frameworks */ = {isa = PBXBuildFile; fileRef = 8BA0F384217E2D3400969984 /* Nimble.framework */; };
		117DC0CE22AE492700EF65F0 /* SwiftCheck.framework in Frameworks */ = {isa = PBXBuildFile; fileRef = 8BA0F385217E2D3400969984 /* SwiftCheck.framework */; };
		117DC0D722AE49C200EF65F0 /* IO+Gen.swift in Sources */ = {isa = PBXBuildFile; fileRef = 117DC0D622AE49C200EF65F0 /* IO+Gen.swift */; };
		117DC0E622AE4D6C00EF65F0 /* Nimble.framework in Frameworks */ = {isa = PBXBuildFile; fileRef = 8BA0F384217E2D3400969984 /* Nimble.framework */; };
		117DC0E722AE4D6C00EF65F0 /* SwiftCheck.framework in Frameworks */ = {isa = PBXBuildFile; fileRef = 8BA0F385217E2D3400969984 /* SwiftCheck.framework */; };
		117DC0F222AE4E1C00EF65F0 /* SingleK+Gen.swift in Sources */ = {isa = PBXBuildFile; fileRef = 117DC0F122AE4E1C00EF65F0 /* SingleK+Gen.swift */; };
		117DC0F422AE4F3500EF65F0 /* MaybeK+Gen.swift in Sources */ = {isa = PBXBuildFile; fileRef = 117DC0F322AE4F3500EF65F0 /* MaybeK+Gen.swift */; };
		117DC0F622AE504500EF65F0 /* ObservableK+Gen.swift in Sources */ = {isa = PBXBuildFile; fileRef = 117DC0F522AE504500EF65F0 /* ObservableK+Gen.swift */; };
		117DC10122AE522000EF65F0 /* Nimble.framework in Frameworks */ = {isa = PBXBuildFile; fileRef = 8BA0F384217E2D3400969984 /* Nimble.framework */; };
		117DC10222AE522000EF65F0 /* SwiftCheck.framework in Frameworks */ = {isa = PBXBuildFile; fileRef = 8BA0F385217E2D3400969984 /* SwiftCheck.framework */; };
		117DC10D22AE533700EF65F0 /* FutureK+Gen.swift in Sources */ = {isa = PBXBuildFile; fileRef = 117DC10C22AE533700EF65F0 /* FutureK+Gen.swift */; };
		117DC12922AE563900EF65F0 /* Nimble.framework in Frameworks */ = {isa = PBXBuildFile; fileRef = 8BA0F384217E2D3400969984 /* Nimble.framework */; };
		117DC12A22AE563900EF65F0 /* SwiftCheck.framework in Frameworks */ = {isa = PBXBuildFile; fileRef = 8BA0F385217E2D3400969984 /* SwiftCheck.framework */; };
		117DC13722AE578A00EF65F0 /* Free+Gen.swift in Sources */ = {isa = PBXBuildFile; fileRef = 117DC13622AE578A00EF65F0 /* Free+Gen.swift */; };
		1186E15122BA395D001F8A5D /* Index+Optics.swift in Sources */ = {isa = PBXBuildFile; fileRef = 1186E14E22BA38CD001F8A5D /* Index+Optics.swift */; };
		11A435622212C60A000C5E31 /* EquatableLaws.swift in Sources */ = {isa = PBXBuildFile; fileRef = 11A435602212C59F000C5E31 /* EquatableLaws.swift */; };
		11A4356422131ACC000C5E31 /* BoolInstances.swift in Sources */ = {isa = PBXBuildFile; fileRef = 11A4356322131ACC000C5E31 /* BoolInstances.swift */; };
		11D36A19223261EC00CBD85F /* Selective.swift in Sources */ = {isa = PBXBuildFile; fileRef = 11D36A18223261EC00CBD85F /* Selective.swift */; };
		11D36A1C2232789900CBD85F /* SelectiveLaws.swift in Sources */ = {isa = PBXBuildFile; fileRef = 11D36A1A2232787A00CBD85F /* SelectiveLaws.swift */; };
		11D97EE4219EBAA1008FC004 /* Nimble.framework in Frameworks */ = {isa = PBXBuildFile; fileRef = 8BA0F384217E2D3400969984 /* Nimble.framework */; };
		11D97EE5219EBAA1008FC004 /* SwiftCheck.framework in Frameworks */ = {isa = PBXBuildFile; fileRef = 8BA0F385217E2D3400969984 /* SwiftCheck.framework */; };
		11D97EF2219EBC0F008FC004 /* AsyncLaws.swift in Sources */ = {isa = PBXBuildFile; fileRef = 8BA0F3A2217E2DEF00969984 /* AsyncLaws.swift */; };
		11DDCD1C217F171900844D9D /* Memoization.swift in Sources */ = {isa = PBXBuildFile; fileRef = 11DDCD1B217F171900844D9D /* Memoization.swift */; };
		11DDCD21217F194B00844D9D /* MemoizationTest.swift in Sources */ = {isa = PBXBuildFile; fileRef = 11DDCD20217F194B00844D9D /* MemoizationTest.swift */; };
		11DDCD23217F1E2B00844D9D /* Reverse.swift in Sources */ = {isa = PBXBuildFile; fileRef = 11DDCD22217F1E2B00844D9D /* Reverse.swift */; };
		11DDCD28217F1FC200844D9D /* ReverseTest.swift in Sources */ = {isa = PBXBuildFile; fileRef = 11DDCD27217F1FC200844D9D /* ReverseTest.swift */; };
<<<<<<< HEAD
		11E4191222B935AE009BDFB3 /* Kind+Optics.swift in Sources */ = {isa = PBXBuildFile; fileRef = 11E4191022B93596009BDFB3 /* Kind+Optics.swift */; };
=======
		11E4190B22B90FE2009BDFB3 /* AutoGetter.swift in Sources */ = {isa = PBXBuildFile; fileRef = 11E4190A22B90FE2009BDFB3 /* AutoGetter.swift */; };
		11E4190F22B91169009BDFB3 /* AutoSetter.swift in Sources */ = {isa = PBXBuildFile; fileRef = 11E4190E22B91169009BDFB3 /* AutoSetter.swift */; };
>>>>>>> e1ba0540
		11E71715219D722900B94845 /* BoundSetter.swift in Sources */ = {isa = PBXBuildFile; fileRef = 8BA0F4B2217E2E9200969984 /* BoundSetter.swift */; };
		11E71716219D722900B94845 /* Fold.swift in Sources */ = {isa = PBXBuildFile; fileRef = 8BA0F4BE217E2E9200969984 /* Fold.swift */; };
		11E71717219D722900B94845 /* Getter.swift in Sources */ = {isa = PBXBuildFile; fileRef = 8BA0F4B3217E2E9200969984 /* Getter.swift */; };
		11E71718219D722900B94845 /* Iso.swift in Sources */ = {isa = PBXBuildFile; fileRef = 8BA0F4BF217E2E9200969984 /* Iso.swift */; };
		11E71719219D722900B94845 /* Lens.swift in Sources */ = {isa = PBXBuildFile; fileRef = 8BA0F4D2217E2E9200969984 /* Lens.swift */; };
		11E7171A219D722900B94845 /* Optional.swift in Sources */ = {isa = PBXBuildFile; fileRef = 8BA0F4C8217E2E9200969984 /* Optional.swift */; };
		11E7171B219D722900B94845 /* Prism.swift in Sources */ = {isa = PBXBuildFile; fileRef = 8BA0F4C9217E2E9200969984 /* Prism.swift */; };
		11E7171C219D722900B94845 /* Setter.swift in Sources */ = {isa = PBXBuildFile; fileRef = 8BA0F4C0217E2E9200969984 /* Setter.swift */; };
		11E7171D219D722900B94845 /* Traversal.swift in Sources */ = {isa = PBXBuildFile; fileRef = 8BA0F4B4217E2E9200969984 /* Traversal.swift */; };
		11E7171E219D722900B94845 /* At+Optics.swift in Sources */ = {isa = PBXBuildFile; fileRef = 8BA0F4D0217E2E9200969984 /* At+Optics.swift */; };
		11E7171F219D722900B94845 /* Each+Optics.swift in Sources */ = {isa = PBXBuildFile; fileRef = 8BA0F4D1217E2E9200969984 /* Each+Optics.swift */; };
		11E71720219D722900B94845 /* EitherOpticsInstances.swift in Sources */ = {isa = PBXBuildFile; fileRef = 8BA0F4C5217E2E9200969984 /* EitherOpticsInstances.swift */; };
		11E71721219D722900B94845 /* ArrayKOpticsInstances.swift in Sources */ = {isa = PBXBuildFile; fileRef = 8BA0F4C6217E2E9200969984 /* ArrayKOpticsInstances.swift */; };
		11E71722219D722900B94845 /* OptionOpticsInstances.swift in Sources */ = {isa = PBXBuildFile; fileRef = 8BA0F4C2217E2E9200969984 /* OptionOpticsInstances.swift */; };
		11E71723219D722900B94845 /* NonEmptyArrayOpticsInstances.swift in Sources */ = {isa = PBXBuildFile; fileRef = 8BA0F4C3217E2E9200969984 /* NonEmptyArrayOpticsInstances.swift */; };
		11E71724219D722900B94845 /* StringOpticsInstances.swift in Sources */ = {isa = PBXBuildFile; fileRef = 8BA0F4C4217E2E9200969984 /* StringOpticsInstances.swift */; };
		11E71725219D722900B94845 /* TryOpticsInstances.swift in Sources */ = {isa = PBXBuildFile; fileRef = 8BA0F4C7217E2E9200969984 /* TryOpticsInstances.swift */; };
		11E71726219D722900B94845 /* Either+Optics.swift in Sources */ = {isa = PBXBuildFile; fileRef = 8BA0F4BD217E2E9200969984 /* Either+Optics.swift */; };
		11E71727219D722900B94845 /* Id+Optics.swift in Sources */ = {isa = PBXBuildFile; fileRef = 8BA0F4B6217E2E9200969984 /* Id+Optics.swift */; };
		11E71728219D722900B94845 /* ArrayK+Optics.swift in Sources */ = {isa = PBXBuildFile; fileRef = 8BA0F4BB217E2E9200969984 /* ArrayK+Optics.swift */; };
		11E71729219D722900B94845 /* Option+Optics.swift in Sources */ = {isa = PBXBuildFile; fileRef = 8BA0F4B8217E2E9200969984 /* Option+Optics.swift */; };
		11E7172A219D722900B94845 /* NonEmptyArray+Optics.swift in Sources */ = {isa = PBXBuildFile; fileRef = 8BA0F4BC217E2E9200969984 /* NonEmptyArray+Optics.swift */; };
		11E7172B219D722900B94845 /* String+Optics.swift in Sources */ = {isa = PBXBuildFile; fileRef = 8BA0F4B9217E2E9200969984 /* String+Optics.swift */; };
		11E7172C219D722900B94845 /* Try+Optics.swift in Sources */ = {isa = PBXBuildFile; fileRef = 8BA0F4B7217E2E9200969984 /* Try+Optics.swift */; };
		11E7172D219D722900B94845 /* Validated+Optics.swift in Sources */ = {isa = PBXBuildFile; fileRef = 8BA0F4BA217E2E9200969984 /* Validated+Optics.swift */; };
		11E7172E219D722900B94845 /* At.swift in Sources */ = {isa = PBXBuildFile; fileRef = 8BA0F4CE217E2E9200969984 /* At.swift */; };
		11E7172F219D722900B94845 /* Each.swift in Sources */ = {isa = PBXBuildFile; fileRef = 8BA0F4CB217E2E9200969984 /* Each.swift */; };
		11E71730219D722900B94845 /* FilterIndex.swift in Sources */ = {isa = PBXBuildFile; fileRef = 8BA0F4CD217E2E9200969984 /* FilterIndex.swift */; };
		11E71731219D722900B94845 /* Index.swift in Sources */ = {isa = PBXBuildFile; fileRef = 8BA0F4CC217E2E9200969984 /* Index.swift */; };
		11E717F7219D7D5900B94845 /* Bow.framework in Frameworks */ = {isa = PBXBuildFile; fileRef = "Bow::Bow::Product" /* Bow.framework */; };
		11E71808219D7ECC00B94845 /* FoldTest.swift in Sources */ = {isa = PBXBuildFile; fileRef = 8BA0F3D8217E2DEF00969984 /* FoldTest.swift */; };
		11E71809219D7ECC00B94845 /* GetterTest.swift in Sources */ = {isa = PBXBuildFile; fileRef = 8BA0F3E4217E2DEF00969984 /* GetterTest.swift */; };
		11E7180A219D7ECC00B94845 /* IsoTest.swift in Sources */ = {isa = PBXBuildFile; fileRef = 8BA0F3D9217E2DEF00969984 /* IsoTest.swift */; };
		11E7180B219D7ECC00B94845 /* LensTest.swift in Sources */ = {isa = PBXBuildFile; fileRef = 8BA0F3E6217E2DEF00969984 /* LensTest.swift */; };
		11E7180C219D7ECC00B94845 /* OptionalTest.swift in Sources */ = {isa = PBXBuildFile; fileRef = 8BA0F3E5217E2DEF00969984 /* OptionalTest.swift */; };
		11E7180D219D7ECC00B94845 /* PrismTest.swift in Sources */ = {isa = PBXBuildFile; fileRef = 8BA0F3E3217E2DEF00969984 /* PrismTest.swift */; };
		11E7180E219D7ECC00B94845 /* SetterTest.swift in Sources */ = {isa = PBXBuildFile; fileRef = 8BA0F3E1217E2DEF00969984 /* SetterTest.swift */; };
		11E7180F219D7ECC00B94845 /* TestDomain.swift in Sources */ = {isa = PBXBuildFile; fileRef = 8BA0F3E7217E2DEF00969984 /* TestDomain.swift */; };
		11E71810219D7ECC00B94845 /* TraversalTest.swift in Sources */ = {isa = PBXBuildFile; fileRef = 8BA0F3E2217E2DEF00969984 /* TraversalTest.swift */; };
		11E71811219D7ECC00B94845 /* IsoLaws.swift in Sources */ = {isa = PBXBuildFile; fileRef = 8BA0F3DD217E2DEF00969984 /* IsoLaws.swift */; };
		11E71812219D7ECC00B94845 /* LensLaws.swift in Sources */ = {isa = PBXBuildFile; fileRef = 8BA0F3DB217E2DEF00969984 /* LensLaws.swift */; };
		11E71813219D7ECC00B94845 /* OptionalLaws.swift in Sources */ = {isa = PBXBuildFile; fileRef = 8BA0F3DC217E2DEF00969984 /* OptionalLaws.swift */; };
		11E71814219D7ECC00B94845 /* PrismLaws.swift in Sources */ = {isa = PBXBuildFile; fileRef = 8BA0F3E0217E2DEF00969984 /* PrismLaws.swift */; };
		11E71815219D7ECC00B94845 /* SetterLaws.swift in Sources */ = {isa = PBXBuildFile; fileRef = 8BA0F3DF217E2DEF00969984 /* SetterLaws.swift */; };
		11E71816219D7ECC00B94845 /* TraversalLaws.swift in Sources */ = {isa = PBXBuildFile; fileRef = 8BA0F3DE217E2DEF00969984 /* TraversalLaws.swift */; };
		11E7188E219D82BD00B94845 /* Cofree.swift in Sources */ = {isa = PBXBuildFile; fileRef = 8BA0F440217E2E9200969984 /* Cofree.swift */; };
		11E7188F219D82BD00B94845 /* Coyoneda.swift in Sources */ = {isa = PBXBuildFile; fileRef = 8BA0F43F217E2E9200969984 /* Coyoneda.swift */; };
		11E71890219D82BD00B94845 /* Free.swift in Sources */ = {isa = PBXBuildFile; fileRef = 8BA0F441217E2E9200969984 /* Free.swift */; };
		11E71891219D82BD00B94845 /* Yoneda.swift in Sources */ = {isa = PBXBuildFile; fileRef = 8BA0F43E217E2E9200969984 /* Yoneda.swift */; };
		11ED7A2A226E094C00C27994 /* Result.swift in Sources */ = {isa = PBXBuildFile; fileRef = 8BA0F482217E2E9200969984 /* Result.swift */; };
		11ED7A2B226E0A1F00C27994 /* ResultTest.swift in Sources */ = {isa = PBXBuildFile; fileRef = 112296D3219DC1EF006D66C5 /* ResultTest.swift */; };
		8BA0F386217E2D3400969984 /* Nimble.framework in Frameworks */ = {isa = PBXBuildFile; fileRef = 8BA0F384217E2D3400969984 /* Nimble.framework */; };
		8BA0F387217E2D3400969984 /* SwiftCheck.framework in Frameworks */ = {isa = PBXBuildFile; fileRef = 8BA0F385217E2D3400969984 /* SwiftCheck.framework */; };
		8BA0F3E8217E2DEF00969984 /* BooleanFunctionsTest.swift in Sources */ = {isa = PBXBuildFile; fileRef = 8BA0F38A217E2DEF00969984 /* BooleanFunctionsTest.swift */; };
		8BA0F3E9217E2DEF00969984 /* PartialApplicationTest.swift in Sources */ = {isa = PBXBuildFile; fileRef = 8BA0F38B217E2DEF00969984 /* PartialApplicationTest.swift */; };
		8BA0F3EB217E2DEF00969984 /* Function1Test.swift in Sources */ = {isa = PBXBuildFile; fileRef = 8BA0F38F217E2DEF00969984 /* Function1Test.swift */; };
		8BA0F3EC217E2DEF00969984 /* Function0Test.swift in Sources */ = {isa = PBXBuildFile; fileRef = 8BA0F390217E2DEF00969984 /* Function0Test.swift */; };
		8BA0F3ED217E2DEF00969984 /* KleisliTest.swift in Sources */ = {isa = PBXBuildFile; fileRef = 8BA0F391217E2DEF00969984 /* KleisliTest.swift */; };
		8BA0F3EF217E2DEF00969984 /* PredefTest.swift in Sources */ = {isa = PBXBuildFile; fileRef = 8BA0F393217E2DEF00969984 /* PredefTest.swift */; };
		8BA0F3F0217E2DEF00969984 /* WriterTTest.swift in Sources */ = {isa = PBXBuildFile; fileRef = 8BA0F395217E2DEF00969984 /* WriterTTest.swift */; };
		8BA0F3F1217E2DEF00969984 /* StateTTest.swift in Sources */ = {isa = PBXBuildFile; fileRef = 8BA0F396217E2DEF00969984 /* StateTTest.swift */; };
		8BA0F3F2217E2DEF00969984 /* EitherTTest.swift in Sources */ = {isa = PBXBuildFile; fileRef = 8BA0F397217E2DEF00969984 /* EitherTTest.swift */; };
		8BA0F3F3217E2DEF00969984 /* OptionTTest.swift in Sources */ = {isa = PBXBuildFile; fileRef = 8BA0F398217E2DEF00969984 /* OptionTTest.swift */; };
		8BA0F3F5217E2DEF00969984 /* StringInstancesTest.swift in Sources */ = {isa = PBXBuildFile; fileRef = 8BA0F39B217E2DEF00969984 /* StringInstancesTest.swift */; };
		8BA0F3F6217E2DEF00969984 /* NumberInstancesTest.swift in Sources */ = {isa = PBXBuildFile; fileRef = 8BA0F39C217E2DEF00969984 /* NumberInstancesTest.swift */; };
		8BA0F3FD217E2DEF00969984 /* CurryTest.swift in Sources */ = {isa = PBXBuildFile; fileRef = 8BA0F3A7217E2DEF00969984 /* CurryTest.swift */; };
		8BA0F3FE217E2DEF00969984 /* EitherKTest.swift in Sources */ = {isa = PBXBuildFile; fileRef = 8BA0F3A9217E2DEF00969984 /* EitherKTest.swift */; };
		8BA0F3FF217E2DEF00969984 /* MooreTest.swift in Sources */ = {isa = PBXBuildFile; fileRef = 8BA0F3AA217E2DEF00969984 /* MooreTest.swift */; };
		8BA0F400217E2DEF00969984 /* EitherTest.swift in Sources */ = {isa = PBXBuildFile; fileRef = 8BA0F3AB217E2DEF00969984 /* EitherTest.swift */; };
		8BA0F401217E2DEF00969984 /* SetKTest.swift in Sources */ = {isa = PBXBuildFile; fileRef = 8BA0F3AC217E2DEF00969984 /* SetKTest.swift */; };
		8BA0F402217E2DEF00969984 /* SumTest.swift in Sources */ = {isa = PBXBuildFile; fileRef = 8BA0F3AD217E2DEF00969984 /* SumTest.swift */; };
		8BA0F404217E2DEF00969984 /* EvalTest.swift in Sources */ = {isa = PBXBuildFile; fileRef = 8BA0F3AF217E2DEF00969984 /* EvalTest.swift */; };
		8BA0F405217E2DEF00969984 /* IdTest.swift in Sources */ = {isa = PBXBuildFile; fileRef = 8BA0F3B0217E2DEF00969984 /* IdTest.swift */; };
		8BA0F406217E2DEF00969984 /* StoreTest.swift in Sources */ = {isa = PBXBuildFile; fileRef = 8BA0F3B1217E2DEF00969984 /* StoreTest.swift */; };
		8BA0F407217E2DEF00969984 /* IorTest.swift in Sources */ = {isa = PBXBuildFile; fileRef = 8BA0F3B2217E2DEF00969984 /* IorTest.swift */; };
		8BA0F408217E2DEF00969984 /* ValidatedTest.swift in Sources */ = {isa = PBXBuildFile; fileRef = 8BA0F3B3217E2DEF00969984 /* ValidatedTest.swift */; };
		8BA0F409217E2DEF00969984 /* TryTest.swift in Sources */ = {isa = PBXBuildFile; fileRef = 8BA0F3B4217E2DEF00969984 /* TryTest.swift */; };
		8BA0F40A217E2DEF00969984 /* OptionTest.swift in Sources */ = {isa = PBXBuildFile; fileRef = 8BA0F3B5217E2DEF00969984 /* OptionTest.swift */; };
		8BA0F40B217E2DEF00969984 /* ArrayKTest.swift in Sources */ = {isa = PBXBuildFile; fileRef = 8BA0F3B6217E2DEF00969984 /* ArrayKTest.swift */; };
		8BA0F40C217E2DEF00969984 /* DayTest.swift in Sources */ = {isa = PBXBuildFile; fileRef = 8BA0F3B7217E2DEF00969984 /* DayTest.swift */; };
		8BA0F40D217E2DEF00969984 /* NonEmptyArrayTest.swift in Sources */ = {isa = PBXBuildFile; fileRef = 8BA0F3B8217E2DEF00969984 /* NonEmptyArrayTest.swift */; };
		8BA0F40E217E2DEF00969984 /* ConstTest.swift in Sources */ = {isa = PBXBuildFile; fileRef = 8BA0F3B9217E2DEF00969984 /* ConstTest.swift */; };
		8BA0F4D3217E2E9200969984 /* Curry.swift in Sources */ = {isa = PBXBuildFile; fileRef = 8BA0F43C217E2E9200969984 /* Curry.swift */; };
		8BA0F4E7217E2E9200969984 /* FunctionK.swift in Sources */ = {isa = PBXBuildFile; fileRef = 8BA0F443217E2E9200969984 /* FunctionK.swift */; };
		8BA0F4EB217E2E9200969984 /* Kleisli.swift in Sources */ = {isa = PBXBuildFile; fileRef = 8BA0F444217E2E9200969984 /* Kleisli.swift */; };
		8BA0F4EF217E2E9200969984 /* Function0.swift in Sources */ = {isa = PBXBuildFile; fileRef = 8BA0F445217E2E9200969984 /* Function0.swift */; };
		8BA0F4F3217E2E9200969984 /* Function1.swift in Sources */ = {isa = PBXBuildFile; fileRef = 8BA0F446217E2E9200969984 /* Function1.swift */; };
		8BA0F4FB217E2E9200969984 /* Cokleisli.swift in Sources */ = {isa = PBXBuildFile; fileRef = 8BA0F448217E2E9200969984 /* Cokleisli.swift */; };
		8BA0F503217E2E9200969984 /* BooleanFunctions.swift in Sources */ = {isa = PBXBuildFile; fileRef = 8BA0F44A217E2E9200969984 /* BooleanFunctions.swift */; };
		8BA0F507217E2E9200969984 /* EitherT.swift in Sources */ = {isa = PBXBuildFile; fileRef = 8BA0F44C217E2E9200969984 /* EitherT.swift */; };
		8BA0F50B217E2E9200969984 /* OptionT.swift in Sources */ = {isa = PBXBuildFile; fileRef = 8BA0F44D217E2E9200969984 /* OptionT.swift */; };
		8BA0F50F217E2E9200969984 /* WriterT.swift in Sources */ = {isa = PBXBuildFile; fileRef = 8BA0F44E217E2E9200969984 /* WriterT.swift */; };
		8BA0F513217E2E9200969984 /* StateT.swift in Sources */ = {isa = PBXBuildFile; fileRef = 8BA0F44F217E2E9200969984 /* StateT.swift */; };
		8BA0F517217E2E9200969984 /* Predef.swift in Sources */ = {isa = PBXBuildFile; fileRef = 8BA0F450217E2E9200969984 /* Predef.swift */; };
		8BA0F537217E2E9200969984 /* PartialApplication.swift in Sources */ = {isa = PBXBuildFile; fileRef = 8BA0F45B217E2E9200969984 /* PartialApplication.swift */; };
		8BA0F54B217E2E9200969984 /* StringInstances.swift in Sources */ = {isa = PBXBuildFile; fileRef = 8BA0F462217E2E9200969984 /* StringInstances.swift */; };
		8BA0F54F217E2E9200969984 /* OptionInstances.swift in Sources */ = {isa = PBXBuildFile; fileRef = 8BA0F463217E2E9200969984 /* OptionInstances.swift */; };
		8BA0F553217E2E9200969984 /* NumberInstances.swift in Sources */ = {isa = PBXBuildFile; fileRef = 8BA0F464217E2E9200969984 /* NumberInstances.swift */; };
		8BA0F57B217E2E9200969984 /* Reader.swift in Sources */ = {isa = PBXBuildFile; fileRef = 8BA0F473217E2E9200969984 /* Reader.swift */; };
		8BA0F57F217E2E9200969984 /* Either.swift in Sources */ = {isa = PBXBuildFile; fileRef = 8BA0F474217E2E9200969984 /* Either.swift */; };
		8BA0F583217E2E9200969984 /* Id.swift in Sources */ = {isa = PBXBuildFile; fileRef = 8BA0F475217E2E9200969984 /* Id.swift */; };
		8BA0F587217E2E9200969984 /* DictionaryK.swift in Sources */ = {isa = PBXBuildFile; fileRef = 8BA0F476217E2E9200969984 /* DictionaryK.swift */; };
		8BA0F58B217E2E9200969984 /* Ior.swift in Sources */ = {isa = PBXBuildFile; fileRef = 8BA0F477217E2E9200969984 /* Ior.swift */; };
		8BA0F58F217E2E9200969984 /* Option.swift in Sources */ = {isa = PBXBuildFile; fileRef = 8BA0F478217E2E9200969984 /* Option.swift */; };
		8BA0F593217E2E9200969984 /* NonEmptyArray.swift in Sources */ = {isa = PBXBuildFile; fileRef = 8BA0F479217E2E9200969984 /* NonEmptyArray.swift */; };
		8BA0F597217E2E9200969984 /* EitherK.swift in Sources */ = {isa = PBXBuildFile; fileRef = 8BA0F47A217E2E9200969984 /* EitherK.swift */; };
		8BA0F59B217E2E9200969984 /* Day.swift in Sources */ = {isa = PBXBuildFile; fileRef = 8BA0F47B217E2E9200969984 /* Day.swift */; };
		8BA0F5A3217E2E9200969984 /* Moore.swift in Sources */ = {isa = PBXBuildFile; fileRef = 8BA0F47D217E2E9200969984 /* Moore.swift */; };
		8BA0F5A7217E2E9200969984 /* Eval.swift in Sources */ = {isa = PBXBuildFile; fileRef = 8BA0F47E217E2E9200969984 /* Eval.swift */; };
		8BA0F5AF217E2E9200969984 /* Try.swift in Sources */ = {isa = PBXBuildFile; fileRef = 8BA0F480217E2E9200969984 /* Try.swift */; };
		8BA0F5B7217E2E9200969984 /* Sum.swift in Sources */ = {isa = PBXBuildFile; fileRef = 8BA0F483217E2E9200969984 /* Sum.swift */; };
		8BA0F5BB217E2E9200969984 /* Validated.swift in Sources */ = {isa = PBXBuildFile; fileRef = 8BA0F484217E2E9200969984 /* Validated.swift */; };
		8BA0F5BF217E2E9200969984 /* Coreader.swift in Sources */ = {isa = PBXBuildFile; fileRef = 8BA0F485217E2E9200969984 /* Coreader.swift */; };
		8BA0F5C3217E2E9200969984 /* Store.swift in Sources */ = {isa = PBXBuildFile; fileRef = 8BA0F486217E2E9200969984 /* Store.swift */; };
		8BA0F5C7217E2E9200969984 /* SetK.swift in Sources */ = {isa = PBXBuildFile; fileRef = 8BA0F487217E2E9200969984 /* SetK.swift */; };
		8BA0F5CF217E2E9200969984 /* Const.swift in Sources */ = {isa = PBXBuildFile; fileRef = 8BA0F489217E2E9200969984 /* Const.swift */; };
		8BA0F5D3217E2E9200969984 /* ArrayK.swift in Sources */ = {isa = PBXBuildFile; fileRef = 8BA0F48A217E2E9200969984 /* ArrayK.swift */; };
		8BA0F5D7217E2E9200969984 /* HigherKinds.swift in Sources */ = {isa = PBXBuildFile; fileRef = 8BA0F48B217E2E9200969984 /* HigherKinds.swift */; };
		8BA0F5DB217E2E9200969984 /* Alternative.swift in Sources */ = {isa = PBXBuildFile; fileRef = 8BA0F48D217E2E9200969984 /* Alternative.swift */; };
		8BA0F5DF217E2E9200969984 /* ApplicativeError.swift in Sources */ = {isa = PBXBuildFile; fileRef = 8BA0F48E217E2E9200969984 /* ApplicativeError.swift */; };
		8BA0F5E3217E2E9200969984 /* MonoidK.swift in Sources */ = {isa = PBXBuildFile; fileRef = 8BA0F48F217E2E9200969984 /* MonoidK.swift */; };
		8BA0F5E7217E2E9200969984 /* MonadFilter.swift in Sources */ = {isa = PBXBuildFile; fileRef = 8BA0F490217E2E9200969984 /* MonadFilter.swift */; };
		8BA0F5EB217E2E9200969984 /* MonadState.swift in Sources */ = {isa = PBXBuildFile; fileRef = 8BA0F491217E2E9200969984 /* MonadState.swift */; };
		8BA0F5EF217E2E9200969984 /* Contravariant.swift in Sources */ = {isa = PBXBuildFile; fileRef = 8BA0F492217E2E9200969984 /* Contravariant.swift */; };
		8BA0F5F3217E2E9200969984 /* Comparable.swift in Sources */ = {isa = PBXBuildFile; fileRef = 8BA0F493217E2E9200969984 /* Comparable.swift */; };
		8BA0F5FF217E2E9200969984 /* SemigroupK.swift in Sources */ = {isa = PBXBuildFile; fileRef = 8BA0F496217E2E9200969984 /* SemigroupK.swift */; };
		8BA0F603217E2E9200969984 /* MonadWriter.swift in Sources */ = {isa = PBXBuildFile; fileRef = 8BA0F497217E2E9200969984 /* MonadWriter.swift */; };
		8BA0F607217E2E9200969984 /* MonadError.swift in Sources */ = {isa = PBXBuildFile; fileRef = 8BA0F498217E2E9200969984 /* MonadError.swift */; };
		8BA0F60B217E2E9200969984 /* Invariant.swift in Sources */ = {isa = PBXBuildFile; fileRef = 8BA0F499217E2E9200969984 /* Invariant.swift */; };
		8BA0F60F217E2E9200969984 /* TraverseFilter.swift in Sources */ = {isa = PBXBuildFile; fileRef = 8BA0F49A217E2E9200969984 /* TraverseFilter.swift */; };
		8BA0F613217E2E9200969984 /* Traverse.swift in Sources */ = {isa = PBXBuildFile; fileRef = 8BA0F49B217E2E9200969984 /* Traverse.swift */; };
		8BA0F617217E2E9200969984 /* MonadReader.swift in Sources */ = {isa = PBXBuildFile; fileRef = 8BA0F49C217E2E9200969984 /* MonadReader.swift */; };
		8BA0F61B217E2E9200969984 /* Reducible.swift in Sources */ = {isa = PBXBuildFile; fileRef = 8BA0F49D217E2E9200969984 /* Reducible.swift */; };
		8BA0F627217E2E9200969984 /* Foldable.swift in Sources */ = {isa = PBXBuildFile; fileRef = 8BA0F4A0217E2E9200969984 /* Foldable.swift */; };
		8BA0F62B217E2E9200969984 /* NonEmptyReducible.swift in Sources */ = {isa = PBXBuildFile; fileRef = 8BA0F4A1217E2E9200969984 /* NonEmptyReducible.swift */; };
		8BA0F62F217E2E9200969984 /* Bimonad.swift in Sources */ = {isa = PBXBuildFile; fileRef = 8BA0F4A2217E2E9200969984 /* Bimonad.swift */; };
		8BA0F633217E2E9200969984 /* Monoid.swift in Sources */ = {isa = PBXBuildFile; fileRef = 8BA0F4A3217E2E9200969984 /* Monoid.swift */; };
		8BA0F637217E2E9200969984 /* Monad.swift in Sources */ = {isa = PBXBuildFile; fileRef = 8BA0F4A4217E2E9200969984 /* Monad.swift */; };
		8BA0F643217E2E9200969984 /* Applicative.swift in Sources */ = {isa = PBXBuildFile; fileRef = 8BA0F4A8217E2E9200969984 /* Applicative.swift */; };
		8BA0F647217E2E9200969984 /* Comonad.swift in Sources */ = {isa = PBXBuildFile; fileRef = 8BA0F4A9217E2E9200969984 /* Comonad.swift */; };
		8BA0F64F217E2E9200969984 /* Functor.swift in Sources */ = {isa = PBXBuildFile; fileRef = 8BA0F4AB217E2E9200969984 /* Functor.swift */; };
		8BA0F653217E2E9200969984 /* Semigroup.swift in Sources */ = {isa = PBXBuildFile; fileRef = 8BA0F4AC217E2E9200969984 /* Semigroup.swift */; };
		8BA0F657217E2E9200969984 /* MonadCombine.swift in Sources */ = {isa = PBXBuildFile; fileRef = 8BA0F4AD217E2E9200969984 /* MonadCombine.swift */; };
		8BA0F65B217E2E9200969984 /* FunctorFilter.swift in Sources */ = {isa = PBXBuildFile; fileRef = 8BA0F4AE217E2E9200969984 /* FunctorFilter.swift */; };
		OBJ_294 /* Bow.framework in Frameworks */ = {isa = PBXBuildFile; fileRef = "Bow::Bow::Product" /* Bow.framework */; };
/* End PBXBuildFile section */

/* Begin PBXContainerItemProxy section */
		0DE29CA221A7271A00DC781E /* PBXContainerItemProxy */ = {
			isa = PBXContainerItemProxy;
			containerPortal = OBJ_1 /* Project object */;
			proxyType = 1;
			remoteGlobalIDString = 1122957A219D94C9006D66C5;
			remoteInfo = "Bow-Generic";
		};
		1120978422A7EBC7007F3D9C /* PBXContainerItemProxy */ = {
			isa = PBXContainerItemProxy;
			containerPortal = OBJ_1 /* Project object */;
			proxyType = 1;
			remoteGlobalIDString = "Bow::Bow";
			remoteInfo = Bow;
		};
		1122941D219D8BBF006D66C5 /* PBXContainerItemProxy */ = {
			isa = PBXContainerItemProxy;
			containerPortal = OBJ_1 /* Project object */;
			proxyType = 1;
			remoteGlobalIDString = 112293AD219D8B86006D66C5;
			remoteInfo = BowLaws;
		};
		1122943D219D8C54006D66C5 /* PBXContainerItemProxy */ = {
			isa = PBXContainerItemProxy;
			containerPortal = OBJ_1 /* Project object */;
			proxyType = 1;
			remoteGlobalIDString = "Bow::Bow";
			remoteInfo = Bow;
		};
		11229443219D8DF3006D66C5 /* PBXContainerItemProxy */ = {
			isa = PBXContainerItemProxy;
			containerPortal = OBJ_1 /* Project object */;
			proxyType = 1;
			remoteGlobalIDString = 112293AD219D8B86006D66C5;
			remoteInfo = BowLaws;
		};
		11229445219D8DF3006D66C5 /* PBXContainerItemProxy */ = {
			isa = PBXContainerItemProxy;
			containerPortal = OBJ_1 /* Project object */;
			proxyType = 1;
			remoteGlobalIDString = "Bow::Bow";
			remoteInfo = Bow;
		};
		1122947D219D8E15006D66C5 /* PBXContainerItemProxy */ = {
			isa = PBXContainerItemProxy;
			containerPortal = OBJ_1 /* Project object */;
			proxyType = 1;
			remoteGlobalIDString = 11E71817219D81B300B94845;
			remoteInfo = "Bow-Free";
		};
		112294F1219D8F99006D66C5 /* PBXContainerItemProxy */ = {
			isa = PBXContainerItemProxy;
			containerPortal = OBJ_1 /* Project object */;
			proxyType = 1;
			remoteGlobalIDString = "Bow::Bow";
			remoteInfo = Bow;
		};
		1122953F219D9186006D66C5 /* PBXContainerItemProxy */ = {
			isa = PBXContainerItemProxy;
			containerPortal = OBJ_1 /* Project object */;
			proxyType = 1;
			remoteGlobalIDString = 112293AD219D8B86006D66C5;
			remoteInfo = BowLaws;
		};
		11229541219D9186006D66C5 /* PBXContainerItemProxy */ = {
			isa = PBXContainerItemProxy;
			containerPortal = OBJ_1 /* Project object */;
			proxyType = 1;
			remoteGlobalIDString = "Bow::Bow";
			remoteInfo = Bow;
		};
		112295E4219D950E006D66C5 /* PBXContainerItemProxy */ = {
			isa = PBXContainerItemProxy;
			containerPortal = OBJ_1 /* Project object */;
			proxyType = 1;
			remoteGlobalIDString = "Bow::Bow";
			remoteInfo = Bow;
		};
		112295ED219D9593006D66C5 /* PBXContainerItemProxy */ = {
			isa = PBXContainerItemProxy;
			containerPortal = OBJ_1 /* Project object */;
			proxyType = 1;
			remoteGlobalIDString = "Bow::Bow";
			remoteInfo = Bow;
		};
		1122973D219DC545006D66C5 /* PBXContainerItemProxy */ = {
			isa = PBXContainerItemProxy;
			containerPortal = OBJ_1 /* Project object */;
			proxyType = 1;
			remoteGlobalIDString = "Bow::Bow";
			remoteInfo = Bow;
		};
		1122974A219DC88F006D66C5 /* PBXContainerItemProxy */ = {
			isa = PBXContainerItemProxy;
			containerPortal = OBJ_1 /* Project object */;
			proxyType = 1;
			remoteGlobalIDString = 112293AD219D8B86006D66C5;
			remoteInfo = BowLaws;
		};
		1122974C219DC88F006D66C5 /* PBXContainerItemProxy */ = {
			isa = PBXContainerItemProxy;
			containerPortal = OBJ_1 /* Project object */;
			proxyType = 1;
			remoteGlobalIDString = "Bow::Bow";
			remoteInfo = Bow;
		};
		11229784219DC95B006D66C5 /* PBXContainerItemProxy */ = {
			isa = PBXContainerItemProxy;
			containerPortal = OBJ_1 /* Project object */;
			proxyType = 1;
			remoteGlobalIDString = 112296D7219DC4B3006D66C5;
			remoteInfo = "Bow-Effects";
		};
		11229795219DCE76006D66C5 /* PBXContainerItemProxy */ = {
			isa = PBXContainerItemProxy;
			containerPortal = OBJ_1 /* Project object */;
			proxyType = 1;
			remoteGlobalIDString = "Bow::Bow";
			remoteInfo = Bow;
		};
		112297AF219DCF6A006D66C5 /* PBXContainerItemProxy */ = {
			isa = PBXContainerItemProxy;
			containerPortal = OBJ_1 /* Project object */;
			proxyType = 1;
			remoteGlobalIDString = 112296D7219DC4B3006D66C5;
			remoteInfo = "Bow-Effects";
		};
		112297B5219DCFDE006D66C5 /* PBXContainerItemProxy */ = {
			isa = PBXContainerItemProxy;
			containerPortal = OBJ_1 /* Project object */;
			proxyType = 1;
			remoteGlobalIDString = 112296D7219DC4B3006D66C5;
			remoteInfo = "Bow-Effects";
		};
		112297B7219DCFDE006D66C5 /* PBXContainerItemProxy */ = {
			isa = PBXContainerItemProxy;
			containerPortal = OBJ_1 /* Project object */;
			proxyType = 1;
			remoteGlobalIDString = 112293AD219D8B86006D66C5;
			remoteInfo = BowLaws;
		};
		112297B9219DCFDE006D66C5 /* PBXContainerItemProxy */ = {
			isa = PBXContainerItemProxy;
			containerPortal = OBJ_1 /* Project object */;
			proxyType = 1;
			remoteGlobalIDString = "Bow::Bow";
			remoteInfo = Bow;
		};
		112297CF219DCFF9006D66C5 /* PBXContainerItemProxy */ = {
			isa = PBXContainerItemProxy;
			containerPortal = OBJ_1 /* Project object */;
			proxyType = 1;
			remoteGlobalIDString = 11229791219DCE76006D66C5;
			remoteInfo = "Bow-Rx";
		};
		112297D7219DD148006D66C5 /* PBXContainerItemProxy */ = {
			isa = PBXContainerItemProxy;
			containerPortal = OBJ_1 /* Project object */;
			proxyType = 1;
			remoteGlobalIDString = "Bow::Bow";
			remoteInfo = Bow;
		};
		112297E9219DD1B8006D66C5 /* PBXContainerItemProxy */ = {
			isa = PBXContainerItemProxy;
			containerPortal = OBJ_1 /* Project object */;
			proxyType = 1;
			remoteGlobalIDString = 112296D7219DC4B3006D66C5;
			remoteInfo = "Bow-Effects";
		};
		112297EF219DD2AB006D66C5 /* PBXContainerItemProxy */ = {
			isa = PBXContainerItemProxy;
			containerPortal = OBJ_1 /* Project object */;
			proxyType = 1;
			remoteGlobalIDString = 112296D7219DC4B3006D66C5;
			remoteInfo = "Bow-Effects";
		};
		112297F1219DD2AB006D66C5 /* PBXContainerItemProxy */ = {
			isa = PBXContainerItemProxy;
			containerPortal = OBJ_1 /* Project object */;
			proxyType = 1;
			remoteGlobalIDString = 112293AD219D8B86006D66C5;
			remoteInfo = BowLaws;
		};
		112297F3219DD2AB006D66C5 /* PBXContainerItemProxy */ = {
			isa = PBXContainerItemProxy;
			containerPortal = OBJ_1 /* Project object */;
			proxyType = 1;
			remoteGlobalIDString = "Bow::Bow";
			remoteInfo = Bow;
		};
		11229807219DD31E006D66C5 /* PBXContainerItemProxy */ = {
			isa = PBXContainerItemProxy;
			containerPortal = OBJ_1 /* Project object */;
			proxyType = 1;
			remoteGlobalIDString = 112297D3219DD148006D66C5;
			remoteInfo = "Bow-BrightFutures";
		};
		1126CA7C22AFBB6C00F840CB /* PBXContainerItemProxy */ = {
			isa = PBXContainerItemProxy;
			containerPortal = OBJ_1 /* Project object */;
			proxyType = 1;
			remoteGlobalIDString = 1120978222A7EBC7007F3D9C;
			remoteInfo = "Bow-Generators";
		};
		1126CA8022B0DDD100F840CB /* PBXContainerItemProxy */ = {
			isa = PBXContainerItemProxy;
			containerPortal = OBJ_1 /* Project object */;
			proxyType = 1;
			remoteGlobalIDString = 117DC0F722AE522000EF65F0;
			remoteInfo = "Bow-BrightFuturesGenerators";
		};
		1126CA8222B0DE3F00F840CB /* PBXContainerItemProxy */ = {
			isa = PBXContainerItemProxy;
			containerPortal = OBJ_1 /* Project object */;
			proxyType = 1;
			remoteGlobalIDString = 117DC0B222AE492700EF65F0;
			remoteInfo = "Bow-EffectsGenerators";
		};
		1126CA8422B0DE9E00F840CB /* PBXContainerItemProxy */ = {
			isa = PBXContainerItemProxy;
			containerPortal = OBJ_1 /* Project object */;
			proxyType = 1;
			remoteGlobalIDString = 117DC10E22AE563900EF65F0;
			remoteInfo = "Bow-FreeGenerators";
		};
		1126CA8622B0DF2B00F840CB /* PBXContainerItemProxy */ = {
			isa = PBXContainerItemProxy;
			containerPortal = OBJ_1 /* Project object */;
			proxyType = 1;
			remoteGlobalIDString = 117DC0DC22AE4D6C00EF65F0;
			remoteInfo = "Bow-RxGenerators";
		};
		117DC0B422AE492700EF65F0 /* PBXContainerItemProxy */ = {
			isa = PBXContainerItemProxy;
			containerPortal = OBJ_1 /* Project object */;
			proxyType = 1;
			remoteGlobalIDString = "Bow::Bow";
			remoteInfo = Bow;
		};
		117DC0D822AE4A3600EF65F0 /* PBXContainerItemProxy */ = {
			isa = PBXContainerItemProxy;
			containerPortal = OBJ_1 /* Project object */;
			proxyType = 1;
			remoteGlobalIDString = 112296D7219DC4B3006D66C5;
			remoteInfo = "Bow-Effects";
		};
		117DC0DA22AE4A3C00EF65F0 /* PBXContainerItemProxy */ = {
			isa = PBXContainerItemProxy;
			containerPortal = OBJ_1 /* Project object */;
			proxyType = 1;
			remoteGlobalIDString = 1120978222A7EBC7007F3D9C;
			remoteInfo = "Bow-Generators";
		};
		117DC0DE22AE4D6C00EF65F0 /* PBXContainerItemProxy */ = {
			isa = PBXContainerItemProxy;
			containerPortal = OBJ_1 /* Project object */;
			proxyType = 1;
			remoteGlobalIDString = 1120978222A7EBC7007F3D9C;
			remoteInfo = "Bow-Generators";
		};
		117DC0E022AE4D6C00EF65F0 /* PBXContainerItemProxy */ = {
			isa = PBXContainerItemProxy;
			containerPortal = OBJ_1 /* Project object */;
			proxyType = 1;
			remoteGlobalIDString = 112296D7219DC4B3006D66C5;
			remoteInfo = "Bow-Effects";
		};
		117DC0E222AE4D6C00EF65F0 /* PBXContainerItemProxy */ = {
			isa = PBXContainerItemProxy;
			containerPortal = OBJ_1 /* Project object */;
			proxyType = 1;
			remoteGlobalIDString = "Bow::Bow";
			remoteInfo = Bow;
		};
		117DC0EE22AE4DB800EF65F0 /* PBXContainerItemProxy */ = {
			isa = PBXContainerItemProxy;
			containerPortal = OBJ_1 /* Project object */;
			proxyType = 1;
			remoteGlobalIDString = 11229791219DCE76006D66C5;
			remoteInfo = "Bow-Rx";
		};
		117DC0F922AE522000EF65F0 /* PBXContainerItemProxy */ = {
			isa = PBXContainerItemProxy;
			containerPortal = OBJ_1 /* Project object */;
			proxyType = 1;
			remoteGlobalIDString = 1120978222A7EBC7007F3D9C;
			remoteInfo = "Bow-Generators";
		};
		117DC0FB22AE522000EF65F0 /* PBXContainerItemProxy */ = {
			isa = PBXContainerItemProxy;
			containerPortal = OBJ_1 /* Project object */;
			proxyType = 1;
			remoteGlobalIDString = 112296D7219DC4B3006D66C5;
			remoteInfo = "Bow-Effects";
		};
		117DC0FD22AE522000EF65F0 /* PBXContainerItemProxy */ = {
			isa = PBXContainerItemProxy;
			containerPortal = OBJ_1 /* Project object */;
			proxyType = 1;
			remoteGlobalIDString = "Bow::Bow";
			remoteInfo = Bow;
		};
		117DC10922AE525B00EF65F0 /* PBXContainerItemProxy */ = {
			isa = PBXContainerItemProxy;
			containerPortal = OBJ_1 /* Project object */;
			proxyType = 1;
			remoteGlobalIDString = 112297D3219DD148006D66C5;
			remoteInfo = "Bow-BrightFutures";
		};
		117DC11022AE563900EF65F0 /* PBXContainerItemProxy */ = {
			isa = PBXContainerItemProxy;
			containerPortal = OBJ_1 /* Project object */;
			proxyType = 1;
			remoteGlobalIDString = "Bow::Bow";
			remoteInfo = Bow;
		};
		117DC13122AE56D300EF65F0 /* PBXContainerItemProxy */ = {
			isa = PBXContainerItemProxy;
			containerPortal = OBJ_1 /* Project object */;
			proxyType = 1;
			remoteGlobalIDString = 1120978222A7EBC7007F3D9C;
			remoteInfo = "Bow-Generators";
		};
		117DC13322AE56D800EF65F0 /* PBXContainerItemProxy */ = {
			isa = PBXContainerItemProxy;
			containerPortal = OBJ_1 /* Project object */;
			proxyType = 1;
			remoteGlobalIDString = 11E71817219D81B300B94845;
			remoteInfo = "Bow-Free";
		};
		1186E15422BA4A9D001F8A5D /* PBXContainerItemProxy */ = {
			isa = PBXContainerItemProxy;
			containerPortal = OBJ_1 /* Project object */;
			proxyType = 1;
			remoteGlobalIDString = 1120978222A7EBC7007F3D9C;
			remoteInfo = "Bow-Generators";
		};
		11D97EC5219EBAA1008FC004 /* PBXContainerItemProxy */ = {
			isa = PBXContainerItemProxy;
			containerPortal = OBJ_1 /* Project object */;
			proxyType = 1;
			remoteGlobalIDString = "Bow::Bow";
			remoteInfo = Bow;
		};
		11D97EEE219EBBA6008FC004 /* PBXContainerItemProxy */ = {
			isa = PBXContainerItemProxy;
			containerPortal = OBJ_1 /* Project object */;
			proxyType = 1;
			remoteGlobalIDString = 112296D7219DC4B3006D66C5;
			remoteInfo = "Bow-Effects";
		};
		11D97EF0219EBBB4008FC004 /* PBXContainerItemProxy */ = {
			isa = PBXContainerItemProxy;
			containerPortal = OBJ_1 /* Project object */;
			proxyType = 1;
			remoteGlobalIDString = 11D97EC3219EBAA1008FC004;
			remoteInfo = "Bow-EffectsLaws";
		};
		11D97EF3219EBC54008FC004 /* PBXContainerItemProxy */ = {
			isa = PBXContainerItemProxy;
			containerPortal = OBJ_1 /* Project object */;
			proxyType = 1;
			remoteGlobalIDString = 11D97EC3219EBAA1008FC004;
			remoteInfo = "Bow-EffectsLaws";
		};
		11D97EF5219EBCE1008FC004 /* PBXContainerItemProxy */ = {
			isa = PBXContainerItemProxy;
			containerPortal = OBJ_1 /* Project object */;
			proxyType = 1;
			remoteGlobalIDString = 11D97EC3219EBAA1008FC004;
			remoteInfo = "Bow-EffectsLaws";
		};
		11E71735219D79A100B94845 /* PBXContainerItemProxy */ = {
			isa = PBXContainerItemProxy;
			containerPortal = OBJ_1 /* Project object */;
			proxyType = 1;
			remoteGlobalIDString = "Bow::Bow";
			remoteInfo = Bow;
		};
		11E717A0219D7D5900B94845 /* PBXContainerItemProxy */ = {
			isa = PBXContainerItemProxy;
			containerPortal = OBJ_1 /* Project object */;
			proxyType = 1;
			remoteGlobalIDString = "Bow::Bow";
			remoteInfo = Bow;
		};
		11E71805219D7DFB00B94845 /* PBXContainerItemProxy */ = {
			isa = PBXContainerItemProxy;
			containerPortal = OBJ_1 /* Project object */;
			proxyType = 1;
			remoteGlobalIDString = 11E71683219D704F00B94845;
			remoteInfo = "Bow-Optics";
		};
		11E7188C219D82AE00B94845 /* PBXContainerItemProxy */ = {
			isa = PBXContainerItemProxy;
			containerPortal = OBJ_1 /* Project object */;
			proxyType = 1;
			remoteGlobalIDString = "Bow::Bow";
			remoteInfo = Bow;
		};
		D653FC452067C58D00535EF6 /* PBXContainerItemProxy */ = {
			isa = PBXContainerItemProxy;
			containerPortal = OBJ_1 /* Project object */;
			proxyType = 1;
			remoteGlobalIDString = "Bow::Bow";
			remoteInfo = Bow;
		};
/* End PBXContainerItemProxy section */

/* Begin PBXFileReference section */
		1116D4EF224E270B00507B54 /* Coproduct3.swift */ = {isa = PBXFileReference; lastKnownFileType = sourcecode.swift; path = Coproduct3.swift; sourceTree = "<group>"; };
		1116D4F1224E2B1600507B54 /* Coproduct4.swift */ = {isa = PBXFileReference; lastKnownFileType = sourcecode.swift; path = Coproduct4.swift; sourceTree = "<group>"; };
		1116D4F3224E2C8A00507B54 /* Coproduct5.swift */ = {isa = PBXFileReference; lastKnownFileType = sourcecode.swift; path = Coproduct5.swift; sourceTree = "<group>"; };
		1116D4F5224E2E9800507B54 /* Coproduct6.swift */ = {isa = PBXFileReference; lastKnownFileType = sourcecode.swift; path = Coproduct6.swift; sourceTree = "<group>"; };
		1116D4F7224E308500507B54 /* Coproduct7.swift */ = {isa = PBXFileReference; lastKnownFileType = sourcecode.swift; path = Coproduct7.swift; sourceTree = "<group>"; };
		1116D4F9224E324900507B54 /* Coproduct8.swift */ = {isa = PBXFileReference; lastKnownFileType = sourcecode.swift; path = Coproduct8.swift; sourceTree = "<group>"; };
		1116D4FB224E332900507B54 /* Coproduct9.swift */ = {isa = PBXFileReference; lastKnownFileType = sourcecode.swift; path = Coproduct9.swift; sourceTree = "<group>"; };
		1116D4FF224E342200507B54 /* Coproduct10.swift */ = {isa = PBXFileReference; lastKnownFileType = sourcecode.swift; path = Coproduct10.swift; sourceTree = "<group>"; };
		1116D501224E3A2300507B54 /* Coproduct2.swift */ = {isa = PBXFileReference; lastKnownFileType = sourcecode.swift; path = Coproduct2.swift; sourceTree = "<group>"; };
		112097A922A7EBC7007F3D9C /* BowGenerators.framework */ = {isa = PBXFileReference; explicitFileType = wrapper.framework; includeInIndex = 0; path = BowGenerators.framework; sourceTree = BUILT_PRODUCTS_DIR; };
		112097AA22A7EBC7007F3D9C /* Bow-Generators-Info.plist */ = {isa = PBXFileReference; lastKnownFileType = text.plist.xml; name = "Bow-Generators-Info.plist"; path = "/Users/tomasruizlopez/Development/bow/Bow-Generators-Info.plist"; sourceTree = "<absolute>"; };
		112097AE22A7EE46007F3D9C /* Either+Gen.swift */ = {isa = PBXFileReference; lastKnownFileType = sourcecode.swift; path = "Either+Gen.swift"; sourceTree = "<group>"; };
		112097B022A7F0E6007F3D9C /* ArrayK+Gen.swift */ = {isa = PBXFileReference; lastKnownFileType = sourcecode.swift; path = "ArrayK+Gen.swift"; sourceTree = "<group>"; };
		112097B222A7F17F007F3D9C /* Const+Gen.swift */ = {isa = PBXFileReference; lastKnownFileType = sourcecode.swift; path = "Const+Gen.swift"; sourceTree = "<group>"; };
		112097B422A7F21F007F3D9C /* Id+Gen.swift */ = {isa = PBXFileReference; lastKnownFileType = sourcecode.swift; path = "Id+Gen.swift"; sourceTree = "<group>"; };
		112097B822A7FAF6007F3D9C /* Ior+Gen.swift */ = {isa = PBXFileReference; lastKnownFileType = sourcecode.swift; path = "Ior+Gen.swift"; sourceTree = "<group>"; };
		112097BA22A7FC86007F3D9C /* NonEmptyArray+Gen.swift */ = {isa = PBXFileReference; lastKnownFileType = sourcecode.swift; path = "NonEmptyArray+Gen.swift"; sourceTree = "<group>"; };
		112097BC22A7FD6F007F3D9C /* Option+Gen.swift */ = {isa = PBXFileReference; lastKnownFileType = sourcecode.swift; path = "Option+Gen.swift"; sourceTree = "<group>"; };
		112097BE22A7FDEF007F3D9C /* Try+Gen.swift */ = {isa = PBXFileReference; lastKnownFileType = sourcecode.swift; path = "Try+Gen.swift"; sourceTree = "<group>"; };
		112097C022A7FF37007F3D9C /* Validated+Gen.swift */ = {isa = PBXFileReference; lastKnownFileType = sourcecode.swift; path = "Validated+Gen.swift"; sourceTree = "<group>"; };
		112097C422A805CE007F3D9C /* Function0+Gen.swift */ = {isa = PBXFileReference; lastKnownFileType = sourcecode.swift; path = "Function0+Gen.swift"; sourceTree = "<group>"; };
		112097C622A80730007F3D9C /* Function1+Gen.swift */ = {isa = PBXFileReference; lastKnownFileType = sourcecode.swift; path = "Function1+Gen.swift"; sourceTree = "<group>"; };
		112097C822A80870007F3D9C /* ArbitraryK.swift */ = {isa = PBXFileReference; lastKnownFileType = sourcecode.swift; path = ArbitraryK.swift; sourceTree = "<group>"; };
		112097CB22A819E9007F3D9C /* Day+Gen.swift */ = {isa = PBXFileReference; lastKnownFileType = sourcecode.swift; path = "Day+Gen.swift"; sourceTree = "<group>"; };
		112097CD22A81BE8007F3D9C /* EitherK+Gen.swift */ = {isa = PBXFileReference; lastKnownFileType = sourcecode.swift; path = "EitherK+Gen.swift"; sourceTree = "<group>"; };
		112097D122A8FFC0007F3D9C /* Moore+Gen.swift */ = {isa = PBXFileReference; lastKnownFileType = sourcecode.swift; path = "Moore+Gen.swift"; sourceTree = "<group>"; };
		112097D322A9029B007F3D9C /* Store+Gen.swift */ = {isa = PBXFileReference; lastKnownFileType = sourcecode.swift; path = "Store+Gen.swift"; sourceTree = "<group>"; };
		112097D522A904AC007F3D9C /* Sum+Gen.swift */ = {isa = PBXFileReference; lastKnownFileType = sourcecode.swift; path = "Sum+Gen.swift"; sourceTree = "<group>"; };
		112097D722A90644007F3D9C /* Kleisli+Gen.swift */ = {isa = PBXFileReference; lastKnownFileType = sourcecode.swift; path = "Kleisli+Gen.swift"; sourceTree = "<group>"; };
		112097DA22A9078B007F3D9C /* EitherT+Gen.swift */ = {isa = PBXFileReference; lastKnownFileType = sourcecode.swift; path = "EitherT+Gen.swift"; sourceTree = "<group>"; };
		112097DC22A90899007F3D9C /* OptionT+Gen.swift */ = {isa = PBXFileReference; lastKnownFileType = sourcecode.swift; path = "OptionT+Gen.swift"; sourceTree = "<group>"; };
		112097DE22A90972007F3D9C /* StateT+Gen.swift */ = {isa = PBXFileReference; lastKnownFileType = sourcecode.swift; path = "StateT+Gen.swift"; sourceTree = "<group>"; };
		112097E022A90AAA007F3D9C /* WriterT+Gen.swift */ = {isa = PBXFileReference; lastKnownFileType = sourcecode.swift; path = "WriterT+Gen.swift"; sourceTree = "<group>"; };
		1122941B219D8B86006D66C5 /* BowLaws.framework */ = {isa = PBXFileReference; explicitFileType = wrapper.framework; includeInIndex = 0; path = BowLaws.framework; sourceTree = BUILT_PRODUCTS_DIR; };
		1122947B219D8DF3006D66C5 /* BowFreeTests.xctest */ = {isa = PBXFileReference; explicitFileType = wrapper.cfbundle; includeInIndex = 0; path = BowFreeTests.xctest; sourceTree = BUILT_PRODUCTS_DIR; };
		112294EE219D8EF4006D66C5 /* BowRecursionSchemes.framework */ = {isa = PBXFileReference; explicitFileType = wrapper.framework; includeInIndex = 0; path = BowRecursionSchemes.framework; sourceTree = BUILT_PRODUCTS_DIR; };
		112294EF219D8EF5006D66C5 /* Bow-RecursionSchemes-Info.plist */ = {isa = PBXFileReference; lastKnownFileType = text.plist.xml; name = "Bow-RecursionSchemes-Info.plist"; path = "/Users/tomasruizlopez/Development/bow/Support Files/Bow-RecursionSchemes-Info.plist"; sourceTree = "<absolute>"; };
		11229535219D8FF2006D66C5 /* Bow-RecursionSchemesTests-Info.plist */ = {isa = PBXFileReference; lastKnownFileType = text.plist.xml; name = "Bow-RecursionSchemesTests-Info.plist"; path = "/Users/tomasruizlopez/Development/bow/Support Files/Bow-RecursionSchemesTests-Info.plist"; sourceTree = "<absolute>"; };
		11229539219D90C5006D66C5 /* RecursionTest.swift */ = {isa = PBXFileReference; lastKnownFileType = sourcecode.swift; path = RecursionTest.swift; sourceTree = "<group>"; };
		11229577219D9186006D66C5 /* BowRecursionSchemesTests.xctest */ = {isa = PBXFileReference; explicitFileType = wrapper.cfbundle; includeInIndex = 0; path = BowRecursionSchemesTests.xctest; sourceTree = BUILT_PRODUCTS_DIR; };
		112295E1219D94C9006D66C5 /* BowGeneric.framework */ = {isa = PBXFileReference; explicitFileType = wrapper.framework; includeInIndex = 0; path = BowGeneric.framework; sourceTree = BUILT_PRODUCTS_DIR; };
		112295E2219D94C9006D66C5 /* Bow-Generic-Info.plist */ = {isa = PBXFileReference; lastKnownFileType = text.plist.xml; name = "Bow-Generic-Info.plist"; path = "/Users/tomasruizlopez/Development/bow/Support Files/Bow-Generic-Info.plist"; sourceTree = "<absolute>"; };
		11229623219D9593006D66C5 /* BowGenericTests.xctest */ = {isa = PBXFileReference; explicitFileType = wrapper.cfbundle; includeInIndex = 0; path = BowGenericTests.xctest; sourceTree = BUILT_PRODUCTS_DIR; };
		11229624219D9593006D66C5 /* Bow-GenericTests-Info.plist */ = {isa = PBXFileReference; lastKnownFileType = text.plist.xml; name = "Bow-GenericTests-Info.plist"; path = "/Users/tomasruizlopez/Development/bow/Support Files/Bow-GenericTests-Info.plist"; sourceTree = "<absolute>"; };
		11229626219D95E5006D66C5 /* GenericTest.swift */ = {isa = PBXFileReference; lastKnownFileType = sourcecode.swift; path = GenericTest.swift; sourceTree = "<group>"; };
		112296D3219DC1EF006D66C5 /* ResultTest.swift */ = {isa = PBXFileReference; lastKnownFileType = sourcecode.swift; path = ResultTest.swift; sourceTree = "<group>"; };
		1122973A219DC4B3006D66C5 /* BowEffects.framework */ = {isa = PBXFileReference; explicitFileType = wrapper.framework; includeInIndex = 0; path = BowEffects.framework; sourceTree = BUILT_PRODUCTS_DIR; };
		1122973B219DC4B3006D66C5 /* Bow-Effects-Info.plist */ = {isa = PBXFileReference; lastKnownFileType = text.plist.xml; name = "Bow-Effects-Info.plist"; path = "/Users/tomasruizlopez/Development/bow/Support Files/Bow-Effects-Info.plist"; sourceTree = "<absolute>"; };
		11229782219DC88F006D66C5 /* BowEffectsTests.xctest */ = {isa = PBXFileReference; explicitFileType = wrapper.cfbundle; includeInIndex = 0; path = BowEffectsTests.xctest; sourceTree = BUILT_PRODUCTS_DIR; };
		11229783219DC890006D66C5 /* Bow-EffectsTests-Info.plist */ = {isa = PBXFileReference; lastKnownFileType = text.plist.xml; name = "Bow-EffectsTests-Info.plist"; path = "/Users/tomasruizlopez/Development/bow/Support Files/Bow-EffectsTests-Info.plist"; sourceTree = "<absolute>"; };
		112297A9219DCE76006D66C5 /* BowRx.framework */ = {isa = PBXFileReference; explicitFileType = wrapper.framework; includeInIndex = 0; path = BowRx.framework; sourceTree = BUILT_PRODUCTS_DIR; };
		112297AA219DCE76006D66C5 /* Bow-Rx-Info.plist */ = {isa = PBXFileReference; lastKnownFileType = text.plist.xml; name = "Bow-Rx-Info.plist"; path = "/Users/tomasruizlopez/Development/bow/Support Files/Bow-Rx-Info.plist"; sourceTree = "<absolute>"; };
		112297CD219DCFDE006D66C5 /* BowRxTests.xctest */ = {isa = PBXFileReference; explicitFileType = wrapper.cfbundle; includeInIndex = 0; path = BowRxTests.xctest; sourceTree = BUILT_PRODUCTS_DIR; };
		112297CE219DCFDF006D66C5 /* Bow-RxTests-Info.plist */ = {isa = PBXFileReference; lastKnownFileType = text.plist.xml; name = "Bow-RxTests-Info.plist"; path = "/Users/tomasruizlopez/Development/bow/Support Files/Bow-RxTests-Info.plist"; sourceTree = "<absolute>"; };
		112297E6219DD148006D66C5 /* BowBrightFutures.framework */ = {isa = PBXFileReference; explicitFileType = wrapper.framework; includeInIndex = 0; path = BowBrightFutures.framework; sourceTree = BUILT_PRODUCTS_DIR; };
		112297E7219DD149006D66C5 /* Bow-BrightFutures-Info.plist */ = {isa = PBXFileReference; lastKnownFileType = text.plist.xml; name = "Bow-BrightFutures-Info.plist"; path = "/Users/tomasruizlopez/Development/bow/Support Files/Bow-BrightFutures-Info.plist"; sourceTree = "<absolute>"; };
		11229804219DD2AB006D66C5 /* BowBrightFuturesTests.xctest */ = {isa = PBXFileReference; explicitFileType = wrapper.cfbundle; includeInIndex = 0; path = BowBrightFuturesTests.xctest; sourceTree = BUILT_PRODUCTS_DIR; };
		11229805219DD2AB006D66C5 /* Bow-BrightFuturesTests-Info.plist */ = {isa = PBXFileReference; lastKnownFileType = text.plist.xml; name = "Bow-BrightFuturesTests-Info.plist"; path = "/Users/tomasruizlopez/Development/bow/Support Files/Bow-BrightFuturesTests-Info.plist"; sourceTree = "<absolute>"; };
		1125054C220DD92B00861131 /* EquatableK.swift */ = {isa = PBXFileReference; lastKnownFileType = sourcecode.swift; path = EquatableK.swift; sourceTree = "<group>"; };
		1126CA8922B1144200F840CB /* AutoOptics.swift */ = {isa = PBXFileReference; lastKnownFileType = sourcecode.swift; path = AutoOptics.swift; sourceTree = "<group>"; };
		1126CA8B22B115E100F840CB /* AutoLens.swift */ = {isa = PBXFileReference; lastKnownFileType = sourcecode.swift; path = AutoLens.swift; sourceTree = "<group>"; };
		1126CA8D22B1253D00F840CB /* AutoOptional.swift */ = {isa = PBXFileReference; lastKnownFileType = sourcecode.swift; path = AutoOptional.swift; sourceTree = "<group>"; };
		1126CA8F22B1262F00F840CB /* AutoPrism.swift */ = {isa = PBXFileReference; lastKnownFileType = sourcecode.swift; path = AutoPrism.swift; sourceTree = "<group>"; };
		1126CA9222B12D9700F840CB /* Tuple2.swift */ = {isa = PBXFileReference; lastKnownFileType = sourcecode.swift; path = Tuple2.swift; sourceTree = "<group>"; };
		1126CA9522B12EC400F840CB /* Tuple3.swift */ = {isa = PBXFileReference; lastKnownFileType = sourcecode.swift; path = Tuple3.swift; sourceTree = "<group>"; };
		1126CA9722B12F8500F840CB /* Tuple4.swift */ = {isa = PBXFileReference; lastKnownFileType = sourcecode.swift; path = Tuple4.swift; sourceTree = "<group>"; };
		1126CA9922B1301100F840CB /* Tuple5.swift */ = {isa = PBXFileReference; lastKnownFileType = sourcecode.swift; path = Tuple5.swift; sourceTree = "<group>"; };
		1126CA9B22B130B800F840CB /* Tuple6.swift */ = {isa = PBXFileReference; lastKnownFileType = sourcecode.swift; path = Tuple6.swift; sourceTree = "<group>"; };
		1126CA9D22B1314F00F840CB /* Tuple7.swift */ = {isa = PBXFileReference; lastKnownFileType = sourcecode.swift; path = Tuple7.swift; sourceTree = "<group>"; };
		1126CA9F22B131DF00F840CB /* Tuple8.swift */ = {isa = PBXFileReference; lastKnownFileType = sourcecode.swift; path = Tuple8.swift; sourceTree = "<group>"; };
		1126CAA122B1324E00F840CB /* Tuple9.swift */ = {isa = PBXFileReference; lastKnownFileType = sourcecode.swift; path = Tuple9.swift; sourceTree = "<group>"; };
		1126CAA322B132CA00F840CB /* Tuple10.swift */ = {isa = PBXFileReference; lastKnownFileType = sourcecode.swift; path = Tuple10.swift; sourceTree = "<group>"; };
		1166A07822119E640032CD4E /* EqualityFunctions.swift */ = {isa = PBXFileReference; lastKnownFileType = sourcecode.swift; path = EqualityFunctions.swift; sourceTree = "<group>"; };
		117DC0D322AE492700EF65F0 /* BowEffectsGenerators.framework */ = {isa = PBXFileReference; explicitFileType = wrapper.framework; includeInIndex = 0; path = BowEffectsGenerators.framework; sourceTree = BUILT_PRODUCTS_DIR; };
		117DC0D422AE492700EF65F0 /* Bow-Effects-Generators-Info.plist */ = {isa = PBXFileReference; lastKnownFileType = text.plist.xml; name = "Bow-Effects-Generators-Info.plist"; path = "/Users/tomasruizlopez/Development/bow/Bow-Effects-Generators-Info.plist"; sourceTree = "<absolute>"; };
		117DC0D622AE49C200EF65F0 /* IO+Gen.swift */ = {isa = PBXFileReference; lastKnownFileType = sourcecode.swift; path = "IO+Gen.swift"; sourceTree = "<group>"; };
		117DC0EC22AE4D6C00EF65F0 /* BowRxGenerators.framework */ = {isa = PBXFileReference; explicitFileType = wrapper.framework; includeInIndex = 0; path = BowRxGenerators.framework; sourceTree = BUILT_PRODUCTS_DIR; };
		117DC0ED22AE4D6C00EF65F0 /* Bow-RxGenerators-Info.plist */ = {isa = PBXFileReference; lastKnownFileType = text.plist.xml; name = "Bow-RxGenerators-Info.plist"; path = "/Users/tomasruizlopez/Development/bow/Bow-RxGenerators-Info.plist"; sourceTree = "<absolute>"; };
		117DC0F122AE4E1C00EF65F0 /* SingleK+Gen.swift */ = {isa = PBXFileReference; lastKnownFileType = sourcecode.swift; path = "SingleK+Gen.swift"; sourceTree = "<group>"; };
		117DC0F322AE4F3500EF65F0 /* MaybeK+Gen.swift */ = {isa = PBXFileReference; lastKnownFileType = sourcecode.swift; path = "MaybeK+Gen.swift"; sourceTree = "<group>"; };
		117DC0F522AE504500EF65F0 /* ObservableK+Gen.swift */ = {isa = PBXFileReference; lastKnownFileType = sourcecode.swift; path = "ObservableK+Gen.swift"; sourceTree = "<group>"; };
		117DC10722AE522000EF65F0 /* BowBrightFuturesGenerators.framework */ = {isa = PBXFileReference; explicitFileType = wrapper.framework; includeInIndex = 0; path = BowBrightFuturesGenerators.framework; sourceTree = BUILT_PRODUCTS_DIR; };
		117DC10822AE522100EF65F0 /* Bow-BrightFuturesGenerators-Info.plist */ = {isa = PBXFileReference; lastKnownFileType = text.plist.xml; name = "Bow-BrightFuturesGenerators-Info.plist"; path = "/Users/tomasruizlopez/Development/bow/Bow-BrightFuturesGenerators-Info.plist"; sourceTree = "<absolute>"; };
		117DC10C22AE533700EF65F0 /* FutureK+Gen.swift */ = {isa = PBXFileReference; lastKnownFileType = sourcecode.swift; path = "FutureK+Gen.swift"; sourceTree = "<group>"; };
		117DC12F22AE563900EF65F0 /* BowFreeGenerators.framework */ = {isa = PBXFileReference; explicitFileType = wrapper.framework; includeInIndex = 0; path = BowFreeGenerators.framework; sourceTree = BUILT_PRODUCTS_DIR; };
		117DC13022AE563900EF65F0 /* Bow-Free-Generators-Info.plist */ = {isa = PBXFileReference; lastKnownFileType = text.plist.xml; name = "Bow-Free-Generators-Info.plist"; path = "/Users/tomasruizlopez/Development/bow/Bow-Free-Generators-Info.plist"; sourceTree = "<absolute>"; };
		117DC13622AE578A00EF65F0 /* Free+Gen.swift */ = {isa = PBXFileReference; lastKnownFileType = sourcecode.swift; path = "Free+Gen.swift"; sourceTree = "<group>"; };
		1186E14E22BA38CD001F8A5D /* Index+Optics.swift */ = {isa = PBXFileReference; lastKnownFileType = sourcecode.swift; path = "Index+Optics.swift"; sourceTree = "<group>"; };
		11A435602212C59F000C5E31 /* EquatableLaws.swift */ = {isa = PBXFileReference; lastKnownFileType = sourcecode.swift; path = EquatableLaws.swift; sourceTree = "<group>"; };
		11A4356322131ACC000C5E31 /* BoolInstances.swift */ = {isa = PBXFileReference; lastKnownFileType = sourcecode.swift; path = BoolInstances.swift; sourceTree = "<group>"; };
		11D36A18223261EC00CBD85F /* Selective.swift */ = {isa = PBXFileReference; lastKnownFileType = sourcecode.swift; path = Selective.swift; sourceTree = "<group>"; };
		11D36A1A2232787A00CBD85F /* SelectiveLaws.swift */ = {isa = PBXFileReference; lastKnownFileType = sourcecode.swift; path = SelectiveLaws.swift; sourceTree = "<group>"; };
		11D97EEA219EBAA1008FC004 /* BowEffectsLaws.framework */ = {isa = PBXFileReference; explicitFileType = wrapper.framework; includeInIndex = 0; path = BowEffectsLaws.framework; sourceTree = BUILT_PRODUCTS_DIR; };
		11D97EEB219EBAA1008FC004 /* Bow-EffectsLaws-Info.plist */ = {isa = PBXFileReference; lastKnownFileType = text.plist.xml; name = "Bow-EffectsLaws-Info.plist"; path = "/Users/tomasruizlopez/Development/bow/Support Files/Bow-EffectsLaws-Info.plist"; sourceTree = "<absolute>"; };
		11DDCD1B217F171900844D9D /* Memoization.swift */ = {isa = PBXFileReference; lastKnownFileType = sourcecode.swift; path = Memoization.swift; sourceTree = "<group>"; };
		11DDCD20217F194B00844D9D /* MemoizationTest.swift */ = {isa = PBXFileReference; lastKnownFileType = sourcecode.swift; path = MemoizationTest.swift; sourceTree = "<group>"; };
		11DDCD22217F1E2B00844D9D /* Reverse.swift */ = {isa = PBXFileReference; lastKnownFileType = sourcecode.swift; path = Reverse.swift; sourceTree = "<group>"; };
		11DDCD27217F1FC200844D9D /* ReverseTest.swift */ = {isa = PBXFileReference; lastKnownFileType = sourcecode.swift; path = ReverseTest.swift; sourceTree = "<group>"; };
<<<<<<< HEAD
		11E4191022B93596009BDFB3 /* Kind+Optics.swift */ = {isa = PBXFileReference; lastKnownFileType = sourcecode.swift; path = "Kind+Optics.swift"; sourceTree = "<group>"; };
=======
		11E4190A22B90FE2009BDFB3 /* AutoGetter.swift */ = {isa = PBXFileReference; lastKnownFileType = sourcecode.swift; path = AutoGetter.swift; sourceTree = "<group>"; };
		11E4190E22B91169009BDFB3 /* AutoSetter.swift */ = {isa = PBXFileReference; lastKnownFileType = sourcecode.swift; path = AutoSetter.swift; sourceTree = "<group>"; };
>>>>>>> e1ba0540
		11E71712219D704F00B94845 /* BowOptics.framework */ = {isa = PBXFileReference; explicitFileType = wrapper.framework; includeInIndex = 0; path = BowOptics.framework; sourceTree = BUILT_PRODUCTS_DIR; };
		11E71713219D705000B94845 /* Bow-Optics-Info.plist */ = {isa = PBXFileReference; lastKnownFileType = text.plist.xml; name = "Bow-Optics-Info.plist"; path = "/Users/tomasruizlopez/Development/bow/Support Files/Bow-Optics-Info.plist"; sourceTree = "<absolute>"; };
		11E71802219D7D5900B94845 /* BowOpticsTests.xctest */ = {isa = PBXFileReference; explicitFileType = wrapper.cfbundle; includeInIndex = 0; path = BowOpticsTests.xctest; sourceTree = BUILT_PRODUCTS_DIR; };
		11E71803219D7D5A00B94845 /* Bow-OpticsTests-Info.plist */ = {isa = PBXFileReference; lastKnownFileType = text.plist.xml; name = "Bow-OpticsTests-Info.plist"; path = "/Users/tomasruizlopez/Development/bow/Support Files/Bow-OpticsTests-Info.plist"; sourceTree = "<absolute>"; };
		11E71804219D7D9500B94845 /* Bow-Test-Info.plist */ = {isa = PBXFileReference; fileEncoding = 4; lastKnownFileType = text.plist.xml; path = "Bow-Test-Info.plist"; sourceTree = "<group>"; };
		11E71889219D81B300B94845 /* BowFree.framework */ = {isa = PBXFileReference; explicitFileType = wrapper.framework; includeInIndex = 0; path = BowFree.framework; sourceTree = BUILT_PRODUCTS_DIR; };
		11E7188A219D81B300B94845 /* Bow-Free-Info.plist */ = {isa = PBXFileReference; lastKnownFileType = text.plist.xml; name = "Bow-Free-Info.plist"; path = "/Users/tomasruizlopez/Development/bow/Support Files/Bow-Free-Info.plist"; sourceTree = "<absolute>"; };
		11E718EE219D848F00B94845 /* Bow-FreeTests-Info.plist */ = {isa = PBXFileReference; lastKnownFileType = text.plist.xml; name = "Bow-FreeTests-Info.plist"; path = "/Users/tomasruizlopez/Development/bow/Support Files/Bow-FreeTests-Info.plist"; sourceTree = "<absolute>"; };
		11E719FC219D883D00B94845 /* Bow-Laws-Info.plist */ = {isa = PBXFileReference; lastKnownFileType = text.plist.xml; name = "Bow-Laws-Info.plist"; path = "/Users/tomasruizlopez/Development/bow/Support Files/Bow-Laws-Info.plist"; sourceTree = "<absolute>"; };
		11ED7A2D226E0E7600C27994 /* Bow-Info.plist */ = {isa = PBXFileReference; lastKnownFileType = text.plist.xml; path = "Bow-Info.plist"; sourceTree = "<group>"; };
		8BA0F364217E2CB100969984 /* BrightFutures.framework */ = {isa = PBXFileReference; lastKnownFileType = wrapper.framework; name = BrightFutures.framework; path = Carthage/Build/iOS/BrightFutures.framework; sourceTree = "<group>"; };
		8BA0F365217E2CB100969984 /* Result.framework */ = {isa = PBXFileReference; lastKnownFileType = wrapper.framework; name = Result.framework; path = Carthage/Build/iOS/Result.framework; sourceTree = "<group>"; };
		8BA0F366217E2CB100969984 /* RxCocoa.framework */ = {isa = PBXFileReference; lastKnownFileType = wrapper.framework; name = RxCocoa.framework; path = Carthage/Build/iOS/RxCocoa.framework; sourceTree = "<group>"; };
		8BA0F367217E2CB100969984 /* RxSwift.framework */ = {isa = PBXFileReference; lastKnownFileType = wrapper.framework; name = RxSwift.framework; path = Carthage/Build/iOS/RxSwift.framework; sourceTree = "<group>"; };
		8BA0F36C217E2CBF00969984 /* BrightFutures.framework */ = {isa = PBXFileReference; lastKnownFileType = wrapper.framework; name = BrightFutures.framework; path = Carthage/Build/Mac/BrightFutures.framework; sourceTree = "<group>"; };
		8BA0F36D217E2CBF00969984 /* Result.framework */ = {isa = PBXFileReference; lastKnownFileType = wrapper.framework; name = Result.framework; path = Carthage/Build/Mac/Result.framework; sourceTree = "<group>"; };
		8BA0F36E217E2CBF00969984 /* RxSwift.framework */ = {isa = PBXFileReference; lastKnownFileType = wrapper.framework; name = RxSwift.framework; path = Carthage/Build/Mac/RxSwift.framework; sourceTree = "<group>"; };
		8BA0F36F217E2CBF00969984 /* RxCocoa.framework */ = {isa = PBXFileReference; lastKnownFileType = wrapper.framework; name = RxCocoa.framework; path = Carthage/Build/Mac/RxCocoa.framework; sourceTree = "<group>"; };
		8BA0F374217E2CD000969984 /* RxCocoa.framework */ = {isa = PBXFileReference; lastKnownFileType = wrapper.framework; name = RxCocoa.framework; path = Carthage/Build/tvOS/RxCocoa.framework; sourceTree = "<group>"; };
		8BA0F375217E2CD000969984 /* Result.framework */ = {isa = PBXFileReference; lastKnownFileType = wrapper.framework; name = Result.framework; path = Carthage/Build/tvOS/Result.framework; sourceTree = "<group>"; };
		8BA0F376217E2CD000969984 /* BrightFutures.framework */ = {isa = PBXFileReference; lastKnownFileType = wrapper.framework; name = BrightFutures.framework; path = Carthage/Build/tvOS/BrightFutures.framework; sourceTree = "<group>"; };
		8BA0F377217E2CD000969984 /* RxSwift.framework */ = {isa = PBXFileReference; lastKnownFileType = wrapper.framework; name = RxSwift.framework; path = Carthage/Build/tvOS/RxSwift.framework; sourceTree = "<group>"; };
		8BA0F37C217E2D0700969984 /* RxCocoa.framework */ = {isa = PBXFileReference; lastKnownFileType = wrapper.framework; name = RxCocoa.framework; path = Carthage/Build/watchOS/RxCocoa.framework; sourceTree = "<group>"; };
		8BA0F37D217E2D0700969984 /* BrightFutures.framework */ = {isa = PBXFileReference; lastKnownFileType = wrapper.framework; name = BrightFutures.framework; path = Carthage/Build/watchOS/BrightFutures.framework; sourceTree = "<group>"; };
		8BA0F37E217E2D0700969984 /* RxSwift.framework */ = {isa = PBXFileReference; lastKnownFileType = wrapper.framework; name = RxSwift.framework; path = Carthage/Build/watchOS/RxSwift.framework; sourceTree = "<group>"; };
		8BA0F37F217E2D0700969984 /* Result.framework */ = {isa = PBXFileReference; lastKnownFileType = wrapper.framework; name = Result.framework; path = Carthage/Build/watchOS/Result.framework; sourceTree = "<group>"; };
		8BA0F384217E2D3400969984 /* Nimble.framework */ = {isa = PBXFileReference; lastKnownFileType = wrapper.framework; name = Nimble.framework; path = Carthage/Build/iOS/Nimble.framework; sourceTree = "<group>"; };
		8BA0F385217E2D3400969984 /* SwiftCheck.framework */ = {isa = PBXFileReference; lastKnownFileType = wrapper.framework; name = SwiftCheck.framework; path = Carthage/Build/iOS/SwiftCheck.framework; sourceTree = "<group>"; };
		8BA0F38A217E2DEF00969984 /* BooleanFunctionsTest.swift */ = {isa = PBXFileReference; fileEncoding = 4; lastKnownFileType = sourcecode.swift; path = BooleanFunctionsTest.swift; sourceTree = "<group>"; };
		8BA0F38B217E2DEF00969984 /* PartialApplicationTest.swift */ = {isa = PBXFileReference; fileEncoding = 4; lastKnownFileType = sourcecode.swift; path = PartialApplicationTest.swift; sourceTree = "<group>"; };
		8BA0F38D217E2DEF00969984 /* FreeTest.swift */ = {isa = PBXFileReference; fileEncoding = 4; lastKnownFileType = sourcecode.swift; path = FreeTest.swift; sourceTree = "<group>"; };
		8BA0F38F217E2DEF00969984 /* Function1Test.swift */ = {isa = PBXFileReference; fileEncoding = 4; lastKnownFileType = sourcecode.swift; path = Function1Test.swift; sourceTree = "<group>"; };
		8BA0F390217E2DEF00969984 /* Function0Test.swift */ = {isa = PBXFileReference; fileEncoding = 4; lastKnownFileType = sourcecode.swift; path = Function0Test.swift; sourceTree = "<group>"; };
		8BA0F391217E2DEF00969984 /* KleisliTest.swift */ = {isa = PBXFileReference; fileEncoding = 4; lastKnownFileType = sourcecode.swift; path = KleisliTest.swift; sourceTree = "<group>"; };
		8BA0F393217E2DEF00969984 /* PredefTest.swift */ = {isa = PBXFileReference; fileEncoding = 4; lastKnownFileType = sourcecode.swift; path = PredefTest.swift; sourceTree = "<group>"; };
		8BA0F395217E2DEF00969984 /* WriterTTest.swift */ = {isa = PBXFileReference; fileEncoding = 4; lastKnownFileType = sourcecode.swift; path = WriterTTest.swift; sourceTree = "<group>"; };
		8BA0F396217E2DEF00969984 /* StateTTest.swift */ = {isa = PBXFileReference; fileEncoding = 4; lastKnownFileType = sourcecode.swift; path = StateTTest.swift; sourceTree = "<group>"; };
		8BA0F397217E2DEF00969984 /* EitherTTest.swift */ = {isa = PBXFileReference; fileEncoding = 4; lastKnownFileType = sourcecode.swift; path = EitherTTest.swift; sourceTree = "<group>"; };
		8BA0F398217E2DEF00969984 /* OptionTTest.swift */ = {isa = PBXFileReference; fileEncoding = 4; lastKnownFileType = sourcecode.swift; path = OptionTTest.swift; sourceTree = "<group>"; };
		8BA0F39B217E2DEF00969984 /* StringInstancesTest.swift */ = {isa = PBXFileReference; fileEncoding = 4; lastKnownFileType = sourcecode.swift; path = StringInstancesTest.swift; sourceTree = "<group>"; };
		8BA0F39C217E2DEF00969984 /* NumberInstancesTest.swift */ = {isa = PBXFileReference; fileEncoding = 4; lastKnownFileType = sourcecode.swift; path = NumberInstancesTest.swift; sourceTree = "<group>"; };
		8BA0F39F217E2DEF00969984 /* FutureKTest.swift */ = {isa = PBXFileReference; fileEncoding = 4; lastKnownFileType = sourcecode.swift; path = FutureKTest.swift; sourceTree = "<group>"; };
		8BA0F3A0217E2DEF00969984 /* IOTest.swift */ = {isa = PBXFileReference; fileEncoding = 4; lastKnownFileType = sourcecode.swift; path = IOTest.swift; sourceTree = "<group>"; };
		8BA0F3A2217E2DEF00969984 /* AsyncLaws.swift */ = {isa = PBXFileReference; fileEncoding = 4; lastKnownFileType = sourcecode.swift; path = AsyncLaws.swift; sourceTree = "<group>"; };
		8BA0F3A4217E2DEF00969984 /* ObservableKTest.swift */ = {isa = PBXFileReference; fileEncoding = 4; lastKnownFileType = sourcecode.swift; path = ObservableKTest.swift; sourceTree = "<group>"; };
		8BA0F3A5217E2DEF00969984 /* MaybeKTest.swift */ = {isa = PBXFileReference; fileEncoding = 4; lastKnownFileType = sourcecode.swift; path = MaybeKTest.swift; sourceTree = "<group>"; };
		8BA0F3A6217E2DEF00969984 /* SingleKTest.swift */ = {isa = PBXFileReference; fileEncoding = 4; lastKnownFileType = sourcecode.swift; path = SingleKTest.swift; sourceTree = "<group>"; };
		8BA0F3A7217E2DEF00969984 /* CurryTest.swift */ = {isa = PBXFileReference; fileEncoding = 4; lastKnownFileType = sourcecode.swift; path = CurryTest.swift; sourceTree = "<group>"; };
		8BA0F3A9217E2DEF00969984 /* EitherKTest.swift */ = {isa = PBXFileReference; fileEncoding = 4; lastKnownFileType = sourcecode.swift; path = EitherKTest.swift; sourceTree = "<group>"; };
		8BA0F3AA217E2DEF00969984 /* MooreTest.swift */ = {isa = PBXFileReference; fileEncoding = 4; lastKnownFileType = sourcecode.swift; path = MooreTest.swift; sourceTree = "<group>"; };
		8BA0F3AB217E2DEF00969984 /* EitherTest.swift */ = {isa = PBXFileReference; fileEncoding = 4; lastKnownFileType = sourcecode.swift; path = EitherTest.swift; sourceTree = "<group>"; };
		8BA0F3AC217E2DEF00969984 /* SetKTest.swift */ = {isa = PBXFileReference; fileEncoding = 4; lastKnownFileType = sourcecode.swift; path = SetKTest.swift; sourceTree = "<group>"; };
		8BA0F3AD217E2DEF00969984 /* SumTest.swift */ = {isa = PBXFileReference; fileEncoding = 4; lastKnownFileType = sourcecode.swift; path = SumTest.swift; sourceTree = "<group>"; };
		8BA0F3AF217E2DEF00969984 /* EvalTest.swift */ = {isa = PBXFileReference; fileEncoding = 4; lastKnownFileType = sourcecode.swift; path = EvalTest.swift; sourceTree = "<group>"; };
		8BA0F3B0217E2DEF00969984 /* IdTest.swift */ = {isa = PBXFileReference; fileEncoding = 4; lastKnownFileType = sourcecode.swift; path = IdTest.swift; sourceTree = "<group>"; };
		8BA0F3B1217E2DEF00969984 /* StoreTest.swift */ = {isa = PBXFileReference; fileEncoding = 4; lastKnownFileType = sourcecode.swift; path = StoreTest.swift; sourceTree = "<group>"; };
		8BA0F3B2217E2DEF00969984 /* IorTest.swift */ = {isa = PBXFileReference; fileEncoding = 4; lastKnownFileType = sourcecode.swift; path = IorTest.swift; sourceTree = "<group>"; };
		8BA0F3B3217E2DEF00969984 /* ValidatedTest.swift */ = {isa = PBXFileReference; fileEncoding = 4; lastKnownFileType = sourcecode.swift; path = ValidatedTest.swift; sourceTree = "<group>"; };
		8BA0F3B4217E2DEF00969984 /* TryTest.swift */ = {isa = PBXFileReference; fileEncoding = 4; lastKnownFileType = sourcecode.swift; path = TryTest.swift; sourceTree = "<group>"; };
		8BA0F3B5217E2DEF00969984 /* OptionTest.swift */ = {isa = PBXFileReference; fileEncoding = 4; lastKnownFileType = sourcecode.swift; path = OptionTest.swift; sourceTree = "<group>"; };
		8BA0F3B6217E2DEF00969984 /* ArrayKTest.swift */ = {isa = PBXFileReference; fileEncoding = 4; lastKnownFileType = sourcecode.swift; path = ArrayKTest.swift; sourceTree = "<group>"; };
		8BA0F3B7217E2DEF00969984 /* DayTest.swift */ = {isa = PBXFileReference; fileEncoding = 4; lastKnownFileType = sourcecode.swift; path = DayTest.swift; sourceTree = "<group>"; };
		8BA0F3B8217E2DEF00969984 /* NonEmptyArrayTest.swift */ = {isa = PBXFileReference; fileEncoding = 4; lastKnownFileType = sourcecode.swift; path = NonEmptyArrayTest.swift; sourceTree = "<group>"; };
		8BA0F3B9217E2DEF00969984 /* ConstTest.swift */ = {isa = PBXFileReference; fileEncoding = 4; lastKnownFileType = sourcecode.swift; path = ConstTest.swift; sourceTree = "<group>"; };
		8BA0F3BB217E2DEF00969984 /* TraverseLaws.swift */ = {isa = PBXFileReference; fileEncoding = 4; lastKnownFileType = sourcecode.swift; path = TraverseLaws.swift; sourceTree = "<group>"; };
		8BA0F3BC217E2DEF00969984 /* MonadErrorLaws.swift */ = {isa = PBXFileReference; fileEncoding = 4; lastKnownFileType = sourcecode.swift; path = MonadErrorLaws.swift; sourceTree = "<group>"; };
		8BA0F3BD217E2DEF00969984 /* MonoidLaws.swift */ = {isa = PBXFileReference; fileEncoding = 4; lastKnownFileType = sourcecode.swift; path = MonoidLaws.swift; sourceTree = "<group>"; };
		8BA0F3BE217E2DEF00969984 /* SemigroupLaws.swift */ = {isa = PBXFileReference; fileEncoding = 4; lastKnownFileType = sourcecode.swift; path = SemigroupLaws.swift; sourceTree = "<group>"; };
		8BA0F3BF217E2DEF00969984 /* EquatableKLaws.swift */ = {isa = PBXFileReference; fileEncoding = 4; lastKnownFileType = sourcecode.swift; path = EquatableKLaws.swift; sourceTree = "<group>"; };
		8BA0F3C0217E2DEF00969984 /* MonadLaws.swift */ = {isa = PBXFileReference; fileEncoding = 4; lastKnownFileType = sourcecode.swift; path = MonadLaws.swift; sourceTree = "<group>"; };
		8BA0F3C1217E2DEF00969984 /* FunctorFilterLaws.swift */ = {isa = PBXFileReference; fileEncoding = 4; lastKnownFileType = sourcecode.swift; path = FunctorFilterLaws.swift; sourceTree = "<group>"; };
		8BA0F3C2217E2DEF00969984 /* ComparableLaws.swift */ = {isa = PBXFileReference; fileEncoding = 4; lastKnownFileType = sourcecode.swift; path = ComparableLaws.swift; sourceTree = "<group>"; };
		8BA0F3C4217E2DEF00969984 /* ApplicativeErrorLaws.swift */ = {isa = PBXFileReference; fileEncoding = 4; lastKnownFileType = sourcecode.swift; path = ApplicativeErrorLaws.swift; sourceTree = "<group>"; };
		8BA0F3C5217E2DEF00969984 /* MonadWriterLaws.swift */ = {isa = PBXFileReference; fileEncoding = 4; lastKnownFileType = sourcecode.swift; path = MonadWriterLaws.swift; sourceTree = "<group>"; };
		8BA0F3C6217E2DEF00969984 /* AlternativeLaws.swift */ = {isa = PBXFileReference; fileEncoding = 4; lastKnownFileType = sourcecode.swift; path = AlternativeLaws.swift; sourceTree = "<group>"; };
		8BA0F3C7217E2DEF00969984 /* MonadFilterLaws.swift */ = {isa = PBXFileReference; fileEncoding = 4; lastKnownFileType = sourcecode.swift; path = MonadFilterLaws.swift; sourceTree = "<group>"; };
		8BA0F3C9217E2DEF00969984 /* ContravariantLaws.swift */ = {isa = PBXFileReference; fileEncoding = 4; lastKnownFileType = sourcecode.swift; path = ContravariantLaws.swift; sourceTree = "<group>"; };
		8BA0F3CA217E2DEF00969984 /* BimonadLaws.swift */ = {isa = PBXFileReference; fileEncoding = 4; lastKnownFileType = sourcecode.swift; path = BimonadLaws.swift; sourceTree = "<group>"; };
		8BA0F3CB217E2DEF00969984 /* MonadStateLaws.swift */ = {isa = PBXFileReference; fileEncoding = 4; lastKnownFileType = sourcecode.swift; path = MonadStateLaws.swift; sourceTree = "<group>"; };
		8BA0F3CC217E2DEF00969984 /* FunctorLaws.swift */ = {isa = PBXFileReference; fileEncoding = 4; lastKnownFileType = sourcecode.swift; path = FunctorLaws.swift; sourceTree = "<group>"; };
		8BA0F3CD217E2DEF00969984 /* MonadCombineLaws.swift */ = {isa = PBXFileReference; fileEncoding = 4; lastKnownFileType = sourcecode.swift; path = MonadCombineLaws.swift; sourceTree = "<group>"; };
		8BA0F3CE217E2DEF00969984 /* ApplicativeLaws.swift */ = {isa = PBXFileReference; fileEncoding = 4; lastKnownFileType = sourcecode.swift; path = ApplicativeLaws.swift; sourceTree = "<group>"; };
		8BA0F3CF217E2DEF00969984 /* SemigroupKLaws.swift */ = {isa = PBXFileReference; fileEncoding = 4; lastKnownFileType = sourcecode.swift; path = SemigroupKLaws.swift; sourceTree = "<group>"; };
		8BA0F3D1217E2DEF00969984 /* CustomStringConvertibleLaws.swift */ = {isa = PBXFileReference; fileEncoding = 4; lastKnownFileType = sourcecode.swift; path = CustomStringConvertibleLaws.swift; sourceTree = "<group>"; };
		8BA0F3D2217E2DEF00969984 /* ComonadLaws.swift */ = {isa = PBXFileReference; fileEncoding = 4; lastKnownFileType = sourcecode.swift; path = ComonadLaws.swift; sourceTree = "<group>"; };
		8BA0F3D3217E2DEF00969984 /* TraverseFilterLaws.swift */ = {isa = PBXFileReference; fileEncoding = 4; lastKnownFileType = sourcecode.swift; path = TraverseFilterLaws.swift; sourceTree = "<group>"; };
		8BA0F3D4217E2DEF00969984 /* MonoidKLaws.swift */ = {isa = PBXFileReference; fileEncoding = 4; lastKnownFileType = sourcecode.swift; path = MonoidKLaws.swift; sourceTree = "<group>"; };
		8BA0F3D5217E2DEF00969984 /* InvariantLaws.swift */ = {isa = PBXFileReference; fileEncoding = 4; lastKnownFileType = sourcecode.swift; path = InvariantLaws.swift; sourceTree = "<group>"; };
		8BA0F3D6217E2DEF00969984 /* FoldableLaws.swift */ = {isa = PBXFileReference; fileEncoding = 4; lastKnownFileType = sourcecode.swift; path = FoldableLaws.swift; sourceTree = "<group>"; };
		8BA0F3D8217E2DEF00969984 /* FoldTest.swift */ = {isa = PBXFileReference; fileEncoding = 4; lastKnownFileType = sourcecode.swift; path = FoldTest.swift; sourceTree = "<group>"; };
		8BA0F3D9217E2DEF00969984 /* IsoTest.swift */ = {isa = PBXFileReference; fileEncoding = 4; lastKnownFileType = sourcecode.swift; path = IsoTest.swift; sourceTree = "<group>"; };
		8BA0F3DB217E2DEF00969984 /* LensLaws.swift */ = {isa = PBXFileReference; fileEncoding = 4; lastKnownFileType = sourcecode.swift; path = LensLaws.swift; sourceTree = "<group>"; };
		8BA0F3DC217E2DEF00969984 /* OptionalLaws.swift */ = {isa = PBXFileReference; fileEncoding = 4; lastKnownFileType = sourcecode.swift; path = OptionalLaws.swift; sourceTree = "<group>"; };
		8BA0F3DD217E2DEF00969984 /* IsoLaws.swift */ = {isa = PBXFileReference; fileEncoding = 4; lastKnownFileType = sourcecode.swift; path = IsoLaws.swift; sourceTree = "<group>"; };
		8BA0F3DE217E2DEF00969984 /* TraversalLaws.swift */ = {isa = PBXFileReference; fileEncoding = 4; lastKnownFileType = sourcecode.swift; path = TraversalLaws.swift; sourceTree = "<group>"; };
		8BA0F3DF217E2DEF00969984 /* SetterLaws.swift */ = {isa = PBXFileReference; fileEncoding = 4; lastKnownFileType = sourcecode.swift; path = SetterLaws.swift; sourceTree = "<group>"; };
		8BA0F3E0217E2DEF00969984 /* PrismLaws.swift */ = {isa = PBXFileReference; fileEncoding = 4; lastKnownFileType = sourcecode.swift; path = PrismLaws.swift; sourceTree = "<group>"; };
		8BA0F3E1217E2DEF00969984 /* SetterTest.swift */ = {isa = PBXFileReference; fileEncoding = 4; lastKnownFileType = sourcecode.swift; path = SetterTest.swift; sourceTree = "<group>"; };
		8BA0F3E2217E2DEF00969984 /* TraversalTest.swift */ = {isa = PBXFileReference; fileEncoding = 4; lastKnownFileType = sourcecode.swift; path = TraversalTest.swift; sourceTree = "<group>"; };
		8BA0F3E3217E2DEF00969984 /* PrismTest.swift */ = {isa = PBXFileReference; fileEncoding = 4; lastKnownFileType = sourcecode.swift; path = PrismTest.swift; sourceTree = "<group>"; };
		8BA0F3E4217E2DEF00969984 /* GetterTest.swift */ = {isa = PBXFileReference; fileEncoding = 4; lastKnownFileType = sourcecode.swift; path = GetterTest.swift; sourceTree = "<group>"; };
		8BA0F3E5217E2DEF00969984 /* OptionalTest.swift */ = {isa = PBXFileReference; fileEncoding = 4; lastKnownFileType = sourcecode.swift; path = OptionalTest.swift; sourceTree = "<group>"; };
		8BA0F3E6217E2DEF00969984 /* LensTest.swift */ = {isa = PBXFileReference; fileEncoding = 4; lastKnownFileType = sourcecode.swift; path = LensTest.swift; sourceTree = "<group>"; };
		8BA0F3E7217E2DEF00969984 /* TestDomain.swift */ = {isa = PBXFileReference; fileEncoding = 4; lastKnownFileType = sourcecode.swift; path = TestDomain.swift; sourceTree = "<group>"; };
		8BA0F43C217E2E9200969984 /* Curry.swift */ = {isa = PBXFileReference; fileEncoding = 4; lastKnownFileType = sourcecode.swift; path = Curry.swift; sourceTree = "<group>"; };
		8BA0F43E217E2E9200969984 /* Yoneda.swift */ = {isa = PBXFileReference; fileEncoding = 4; lastKnownFileType = sourcecode.swift; path = Yoneda.swift; sourceTree = "<group>"; };
		8BA0F43F217E2E9200969984 /* Coyoneda.swift */ = {isa = PBXFileReference; fileEncoding = 4; lastKnownFileType = sourcecode.swift; path = Coyoneda.swift; sourceTree = "<group>"; };
		8BA0F440217E2E9200969984 /* Cofree.swift */ = {isa = PBXFileReference; fileEncoding = 4; lastKnownFileType = sourcecode.swift; path = Cofree.swift; sourceTree = "<group>"; };
		8BA0F441217E2E9200969984 /* Free.swift */ = {isa = PBXFileReference; fileEncoding = 4; lastKnownFileType = sourcecode.swift; path = Free.swift; sourceTree = "<group>"; };
		8BA0F443217E2E9200969984 /* FunctionK.swift */ = {isa = PBXFileReference; fileEncoding = 4; lastKnownFileType = sourcecode.swift; path = FunctionK.swift; sourceTree = "<group>"; };
		8BA0F444217E2E9200969984 /* Kleisli.swift */ = {isa = PBXFileReference; fileEncoding = 4; lastKnownFileType = sourcecode.swift; path = Kleisli.swift; sourceTree = "<group>"; };
		8BA0F445217E2E9200969984 /* Function0.swift */ = {isa = PBXFileReference; fileEncoding = 4; lastKnownFileType = sourcecode.swift; path = Function0.swift; sourceTree = "<group>"; };
		8BA0F446217E2E9200969984 /* Function1.swift */ = {isa = PBXFileReference; fileEncoding = 4; lastKnownFileType = sourcecode.swift; path = Function1.swift; sourceTree = "<group>"; };
		8BA0F448217E2E9200969984 /* Cokleisli.swift */ = {isa = PBXFileReference; fileEncoding = 4; lastKnownFileType = sourcecode.swift; path = Cokleisli.swift; sourceTree = "<group>"; };
		8BA0F44A217E2E9200969984 /* BooleanFunctions.swift */ = {isa = PBXFileReference; fileEncoding = 4; lastKnownFileType = sourcecode.swift; path = BooleanFunctions.swift; sourceTree = "<group>"; };
		8BA0F44C217E2E9200969984 /* EitherT.swift */ = {isa = PBXFileReference; fileEncoding = 4; lastKnownFileType = sourcecode.swift; path = EitherT.swift; sourceTree = "<group>"; };
		8BA0F44D217E2E9200969984 /* OptionT.swift */ = {isa = PBXFileReference; fileEncoding = 4; lastKnownFileType = sourcecode.swift; path = OptionT.swift; sourceTree = "<group>"; };
		8BA0F44E217E2E9200969984 /* WriterT.swift */ = {isa = PBXFileReference; fileEncoding = 4; lastKnownFileType = sourcecode.swift; path = WriterT.swift; sourceTree = "<group>"; };
		8BA0F44F217E2E9200969984 /* StateT.swift */ = {isa = PBXFileReference; fileEncoding = 4; lastKnownFileType = sourcecode.swift; path = StateT.swift; sourceTree = "<group>"; };
		8BA0F450217E2E9200969984 /* Predef.swift */ = {isa = PBXFileReference; fileEncoding = 4; lastKnownFileType = sourcecode.swift; path = Predef.swift; sourceTree = "<group>"; };
		8BA0F452217E2E9200969984 /* Recursion.swift */ = {isa = PBXFileReference; fileEncoding = 4; lastKnownFileType = sourcecode.swift; path = Recursion.swift; sourceTree = "<group>"; };
		8BA0F454217E2E9200969984 /* Nu.swift */ = {isa = PBXFileReference; fileEncoding = 4; lastKnownFileType = sourcecode.swift; path = Nu.swift; sourceTree = "<group>"; };
		8BA0F455217E2E9200969984 /* Fix.swift */ = {isa = PBXFileReference; fileEncoding = 4; lastKnownFileType = sourcecode.swift; path = Fix.swift; sourceTree = "<group>"; };
		8BA0F456217E2E9200969984 /* Mu.swift */ = {isa = PBXFileReference; fileEncoding = 4; lastKnownFileType = sourcecode.swift; path = Mu.swift; sourceTree = "<group>"; };
		8BA0F458217E2E9200969984 /* Recursive.swift */ = {isa = PBXFileReference; fileEncoding = 4; lastKnownFileType = sourcecode.swift; path = Recursive.swift; sourceTree = "<group>"; };
		8BA0F459217E2E9200969984 /* Birecursive.swift */ = {isa = PBXFileReference; fileEncoding = 4; lastKnownFileType = sourcecode.swift; path = Birecursive.swift; sourceTree = "<group>"; };
		8BA0F45A217E2E9200969984 /* Corecursive.swift */ = {isa = PBXFileReference; fileEncoding = 4; lastKnownFileType = sourcecode.swift; path = Corecursive.swift; sourceTree = "<group>"; };
		8BA0F45B217E2E9200969984 /* PartialApplication.swift */ = {isa = PBXFileReference; fileEncoding = 4; lastKnownFileType = sourcecode.swift; path = PartialApplication.swift; sourceTree = "<group>"; };
		8BA0F45D217E2E9200969984 /* Product.swift */ = {isa = PBXFileReference; fileEncoding = 4; lastKnownFileType = sourcecode.swift; path = Product.swift; sourceTree = "<group>"; };
		8BA0F45E217E2E9200969984 /* HList.swift */ = {isa = PBXFileReference; fileEncoding = 4; lastKnownFileType = sourcecode.swift; path = HList.swift; sourceTree = "<group>"; };
		8BA0F45F217E2E9200969984 /* Generic.swift */ = {isa = PBXFileReference; fileEncoding = 4; lastKnownFileType = sourcecode.swift; path = Generic.swift; sourceTree = "<group>"; };
		8BA0F462217E2E9200969984 /* StringInstances.swift */ = {isa = PBXFileReference; fileEncoding = 4; lastKnownFileType = sourcecode.swift; path = StringInstances.swift; sourceTree = "<group>"; };
		8BA0F463217E2E9200969984 /* OptionInstances.swift */ = {isa = PBXFileReference; fileEncoding = 4; lastKnownFileType = sourcecode.swift; path = OptionInstances.swift; sourceTree = "<group>"; };
		8BA0F464217E2E9200969984 /* NumberInstances.swift */ = {isa = PBXFileReference; fileEncoding = 4; lastKnownFileType = sourcecode.swift; path = NumberInstances.swift; sourceTree = "<group>"; };
		8BA0F467217E2E9200969984 /* FutureK.swift */ = {isa = PBXFileReference; fileEncoding = 4; lastKnownFileType = sourcecode.swift; path = FutureK.swift; sourceTree = "<group>"; };
		8BA0F468217E2E9200969984 /* IO.swift */ = {isa = PBXFileReference; fileEncoding = 4; lastKnownFileType = sourcecode.swift; path = IO.swift; sourceTree = "<group>"; };
		8BA0F46A217E2E9200969984 /* ConcurrentEffect.swift */ = {isa = PBXFileReference; fileEncoding = 4; lastKnownFileType = sourcecode.swift; path = ConcurrentEffect.swift; sourceTree = "<group>"; };
		8BA0F46B217E2E9200969984 /* Effect.swift */ = {isa = PBXFileReference; fileEncoding = 4; lastKnownFileType = sourcecode.swift; path = Effect.swift; sourceTree = "<group>"; };
		8BA0F46C217E2E9200969984 /* Async.swift */ = {isa = PBXFileReference; fileEncoding = 4; lastKnownFileType = sourcecode.swift; path = Async.swift; sourceTree = "<group>"; };
		8BA0F46D217E2E9200969984 /* MonadDefer.swift */ = {isa = PBXFileReference; fileEncoding = 4; lastKnownFileType = sourcecode.swift; path = MonadDefer.swift; sourceTree = "<group>"; };
		8BA0F46F217E2E9200969984 /* SingleK.swift */ = {isa = PBXFileReference; fileEncoding = 4; lastKnownFileType = sourcecode.swift; path = SingleK.swift; sourceTree = "<group>"; };
		8BA0F470217E2E9200969984 /* MaybeK.swift */ = {isa = PBXFileReference; fileEncoding = 4; lastKnownFileType = sourcecode.swift; path = MaybeK.swift; sourceTree = "<group>"; };
		8BA0F471217E2E9200969984 /* ObservableK.swift */ = {isa = PBXFileReference; fileEncoding = 4; lastKnownFileType = sourcecode.swift; path = ObservableK.swift; sourceTree = "<group>"; };
		8BA0F473217E2E9200969984 /* Reader.swift */ = {isa = PBXFileReference; fileEncoding = 4; lastKnownFileType = sourcecode.swift; path = Reader.swift; sourceTree = "<group>"; };
		8BA0F474217E2E9200969984 /* Either.swift */ = {isa = PBXFileReference; fileEncoding = 4; lastKnownFileType = sourcecode.swift; path = Either.swift; sourceTree = "<group>"; };
		8BA0F475217E2E9200969984 /* Id.swift */ = {isa = PBXFileReference; fileEncoding = 4; lastKnownFileType = sourcecode.swift; path = Id.swift; sourceTree = "<group>"; };
		8BA0F476217E2E9200969984 /* DictionaryK.swift */ = {isa = PBXFileReference; fileEncoding = 4; lastKnownFileType = sourcecode.swift; path = DictionaryK.swift; sourceTree = "<group>"; };
		8BA0F477217E2E9200969984 /* Ior.swift */ = {isa = PBXFileReference; fileEncoding = 4; lastKnownFileType = sourcecode.swift; path = Ior.swift; sourceTree = "<group>"; };
		8BA0F478217E2E9200969984 /* Option.swift */ = {isa = PBXFileReference; fileEncoding = 4; lastKnownFileType = sourcecode.swift; path = Option.swift; sourceTree = "<group>"; };
		8BA0F479217E2E9200969984 /* NonEmptyArray.swift */ = {isa = PBXFileReference; fileEncoding = 4; lastKnownFileType = sourcecode.swift; path = NonEmptyArray.swift; sourceTree = "<group>"; };
		8BA0F47A217E2E9200969984 /* EitherK.swift */ = {isa = PBXFileReference; fileEncoding = 4; lastKnownFileType = sourcecode.swift; path = EitherK.swift; sourceTree = "<group>"; };
		8BA0F47B217E2E9200969984 /* Day.swift */ = {isa = PBXFileReference; fileEncoding = 4; lastKnownFileType = sourcecode.swift; path = Day.swift; sourceTree = "<group>"; };
		8BA0F47D217E2E9200969984 /* Moore.swift */ = {isa = PBXFileReference; fileEncoding = 4; lastKnownFileType = sourcecode.swift; path = Moore.swift; sourceTree = "<group>"; };
		8BA0F47E217E2E9200969984 /* Eval.swift */ = {isa = PBXFileReference; fileEncoding = 4; lastKnownFileType = sourcecode.swift; path = Eval.swift; sourceTree = "<group>"; };
		8BA0F480217E2E9200969984 /* Try.swift */ = {isa = PBXFileReference; fileEncoding = 4; lastKnownFileType = sourcecode.swift; path = Try.swift; sourceTree = "<group>"; };
		8BA0F482217E2E9200969984 /* Result.swift */ = {isa = PBXFileReference; fileEncoding = 4; lastKnownFileType = sourcecode.swift; path = Result.swift; sourceTree = "<group>"; };
		8BA0F483217E2E9200969984 /* Sum.swift */ = {isa = PBXFileReference; fileEncoding = 4; lastKnownFileType = sourcecode.swift; path = Sum.swift; sourceTree = "<group>"; };
		8BA0F484217E2E9200969984 /* Validated.swift */ = {isa = PBXFileReference; fileEncoding = 4; lastKnownFileType = sourcecode.swift; path = Validated.swift; sourceTree = "<group>"; };
		8BA0F485217E2E9200969984 /* Coreader.swift */ = {isa = PBXFileReference; fileEncoding = 4; lastKnownFileType = sourcecode.swift; path = Coreader.swift; sourceTree = "<group>"; };
		8BA0F486217E2E9200969984 /* Store.swift */ = {isa = PBXFileReference; fileEncoding = 4; lastKnownFileType = sourcecode.swift; path = Store.swift; sourceTree = "<group>"; };
		8BA0F487217E2E9200969984 /* SetK.swift */ = {isa = PBXFileReference; fileEncoding = 4; lastKnownFileType = sourcecode.swift; path = SetK.swift; sourceTree = "<group>"; };
		8BA0F489217E2E9200969984 /* Const.swift */ = {isa = PBXFileReference; fileEncoding = 4; lastKnownFileType = sourcecode.swift; path = Const.swift; sourceTree = "<group>"; };
		8BA0F48A217E2E9200969984 /* ArrayK.swift */ = {isa = PBXFileReference; fileEncoding = 4; lastKnownFileType = sourcecode.swift; path = ArrayK.swift; sourceTree = "<group>"; };
		8BA0F48B217E2E9200969984 /* HigherKinds.swift */ = {isa = PBXFileReference; fileEncoding = 4; lastKnownFileType = sourcecode.swift; path = HigherKinds.swift; sourceTree = "<group>"; };
		8BA0F48D217E2E9200969984 /* Alternative.swift */ = {isa = PBXFileReference; fileEncoding = 4; lastKnownFileType = sourcecode.swift; path = Alternative.swift; sourceTree = "<group>"; };
		8BA0F48E217E2E9200969984 /* ApplicativeError.swift */ = {isa = PBXFileReference; fileEncoding = 4; lastKnownFileType = sourcecode.swift; path = ApplicativeError.swift; sourceTree = "<group>"; };
		8BA0F48F217E2E9200969984 /* MonoidK.swift */ = {isa = PBXFileReference; fileEncoding = 4; lastKnownFileType = sourcecode.swift; path = MonoidK.swift; sourceTree = "<group>"; };
		8BA0F490217E2E9200969984 /* MonadFilter.swift */ = {isa = PBXFileReference; fileEncoding = 4; lastKnownFileType = sourcecode.swift; path = MonadFilter.swift; sourceTree = "<group>"; };
		8BA0F491217E2E9200969984 /* MonadState.swift */ = {isa = PBXFileReference; fileEncoding = 4; lastKnownFileType = sourcecode.swift; path = MonadState.swift; sourceTree = "<group>"; };
		8BA0F492217E2E9200969984 /* Contravariant.swift */ = {isa = PBXFileReference; fileEncoding = 4; lastKnownFileType = sourcecode.swift; path = Contravariant.swift; sourceTree = "<group>"; };
		8BA0F493217E2E9200969984 /* Comparable.swift */ = {isa = PBXFileReference; fileEncoding = 4; lastKnownFileType = sourcecode.swift; path = Comparable.swift; sourceTree = "<group>"; };
		8BA0F496217E2E9200969984 /* SemigroupK.swift */ = {isa = PBXFileReference; fileEncoding = 4; lastKnownFileType = sourcecode.swift; path = SemigroupK.swift; sourceTree = "<group>"; };
		8BA0F497217E2E9200969984 /* MonadWriter.swift */ = {isa = PBXFileReference; fileEncoding = 4; lastKnownFileType = sourcecode.swift; path = MonadWriter.swift; sourceTree = "<group>"; };
		8BA0F498217E2E9200969984 /* MonadError.swift */ = {isa = PBXFileReference; fileEncoding = 4; lastKnownFileType = sourcecode.swift; path = MonadError.swift; sourceTree = "<group>"; };
		8BA0F499217E2E9200969984 /* Invariant.swift */ = {isa = PBXFileReference; fileEncoding = 4; lastKnownFileType = sourcecode.swift; path = Invariant.swift; sourceTree = "<group>"; };
		8BA0F49A217E2E9200969984 /* TraverseFilter.swift */ = {isa = PBXFileReference; fileEncoding = 4; lastKnownFileType = sourcecode.swift; path = TraverseFilter.swift; sourceTree = "<group>"; };
		8BA0F49B217E2E9200969984 /* Traverse.swift */ = {isa = PBXFileReference; fileEncoding = 4; lastKnownFileType = sourcecode.swift; path = Traverse.swift; sourceTree = "<group>"; };
		8BA0F49C217E2E9200969984 /* MonadReader.swift */ = {isa = PBXFileReference; fileEncoding = 4; lastKnownFileType = sourcecode.swift; path = MonadReader.swift; sourceTree = "<group>"; };
		8BA0F49D217E2E9200969984 /* Reducible.swift */ = {isa = PBXFileReference; fileEncoding = 4; lastKnownFileType = sourcecode.swift; path = Reducible.swift; sourceTree = "<group>"; };
		8BA0F4A0217E2E9200969984 /* Foldable.swift */ = {isa = PBXFileReference; fileEncoding = 4; lastKnownFileType = sourcecode.swift; path = Foldable.swift; sourceTree = "<group>"; };
		8BA0F4A1217E2E9200969984 /* NonEmptyReducible.swift */ = {isa = PBXFileReference; fileEncoding = 4; lastKnownFileType = sourcecode.swift; path = NonEmptyReducible.swift; sourceTree = "<group>"; };
		8BA0F4A2217E2E9200969984 /* Bimonad.swift */ = {isa = PBXFileReference; fileEncoding = 4; lastKnownFileType = sourcecode.swift; path = Bimonad.swift; sourceTree = "<group>"; };
		8BA0F4A3217E2E9200969984 /* Monoid.swift */ = {isa = PBXFileReference; fileEncoding = 4; lastKnownFileType = sourcecode.swift; path = Monoid.swift; sourceTree = "<group>"; };
		8BA0F4A4217E2E9200969984 /* Monad.swift */ = {isa = PBXFileReference; fileEncoding = 4; lastKnownFileType = sourcecode.swift; path = Monad.swift; sourceTree = "<group>"; };
		8BA0F4A8217E2E9200969984 /* Applicative.swift */ = {isa = PBXFileReference; fileEncoding = 4; lastKnownFileType = sourcecode.swift; path = Applicative.swift; sourceTree = "<group>"; };
		8BA0F4A9217E2E9200969984 /* Comonad.swift */ = {isa = PBXFileReference; fileEncoding = 4; lastKnownFileType = sourcecode.swift; path = Comonad.swift; sourceTree = "<group>"; };
		8BA0F4AB217E2E9200969984 /* Functor.swift */ = {isa = PBXFileReference; fileEncoding = 4; lastKnownFileType = sourcecode.swift; path = Functor.swift; sourceTree = "<group>"; };
		8BA0F4AC217E2E9200969984 /* Semigroup.swift */ = {isa = PBXFileReference; fileEncoding = 4; lastKnownFileType = sourcecode.swift; path = Semigroup.swift; sourceTree = "<group>"; };
		8BA0F4AD217E2E9200969984 /* MonadCombine.swift */ = {isa = PBXFileReference; fileEncoding = 4; lastKnownFileType = sourcecode.swift; path = MonadCombine.swift; sourceTree = "<group>"; };
		8BA0F4AE217E2E9200969984 /* FunctorFilter.swift */ = {isa = PBXFileReference; fileEncoding = 4; lastKnownFileType = sourcecode.swift; path = FunctorFilter.swift; sourceTree = "<group>"; };
		8BA0F4B2217E2E9200969984 /* BoundSetter.swift */ = {isa = PBXFileReference; fileEncoding = 4; lastKnownFileType = sourcecode.swift; path = BoundSetter.swift; sourceTree = "<group>"; };
		8BA0F4B3217E2E9200969984 /* Getter.swift */ = {isa = PBXFileReference; fileEncoding = 4; lastKnownFileType = sourcecode.swift; path = Getter.swift; sourceTree = "<group>"; };
		8BA0F4B4217E2E9200969984 /* Traversal.swift */ = {isa = PBXFileReference; fileEncoding = 4; lastKnownFileType = sourcecode.swift; path = Traversal.swift; sourceTree = "<group>"; };
		8BA0F4B6217E2E9200969984 /* Id+Optics.swift */ = {isa = PBXFileReference; fileEncoding = 4; lastKnownFileType = sourcecode.swift; path = "Id+Optics.swift"; sourceTree = "<group>"; };
		8BA0F4B7217E2E9200969984 /* Try+Optics.swift */ = {isa = PBXFileReference; fileEncoding = 4; lastKnownFileType = sourcecode.swift; path = "Try+Optics.swift"; sourceTree = "<group>"; };
		8BA0F4B8217E2E9200969984 /* Option+Optics.swift */ = {isa = PBXFileReference; fileEncoding = 4; lastKnownFileType = sourcecode.swift; path = "Option+Optics.swift"; sourceTree = "<group>"; };
		8BA0F4B9217E2E9200969984 /* String+Optics.swift */ = {isa = PBXFileReference; fileEncoding = 4; lastKnownFileType = sourcecode.swift; path = "String+Optics.swift"; sourceTree = "<group>"; };
		8BA0F4BA217E2E9200969984 /* Validated+Optics.swift */ = {isa = PBXFileReference; fileEncoding = 4; lastKnownFileType = sourcecode.swift; path = "Validated+Optics.swift"; sourceTree = "<group>"; };
		8BA0F4BB217E2E9200969984 /* ArrayK+Optics.swift */ = {isa = PBXFileReference; fileEncoding = 4; lastKnownFileType = sourcecode.swift; path = "ArrayK+Optics.swift"; sourceTree = "<group>"; };
		8BA0F4BC217E2E9200969984 /* NonEmptyArray+Optics.swift */ = {isa = PBXFileReference; fileEncoding = 4; lastKnownFileType = sourcecode.swift; path = "NonEmptyArray+Optics.swift"; sourceTree = "<group>"; };
		8BA0F4BD217E2E9200969984 /* Either+Optics.swift */ = {isa = PBXFileReference; fileEncoding = 4; lastKnownFileType = sourcecode.swift; path = "Either+Optics.swift"; sourceTree = "<group>"; };
		8BA0F4BE217E2E9200969984 /* Fold.swift */ = {isa = PBXFileReference; fileEncoding = 4; lastKnownFileType = sourcecode.swift; path = Fold.swift; sourceTree = "<group>"; };
		8BA0F4BF217E2E9200969984 /* Iso.swift */ = {isa = PBXFileReference; fileEncoding = 4; lastKnownFileType = sourcecode.swift; path = Iso.swift; sourceTree = "<group>"; };
		8BA0F4C0217E2E9200969984 /* Setter.swift */ = {isa = PBXFileReference; fileEncoding = 4; lastKnownFileType = sourcecode.swift; path = Setter.swift; sourceTree = "<group>"; };
		8BA0F4C2217E2E9200969984 /* OptionOpticsInstances.swift */ = {isa = PBXFileReference; fileEncoding = 4; lastKnownFileType = sourcecode.swift; path = OptionOpticsInstances.swift; sourceTree = "<group>"; };
		8BA0F4C3217E2E9200969984 /* NonEmptyArrayOpticsInstances.swift */ = {isa = PBXFileReference; fileEncoding = 4; lastKnownFileType = sourcecode.swift; path = NonEmptyArrayOpticsInstances.swift; sourceTree = "<group>"; };
		8BA0F4C4217E2E9200969984 /* StringOpticsInstances.swift */ = {isa = PBXFileReference; fileEncoding = 4; lastKnownFileType = sourcecode.swift; path = StringOpticsInstances.swift; sourceTree = "<group>"; };
		8BA0F4C5217E2E9200969984 /* EitherOpticsInstances.swift */ = {isa = PBXFileReference; fileEncoding = 4; lastKnownFileType = sourcecode.swift; path = EitherOpticsInstances.swift; sourceTree = "<group>"; };
		8BA0F4C6217E2E9200969984 /* ArrayKOpticsInstances.swift */ = {isa = PBXFileReference; fileEncoding = 4; lastKnownFileType = sourcecode.swift; path = ArrayKOpticsInstances.swift; sourceTree = "<group>"; };
		8BA0F4C7217E2E9200969984 /* TryOpticsInstances.swift */ = {isa = PBXFileReference; fileEncoding = 4; lastKnownFileType = sourcecode.swift; path = TryOpticsInstances.swift; sourceTree = "<group>"; };
		8BA0F4C8217E2E9200969984 /* Optional.swift */ = {isa = PBXFileReference; fileEncoding = 4; lastKnownFileType = sourcecode.swift; path = Optional.swift; sourceTree = "<group>"; };
		8BA0F4C9217E2E9200969984 /* Prism.swift */ = {isa = PBXFileReference; fileEncoding = 4; lastKnownFileType = sourcecode.swift; path = Prism.swift; sourceTree = "<group>"; };
		8BA0F4CB217E2E9200969984 /* Each.swift */ = {isa = PBXFileReference; fileEncoding = 4; lastKnownFileType = sourcecode.swift; path = Each.swift; sourceTree = "<group>"; };
		8BA0F4CC217E2E9200969984 /* Index.swift */ = {isa = PBXFileReference; fileEncoding = 4; lastKnownFileType = sourcecode.swift; path = Index.swift; sourceTree = "<group>"; };
		8BA0F4CD217E2E9200969984 /* FilterIndex.swift */ = {isa = PBXFileReference; fileEncoding = 4; lastKnownFileType = sourcecode.swift; path = FilterIndex.swift; sourceTree = "<group>"; };
		8BA0F4CE217E2E9200969984 /* At.swift */ = {isa = PBXFileReference; fileEncoding = 4; lastKnownFileType = sourcecode.swift; path = At.swift; sourceTree = "<group>"; };
		8BA0F4D0217E2E9200969984 /* At+Optics.swift */ = {isa = PBXFileReference; fileEncoding = 4; lastKnownFileType = sourcecode.swift; path = "At+Optics.swift"; sourceTree = "<group>"; };
		8BA0F4D1217E2E9200969984 /* Each+Optics.swift */ = {isa = PBXFileReference; fileEncoding = 4; lastKnownFileType = sourcecode.swift; path = "Each+Optics.swift"; sourceTree = "<group>"; };
		8BA0F4D2217E2E9200969984 /* Lens.swift */ = {isa = PBXFileReference; fileEncoding = 4; lastKnownFileType = sourcecode.swift; path = Lens.swift; sourceTree = "<group>"; };
		"Bow::Bow::Product" /* Bow.framework */ = {isa = PBXFileReference; explicitFileType = wrapper.framework; path = Bow.framework; sourceTree = BUILT_PRODUCTS_DIR; };
		"Bow::BowTests::Product" /* BowTests.xctest */ = {isa = PBXFileReference; explicitFileType = wrapper.cfbundle; path = BowTests.xctest; sourceTree = BUILT_PRODUCTS_DIR; };
		OBJ_6 /* Package.swift */ = {isa = PBXFileReference; explicitFileType = sourcecode.swift; path = Package.swift; sourceTree = "<group>"; };
/* End PBXFileReference section */

/* Begin PBXFrameworksBuildPhase section */
		112097A222A7EBC7007F3D9C /* Frameworks */ = {
			isa = PBXFrameworksBuildPhase;
			buildActionMask = 0;
			files = (
				112097A322A7EBC7007F3D9C /* Nimble.framework in Frameworks */,
				112097A422A7EBC7007F3D9C /* SwiftCheck.framework in Frameworks */,
			);
			runOnlyForDeploymentPostprocessing = 0;
		};
		11229412219D8B86006D66C5 /* Frameworks */ = {
			isa = PBXFrameworksBuildPhase;
			buildActionMask = 0;
			files = (
				1122943C219D8C21006D66C5 /* Nimble.framework in Frameworks */,
				1122943B219D8C14006D66C5 /* SwiftCheck.framework in Frameworks */,
			);
			runOnlyForDeploymentPostprocessing = 0;
		};
		1122946F219D8DF3006D66C5 /* Frameworks */ = {
			isa = PBXFrameworksBuildPhase;
			buildActionMask = 0;
			files = (
				11229470219D8DF3006D66C5 /* Bow.framework in Frameworks */,
				11229471219D8DF3006D66C5 /* Nimble.framework in Frameworks */,
				11229472219D8DF3006D66C5 /* SwiftCheck.framework in Frameworks */,
			);
			runOnlyForDeploymentPostprocessing = 0;
		};
		112294E5219D8EF4006D66C5 /* Frameworks */ = {
			isa = PBXFrameworksBuildPhase;
			buildActionMask = 0;
			files = (
			);
			runOnlyForDeploymentPostprocessing = 0;
		};
		1122956B219D9186006D66C5 /* Frameworks */ = {
			isa = PBXFrameworksBuildPhase;
			buildActionMask = 0;
			files = (
				1122956C219D9186006D66C5 /* Bow.framework in Frameworks */,
				1122956D219D9186006D66C5 /* Nimble.framework in Frameworks */,
				1122956E219D9186006D66C5 /* SwiftCheck.framework in Frameworks */,
			);
			runOnlyForDeploymentPostprocessing = 0;
		};
		112295D8219D94C9006D66C5 /* Frameworks */ = {
			isa = PBXFrameworksBuildPhase;
			buildActionMask = 0;
			files = (
			);
			runOnlyForDeploymentPostprocessing = 0;
		};
		11229617219D9593006D66C5 /* Frameworks */ = {
			isa = PBXFrameworksBuildPhase;
			buildActionMask = 0;
			files = (
				11229618219D9593006D66C5 /* Bow.framework in Frameworks */,
			);
			runOnlyForDeploymentPostprocessing = 0;
		};
		11229731219DC4B3006D66C5 /* Frameworks */ = {
			isa = PBXFrameworksBuildPhase;
			buildActionMask = 0;
			files = (
			);
			runOnlyForDeploymentPostprocessing = 0;
		};
		11229776219DC88F006D66C5 /* Frameworks */ = {
			isa = PBXFrameworksBuildPhase;
			buildActionMask = 0;
			files = (
				11229777219DC88F006D66C5 /* Bow.framework in Frameworks */,
				11229778219DC88F006D66C5 /* Nimble.framework in Frameworks */,
				11229779219DC88F006D66C5 /* SwiftCheck.framework in Frameworks */,
			);
			runOnlyForDeploymentPostprocessing = 0;
		};
		112297A0219DCE76006D66C5 /* Frameworks */ = {
			isa = PBXFrameworksBuildPhase;
			buildActionMask = 0;
			files = (
				112297A4219DCE76006D66C5 /* RxSwift.framework in Frameworks */,
			);
			runOnlyForDeploymentPostprocessing = 0;
		};
		112297C1219DCFDE006D66C5 /* Frameworks */ = {
			isa = PBXFrameworksBuildPhase;
			buildActionMask = 0;
			files = (
				0DE29CA121A7258100DC781E /* Bow.framework in Frameworks */,
				113CD8F4219DD82F00730E58 /* RxSwift.framework in Frameworks */,
			);
			runOnlyForDeploymentPostprocessing = 0;
		};
		112297DF219DD148006D66C5 /* Frameworks */ = {
			isa = PBXFrameworksBuildPhase;
			buildActionMask = 0;
			files = (
				112297E0219DD148006D66C5 /* BrightFutures.framework in Frameworks */,
			);
			runOnlyForDeploymentPostprocessing = 0;
		};
		112297F8219DD2AB006D66C5 /* Frameworks */ = {
			isa = PBXFrameworksBuildPhase;
			buildActionMask = 0;
			files = (
				0DE29CA021A7252C00DC781E /* Bow.framework in Frameworks */,
				112297FD219DD2AB006D66C5 /* BrightFutures.framework in Frameworks */,
			);
			runOnlyForDeploymentPostprocessing = 0;
		};
		117DC0CC22AE492700EF65F0 /* Frameworks */ = {
			isa = PBXFrameworksBuildPhase;
			buildActionMask = 0;
			files = (
				117DC0CD22AE492700EF65F0 /* Nimble.framework in Frameworks */,
				117DC0CE22AE492700EF65F0 /* SwiftCheck.framework in Frameworks */,
			);
			runOnlyForDeploymentPostprocessing = 0;
		};
		117DC0E522AE4D6C00EF65F0 /* Frameworks */ = {
			isa = PBXFrameworksBuildPhase;
			buildActionMask = 0;
			files = (
				117DC0E622AE4D6C00EF65F0 /* Nimble.framework in Frameworks */,
				117DC0E722AE4D6C00EF65F0 /* SwiftCheck.framework in Frameworks */,
			);
			runOnlyForDeploymentPostprocessing = 0;
		};
		117DC10022AE522000EF65F0 /* Frameworks */ = {
			isa = PBXFrameworksBuildPhase;
			buildActionMask = 0;
			files = (
				117DC10122AE522000EF65F0 /* Nimble.framework in Frameworks */,
				117DC10222AE522000EF65F0 /* SwiftCheck.framework in Frameworks */,
			);
			runOnlyForDeploymentPostprocessing = 0;
		};
		117DC12822AE563900EF65F0 /* Frameworks */ = {
			isa = PBXFrameworksBuildPhase;
			buildActionMask = 0;
			files = (
				117DC12922AE563900EF65F0 /* Nimble.framework in Frameworks */,
				117DC12A22AE563900EF65F0 /* SwiftCheck.framework in Frameworks */,
			);
			runOnlyForDeploymentPostprocessing = 0;
		};
		11D97EE3219EBAA1008FC004 /* Frameworks */ = {
			isa = PBXFrameworksBuildPhase;
			buildActionMask = 0;
			files = (
				11D97EE4219EBAA1008FC004 /* Nimble.framework in Frameworks */,
				11D97EE5219EBAA1008FC004 /* SwiftCheck.framework in Frameworks */,
			);
			runOnlyForDeploymentPostprocessing = 0;
		};
		11E71709219D704F00B94845 /* Frameworks */ = {
			isa = PBXFrameworksBuildPhase;
			buildActionMask = 0;
			files = (
			);
			runOnlyForDeploymentPostprocessing = 0;
		};
		11E717F6219D7D5900B94845 /* Frameworks */ = {
			isa = PBXFrameworksBuildPhase;
			buildActionMask = 0;
			files = (
				11E717F7219D7D5900B94845 /* Bow.framework in Frameworks */,
			);
			runOnlyForDeploymentPostprocessing = 0;
		};
		11E71880219D81B300B94845 /* Frameworks */ = {
			isa = PBXFrameworksBuildPhase;
			buildActionMask = 0;
			files = (
			);
			runOnlyForDeploymentPostprocessing = 0;
		};
		OBJ_291 /* Frameworks */ = {
			isa = PBXFrameworksBuildPhase;
			buildActionMask = 0;
			files = (
				OBJ_294 /* Bow.framework in Frameworks */,
				8BA0F386217E2D3400969984 /* Nimble.framework in Frameworks */,
				8BA0F387217E2D3400969984 /* SwiftCheck.framework in Frameworks */,
			);
			runOnlyForDeploymentPostprocessing = 0;
		};
		OBJ_451 /* Frameworks */ = {
			isa = PBXFrameworksBuildPhase;
			buildActionMask = 0;
			files = (
			);
			runOnlyForDeploymentPostprocessing = 0;
		};
/* End PBXFrameworksBuildPhase section */

/* Begin PBXGroup section */
		112097AB22A7EC03007F3D9C /* BowGenerators */ = {
			isa = PBXGroup;
			children = (
				112097C322A805BE007F3D9C /* Arrow */,
				112097C222A80571007F3D9C /* Data */,
				112097D922A9071F007F3D9C /* Transformers */,
				112097CA22A80BAC007F3D9C /* Typeclasses */,
			);
			path = BowGenerators;
			sourceTree = "<group>";
		};
		112097C222A80571007F3D9C /* Data */ = {
			isa = PBXGroup;
			children = (
				112097B022A7F0E6007F3D9C /* ArrayK+Gen.swift */,
				112097B222A7F17F007F3D9C /* Const+Gen.swift */,
				112097CB22A819E9007F3D9C /* Day+Gen.swift */,
				112097AE22A7EE46007F3D9C /* Either+Gen.swift */,
				112097CD22A81BE8007F3D9C /* EitherK+Gen.swift */,
				112097B422A7F21F007F3D9C /* Id+Gen.swift */,
				112097B822A7FAF6007F3D9C /* Ior+Gen.swift */,
				112097D122A8FFC0007F3D9C /* Moore+Gen.swift */,
				112097BA22A7FC86007F3D9C /* NonEmptyArray+Gen.swift */,
				112097BC22A7FD6F007F3D9C /* Option+Gen.swift */,
				112097D322A9029B007F3D9C /* Store+Gen.swift */,
				112097D522A904AC007F3D9C /* Sum+Gen.swift */,
				112097BE22A7FDEF007F3D9C /* Try+Gen.swift */,
				112097C022A7FF37007F3D9C /* Validated+Gen.swift */,
			);
			path = Data;
			sourceTree = "<group>";
		};
		112097C322A805BE007F3D9C /* Arrow */ = {
			isa = PBXGroup;
			children = (
				112097C422A805CE007F3D9C /* Function0+Gen.swift */,
				112097C622A80730007F3D9C /* Function1+Gen.swift */,
				112097D722A90644007F3D9C /* Kleisli+Gen.swift */,
			);
			path = Arrow;
			sourceTree = "<group>";
		};
		112097CA22A80BAC007F3D9C /* Typeclasses */ = {
			isa = PBXGroup;
			children = (
				112097C822A80870007F3D9C /* ArbitraryK.swift */,
			);
			path = Typeclasses;
			sourceTree = "<group>";
		};
		112097D922A9071F007F3D9C /* Transformers */ = {
			isa = PBXGroup;
			children = (
				112097DA22A9078B007F3D9C /* EitherT+Gen.swift */,
				112097DC22A90899007F3D9C /* OptionT+Gen.swift */,
				112097DE22A90972007F3D9C /* StateT+Gen.swift */,
				112097E022A90AAA007F3D9C /* WriterT+Gen.swift */,
			);
			path = Transformers;
			sourceTree = "<group>";
		};
		112294F0219D8F22006D66C5 /* BowRecursionSchemes */ = {
			isa = PBXGroup;
			children = (
				8BA0F452217E2E9200969984 /* Recursion.swift */,
				8BA0F453217E2E9200969984 /* Data */,
				8BA0F457217E2E9200969984 /* Typeclasses */,
			);
			path = BowRecursionSchemes;
			sourceTree = "<group>";
		};
		11229536219D9013006D66C5 /* BowRecursionSchemesTests */ = {
			isa = PBXGroup;
			children = (
				11229539219D90C5006D66C5 /* RecursionTest.swift */,
			);
			path = BowRecursionSchemesTests;
			sourceTree = "<group>";
		};
		112295E3219D94DD006D66C5 /* BowGeneric */ = {
			isa = PBXGroup;
			children = (
				1116D501224E3A2300507B54 /* Coproduct2.swift */,
				1116D4EF224E270B00507B54 /* Coproduct3.swift */,
				1116D4F1224E2B1600507B54 /* Coproduct4.swift */,
				1116D4F3224E2C8A00507B54 /* Coproduct5.swift */,
				1116D4F5224E2E9800507B54 /* Coproduct6.swift */,
				1116D4F7224E308500507B54 /* Coproduct7.swift */,
				1116D4F9224E324900507B54 /* Coproduct8.swift */,
				1116D4FB224E332900507B54 /* Coproduct9.swift */,
				1116D4FF224E342200507B54 /* Coproduct10.swift */,
				8BA0F45F217E2E9200969984 /* Generic.swift */,
				8BA0F45E217E2E9200969984 /* HList.swift */,
				8BA0F45D217E2E9200969984 /* Product.swift */,
			);
			path = BowGeneric;
			sourceTree = "<group>";
		};
		11229625219D95D2006D66C5 /* BowGenericTests */ = {
			isa = PBXGroup;
			children = (
				11229626219D95E5006D66C5 /* GenericTest.swift */,
			);
			path = BowGenericTests;
			sourceTree = "<group>";
		};
		1122973C219DC4F1006D66C5 /* BowEffects */ = {
			isa = PBXGroup;
			children = (
				8BA0F468217E2E9200969984 /* IO.swift */,
				8BA0F469217E2E9200969984 /* Typeclasses */,
			);
			path = BowEffects;
			sourceTree = "<group>";
		};
		11229786219DC968006D66C5 /* BowEffectsTests */ = {
			isa = PBXGroup;
			children = (
				8BA0F3A0217E2DEF00969984 /* IOTest.swift */,
			);
			path = BowEffectsTests;
			sourceTree = "<group>";
		};
		112297AB219DCEDA006D66C5 /* BowRx */ = {
			isa = PBXGroup;
			children = (
				8BA0F470217E2E9200969984 /* MaybeK.swift */,
				8BA0F471217E2E9200969984 /* ObservableK.swift */,
				8BA0F46F217E2E9200969984 /* SingleK.swift */,
			);
			path = BowRx;
			sourceTree = "<group>";
		};
		112297D1219DD050006D66C5 /* BowRxTests */ = {
			isa = PBXGroup;
			children = (
				8BA0F3A5217E2DEF00969984 /* MaybeKTest.swift */,
				8BA0F3A4217E2DEF00969984 /* ObservableKTest.swift */,
				8BA0F3A6217E2DEF00969984 /* SingleKTest.swift */,
			);
			path = BowRxTests;
			sourceTree = "<group>";
		};
		112297E8219DD169006D66C5 /* BowBrightFutures */ = {
			isa = PBXGroup;
			children = (
				8BA0F467217E2E9200969984 /* FutureK.swift */,
			);
			path = BowBrightFutures;
			sourceTree = "<group>";
		};
		11229806219DD2F5006D66C5 /* BowBrightFuturesTests */ = {
			isa = PBXGroup;
			children = (
				8BA0F39F217E2DEF00969984 /* FutureKTest.swift */,
			);
			path = BowBrightFuturesTests;
			sourceTree = "<group>";
		};
		1126CA8822B1139B00F840CB /* Auto */ = {
			isa = PBXGroup;
			children = (
				11E4190A22B90FE2009BDFB3 /* AutoGetter.swift */,
				1126CA8B22B115E100F840CB /* AutoLens.swift */,
				1126CA8922B1144200F840CB /* AutoOptics.swift */,
				1126CA8D22B1253D00F840CB /* AutoOptional.swift */,
				1126CA8F22B1262F00F840CB /* AutoPrism.swift */,
				11E4190E22B91169009BDFB3 /* AutoSetter.swift */,
			);
			path = Auto;
			sourceTree = "<group>";
		};
		1126CA9122B12D7F00F840CB /* Tuple */ = {
			isa = PBXGroup;
			children = (
				1126CA9222B12D9700F840CB /* Tuple2.swift */,
				1126CA9522B12EC400F840CB /* Tuple3.swift */,
				1126CA9722B12F8500F840CB /* Tuple4.swift */,
				1126CA9922B1301100F840CB /* Tuple5.swift */,
				1126CA9B22B130B800F840CB /* Tuple6.swift */,
				1126CA9D22B1314F00F840CB /* Tuple7.swift */,
				1126CA9F22B131DF00F840CB /* Tuple8.swift */,
				1126CAA122B1324E00F840CB /* Tuple9.swift */,
				1126CAA322B132CA00F840CB /* Tuple10.swift */,
			);
			path = Tuple;
			sourceTree = "<group>";
		};
		117DC0D522AE499E00EF65F0 /* BowEffectsGenerators */ = {
			isa = PBXGroup;
			children = (
				117DC0D622AE49C200EF65F0 /* IO+Gen.swift */,
			);
			path = BowEffectsGenerators;
			sourceTree = "<group>";
		};
		117DC0F022AE4DDF00EF65F0 /* BowRxGenerators */ = {
			isa = PBXGroup;
			children = (
				117DC0F322AE4F3500EF65F0 /* MaybeK+Gen.swift */,
				117DC0F522AE504500EF65F0 /* ObservableK+Gen.swift */,
				117DC0F122AE4E1C00EF65F0 /* SingleK+Gen.swift */,
			);
			path = BowRxGenerators;
			sourceTree = "<group>";
		};
		117DC10B22AE52FE00EF65F0 /* BowBrightFuturesGenerators */ = {
			isa = PBXGroup;
			children = (
				117DC10C22AE533700EF65F0 /* FutureK+Gen.swift */,
			);
			path = BowBrightFuturesGenerators;
			sourceTree = "<group>";
		};
		117DC13522AE570E00EF65F0 /* BowFreeGenerators */ = {
			isa = PBXGroup;
			children = (
				117DC13622AE578A00EF65F0 /* Free+Gen.swift */,
			);
			path = BowFreeGenerators;
			sourceTree = "<group>";
		};
		11D97EEC219EBB35008FC004 /* BowEffectsLaws */ = {
			isa = PBXGroup;
			children = (
				8BA0F3A2217E2DEF00969984 /* AsyncLaws.swift */,
			);
			path = BowEffectsLaws;
			sourceTree = "<group>";
		};
		11DDCD19217F163400844D9D /* Syntax */ = {
			isa = PBXGroup;
			children = (
				8BA0F44A217E2E9200969984 /* BooleanFunctions.swift */,
				8BA0F43C217E2E9200969984 /* Curry.swift */,
				8BA0F48B217E2E9200969984 /* HigherKinds.swift */,
				11DDCD1B217F171900844D9D /* Memoization.swift */,
				8BA0F45B217E2E9200969984 /* PartialApplication.swift */,
				8BA0F450217E2E9200969984 /* Predef.swift */,
				11DDCD22217F1E2B00844D9D /* Reverse.swift */,
			);
			path = Syntax;
			sourceTree = "<group>";
		};
		11DDCD1A217F165400844D9D /* Syntax */ = {
			isa = PBXGroup;
			children = (
				8BA0F38A217E2DEF00969984 /* BooleanFunctionsTest.swift */,
				8BA0F3A7217E2DEF00969984 /* CurryTest.swift */,
				11DDCD20217F194B00844D9D /* MemoizationTest.swift */,
				8BA0F38B217E2DEF00969984 /* PartialApplicationTest.swift */,
				8BA0F393217E2DEF00969984 /* PredefTest.swift */,
				11DDCD27217F1FC200844D9D /* ReverseTest.swift */,
			);
			path = Syntax;
			sourceTree = "<group>";
		};
		11E71714219D709300B94845 /* BowOptics */ = {
			isa = PBXGroup;
			children = (
				8BA0F4B2217E2E9200969984 /* BoundSetter.swift */,
				8BA0F4BE217E2E9200969984 /* Fold.swift */,
				8BA0F4B3217E2E9200969984 /* Getter.swift */,
				8BA0F4BF217E2E9200969984 /* Iso.swift */,
				8BA0F4D2217E2E9200969984 /* Lens.swift */,
				8BA0F4C8217E2E9200969984 /* Optional.swift */,
				8BA0F4C9217E2E9200969984 /* Prism.swift */,
				8BA0F4C0217E2E9200969984 /* Setter.swift */,
				8BA0F4B4217E2E9200969984 /* Traversal.swift */,
				1126CA8822B1139B00F840CB /* Auto */,
				8BA0F4CF217E2E9200969984 /* DSL */,
				8BA0F4C1217E2E9200969984 /* Instances */,
				8BA0F4B5217E2E9200969984 /* STD */,
				1126CA9122B12D7F00F840CB /* Tuple */,
				8BA0F4CA217E2E9200969984 /* Typeclasses */,
			);
			path = BowOptics;
			sourceTree = "<group>";
		};
		11E71807219D7E0500B94845 /* BowOpticsTests */ = {
			isa = PBXGroup;
			children = (
				8BA0F3D8217E2DEF00969984 /* FoldTest.swift */,
				8BA0F3E4217E2DEF00969984 /* GetterTest.swift */,
				8BA0F3D9217E2DEF00969984 /* IsoTest.swift */,
				8BA0F3E6217E2DEF00969984 /* LensTest.swift */,
				8BA0F3E5217E2DEF00969984 /* OptionalTest.swift */,
				8BA0F3E3217E2DEF00969984 /* PrismTest.swift */,
				8BA0F3E1217E2DEF00969984 /* SetterTest.swift */,
				8BA0F3E7217E2DEF00969984 /* TestDomain.swift */,
				8BA0F3E2217E2DEF00969984 /* TraversalTest.swift */,
				8BA0F3DA217E2DEF00969984 /* Laws */,
			);
			path = BowOpticsTests;
			sourceTree = "<group>";
		};
		11E7188B219D825200B94845 /* BowFree */ = {
			isa = PBXGroup;
			children = (
				8BA0F440217E2E9200969984 /* Cofree.swift */,
				8BA0F43F217E2E9200969984 /* Coyoneda.swift */,
				8BA0F441217E2E9200969984 /* Free.swift */,
				8BA0F43E217E2E9200969984 /* Yoneda.swift */,
			);
			path = BowFree;
			sourceTree = "<group>";
		};
		11E718F1219D84EB00B94845 /* BowFreeTests */ = {
			isa = PBXGroup;
			children = (
				8BA0F38D217E2DEF00969984 /* FreeTest.swift */,
			);
			path = BowFreeTests;
			sourceTree = "<group>";
		};
		11E719FD219D888800B94845 /* BowLaws */ = {
			isa = PBXGroup;
			children = (
				8BA0F3C6217E2DEF00969984 /* AlternativeLaws.swift */,
				8BA0F3C4217E2DEF00969984 /* ApplicativeErrorLaws.swift */,
				8BA0F3CE217E2DEF00969984 /* ApplicativeLaws.swift */,
				8BA0F3CA217E2DEF00969984 /* BimonadLaws.swift */,
				8BA0F3D2217E2DEF00969984 /* ComonadLaws.swift */,
				8BA0F3C2217E2DEF00969984 /* ComparableLaws.swift */,
				8BA0F3C9217E2DEF00969984 /* ContravariantLaws.swift */,
				8BA0F3D1217E2DEF00969984 /* CustomStringConvertibleLaws.swift */,
				1166A07822119E640032CD4E /* EqualityFunctions.swift */,
				8BA0F3BF217E2DEF00969984 /* EquatableKLaws.swift */,
				11A435602212C59F000C5E31 /* EquatableLaws.swift */,
				8BA0F3D6217E2DEF00969984 /* FoldableLaws.swift */,
				8BA0F3C1217E2DEF00969984 /* FunctorFilterLaws.swift */,
				8BA0F3CC217E2DEF00969984 /* FunctorLaws.swift */,
				8BA0F3D5217E2DEF00969984 /* InvariantLaws.swift */,
				8BA0F3CD217E2DEF00969984 /* MonadCombineLaws.swift */,
				8BA0F3BC217E2DEF00969984 /* MonadErrorLaws.swift */,
				8BA0F3C7217E2DEF00969984 /* MonadFilterLaws.swift */,
				8BA0F3C0217E2DEF00969984 /* MonadLaws.swift */,
				8BA0F3CB217E2DEF00969984 /* MonadStateLaws.swift */,
				8BA0F3C5217E2DEF00969984 /* MonadWriterLaws.swift */,
				8BA0F3D4217E2DEF00969984 /* MonoidKLaws.swift */,
				8BA0F3BD217E2DEF00969984 /* MonoidLaws.swift */,
				11D36A1A2232787A00CBD85F /* SelectiveLaws.swift */,
				8BA0F3CF217E2DEF00969984 /* SemigroupKLaws.swift */,
				8BA0F3BE217E2DEF00969984 /* SemigroupLaws.swift */,
				8BA0F3D3217E2DEF00969984 /* TraverseFilterLaws.swift */,
				8BA0F3BB217E2DEF00969984 /* TraverseLaws.swift */,
			);
			path = BowLaws;
			sourceTree = "<group>";
		};
		11ED7A2C226E0BF200C27994 /* Support Files */ = {
			isa = PBXGroup;
			children = (
				112297E7219DD149006D66C5 /* Bow-BrightFutures-Info.plist */,
				117DC10822AE522100EF65F0 /* Bow-BrightFuturesGenerators-Info.plist */,
				11229805219DD2AB006D66C5 /* Bow-BrightFuturesTests-Info.plist */,
				117DC0D422AE492700EF65F0 /* Bow-Effects-Generators-Info.plist */,
				1122973B219DC4B3006D66C5 /* Bow-Effects-Info.plist */,
				11D97EEB219EBAA1008FC004 /* Bow-EffectsLaws-Info.plist */,
				11229783219DC890006D66C5 /* Bow-EffectsTests-Info.plist */,
				117DC13022AE563900EF65F0 /* Bow-Free-Generators-Info.plist */,
				11E7188A219D81B300B94845 /* Bow-Free-Info.plist */,
				11E718EE219D848F00B94845 /* Bow-FreeTests-Info.plist */,
				112097AA22A7EBC7007F3D9C /* Bow-Generators-Info.plist */,
				112295E2219D94C9006D66C5 /* Bow-Generic-Info.plist */,
				11229624219D9593006D66C5 /* Bow-GenericTests-Info.plist */,
				11ED7A2D226E0E7600C27994 /* Bow-Info.plist */,
				11E719FC219D883D00B94845 /* Bow-Laws-Info.plist */,
				11E71713219D705000B94845 /* Bow-Optics-Info.plist */,
				11E71803219D7D5A00B94845 /* Bow-OpticsTests-Info.plist */,
				112294EF219D8EF5006D66C5 /* Bow-RecursionSchemes-Info.plist */,
				11229535219D8FF2006D66C5 /* Bow-RecursionSchemesTests-Info.plist */,
				112297AA219DCE76006D66C5 /* Bow-Rx-Info.plist */,
				117DC0ED22AE4D6C00EF65F0 /* Bow-RxGenerators-Info.plist */,
				112297CE219DCFDF006D66C5 /* Bow-RxTests-Info.plist */,
				11E71804219D7D9500B94845 /* Bow-Test-Info.plist */,
			);
			path = "Support Files";
			sourceTree = "<group>";
		};
		8BA0F363217E2CB100969984 /* Frameworks */ = {
			isa = PBXGroup;
			children = (
				8BA0F384217E2D3400969984 /* Nimble.framework */,
				8BA0F385217E2D3400969984 /* SwiftCheck.framework */,
				8BA0F37D217E2D0700969984 /* BrightFutures.framework */,
				8BA0F37F217E2D0700969984 /* Result.framework */,
				8BA0F37C217E2D0700969984 /* RxCocoa.framework */,
				8BA0F37E217E2D0700969984 /* RxSwift.framework */,
				8BA0F376217E2CD000969984 /* BrightFutures.framework */,
				8BA0F375217E2CD000969984 /* Result.framework */,
				8BA0F374217E2CD000969984 /* RxCocoa.framework */,
				8BA0F377217E2CD000969984 /* RxSwift.framework */,
				8BA0F36C217E2CBF00969984 /* BrightFutures.framework */,
				8BA0F36D217E2CBF00969984 /* Result.framework */,
				8BA0F36F217E2CBF00969984 /* RxCocoa.framework */,
				8BA0F36E217E2CBF00969984 /* RxSwift.framework */,
				8BA0F364217E2CB100969984 /* BrightFutures.framework */,
				8BA0F365217E2CB100969984 /* Result.framework */,
				8BA0F366217E2CB100969984 /* RxCocoa.framework */,
				8BA0F367217E2CB100969984 /* RxSwift.framework */,
			);
			name = Frameworks;
			sourceTree = "<group>";
		};
		8BA0F389217E2DEF00969984 /* BowTests */ = {
			isa = PBXGroup;
			children = (
				8BA0F38E217E2DEF00969984 /* Arrow */,
				8BA0F3A8217E2DEF00969984 /* Data */,
				8BA0F399217E2DEF00969984 /* Instances */,
				11DDCD1A217F165400844D9D /* Syntax */,
				8BA0F394217E2DEF00969984 /* Transformers */,
			);
			path = BowTests;
			sourceTree = "<group>";
		};
		8BA0F38E217E2DEF00969984 /* Arrow */ = {
			isa = PBXGroup;
			children = (
				8BA0F390217E2DEF00969984 /* Function0Test.swift */,
				8BA0F38F217E2DEF00969984 /* Function1Test.swift */,
				8BA0F391217E2DEF00969984 /* KleisliTest.swift */,
			);
			path = Arrow;
			sourceTree = "<group>";
		};
		8BA0F394217E2DEF00969984 /* Transformers */ = {
			isa = PBXGroup;
			children = (
				8BA0F397217E2DEF00969984 /* EitherTTest.swift */,
				8BA0F398217E2DEF00969984 /* OptionTTest.swift */,
				8BA0F396217E2DEF00969984 /* StateTTest.swift */,
				8BA0F395217E2DEF00969984 /* WriterTTest.swift */,
			);
			path = Transformers;
			sourceTree = "<group>";
		};
		8BA0F399217E2DEF00969984 /* Instances */ = {
			isa = PBXGroup;
			children = (
				8BA0F39C217E2DEF00969984 /* NumberInstancesTest.swift */,
				8BA0F39B217E2DEF00969984 /* StringInstancesTest.swift */,
			);
			path = Instances;
			sourceTree = "<group>";
		};
		8BA0F3A8217E2DEF00969984 /* Data */ = {
			isa = PBXGroup;
			children = (
				8BA0F3B6217E2DEF00969984 /* ArrayKTest.swift */,
				8BA0F3B9217E2DEF00969984 /* ConstTest.swift */,
				8BA0F3B7217E2DEF00969984 /* DayTest.swift */,
				8BA0F3A9217E2DEF00969984 /* EitherKTest.swift */,
				8BA0F3AB217E2DEF00969984 /* EitherTest.swift */,
				8BA0F3AF217E2DEF00969984 /* EvalTest.swift */,
				8BA0F3B0217E2DEF00969984 /* IdTest.swift */,
				8BA0F3B2217E2DEF00969984 /* IorTest.swift */,
				8BA0F3AA217E2DEF00969984 /* MooreTest.swift */,
				8BA0F3B8217E2DEF00969984 /* NonEmptyArrayTest.swift */,
				8BA0F3B5217E2DEF00969984 /* OptionTest.swift */,
				112296D3219DC1EF006D66C5 /* ResultTest.swift */,
				8BA0F3AC217E2DEF00969984 /* SetKTest.swift */,
				8BA0F3B1217E2DEF00969984 /* StoreTest.swift */,
				8BA0F3AD217E2DEF00969984 /* SumTest.swift */,
				8BA0F3B4217E2DEF00969984 /* TryTest.swift */,
				8BA0F3B3217E2DEF00969984 /* ValidatedTest.swift */,
			);
			path = Data;
			sourceTree = "<group>";
		};
		8BA0F3DA217E2DEF00969984 /* Laws */ = {
			isa = PBXGroup;
			children = (
				8BA0F3DD217E2DEF00969984 /* IsoLaws.swift */,
				8BA0F3DB217E2DEF00969984 /* LensLaws.swift */,
				8BA0F3DC217E2DEF00969984 /* OptionalLaws.swift */,
				8BA0F3E0217E2DEF00969984 /* PrismLaws.swift */,
				8BA0F3DF217E2DEF00969984 /* SetterLaws.swift */,
				8BA0F3DE217E2DEF00969984 /* TraversalLaws.swift */,
			);
			path = Laws;
			sourceTree = "<group>";
		};
		8BA0F43B217E2E9200969984 /* Bow */ = {
			isa = PBXGroup;
			children = (
				8BA0F442217E2E9200969984 /* Arrow */,
				8BA0F472217E2E9200969984 /* Data */,
				8BA0F460217E2E9200969984 /* Instances */,
				11DDCD19217F163400844D9D /* Syntax */,
				8BA0F44B217E2E9200969984 /* Transformers */,
				8BA0F48C217E2E9200969984 /* Typeclasses */,
			);
			path = Bow;
			sourceTree = "<group>";
		};
		8BA0F442217E2E9200969984 /* Arrow */ = {
			isa = PBXGroup;
			children = (
				8BA0F448217E2E9200969984 /* Cokleisli.swift */,
				8BA0F445217E2E9200969984 /* Function0.swift */,
				8BA0F446217E2E9200969984 /* Function1.swift */,
				8BA0F443217E2E9200969984 /* FunctionK.swift */,
				8BA0F444217E2E9200969984 /* Kleisli.swift */,
			);
			path = Arrow;
			sourceTree = "<group>";
		};
		8BA0F44B217E2E9200969984 /* Transformers */ = {
			isa = PBXGroup;
			children = (
				8BA0F44C217E2E9200969984 /* EitherT.swift */,
				8BA0F44D217E2E9200969984 /* OptionT.swift */,
				8BA0F44F217E2E9200969984 /* StateT.swift */,
				8BA0F44E217E2E9200969984 /* WriterT.swift */,
			);
			path = Transformers;
			sourceTree = "<group>";
		};
		8BA0F453217E2E9200969984 /* Data */ = {
			isa = PBXGroup;
			children = (
				8BA0F455217E2E9200969984 /* Fix.swift */,
				8BA0F456217E2E9200969984 /* Mu.swift */,
				8BA0F454217E2E9200969984 /* Nu.swift */,
			);
			path = Data;
			sourceTree = "<group>";
		};
		8BA0F457217E2E9200969984 /* Typeclasses */ = {
			isa = PBXGroup;
			children = (
				8BA0F459217E2E9200969984 /* Birecursive.swift */,
				8BA0F45A217E2E9200969984 /* Corecursive.swift */,
				8BA0F458217E2E9200969984 /* Recursive.swift */,
			);
			path = Typeclasses;
			sourceTree = "<group>";
		};
		8BA0F460217E2E9200969984 /* Instances */ = {
			isa = PBXGroup;
			children = (
				11A4356322131ACC000C5E31 /* BoolInstances.swift */,
				8BA0F464217E2E9200969984 /* NumberInstances.swift */,
				8BA0F463217E2E9200969984 /* OptionInstances.swift */,
				8BA0F462217E2E9200969984 /* StringInstances.swift */,
			);
			path = Instances;
			sourceTree = "<group>";
		};
		8BA0F469217E2E9200969984 /* Typeclasses */ = {
			isa = PBXGroup;
			children = (
				8BA0F46C217E2E9200969984 /* Async.swift */,
				8BA0F46A217E2E9200969984 /* ConcurrentEffect.swift */,
				8BA0F46B217E2E9200969984 /* Effect.swift */,
				8BA0F46D217E2E9200969984 /* MonadDefer.swift */,
			);
			path = Typeclasses;
			sourceTree = "<group>";
		};
		8BA0F472217E2E9200969984 /* Data */ = {
			isa = PBXGroup;
			children = (
				8BA0F48A217E2E9200969984 /* ArrayK.swift */,
				8BA0F489217E2E9200969984 /* Const.swift */,
				8BA0F485217E2E9200969984 /* Coreader.swift */,
				8BA0F47B217E2E9200969984 /* Day.swift */,
				8BA0F476217E2E9200969984 /* DictionaryK.swift */,
				8BA0F474217E2E9200969984 /* Either.swift */,
				8BA0F47A217E2E9200969984 /* EitherK.swift */,
				8BA0F47E217E2E9200969984 /* Eval.swift */,
				8BA0F475217E2E9200969984 /* Id.swift */,
				8BA0F477217E2E9200969984 /* Ior.swift */,
				8BA0F47D217E2E9200969984 /* Moore.swift */,
				8BA0F479217E2E9200969984 /* NonEmptyArray.swift */,
				8BA0F478217E2E9200969984 /* Option.swift */,
				8BA0F473217E2E9200969984 /* Reader.swift */,
				8BA0F482217E2E9200969984 /* Result.swift */,
				8BA0F487217E2E9200969984 /* SetK.swift */,
				8BA0F486217E2E9200969984 /* Store.swift */,
				8BA0F483217E2E9200969984 /* Sum.swift */,
				8BA0F480217E2E9200969984 /* Try.swift */,
				8BA0F484217E2E9200969984 /* Validated.swift */,
			);
			path = Data;
			sourceTree = "<group>";
		};
		8BA0F48C217E2E9200969984 /* Typeclasses */ = {
			isa = PBXGroup;
			children = (
				8BA0F48D217E2E9200969984 /* Alternative.swift */,
				8BA0F4A8217E2E9200969984 /* Applicative.swift */,
				8BA0F48E217E2E9200969984 /* ApplicativeError.swift */,
				8BA0F4A2217E2E9200969984 /* Bimonad.swift */,
				8BA0F4A9217E2E9200969984 /* Comonad.swift */,
				8BA0F493217E2E9200969984 /* Comparable.swift */,
				8BA0F492217E2E9200969984 /* Contravariant.swift */,
				1125054C220DD92B00861131 /* EquatableK.swift */,
				8BA0F4A0217E2E9200969984 /* Foldable.swift */,
				8BA0F4AB217E2E9200969984 /* Functor.swift */,
				8BA0F4AE217E2E9200969984 /* FunctorFilter.swift */,
				8BA0F499217E2E9200969984 /* Invariant.swift */,
				8BA0F4A4217E2E9200969984 /* Monad.swift */,
				8BA0F4AD217E2E9200969984 /* MonadCombine.swift */,
				8BA0F498217E2E9200969984 /* MonadError.swift */,
				8BA0F490217E2E9200969984 /* MonadFilter.swift */,
				8BA0F49C217E2E9200969984 /* MonadReader.swift */,
				8BA0F491217E2E9200969984 /* MonadState.swift */,
				8BA0F497217E2E9200969984 /* MonadWriter.swift */,
				8BA0F4A3217E2E9200969984 /* Monoid.swift */,
				8BA0F48F217E2E9200969984 /* MonoidK.swift */,
				8BA0F4A1217E2E9200969984 /* NonEmptyReducible.swift */,
				8BA0F49D217E2E9200969984 /* Reducible.swift */,
				11D36A18223261EC00CBD85F /* Selective.swift */,
				8BA0F4AC217E2E9200969984 /* Semigroup.swift */,
				8BA0F496217E2E9200969984 /* SemigroupK.swift */,
				8BA0F49B217E2E9200969984 /* Traverse.swift */,
				8BA0F49A217E2E9200969984 /* TraverseFilter.swift */,
			);
			path = Typeclasses;
			sourceTree = "<group>";
		};
		8BA0F4B5217E2E9200969984 /* STD */ = {
			isa = PBXGroup;
			children = (
				8BA0F4BB217E2E9200969984 /* ArrayK+Optics.swift */,
				8BA0F4BD217E2E9200969984 /* Either+Optics.swift */,
				8BA0F4B6217E2E9200969984 /* Id+Optics.swift */,
				8BA0F4B8217E2E9200969984 /* Option+Optics.swift */,
				8BA0F4BC217E2E9200969984 /* NonEmptyArray+Optics.swift */,
				8BA0F4B9217E2E9200969984 /* String+Optics.swift */,
				8BA0F4B7217E2E9200969984 /* Try+Optics.swift */,
				8BA0F4BA217E2E9200969984 /* Validated+Optics.swift */,
			);
			path = STD;
			sourceTree = "<group>";
		};
		8BA0F4C1217E2E9200969984 /* Instances */ = {
			isa = PBXGroup;
			children = (
				8BA0F4C6217E2E9200969984 /* ArrayKOpticsInstances.swift */,
				8BA0F4C5217E2E9200969984 /* EitherOpticsInstances.swift */,
				8BA0F4C2217E2E9200969984 /* OptionOpticsInstances.swift */,
				8BA0F4C3217E2E9200969984 /* NonEmptyArrayOpticsInstances.swift */,
				8BA0F4C4217E2E9200969984 /* StringOpticsInstances.swift */,
				8BA0F4C7217E2E9200969984 /* TryOpticsInstances.swift */,
			);
			path = Instances;
			sourceTree = "<group>";
		};
		8BA0F4CA217E2E9200969984 /* Typeclasses */ = {
			isa = PBXGroup;
			children = (
				8BA0F4CE217E2E9200969984 /* At.swift */,
				8BA0F4CB217E2E9200969984 /* Each.swift */,
				8BA0F4CD217E2E9200969984 /* FilterIndex.swift */,
				8BA0F4CC217E2E9200969984 /* Index.swift */,
			);
			path = Typeclasses;
			sourceTree = "<group>";
		};
		8BA0F4CF217E2E9200969984 /* DSL */ = {
			isa = PBXGroup;
			children = (
				8BA0F4D0217E2E9200969984 /* At+Optics.swift */,
				8BA0F4D1217E2E9200969984 /* Each+Optics.swift */,
				1186E14E22BA38CD001F8A5D /* Index+Optics.swift */,
				11E4191022B93596009BDFB3 /* Kind+Optics.swift */,
			);
			path = DSL;
			sourceTree = "<group>";
		};
		OBJ_218 /* Products */ = {
			isa = PBXGroup;
			children = (
				"Bow::BowTests::Product" /* BowTests.xctest */,
				"Bow::Bow::Product" /* Bow.framework */,
				11E71712219D704F00B94845 /* BowOptics.framework */,
				11E71802219D7D5900B94845 /* BowOpticsTests.xctest */,
				11E71889219D81B300B94845 /* BowFree.framework */,
				1122941B219D8B86006D66C5 /* BowLaws.framework */,
				1122947B219D8DF3006D66C5 /* BowFreeTests.xctest */,
				112294EE219D8EF4006D66C5 /* BowRecursionSchemes.framework */,
				11229577219D9186006D66C5 /* BowRecursionSchemesTests.xctest */,
				112295E1219D94C9006D66C5 /* BowGeneric.framework */,
				11229623219D9593006D66C5 /* BowGenericTests.xctest */,
				1122973A219DC4B3006D66C5 /* BowEffects.framework */,
				11229782219DC88F006D66C5 /* BowEffectsTests.xctest */,
				112297A9219DCE76006D66C5 /* BowRx.framework */,
				112297CD219DCFDE006D66C5 /* BowRxTests.xctest */,
				112297E6219DD148006D66C5 /* BowBrightFutures.framework */,
				11229804219DD2AB006D66C5 /* BowBrightFuturesTests.xctest */,
				11D97EEA219EBAA1008FC004 /* BowEffectsLaws.framework */,
				112097A922A7EBC7007F3D9C /* BowGenerators.framework */,
				117DC0D322AE492700EF65F0 /* BowEffectsGenerators.framework */,
				117DC0EC22AE4D6C00EF65F0 /* BowRxGenerators.framework */,
				117DC10722AE522000EF65F0 /* BowBrightFuturesGenerators.framework */,
				117DC12F22AE563900EF65F0 /* BowFreeGenerators.framework */,
			);
			name = Products;
			sourceTree = BUILT_PRODUCTS_DIR;
		};
		OBJ_5 = {
			isa = PBXGroup;
			children = (
				OBJ_6 /* Package.swift */,
				OBJ_7 /* Sources */,
				OBJ_87 /* Tests */,
				OBJ_218 /* Products */,
				11ED7A2C226E0BF200C27994 /* Support Files */,
				8BA0F363217E2CB100969984 /* Frameworks */,
			);
			sourceTree = "<group>";
		};
		OBJ_7 /* Sources */ = {
			isa = PBXGroup;
			children = (
				8BA0F43B217E2E9200969984 /* Bow */,
				112297E8219DD169006D66C5 /* BowBrightFutures */,
				1122973C219DC4F1006D66C5 /* BowEffects */,
				11E7188B219D825200B94845 /* BowFree */,
				112295E3219D94DD006D66C5 /* BowGeneric */,
				11E71714219D709300B94845 /* BowOptics */,
				112294F0219D8F22006D66C5 /* BowRecursionSchemes */,
				112297AB219DCEDA006D66C5 /* BowRx */,
			);
			path = Sources;
			sourceTree = SOURCE_ROOT;
		};
		OBJ_87 /* Tests */ = {
			isa = PBXGroup;
			children = (
				117DC10B22AE52FE00EF65F0 /* BowBrightFuturesGenerators */,
				11229806219DD2F5006D66C5 /* BowBrightFuturesTests */,
				117DC0D522AE499E00EF65F0 /* BowEffectsGenerators */,
				11D97EEC219EBB35008FC004 /* BowEffectsLaws */,
				11229786219DC968006D66C5 /* BowEffectsTests */,
				117DC13522AE570E00EF65F0 /* BowFreeGenerators */,
				11E718F1219D84EB00B94845 /* BowFreeTests */,
				112097AB22A7EC03007F3D9C /* BowGenerators */,
				11229625219D95D2006D66C5 /* BowGenericTests */,
				11E719FD219D888800B94845 /* BowLaws */,
				11E71807219D7E0500B94845 /* BowOpticsTests */,
				11229536219D9013006D66C5 /* BowRecursionSchemesTests */,
				117DC0F022AE4DDF00EF65F0 /* BowRxGenerators */,
				112297D1219DD050006D66C5 /* BowRxTests */,
				8BA0F389217E2DEF00969984 /* BowTests */,
			);
			path = Tests;
			sourceTree = SOURCE_ROOT;
		};
/* End PBXGroup section */

/* Begin PBXNativeTarget section */
		1120978222A7EBC7007F3D9C /* Bow-Generators */ = {
			isa = PBXNativeTarget;
			buildConfigurationList = 112097A622A7EBC7007F3D9C /* Build configuration list for PBXNativeTarget "Bow-Generators" */;
			buildPhases = (
				1120978522A7EBC7007F3D9C /* Sources */,
				112097A222A7EBC7007F3D9C /* Frameworks */,
				112097A522A7EBC7007F3D9C /* Run Script */,
			);
			buildRules = (
			);
			dependencies = (
				1120978322A7EBC7007F3D9C /* PBXTargetDependency */,
			);
			name = "Bow-Generators";
			productName = Bow;
			productReference = 112097A922A7EBC7007F3D9C /* BowGenerators.framework */;
			productType = "com.apple.product-type.framework";
		};
		112293AD219D8B86006D66C5 /* BowLaws */ = {
			isa = PBXNativeTarget;
			buildConfigurationList = 11229418219D8B86006D66C5 /* Build configuration list for PBXNativeTarget "BowLaws" */;
			buildPhases = (
				112293AE219D8B86006D66C5 /* Sources */,
				11229412219D8B86006D66C5 /* Frameworks */,
				11229417219D8B86006D66C5 /* Run Script */,
			);
			buildRules = (
			);
			dependencies = (
				1126CA7D22AFBB6C00F840CB /* PBXTargetDependency */,
				1122943E219D8C54006D66C5 /* PBXTargetDependency */,
			);
			name = BowLaws;
			productName = Bow;
			productReference = 1122941B219D8B86006D66C5 /* BowLaws.framework */;
			productType = "com.apple.product-type.framework";
		};
		11229441219D8DF3006D66C5 /* Bow-FreeTests */ = {
			isa = PBXNativeTarget;
			buildConfigurationList = 11229478219D8DF3006D66C5 /* Build configuration list for PBXNativeTarget "Bow-FreeTests" */;
			buildPhases = (
				11229446219D8DF3006D66C5 /* Sources */,
				1122946F219D8DF3006D66C5 /* Frameworks */,
				11229477219D8DF3006D66C5 /* ShellScript */,
			);
			buildRules = (
			);
			dependencies = (
				1126CA8522B0DE9E00F840CB /* PBXTargetDependency */,
				1122947E219D8E15006D66C5 /* PBXTargetDependency */,
				11229442219D8DF3006D66C5 /* PBXTargetDependency */,
				11229444219D8DF3006D66C5 /* PBXTargetDependency */,
			);
			name = "Bow-FreeTests";
			productName = BowTests;
			productReference = 1122947B219D8DF3006D66C5 /* BowFreeTests.xctest */;
			productType = "com.apple.product-type.bundle.unit-test";
		};
		11229480219D8EF4006D66C5 /* Bow-RecursionSchemes */ = {
			isa = PBXNativeTarget;
			buildConfigurationList = 112294EB219D8EF4006D66C5 /* Build configuration list for PBXNativeTarget "Bow-RecursionSchemes" */;
			buildPhases = (
				11229481219D8EF4006D66C5 /* Sources */,
				112294E5219D8EF4006D66C5 /* Frameworks */,
			);
			buildRules = (
			);
			dependencies = (
				112294F2219D8F99006D66C5 /* PBXTargetDependency */,
			);
			name = "Bow-RecursionSchemes";
			productName = Bow;
			productReference = 112294EE219D8EF4006D66C5 /* BowRecursionSchemes.framework */;
			productType = "com.apple.product-type.framework";
		};
		1122953D219D9186006D66C5 /* Bow-RecursionSchemesTests */ = {
			isa = PBXNativeTarget;
			buildConfigurationList = 11229574219D9186006D66C5 /* Build configuration list for PBXNativeTarget "Bow-RecursionSchemesTests" */;
			buildPhases = (
				11229542219D9186006D66C5 /* Sources */,
				1122956B219D9186006D66C5 /* Frameworks */,
				11229573219D9186006D66C5 /* ShellScript */,
			);
			buildRules = (
			);
			dependencies = (
				1122953E219D9186006D66C5 /* PBXTargetDependency */,
				11229540219D9186006D66C5 /* PBXTargetDependency */,
			);
			name = "Bow-RecursionSchemesTests";
			productName = BowTests;
			productReference = 11229577219D9186006D66C5 /* BowRecursionSchemesTests.xctest */;
			productType = "com.apple.product-type.bundle.unit-test";
		};
		1122957A219D94C9006D66C5 /* Bow-Generic */ = {
			isa = PBXNativeTarget;
			buildConfigurationList = 112295DE219D94C9006D66C5 /* Build configuration list for PBXNativeTarget "Bow-Generic" */;
			buildPhases = (
				1122957B219D94C9006D66C5 /* Sources */,
				112295D8219D94C9006D66C5 /* Frameworks */,
			);
			buildRules = (
			);
			dependencies = (
				112295E5219D950E006D66C5 /* PBXTargetDependency */,
			);
			name = "Bow-Generic";
			productName = Bow;
			productReference = 112295E1219D94C9006D66C5 /* BowGeneric.framework */;
			productType = "com.apple.product-type.framework";
		};
		112295E9219D9593006D66C5 /* Bow-GenericTests */ = {
			isa = PBXNativeTarget;
			buildConfigurationList = 11229620219D9593006D66C5 /* Build configuration list for PBXNativeTarget "Bow-GenericTests" */;
			buildPhases = (
				112295EE219D9593006D66C5 /* Sources */,
				11229617219D9593006D66C5 /* Frameworks */,
				1122961F219D9593006D66C5 /* ShellScript */,
			);
			buildRules = (
			);
			dependencies = (
				0DE29CA321A7271A00DC781E /* PBXTargetDependency */,
				112295EC219D9593006D66C5 /* PBXTargetDependency */,
			);
			name = "Bow-GenericTests";
			productName = BowTests;
			productReference = 11229623219D9593006D66C5 /* BowGenericTests.xctest */;
			productType = "com.apple.product-type.bundle.unit-test";
		};
		112296D7219DC4B3006D66C5 /* Bow-Effects */ = {
			isa = PBXNativeTarget;
			buildConfigurationList = 11229737219DC4B3006D66C5 /* Build configuration list for PBXNativeTarget "Bow-Effects" */;
			buildPhases = (
				112296D8219DC4B3006D66C5 /* Sources */,
				11229731219DC4B3006D66C5 /* Frameworks */,
			);
			buildRules = (
			);
			dependencies = (
				1122973E219DC545006D66C5 /* PBXTargetDependency */,
			);
			name = "Bow-Effects";
			productName = Bow;
			productReference = 1122973A219DC4B3006D66C5 /* BowEffects.framework */;
			productType = "com.apple.product-type.framework";
		};
		11229748219DC88F006D66C5 /* Bow-EffectsTests */ = {
			isa = PBXNativeTarget;
			buildConfigurationList = 1122977F219DC88F006D66C5 /* Build configuration list for PBXNativeTarget "Bow-EffectsTests" */;
			buildPhases = (
				1122974D219DC88F006D66C5 /* Sources */,
				11229776219DC88F006D66C5 /* Frameworks */,
				1122977E219DC88F006D66C5 /* ShellScript */,
			);
			buildRules = (
			);
			dependencies = (
				1126CA8322B0DE3F00F840CB /* PBXTargetDependency */,
				11D97EF1219EBBB4008FC004 /* PBXTargetDependency */,
				11229785219DC95B006D66C5 /* PBXTargetDependency */,
				11229749219DC88F006D66C5 /* PBXTargetDependency */,
				1122974B219DC88F006D66C5 /* PBXTargetDependency */,
			);
			name = "Bow-EffectsTests";
			productName = BowTests;
			productReference = 11229782219DC88F006D66C5 /* BowEffectsTests.xctest */;
			productType = "com.apple.product-type.bundle.unit-test";
		};
		11229791219DCE76006D66C5 /* Bow-Rx */ = {
			isa = PBXNativeTarget;
			buildConfigurationList = 112297A6219DCE76006D66C5 /* Build configuration list for PBXNativeTarget "Bow-Rx" */;
			buildPhases = (
				11229796219DCE76006D66C5 /* Sources */,
				112297A0219DCE76006D66C5 /* Frameworks */,
				112297A5219DCE76006D66C5 /* ShellScript */,
			);
			buildRules = (
			);
			dependencies = (
				112297B0219DCF6A006D66C5 /* PBXTargetDependency */,
				11229794219DCE76006D66C5 /* PBXTargetDependency */,
			);
			name = "Bow-Rx";
			productName = Bow;
			productReference = 112297A9219DCE76006D66C5 /* BowRx.framework */;
			productType = "com.apple.product-type.framework";
		};
		112297B1219DCFDE006D66C5 /* Bow-RxTests */ = {
			isa = PBXNativeTarget;
			buildConfigurationList = 112297CA219DCFDE006D66C5 /* Build configuration list for PBXNativeTarget "Bow-RxTests" */;
			buildPhases = (
				112297BA219DCFDE006D66C5 /* Sources */,
				112297C1219DCFDE006D66C5 /* Frameworks */,
				112297C9219DCFDE006D66C5 /* ShellScript */,
			);
			buildRules = (
			);
			dependencies = (
				1126CA8722B0DF2B00F840CB /* PBXTargetDependency */,
				11D97EF4219EBC54008FC004 /* PBXTargetDependency */,
				112297D0219DCFF9006D66C5 /* PBXTargetDependency */,
				112297B4219DCFDE006D66C5 /* PBXTargetDependency */,
				112297B6219DCFDE006D66C5 /* PBXTargetDependency */,
				112297B8219DCFDE006D66C5 /* PBXTargetDependency */,
			);
			name = "Bow-RxTests";
			productName = BowTests;
			productReference = 112297CD219DCFDE006D66C5 /* BowRxTests.xctest */;
			productType = "com.apple.product-type.bundle.unit-test";
		};
		112297D3219DD148006D66C5 /* Bow-BrightFutures */ = {
			isa = PBXNativeTarget;
			buildConfigurationList = 112297E3219DD148006D66C5 /* Build configuration list for PBXNativeTarget "Bow-BrightFutures" */;
			buildPhases = (
				112297D8219DD148006D66C5 /* Sources */,
				112297DF219DD148006D66C5 /* Frameworks */,
				112297E2219DD148006D66C5 /* ShellScript */,
			);
			buildRules = (
			);
			dependencies = (
				112297EA219DD1B8006D66C5 /* PBXTargetDependency */,
				112297D6219DD148006D66C5 /* PBXTargetDependency */,
			);
			name = "Bow-BrightFutures";
			productName = Bow;
			productReference = 112297E6219DD148006D66C5 /* BowBrightFutures.framework */;
			productType = "com.apple.product-type.framework";
		};
		112297EB219DD2AB006D66C5 /* Bow-BrightFuturesTests */ = {
			isa = PBXNativeTarget;
			buildConfigurationList = 11229801219DD2AB006D66C5 /* Build configuration list for PBXNativeTarget "Bow-BrightFuturesTests" */;
			buildPhases = (
				112297F4219DD2AB006D66C5 /* Sources */,
				112297F8219DD2AB006D66C5 /* Frameworks */,
				11229800219DD2AB006D66C5 /* Run Script */,
			);
			buildRules = (
			);
			dependencies = (
				1126CA8122B0DDD100F840CB /* PBXTargetDependency */,
				11D97EF6219EBCE1008FC004 /* PBXTargetDependency */,
				11229808219DD31E006D66C5 /* PBXTargetDependency */,
				112297EE219DD2AB006D66C5 /* PBXTargetDependency */,
				112297F0219DD2AB006D66C5 /* PBXTargetDependency */,
				112297F2219DD2AB006D66C5 /* PBXTargetDependency */,
			);
			name = "Bow-BrightFuturesTests";
			productName = BowTests;
			productReference = 11229804219DD2AB006D66C5 /* BowBrightFuturesTests.xctest */;
			productType = "com.apple.product-type.bundle.unit-test";
		};
		117DC0B222AE492700EF65F0 /* Bow-EffectsGenerators */ = {
			isa = PBXNativeTarget;
			buildConfigurationList = 117DC0D022AE492700EF65F0 /* Build configuration list for PBXNativeTarget "Bow-EffectsGenerators" */;
			buildPhases = (
				117DC0B522AE492700EF65F0 /* Sources */,
				117DC0CC22AE492700EF65F0 /* Frameworks */,
				117DC0CF22AE492700EF65F0 /* Run Script */,
			);
			buildRules = (
			);
			dependencies = (
				117DC0DB22AE4A3C00EF65F0 /* PBXTargetDependency */,
				117DC0D922AE4A3600EF65F0 /* PBXTargetDependency */,
				117DC0B322AE492700EF65F0 /* PBXTargetDependency */,
			);
			name = "Bow-EffectsGenerators";
			productName = Bow;
			productReference = 117DC0D322AE492700EF65F0 /* BowEffectsGenerators.framework */;
			productType = "com.apple.product-type.framework";
		};
		117DC0DC22AE4D6C00EF65F0 /* Bow-RxGenerators */ = {
			isa = PBXNativeTarget;
			buildConfigurationList = 117DC0E922AE4D6C00EF65F0 /* Build configuration list for PBXNativeTarget "Bow-RxGenerators" */;
			buildPhases = (
				117DC0E322AE4D6C00EF65F0 /* Sources */,
				117DC0E522AE4D6C00EF65F0 /* Frameworks */,
				117DC0E822AE4D6C00EF65F0 /* Run Script */,
			);
			buildRules = (
			);
			dependencies = (
				117DC0EF22AE4DB800EF65F0 /* PBXTargetDependency */,
				117DC0DD22AE4D6C00EF65F0 /* PBXTargetDependency */,
				117DC0DF22AE4D6C00EF65F0 /* PBXTargetDependency */,
				117DC0E122AE4D6C00EF65F0 /* PBXTargetDependency */,
			);
			name = "Bow-RxGenerators";
			productName = Bow;
			productReference = 117DC0EC22AE4D6C00EF65F0 /* BowRxGenerators.framework */;
			productType = "com.apple.product-type.framework";
		};
		117DC0F722AE522000EF65F0 /* Bow-BrightFuturesGenerators */ = {
			isa = PBXNativeTarget;
			buildConfigurationList = 117DC10422AE522000EF65F0 /* Build configuration list for PBXNativeTarget "Bow-BrightFuturesGenerators" */;
			buildPhases = (
				117DC0FE22AE522000EF65F0 /* Sources */,
				117DC10022AE522000EF65F0 /* Frameworks */,
				117DC10322AE522000EF65F0 /* Run Script */,
			);
			buildRules = (
			);
			dependencies = (
				117DC10A22AE525B00EF65F0 /* PBXTargetDependency */,
				117DC0F822AE522000EF65F0 /* PBXTargetDependency */,
				117DC0FA22AE522000EF65F0 /* PBXTargetDependency */,
				117DC0FC22AE522000EF65F0 /* PBXTargetDependency */,
			);
			name = "Bow-BrightFuturesGenerators";
			productName = Bow;
			productReference = 117DC10722AE522000EF65F0 /* BowBrightFuturesGenerators.framework */;
			productType = "com.apple.product-type.framework";
		};
		117DC10E22AE563900EF65F0 /* Bow-FreeGenerators */ = {
			isa = PBXNativeTarget;
			buildConfigurationList = 117DC12C22AE563900EF65F0 /* Build configuration list for PBXNativeTarget "Bow-FreeGenerators" */;
			buildPhases = (
				117DC11122AE563900EF65F0 /* Sources */,
				117DC12822AE563900EF65F0 /* Frameworks */,
				117DC12B22AE563900EF65F0 /* Run Script */,
			);
			buildRules = (
			);
			dependencies = (
				117DC13422AE56D800EF65F0 /* PBXTargetDependency */,
				117DC13222AE56D300EF65F0 /* PBXTargetDependency */,
				117DC10F22AE563900EF65F0 /* PBXTargetDependency */,
			);
			name = "Bow-FreeGenerators";
			productName = Bow;
			productReference = 117DC12F22AE563900EF65F0 /* BowFreeGenerators.framework */;
			productType = "com.apple.product-type.framework";
		};
		11D97EC3219EBAA1008FC004 /* Bow-EffectsLaws */ = {
			isa = PBXNativeTarget;
			buildConfigurationList = 11D97EE7219EBAA1008FC004 /* Build configuration list for PBXNativeTarget "Bow-EffectsLaws" */;
			buildPhases = (
				11D97EC6219EBAA1008FC004 /* Sources */,
				11D97EE3219EBAA1008FC004 /* Frameworks */,
				11D97EE6219EBAA1008FC004 /* Run Script */,
			);
			buildRules = (
			);
			dependencies = (
				11D97EEF219EBBA6008FC004 /* PBXTargetDependency */,
				11D97EC4219EBAA1008FC004 /* PBXTargetDependency */,
			);
			name = "Bow-EffectsLaws";
			productName = Bow;
			productReference = 11D97EEA219EBAA1008FC004 /* BowEffectsLaws.framework */;
			productType = "com.apple.product-type.framework";
		};
		11E71683219D704F00B94845 /* Bow-Optics */ = {
			isa = PBXNativeTarget;
			buildConfigurationList = 11E7170F219D704F00B94845 /* Build configuration list for PBXNativeTarget "Bow-Optics" */;
			buildPhases = (
				11E71684219D704F00B94845 /* Sources */,
				11E71709219D704F00B94845 /* Frameworks */,
			);
			buildRules = (
			);
			dependencies = (
				11E71736219D79A100B94845 /* PBXTargetDependency */,
			);
			name = "Bow-Optics";
			productName = Bow;
			productReference = 11E71712219D704F00B94845 /* BowOptics.framework */;
			productType = "com.apple.product-type.framework";
		};
		11E7179E219D7D5900B94845 /* Bow-OpticsTests */ = {
			isa = PBXNativeTarget;
			buildConfigurationList = 11E717FF219D7D5900B94845 /* Build configuration list for PBXNativeTarget "Bow-OpticsTests" */;
			buildPhases = (
				11E717A1219D7D5900B94845 /* Sources */,
				11E717F6219D7D5900B94845 /* Frameworks */,
				11E717FE219D7D5900B94845 /* ShellScript */,
			);
			buildRules = (
			);
			dependencies = (
				1186E15522BA4A9D001F8A5D /* PBXTargetDependency */,
				11E71806219D7DFB00B94845 /* PBXTargetDependency */,
				11E7179F219D7D5900B94845 /* PBXTargetDependency */,
			);
			name = "Bow-OpticsTests";
			productName = BowTests;
			productReference = 11E71802219D7D5900B94845 /* BowOpticsTests.xctest */;
			productType = "com.apple.product-type.bundle.unit-test";
		};
		11E71817219D81B300B94845 /* Bow-Free */ = {
			isa = PBXNativeTarget;
			buildConfigurationList = 11E71886219D81B300B94845 /* Build configuration list for PBXNativeTarget "Bow-Free" */;
			buildPhases = (
				11E71818219D81B300B94845 /* Sources */,
				11E71880219D81B300B94845 /* Frameworks */,
			);
			buildRules = (
			);
			dependencies = (
				11E7188D219D82AE00B94845 /* PBXTargetDependency */,
			);
			name = "Bow-Free";
			productName = Bow;
			productReference = 11E71889219D81B300B94845 /* BowFree.framework */;
			productType = "com.apple.product-type.framework";
		};
		"Bow::Bow" /* Bow */ = {
			isa = PBXNativeTarget;
			buildConfigurationList = OBJ_377 /* Build configuration list for PBXNativeTarget "Bow" */;
			buildPhases = (
				OBJ_380 /* Sources */,
				OBJ_451 /* Frameworks */,
			);
			buildRules = (
			);
			dependencies = (
			);
			name = Bow;
			productName = Bow;
			productReference = "Bow::Bow::Product" /* Bow.framework */;
			productType = "com.apple.product-type.framework";
		};
		"Bow::BowTests" /* BowTests */ = {
			isa = PBXNativeTarget;
			buildConfigurationList = OBJ_242 /* Build configuration list for PBXNativeTarget "BowTests" */;
			buildPhases = (
				OBJ_245 /* Sources */,
				OBJ_291 /* Frameworks */,
				D66B91BB20680771001A5B64 /* ShellScript */,
			);
			buildRules = (
			);
			dependencies = (
				1122941E219D8BBF006D66C5 /* PBXTargetDependency */,
				OBJ_299 /* PBXTargetDependency */,
			);
			name = BowTests;
			productName = BowTests;
			productReference = "Bow::BowTests::Product" /* BowTests.xctest */;
			productType = "com.apple.product-type.bundle.unit-test";
		};
/* End PBXNativeTarget section */

/* Begin PBXProject section */
		OBJ_1 /* Project object */ = {
			isa = PBXProject;
			attributes = {
				LastUpgradeCheck = 1020;
				TargetAttributes = {
					1120978222A7EBC7007F3D9C = {
						LastSwiftMigration = 1020;
					};
					112293AD219D8B86006D66C5 = {
						LastSwiftMigration = 1020;
					};
					11229441219D8DF3006D66C5 = {
						LastSwiftMigration = 1020;
					};
					11229480219D8EF4006D66C5 = {
						LastSwiftMigration = 1020;
					};
					1122953D219D9186006D66C5 = {
						LastSwiftMigration = 1020;
					};
					1122957A219D94C9006D66C5 = {
						LastSwiftMigration = 1020;
					};
					112295E9219D9593006D66C5 = {
						LastSwiftMigration = 1020;
					};
					112296D7219DC4B3006D66C5 = {
						LastSwiftMigration = 1020;
					};
					11229748219DC88F006D66C5 = {
						LastSwiftMigration = 1020;
					};
					11229791219DCE76006D66C5 = {
						LastSwiftMigration = 1020;
					};
					112297B1219DCFDE006D66C5 = {
						LastSwiftMigration = 1020;
					};
					112297D3219DD148006D66C5 = {
						LastSwiftMigration = 1020;
					};
					112297EB219DD2AB006D66C5 = {
						LastSwiftMigration = 1020;
					};
					117DC0F722AE522000EF65F0 = {
						LastSwiftMigration = 1020;
					};
					117DC10E22AE563900EF65F0 = {
						LastSwiftMigration = 1020;
					};
					11D97EC3219EBAA1008FC004 = {
						LastSwiftMigration = 1020;
					};
					11E71683219D704F00B94845 = {
						LastSwiftMigration = 1020;
					};
					11E7179E219D7D5900B94845 = {
						LastSwiftMigration = 1020;
					};
					11E71817219D81B300B94845 = {
						LastSwiftMigration = 1020;
					};
					"Bow::Bow" = {
						LastSwiftMigration = 1020;
					};
					"Bow::BowTests" = {
						LastSwiftMigration = 1020;
					};
				};
			};
			buildConfigurationList = OBJ_2 /* Build configuration list for PBXProject "Bow" */;
			compatibilityVersion = "Xcode 3.2";
			developmentRegion = en;
			hasScannedForEncodings = 0;
			knownRegions = (
				en,
			);
			mainGroup = OBJ_5;
			productRefGroup = OBJ_218 /* Products */;
			projectDirPath = "";
			projectRoot = "";
			targets = (
				"Bow::Bow" /* Bow */,
				1120978222A7EBC7007F3D9C /* Bow-Generators */,
				117DC10E22AE563900EF65F0 /* Bow-FreeGenerators */,
				117DC0B222AE492700EF65F0 /* Bow-EffectsGenerators */,
				117DC0DC22AE4D6C00EF65F0 /* Bow-RxGenerators */,
				117DC0F722AE522000EF65F0 /* Bow-BrightFuturesGenerators */,
				112293AD219D8B86006D66C5 /* BowLaws */,
				"Bow::BowTests" /* BowTests */,
				11E71817219D81B300B94845 /* Bow-Free */,
				11229441219D8DF3006D66C5 /* Bow-FreeTests */,
				1122957A219D94C9006D66C5 /* Bow-Generic */,
				112295E9219D9593006D66C5 /* Bow-GenericTests */,
				11E71683219D704F00B94845 /* Bow-Optics */,
				11E7179E219D7D5900B94845 /* Bow-OpticsTests */,
				11229480219D8EF4006D66C5 /* Bow-RecursionSchemes */,
				1122953D219D9186006D66C5 /* Bow-RecursionSchemesTests */,
				112296D7219DC4B3006D66C5 /* Bow-Effects */,
				11229748219DC88F006D66C5 /* Bow-EffectsTests */,
				11229791219DCE76006D66C5 /* Bow-Rx */,
				112297B1219DCFDE006D66C5 /* Bow-RxTests */,
				112297D3219DD148006D66C5 /* Bow-BrightFutures */,
				112297EB219DD2AB006D66C5 /* Bow-BrightFuturesTests */,
				11D97EC3219EBAA1008FC004 /* Bow-EffectsLaws */,
			);
		};
/* End PBXProject section */

/* Begin PBXShellScriptBuildPhase section */
		112097A522A7EBC7007F3D9C /* Run Script */ = {
			isa = PBXShellScriptBuildPhase;
			buildActionMask = 8;
			files = (
			);
			inputFileListPaths = (
			);
			inputPaths = (
				"$(SRCROOT)/Carthage/Build/iOS/SwiftCheck.framework",
				"$(SRCROOT)/Carthage/Build/iOS/Nimble.framework",
			);
			name = "Run Script";
			outputFileListPaths = (
			);
			outputPaths = (
			);
			runOnlyForDeploymentPostprocessing = 1;
			shellPath = /bin/sh;
			shellScript = "/usr/local/bin/carthage copy-frameworks\n";
		};
		11229417219D8B86006D66C5 /* Run Script */ = {
			isa = PBXShellScriptBuildPhase;
			buildActionMask = 8;
			files = (
			);
			inputFileListPaths = (
			);
			inputPaths = (
				"$(SRCROOT)/Carthage/Build/iOS/SwiftCheck.framework",
				"$(SRCROOT)/Carthage/Build/iOS/Nimble.framework",
			);
			name = "Run Script";
			outputFileListPaths = (
			);
			outputPaths = (
			);
			runOnlyForDeploymentPostprocessing = 1;
			shellPath = /bin/sh;
			shellScript = "/usr/local/bin/carthage copy-frameworks\n";
		};
		11229477219D8DF3006D66C5 /* ShellScript */ = {
			isa = PBXShellScriptBuildPhase;
			buildActionMask = 12;
			files = (
			);
			inputPaths = (
				"$(SRCROOT)/Carthage/Build/iOS/Nimble.framework",
				"$(SRCROOT)/Carthage/Build/iOS/SwiftCheck.framework",
			);
			outputPaths = (
			);
			runOnlyForDeploymentPostprocessing = 0;
			shellPath = /bin/sh;
			shellScript = "/usr/local/bin/carthage copy-frameworks\n";
		};
		11229573219D9186006D66C5 /* ShellScript */ = {
			isa = PBXShellScriptBuildPhase;
			buildActionMask = 12;
			files = (
			);
			inputPaths = (
				"$(SRCROOT)/Carthage/Build/iOS/Nimble.framework",
				"$(SRCROOT)/Carthage/Build/iOS/SwiftCheck.framework",
			);
			outputPaths = (
			);
			runOnlyForDeploymentPostprocessing = 0;
			shellPath = /bin/sh;
			shellScript = "/usr/local/bin/carthage copy-frameworks\n";
		};
		1122961F219D9593006D66C5 /* ShellScript */ = {
			isa = PBXShellScriptBuildPhase;
			buildActionMask = 12;
			files = (
			);
			inputPaths = (
			);
			outputPaths = (
			);
			runOnlyForDeploymentPostprocessing = 0;
			shellPath = /bin/sh;
			shellScript = "/usr/local/bin/carthage copy-frameworks\n";
		};
		1122977E219DC88F006D66C5 /* ShellScript */ = {
			isa = PBXShellScriptBuildPhase;
			buildActionMask = 12;
			files = (
			);
			inputPaths = (
				"$(SRCROOT)/Carthage/Build/iOS/Nimble.framework",
				"$(SRCROOT)/Carthage/Build/iOS/SwiftCheck.framework",
			);
			outputPaths = (
			);
			runOnlyForDeploymentPostprocessing = 0;
			shellPath = /bin/sh;
			shellScript = "/usr/local/bin/carthage copy-frameworks\n";
		};
		112297A5219DCE76006D66C5 /* ShellScript */ = {
			isa = PBXShellScriptBuildPhase;
			buildActionMask = 12;
			files = (
			);
			inputFileListPaths = (
			);
			inputPaths = (
				"$(SRCROOT)/Carthage/Build/iOS/RxSwift.framework",
			);
			outputFileListPaths = (
			);
			outputPaths = (
			);
			runOnlyForDeploymentPostprocessing = 0;
			shellPath = /bin/sh;
			shellScript = "/usr/local/bin/carthage copy-frameworks\n";
		};
		112297C9219DCFDE006D66C5 /* ShellScript */ = {
			isa = PBXShellScriptBuildPhase;
			buildActionMask = 12;
			files = (
			);
			inputPaths = (
				"$(SRCROOT)/Carthage/Build/iOS/Nimble.framework",
				"$(SRCROOT)/Carthage/Build/iOS/SwiftCheck.framework",
				"$(SRCROOT)/Carthage/Build/iOS/RxSwift.framework",
			);
			outputPaths = (
			);
			runOnlyForDeploymentPostprocessing = 0;
			shellPath = /bin/sh;
			shellScript = "/usr/local/bin/carthage copy-frameworks\n";
		};
		112297E2219DD148006D66C5 /* ShellScript */ = {
			isa = PBXShellScriptBuildPhase;
			buildActionMask = 12;
			files = (
			);
			inputFileListPaths = (
			);
			inputPaths = (
				"$(SRCROOT)/Carthage/Build/iOS/BrightFutures.framework",
			);
			outputFileListPaths = (
			);
			outputPaths = (
			);
			runOnlyForDeploymentPostprocessing = 0;
			shellPath = /bin/sh;
			shellScript = "/usr/local/bin/carthage copy-frameworks\n";
		};
		11229800219DD2AB006D66C5 /* Run Script */ = {
			isa = PBXShellScriptBuildPhase;
			buildActionMask = 12;
			files = (
			);
			inputPaths = (
				"$(SRCROOT)/Carthage/Build/iOS/Nimble.framework",
				"$(SRCROOT)/Carthage/Build/iOS/SwiftCheck.framework",
				"$(SRCROOT)/Carthage/Build/iOS/BrightFutures.framework",
			);
			name = "Run Script";
			outputPaths = (
			);
			runOnlyForDeploymentPostprocessing = 0;
			shellPath = /bin/sh;
			shellScript = "/usr/local/bin/carthage copy-frameworks\n";
		};
		117DC0CF22AE492700EF65F0 /* Run Script */ = {
			isa = PBXShellScriptBuildPhase;
			buildActionMask = 8;
			files = (
			);
			inputFileListPaths = (
			);
			inputPaths = (
				"$(SRCROOT)/Carthage/Build/iOS/SwiftCheck.framework",
				"$(SRCROOT)/Carthage/Build/iOS/Nimble.framework",
			);
			name = "Run Script";
			outputFileListPaths = (
			);
			outputPaths = (
			);
			runOnlyForDeploymentPostprocessing = 1;
			shellPath = /bin/sh;
			shellScript = "/usr/local/bin/carthage copy-frameworks\n";
		};
		117DC0E822AE4D6C00EF65F0 /* Run Script */ = {
			isa = PBXShellScriptBuildPhase;
			buildActionMask = 8;
			files = (
			);
			inputFileListPaths = (
			);
			inputPaths = (
				"$(SRCROOT)/Carthage/Build/iOS/SwiftCheck.framework",
				"$(SRCROOT)/Carthage/Build/iOS/Nimble.framework",
			);
			name = "Run Script";
			outputFileListPaths = (
			);
			outputPaths = (
			);
			runOnlyForDeploymentPostprocessing = 1;
			shellPath = /bin/sh;
			shellScript = "/usr/local/bin/carthage copy-frameworks\n";
		};
		117DC10322AE522000EF65F0 /* Run Script */ = {
			isa = PBXShellScriptBuildPhase;
			buildActionMask = 8;
			files = (
			);
			inputFileListPaths = (
			);
			inputPaths = (
				"$(SRCROOT)/Carthage/Build/iOS/SwiftCheck.framework",
				"$(SRCROOT)/Carthage/Build/iOS/Nimble.framework",
			);
			name = "Run Script";
			outputFileListPaths = (
			);
			outputPaths = (
			);
			runOnlyForDeploymentPostprocessing = 1;
			shellPath = /bin/sh;
			shellScript = "/usr/local/bin/carthage copy-frameworks\n";
		};
		117DC12B22AE563900EF65F0 /* Run Script */ = {
			isa = PBXShellScriptBuildPhase;
			buildActionMask = 8;
			files = (
			);
			inputFileListPaths = (
			);
			inputPaths = (
				"$(SRCROOT)/Carthage/Build/iOS/SwiftCheck.framework",
				"$(SRCROOT)/Carthage/Build/iOS/Nimble.framework",
			);
			name = "Run Script";
			outputFileListPaths = (
			);
			outputPaths = (
			);
			runOnlyForDeploymentPostprocessing = 1;
			shellPath = /bin/sh;
			shellScript = "/usr/local/bin/carthage copy-frameworks\n";
		};
		11D97EE6219EBAA1008FC004 /* Run Script */ = {
			isa = PBXShellScriptBuildPhase;
			buildActionMask = 8;
			files = (
			);
			inputFileListPaths = (
			);
			inputPaths = (
				"$(SRCROOT)/Carthage/Build/iOS/SwiftCheck.framework",
				"$(SRCROOT)/Carthage/Build/iOS/Nimble.framework",
			);
			name = "Run Script";
			outputFileListPaths = (
			);
			outputPaths = (
			);
			runOnlyForDeploymentPostprocessing = 1;
			shellPath = /bin/sh;
			shellScript = "/usr/local/bin/carthage copy-frameworks\n";
		};
		11E717FE219D7D5900B94845 /* ShellScript */ = {
			isa = PBXShellScriptBuildPhase;
			buildActionMask = 12;
			files = (
			);
			inputPaths = (
				"$(SRCROOT)/Carthage/Build/iOS/SwiftCheck.framework",
				"$(SRCROOT)/Carthage/Build/iOS/Nimble.framework",
			);
			outputPaths = (
			);
			runOnlyForDeploymentPostprocessing = 0;
			shellPath = /bin/sh;
			shellScript = "/usr/local/bin/carthage copy-frameworks\n";
		};
		D66B91BB20680771001A5B64 /* ShellScript */ = {
			isa = PBXShellScriptBuildPhase;
			buildActionMask = 12;
			files = (
			);
			inputPaths = (
				"$(SRCROOT)/Carthage/Build/iOS/Nimble.framework",
				"$(SRCROOT)/Carthage/Build/iOS/SwiftCheck.framework",
			);
			outputPaths = (
			);
			runOnlyForDeploymentPostprocessing = 0;
			shellPath = /bin/sh;
			shellScript = "/usr/local/bin/carthage copy-frameworks\n";
		};
/* End PBXShellScriptBuildPhase section */

/* Begin PBXSourcesBuildPhase section */
		1120978522A7EBC7007F3D9C /* Sources */ = {
			isa = PBXSourcesBuildPhase;
			buildActionMask = 0;
			files = (
				112097D822A90644007F3D9C /* Kleisli+Gen.swift in Sources */,
				112097BB22A7FC86007F3D9C /* NonEmptyArray+Gen.swift in Sources */,
				112097D622A904AC007F3D9C /* Sum+Gen.swift in Sources */,
				112097C522A805CE007F3D9C /* Function0+Gen.swift in Sources */,
				112097C722A80730007F3D9C /* Function1+Gen.swift in Sources */,
				112097DF22A90972007F3D9C /* StateT+Gen.swift in Sources */,
				112097E122A90AAA007F3D9C /* WriterT+Gen.swift in Sources */,
				112097C122A7FF37007F3D9C /* Validated+Gen.swift in Sources */,
				112097B922A7FAF6007F3D9C /* Ior+Gen.swift in Sources */,
				112097CE22A81BE8007F3D9C /* EitherK+Gen.swift in Sources */,
				112097BD22A7FD6F007F3D9C /* Option+Gen.swift in Sources */,
				112097DD22A90899007F3D9C /* OptionT+Gen.swift in Sources */,
				112097B122A7F0E6007F3D9C /* ArrayK+Gen.swift in Sources */,
				112097BF22A7FDEF007F3D9C /* Try+Gen.swift in Sources */,
				112097D222A8FFC0007F3D9C /* Moore+Gen.swift in Sources */,
				112097CC22A819E9007F3D9C /* Day+Gen.swift in Sources */,
				112097B522A7F21F007F3D9C /* Id+Gen.swift in Sources */,
				112097D422A9029B007F3D9C /* Store+Gen.swift in Sources */,
				112097DB22A9078B007F3D9C /* EitherT+Gen.swift in Sources */,
				112097B322A7F17F007F3D9C /* Const+Gen.swift in Sources */,
				112097C922A80870007F3D9C /* ArbitraryK.swift in Sources */,
				112097AF22A7EE46007F3D9C /* Either+Gen.swift in Sources */,
			);
			runOnlyForDeploymentPostprocessing = 0;
		};
		112293AE219D8B86006D66C5 /* Sources */ = {
			isa = PBXSourcesBuildPhase;
			buildActionMask = 0;
			files = (
				1122941F219D8BDE006D66C5 /* AlternativeLaws.swift in Sources */,
				11229420219D8BDE006D66C5 /* ApplicativeErrorLaws.swift in Sources */,
				11229421219D8BDE006D66C5 /* ApplicativeLaws.swift in Sources */,
				11229423219D8BDE006D66C5 /* BimonadLaws.swift in Sources */,
				11229425219D8BDE006D66C5 /* ComonadLaws.swift in Sources */,
				11229426219D8BDE006D66C5 /* ContravariantLaws.swift in Sources */,
				11229427219D8BDE006D66C5 /* EquatableKLaws.swift in Sources */,
				11229428219D8BDE006D66C5 /* FoldableLaws.swift in Sources */,
				11229429219D8BDE006D66C5 /* FunctorFilterLaws.swift in Sources */,
				11A435622212C60A000C5E31 /* EquatableLaws.swift in Sources */,
				1122942A219D8BDE006D66C5 /* FunctorLaws.swift in Sources */,
				1122942B219D8BDE006D66C5 /* InvariantLaws.swift in Sources */,
				1122942C219D8BDE006D66C5 /* MonadCombineLaws.swift in Sources */,
				11D36A1C2232789900CBD85F /* SelectiveLaws.swift in Sources */,
				1122942D219D8BDE006D66C5 /* MonadErrorLaws.swift in Sources */,
				1122942E219D8BDE006D66C5 /* MonadFilterLaws.swift in Sources */,
				1122942F219D8BDE006D66C5 /* MonadLaws.swift in Sources */,
				11229430219D8BDE006D66C5 /* MonadStateLaws.swift in Sources */,
				11229431219D8BDE006D66C5 /* MonadWriterLaws.swift in Sources */,
				11229432219D8BDE006D66C5 /* MonoidKLaws.swift in Sources */,
				11229433219D8BDE006D66C5 /* MonoidLaws.swift in Sources */,
				1166A07A22119F720032CD4E /* EqualityFunctions.swift in Sources */,
				11229434219D8BDE006D66C5 /* ComparableLaws.swift in Sources */,
				11229436219D8BDE006D66C5 /* SemigroupKLaws.swift in Sources */,
				11229437219D8BDE006D66C5 /* SemigroupLaws.swift in Sources */,
				11229438219D8BDE006D66C5 /* CustomStringConvertibleLaws.swift in Sources */,
				11229439219D8BDE006D66C5 /* TraverseFilterLaws.swift in Sources */,
				1122943A219D8BDE006D66C5 /* TraverseLaws.swift in Sources */,
			);
			runOnlyForDeploymentPostprocessing = 0;
		};
		11229446219D8DF3006D66C5 /* Sources */ = {
			isa = PBXSourcesBuildPhase;
			buildActionMask = 0;
			files = (
				1122947F219D8E25006D66C5 /* FreeTest.swift in Sources */,
			);
			runOnlyForDeploymentPostprocessing = 0;
		};
		11229481219D8EF4006D66C5 /* Sources */ = {
			isa = PBXSourcesBuildPhase;
			buildActionMask = 0;
			files = (
				112294F3219D8FAE006D66C5 /* Recursion.swift in Sources */,
				112294F4219D8FAE006D66C5 /* Fix.swift in Sources */,
				112294F5219D8FAE006D66C5 /* Mu.swift in Sources */,
				112294F6219D8FAE006D66C5 /* Nu.swift in Sources */,
				112294F7219D8FAE006D66C5 /* Birecursive.swift in Sources */,
				112294F8219D8FAE006D66C5 /* Corecursive.swift in Sources */,
				112294F9219D8FAE006D66C5 /* Recursive.swift in Sources */,
			);
			runOnlyForDeploymentPostprocessing = 0;
		};
		11229542219D9186006D66C5 /* Sources */ = {
			isa = PBXSourcesBuildPhase;
			buildActionMask = 0;
			files = (
				11229579219D91BA006D66C5 /* RecursionTest.swift in Sources */,
			);
			runOnlyForDeploymentPostprocessing = 0;
		};
		1122957B219D94C9006D66C5 /* Sources */ = {
			isa = PBXSourcesBuildPhase;
			buildActionMask = 0;
			files = (
				112295E6219D9528006D66C5 /* Generic.swift in Sources */,
				1116D4F6224E2E9800507B54 /* Coproduct6.swift in Sources */,
				1116D4F4224E2C8A00507B54 /* Coproduct5.swift in Sources */,
				1116D4F0224E270B00507B54 /* Coproduct3.swift in Sources */,
				1116D502224E3A2300507B54 /* Coproduct2.swift in Sources */,
				1116D4F2224E2B1600507B54 /* Coproduct4.swift in Sources */,
				1116D500224E342200507B54 /* Coproduct10.swift in Sources */,
				1116D4F8224E308500507B54 /* Coproduct7.swift in Sources */,
				112295E7219D9528006D66C5 /* HList.swift in Sources */,
				1116D4FC224E332900507B54 /* Coproduct9.swift in Sources */,
				1116D4FA224E324900507B54 /* Coproduct8.swift in Sources */,
				112295E8219D9528006D66C5 /* Product.swift in Sources */,
			);
			runOnlyForDeploymentPostprocessing = 0;
		};
		112295EE219D9593006D66C5 /* Sources */ = {
			isa = PBXSourcesBuildPhase;
			buildActionMask = 0;
			files = (
				11229629219D964D006D66C5 /* GenericTest.swift in Sources */,
			);
			runOnlyForDeploymentPostprocessing = 0;
		};
		112296D8219DC4B3006D66C5 /* Sources */ = {
			isa = PBXSourcesBuildPhase;
			buildActionMask = 0;
			files = (
				1122973F219DC557006D66C5 /* IO.swift in Sources */,
				11229744219DC557006D66C5 /* Async.swift in Sources */,
				11229745219DC557006D66C5 /* ConcurrentEffect.swift in Sources */,
				11229746219DC557006D66C5 /* Effect.swift in Sources */,
				11229747219DC557006D66C5 /* MonadDefer.swift in Sources */,
			);
			runOnlyForDeploymentPostprocessing = 0;
		};
		1122974D219DC88F006D66C5 /* Sources */ = {
			isa = PBXSourcesBuildPhase;
			buildActionMask = 0;
			files = (
				11229787219DCA18006D66C5 /* IOTest.swift in Sources */,
			);
			runOnlyForDeploymentPostprocessing = 0;
		};
		11229796219DCE76006D66C5 /* Sources */ = {
			isa = PBXSourcesBuildPhase;
			buildActionMask = 0;
			files = (
				112297AC219DCF1F006D66C5 /* MaybeK.swift in Sources */,
				112297AD219DCF1F006D66C5 /* ObservableK.swift in Sources */,
				112297AE219DCF1F006D66C5 /* SingleK.swift in Sources */,
			);
			runOnlyForDeploymentPostprocessing = 0;
		};
		112297BA219DCFDE006D66C5 /* Sources */ = {
			isa = PBXSourcesBuildPhase;
			buildActionMask = 0;
			files = (
				112297BB219DCFDE006D66C5 /* ObservableKTest.swift in Sources */,
				112297BC219DCFDE006D66C5 /* SingleKTest.swift in Sources */,
				112297BD219DCFDE006D66C5 /* MaybeKTest.swift in Sources */,
			);
			runOnlyForDeploymentPostprocessing = 0;
		};
		112297D8219DD148006D66C5 /* Sources */ = {
			isa = PBXSourcesBuildPhase;
			buildActionMask = 0;
			files = (
				112297DA219DD148006D66C5 /* FutureK.swift in Sources */,
			);
			runOnlyForDeploymentPostprocessing = 0;
		};
		112297F4219DD2AB006D66C5 /* Sources */ = {
			isa = PBXSourcesBuildPhase;
			buildActionMask = 0;
			files = (
				112297F5219DD2AB006D66C5 /* FutureKTest.swift in Sources */,
			);
			runOnlyForDeploymentPostprocessing = 0;
		};
		117DC0B522AE492700EF65F0 /* Sources */ = {
			isa = PBXSourcesBuildPhase;
			buildActionMask = 0;
			files = (
				117DC0D722AE49C200EF65F0 /* IO+Gen.swift in Sources */,
			);
			runOnlyForDeploymentPostprocessing = 0;
		};
		117DC0E322AE4D6C00EF65F0 /* Sources */ = {
			isa = PBXSourcesBuildPhase;
			buildActionMask = 0;
			files = (
				117DC0F222AE4E1C00EF65F0 /* SingleK+Gen.swift in Sources */,
				117DC0F622AE504500EF65F0 /* ObservableK+Gen.swift in Sources */,
				117DC0F422AE4F3500EF65F0 /* MaybeK+Gen.swift in Sources */,
			);
			runOnlyForDeploymentPostprocessing = 0;
		};
		117DC0FE22AE522000EF65F0 /* Sources */ = {
			isa = PBXSourcesBuildPhase;
			buildActionMask = 0;
			files = (
				117DC10D22AE533700EF65F0 /* FutureK+Gen.swift in Sources */,
			);
			runOnlyForDeploymentPostprocessing = 0;
		};
		117DC11122AE563900EF65F0 /* Sources */ = {
			isa = PBXSourcesBuildPhase;
			buildActionMask = 0;
			files = (
				117DC13722AE578A00EF65F0 /* Free+Gen.swift in Sources */,
			);
			runOnlyForDeploymentPostprocessing = 0;
		};
		11D97EC6219EBAA1008FC004 /* Sources */ = {
			isa = PBXSourcesBuildPhase;
			buildActionMask = 0;
			files = (
				11D97EF2219EBC0F008FC004 /* AsyncLaws.swift in Sources */,
			);
			runOnlyForDeploymentPostprocessing = 0;
		};
		11E71684219D704F00B94845 /* Sources */ = {
			isa = PBXSourcesBuildPhase;
			buildActionMask = 0;
			files = (
				11E71715219D722900B94845 /* BoundSetter.swift in Sources */,
				1126CAA022B131DF00F840CB /* Tuple8.swift in Sources */,
				1126CA9322B12D9700F840CB /* Tuple2.swift in Sources */,
				11E71716219D722900B94845 /* Fold.swift in Sources */,
				11E71717219D722900B94845 /* Getter.swift in Sources */,
				1126CAA422B132CA00F840CB /* Tuple10.swift in Sources */,
				11E71718219D722900B94845 /* Iso.swift in Sources */,
				11E71719219D722900B94845 /* Lens.swift in Sources */,
				11E7171A219D722900B94845 /* Optional.swift in Sources */,
				11E7171B219D722900B94845 /* Prism.swift in Sources */,
				11E7171C219D722900B94845 /* Setter.swift in Sources */,
				1126CA9C22B130B800F840CB /* Tuple6.swift in Sources */,
				11E7171D219D722900B94845 /* Traversal.swift in Sources */,
				11E7171E219D722900B94845 /* At+Optics.swift in Sources */,
				11E7171F219D722900B94845 /* Each+Optics.swift in Sources */,
				1126CA9A22B1301100F840CB /* Tuple5.swift in Sources */,
				11E71720219D722900B94845 /* EitherOpticsInstances.swift in Sources */,
				1126CA8E22B1253D00F840CB /* AutoOptional.swift in Sources */,
				11E71721219D722900B94845 /* ArrayKOpticsInstances.swift in Sources */,
				11E71722219D722900B94845 /* OptionOpticsInstances.swift in Sources */,
				11E71723219D722900B94845 /* NonEmptyArrayOpticsInstances.swift in Sources */,
				1126CAA222B1324E00F840CB /* Tuple9.swift in Sources */,
				11E71724219D722900B94845 /* StringOpticsInstances.swift in Sources */,
				11E71725219D722900B94845 /* TryOpticsInstances.swift in Sources */,
				11E71726219D722900B94845 /* Either+Optics.swift in Sources */,
				11E71727219D722900B94845 /* Id+Optics.swift in Sources */,
				1186E15122BA395D001F8A5D /* Index+Optics.swift in Sources */,
				1126CA9622B12EC400F840CB /* Tuple3.swift in Sources */,
				11E71728219D722900B94845 /* ArrayK+Optics.swift in Sources */,
				1126CA9E22B1314F00F840CB /* Tuple7.swift in Sources */,
				11E71729219D722900B94845 /* Option+Optics.swift in Sources */,
				11E7172A219D722900B94845 /* NonEmptyArray+Optics.swift in Sources */,
				1126CA9822B12F8500F840CB /* Tuple4.swift in Sources */,
				11E7172B219D722900B94845 /* String+Optics.swift in Sources */,
				11E4190B22B90FE2009BDFB3 /* AutoGetter.swift in Sources */,
				11E7172C219D722900B94845 /* Try+Optics.swift in Sources */,
				11E4190F22B91169009BDFB3 /* AutoSetter.swift in Sources */,
				11E7172D219D722900B94845 /* Validated+Optics.swift in Sources */,
				11E4191222B935AE009BDFB3 /* Kind+Optics.swift in Sources */,
				11E7172E219D722900B94845 /* At.swift in Sources */,
				1126CA8A22B1144200F840CB /* AutoOptics.swift in Sources */,
				1126CA8C22B115E100F840CB /* AutoLens.swift in Sources */,
				11E7172F219D722900B94845 /* Each.swift in Sources */,
				11E71730219D722900B94845 /* FilterIndex.swift in Sources */,
				11E71731219D722900B94845 /* Index.swift in Sources */,
				1126CA9022B1262F00F840CB /* AutoPrism.swift in Sources */,
			);
			runOnlyForDeploymentPostprocessing = 0;
		};
		11E717A1219D7D5900B94845 /* Sources */ = {
			isa = PBXSourcesBuildPhase;
			buildActionMask = 0;
			files = (
				11E71808219D7ECC00B94845 /* FoldTest.swift in Sources */,
				11E71809219D7ECC00B94845 /* GetterTest.swift in Sources */,
				11E7180A219D7ECC00B94845 /* IsoTest.swift in Sources */,
				11E7180B219D7ECC00B94845 /* LensTest.swift in Sources */,
				11E7180C219D7ECC00B94845 /* OptionalTest.swift in Sources */,
				11E7180D219D7ECC00B94845 /* PrismTest.swift in Sources */,
				11E7180E219D7ECC00B94845 /* SetterTest.swift in Sources */,
				11E7180F219D7ECC00B94845 /* TestDomain.swift in Sources */,
				11E71810219D7ECC00B94845 /* TraversalTest.swift in Sources */,
				11E71811219D7ECC00B94845 /* IsoLaws.swift in Sources */,
				11E71812219D7ECC00B94845 /* LensLaws.swift in Sources */,
				11E71813219D7ECC00B94845 /* OptionalLaws.swift in Sources */,
				11E71814219D7ECC00B94845 /* PrismLaws.swift in Sources */,
				11E71815219D7ECC00B94845 /* SetterLaws.swift in Sources */,
				11E71816219D7ECC00B94845 /* TraversalLaws.swift in Sources */,
			);
			runOnlyForDeploymentPostprocessing = 0;
		};
		11E71818219D81B300B94845 /* Sources */ = {
			isa = PBXSourcesBuildPhase;
			buildActionMask = 0;
			files = (
				11E7188E219D82BD00B94845 /* Cofree.swift in Sources */,
				11E7188F219D82BD00B94845 /* Coyoneda.swift in Sources */,
				11E71890219D82BD00B94845 /* Free.swift in Sources */,
				11E71891219D82BD00B94845 /* Yoneda.swift in Sources */,
			);
			runOnlyForDeploymentPostprocessing = 0;
		};
		OBJ_245 /* Sources */ = {
			isa = PBXSourcesBuildPhase;
			buildActionMask = 0;
			files = (
				8BA0F409217E2DEF00969984 /* TryTest.swift in Sources */,
				8BA0F406217E2DEF00969984 /* StoreTest.swift in Sources */,
				8BA0F3E9217E2DEF00969984 /* PartialApplicationTest.swift in Sources */,
				8BA0F3F3217E2DEF00969984 /* OptionTTest.swift in Sources */,
				8BA0F40A217E2DEF00969984 /* OptionTest.swift in Sources */,
				8BA0F3FF217E2DEF00969984 /* MooreTest.swift in Sources */,
				8BA0F3F5217E2DEF00969984 /* StringInstancesTest.swift in Sources */,
				8BA0F404217E2DEF00969984 /* EvalTest.swift in Sources */,
				8BA0F40E217E2DEF00969984 /* ConstTest.swift in Sources */,
				8BA0F402217E2DEF00969984 /* SumTest.swift in Sources */,
				11ED7A2B226E0A1F00C27994 /* ResultTest.swift in Sources */,
				8BA0F40C217E2DEF00969984 /* DayTest.swift in Sources */,
				8BA0F3F6217E2DEF00969984 /* NumberInstancesTest.swift in Sources */,
				8BA0F405217E2DEF00969984 /* IdTest.swift in Sources */,
				8BA0F3EF217E2DEF00969984 /* PredefTest.swift in Sources */,
				11DDCD21217F194B00844D9D /* MemoizationTest.swift in Sources */,
				8BA0F401217E2DEF00969984 /* SetKTest.swift in Sources */,
				8BA0F407217E2DEF00969984 /* IorTest.swift in Sources */,
				8BA0F3F1217E2DEF00969984 /* StateTTest.swift in Sources */,
				11DDCD28217F1FC200844D9D /* ReverseTest.swift in Sources */,
				8BA0F400217E2DEF00969984 /* EitherTest.swift in Sources */,
				8BA0F408217E2DEF00969984 /* ValidatedTest.swift in Sources */,
				8BA0F3EB217E2DEF00969984 /* Function1Test.swift in Sources */,
				8BA0F3EC217E2DEF00969984 /* Function0Test.swift in Sources */,
				8BA0F3F0217E2DEF00969984 /* WriterTTest.swift in Sources */,
				8BA0F3FE217E2DEF00969984 /* EitherKTest.swift in Sources */,
				8BA0F3F2217E2DEF00969984 /* EitherTTest.swift in Sources */,
				8BA0F3ED217E2DEF00969984 /* KleisliTest.swift in Sources */,
				8BA0F40D217E2DEF00969984 /* NonEmptyArrayTest.swift in Sources */,
				8BA0F40B217E2DEF00969984 /* ArrayKTest.swift in Sources */,
				8BA0F3E8217E2DEF00969984 /* BooleanFunctionsTest.swift in Sources */,
				8BA0F3FD217E2DEF00969984 /* CurryTest.swift in Sources */,
			);
			runOnlyForDeploymentPostprocessing = 0;
		};
		OBJ_380 /* Sources */ = {
			isa = PBXSourcesBuildPhase;
			buildActionMask = 0;
			files = (
				8BA0F4EF217E2E9200969984 /* Function0.swift in Sources */,
				8BA0F637217E2E9200969984 /* Monad.swift in Sources */,
				8BA0F60F217E2E9200969984 /* TraverseFilter.swift in Sources */,
				8BA0F5FF217E2E9200969984 /* SemigroupK.swift in Sources */,
				8BA0F5DF217E2E9200969984 /* ApplicativeError.swift in Sources */,
				8BA0F5C3217E2E9200969984 /* Store.swift in Sources */,
				8BA0F64F217E2E9200969984 /* Functor.swift in Sources */,
				8BA0F517217E2E9200969984 /* Predef.swift in Sources */,
				8BA0F4FB217E2E9200969984 /* Cokleisli.swift in Sources */,
				8BA0F57B217E2E9200969984 /* Reader.swift in Sources */,
				8BA0F54F217E2E9200969984 /* OptionInstances.swift in Sources */,
				8BA0F4EB217E2E9200969984 /* Kleisli.swift in Sources */,
				8BA0F59B217E2E9200969984 /* Day.swift in Sources */,
				8BA0F65B217E2E9200969984 /* FunctorFilter.swift in Sources */,
				8BA0F553217E2E9200969984 /* NumberInstances.swift in Sources */,
				8BA0F4E7217E2E9200969984 /* FunctionK.swift in Sources */,
				8BA0F617217E2E9200969984 /* MonadReader.swift in Sources */,
				8BA0F5D7217E2E9200969984 /* HigherKinds.swift in Sources */,
				8BA0F4D3217E2E9200969984 /* Curry.swift in Sources */,
				8BA0F653217E2E9200969984 /* Semigroup.swift in Sources */,
				8BA0F593217E2E9200969984 /* NonEmptyArray.swift in Sources */,
				8BA0F58F217E2E9200969984 /* Option.swift in Sources */,
				8BA0F5F3217E2E9200969984 /* Comparable.swift in Sources */,
				8BA0F5E7217E2E9200969984 /* MonadFilter.swift in Sources */,
				8BA0F5B7217E2E9200969984 /* Sum.swift in Sources */,
				8BA0F613217E2E9200969984 /* Traverse.swift in Sources */,
				8BA0F5E3217E2E9200969984 /* MonoidK.swift in Sources */,
				11DDCD1C217F171900844D9D /* Memoization.swift in Sources */,
				8BA0F513217E2E9200969984 /* StateT.swift in Sources */,
				8BA0F61B217E2E9200969984 /* Reducible.swift in Sources */,
				11A4356422131ACC000C5E31 /* BoolInstances.swift in Sources */,
				8BA0F507217E2E9200969984 /* EitherT.swift in Sources */,
				8BA0F643217E2E9200969984 /* Applicative.swift in Sources */,
				11D36A19223261EC00CBD85F /* Selective.swift in Sources */,
				8BA0F657217E2E9200969984 /* MonadCombine.swift in Sources */,
				11ED7A2A226E094C00C27994 /* Result.swift in Sources */,
				8BA0F58B217E2E9200969984 /* Ior.swift in Sources */,
				8BA0F5BF217E2E9200969984 /* Coreader.swift in Sources */,
				11DDCD23217F1E2B00844D9D /* Reverse.swift in Sources */,
				8BA0F5DB217E2E9200969984 /* Alternative.swift in Sources */,
				8BA0F50F217E2E9200969984 /* WriterT.swift in Sources */,
				8BA0F54B217E2E9200969984 /* StringInstances.swift in Sources */,
				8BA0F5C7217E2E9200969984 /* SetK.swift in Sources */,
				8BA0F647217E2E9200969984 /* Comonad.swift in Sources */,
				8BA0F5A3217E2E9200969984 /* Moore.swift in Sources */,
				8BA0F5AF217E2E9200969984 /* Try.swift in Sources */,
				8BA0F62B217E2E9200969984 /* NonEmptyReducible.swift in Sources */,
				8BA0F503217E2E9200969984 /* BooleanFunctions.swift in Sources */,
				8BA0F4F3217E2E9200969984 /* Function1.swift in Sources */,
				8BA0F5CF217E2E9200969984 /* Const.swift in Sources */,
				8BA0F5EB217E2E9200969984 /* MonadState.swift in Sources */,
				8BA0F607217E2E9200969984 /* MonadError.swift in Sources */,
				8BA0F597217E2E9200969984 /* EitherK.swift in Sources */,
				1125054D220DD92B00861131 /* EquatableK.swift in Sources */,
				8BA0F603217E2E9200969984 /* MonadWriter.swift in Sources */,
				8BA0F633217E2E9200969984 /* Monoid.swift in Sources */,
				8BA0F5D3217E2E9200969984 /* ArrayK.swift in Sources */,
				8BA0F583217E2E9200969984 /* Id.swift in Sources */,
				8BA0F60B217E2E9200969984 /* Invariant.swift in Sources */,
				8BA0F537217E2E9200969984 /* PartialApplication.swift in Sources */,
				8BA0F5A7217E2E9200969984 /* Eval.swift in Sources */,
				8BA0F50B217E2E9200969984 /* OptionT.swift in Sources */,
				8BA0F57F217E2E9200969984 /* Either.swift in Sources */,
				8BA0F5EF217E2E9200969984 /* Contravariant.swift in Sources */,
				8BA0F5BB217E2E9200969984 /* Validated.swift in Sources */,
				8BA0F62F217E2E9200969984 /* Bimonad.swift in Sources */,
				8BA0F627217E2E9200969984 /* Foldable.swift in Sources */,
				8BA0F587217E2E9200969984 /* DictionaryK.swift in Sources */,
			);
			runOnlyForDeploymentPostprocessing = 0;
		};
/* End PBXSourcesBuildPhase section */

/* Begin PBXTargetDependency section */
		0DE29CA321A7271A00DC781E /* PBXTargetDependency */ = {
			isa = PBXTargetDependency;
			target = 1122957A219D94C9006D66C5 /* Bow-Generic */;
			targetProxy = 0DE29CA221A7271A00DC781E /* PBXContainerItemProxy */;
		};
		1120978322A7EBC7007F3D9C /* PBXTargetDependency */ = {
			isa = PBXTargetDependency;
			target = "Bow::Bow" /* Bow */;
			targetProxy = 1120978422A7EBC7007F3D9C /* PBXContainerItemProxy */;
		};
		1122941E219D8BBF006D66C5 /* PBXTargetDependency */ = {
			isa = PBXTargetDependency;
			target = 112293AD219D8B86006D66C5 /* BowLaws */;
			targetProxy = 1122941D219D8BBF006D66C5 /* PBXContainerItemProxy */;
		};
		1122943E219D8C54006D66C5 /* PBXTargetDependency */ = {
			isa = PBXTargetDependency;
			target = "Bow::Bow" /* Bow */;
			targetProxy = 1122943D219D8C54006D66C5 /* PBXContainerItemProxy */;
		};
		11229442219D8DF3006D66C5 /* PBXTargetDependency */ = {
			isa = PBXTargetDependency;
			target = 112293AD219D8B86006D66C5 /* BowLaws */;
			targetProxy = 11229443219D8DF3006D66C5 /* PBXContainerItemProxy */;
		};
		11229444219D8DF3006D66C5 /* PBXTargetDependency */ = {
			isa = PBXTargetDependency;
			target = "Bow::Bow" /* Bow */;
			targetProxy = 11229445219D8DF3006D66C5 /* PBXContainerItemProxy */;
		};
		1122947E219D8E15006D66C5 /* PBXTargetDependency */ = {
			isa = PBXTargetDependency;
			target = 11E71817219D81B300B94845 /* Bow-Free */;
			targetProxy = 1122947D219D8E15006D66C5 /* PBXContainerItemProxy */;
		};
		112294F2219D8F99006D66C5 /* PBXTargetDependency */ = {
			isa = PBXTargetDependency;
			target = "Bow::Bow" /* Bow */;
			targetProxy = 112294F1219D8F99006D66C5 /* PBXContainerItemProxy */;
		};
		1122953E219D9186006D66C5 /* PBXTargetDependency */ = {
			isa = PBXTargetDependency;
			target = 112293AD219D8B86006D66C5 /* BowLaws */;
			targetProxy = 1122953F219D9186006D66C5 /* PBXContainerItemProxy */;
		};
		11229540219D9186006D66C5 /* PBXTargetDependency */ = {
			isa = PBXTargetDependency;
			target = "Bow::Bow" /* Bow */;
			targetProxy = 11229541219D9186006D66C5 /* PBXContainerItemProxy */;
		};
		112295E5219D950E006D66C5 /* PBXTargetDependency */ = {
			isa = PBXTargetDependency;
			target = "Bow::Bow" /* Bow */;
			targetProxy = 112295E4219D950E006D66C5 /* PBXContainerItemProxy */;
		};
		112295EC219D9593006D66C5 /* PBXTargetDependency */ = {
			isa = PBXTargetDependency;
			target = "Bow::Bow" /* Bow */;
			targetProxy = 112295ED219D9593006D66C5 /* PBXContainerItemProxy */;
		};
		1122973E219DC545006D66C5 /* PBXTargetDependency */ = {
			isa = PBXTargetDependency;
			target = "Bow::Bow" /* Bow */;
			targetProxy = 1122973D219DC545006D66C5 /* PBXContainerItemProxy */;
		};
		11229749219DC88F006D66C5 /* PBXTargetDependency */ = {
			isa = PBXTargetDependency;
			target = 112293AD219D8B86006D66C5 /* BowLaws */;
			targetProxy = 1122974A219DC88F006D66C5 /* PBXContainerItemProxy */;
		};
		1122974B219DC88F006D66C5 /* PBXTargetDependency */ = {
			isa = PBXTargetDependency;
			target = "Bow::Bow" /* Bow */;
			targetProxy = 1122974C219DC88F006D66C5 /* PBXContainerItemProxy */;
		};
		11229785219DC95B006D66C5 /* PBXTargetDependency */ = {
			isa = PBXTargetDependency;
			target = 112296D7219DC4B3006D66C5 /* Bow-Effects */;
			targetProxy = 11229784219DC95B006D66C5 /* PBXContainerItemProxy */;
		};
		11229794219DCE76006D66C5 /* PBXTargetDependency */ = {
			isa = PBXTargetDependency;
			target = "Bow::Bow" /* Bow */;
			targetProxy = 11229795219DCE76006D66C5 /* PBXContainerItemProxy */;
		};
		112297B0219DCF6A006D66C5 /* PBXTargetDependency */ = {
			isa = PBXTargetDependency;
			target = 112296D7219DC4B3006D66C5 /* Bow-Effects */;
			targetProxy = 112297AF219DCF6A006D66C5 /* PBXContainerItemProxy */;
		};
		112297B4219DCFDE006D66C5 /* PBXTargetDependency */ = {
			isa = PBXTargetDependency;
			target = 112296D7219DC4B3006D66C5 /* Bow-Effects */;
			targetProxy = 112297B5219DCFDE006D66C5 /* PBXContainerItemProxy */;
		};
		112297B6219DCFDE006D66C5 /* PBXTargetDependency */ = {
			isa = PBXTargetDependency;
			target = 112293AD219D8B86006D66C5 /* BowLaws */;
			targetProxy = 112297B7219DCFDE006D66C5 /* PBXContainerItemProxy */;
		};
		112297B8219DCFDE006D66C5 /* PBXTargetDependency */ = {
			isa = PBXTargetDependency;
			target = "Bow::Bow" /* Bow */;
			targetProxy = 112297B9219DCFDE006D66C5 /* PBXContainerItemProxy */;
		};
		112297D0219DCFF9006D66C5 /* PBXTargetDependency */ = {
			isa = PBXTargetDependency;
			target = 11229791219DCE76006D66C5 /* Bow-Rx */;
			targetProxy = 112297CF219DCFF9006D66C5 /* PBXContainerItemProxy */;
		};
		112297D6219DD148006D66C5 /* PBXTargetDependency */ = {
			isa = PBXTargetDependency;
			target = "Bow::Bow" /* Bow */;
			targetProxy = 112297D7219DD148006D66C5 /* PBXContainerItemProxy */;
		};
		112297EA219DD1B8006D66C5 /* PBXTargetDependency */ = {
			isa = PBXTargetDependency;
			target = 112296D7219DC4B3006D66C5 /* Bow-Effects */;
			targetProxy = 112297E9219DD1B8006D66C5 /* PBXContainerItemProxy */;
		};
		112297EE219DD2AB006D66C5 /* PBXTargetDependency */ = {
			isa = PBXTargetDependency;
			target = 112296D7219DC4B3006D66C5 /* Bow-Effects */;
			targetProxy = 112297EF219DD2AB006D66C5 /* PBXContainerItemProxy */;
		};
		112297F0219DD2AB006D66C5 /* PBXTargetDependency */ = {
			isa = PBXTargetDependency;
			target = 112293AD219D8B86006D66C5 /* BowLaws */;
			targetProxy = 112297F1219DD2AB006D66C5 /* PBXContainerItemProxy */;
		};
		112297F2219DD2AB006D66C5 /* PBXTargetDependency */ = {
			isa = PBXTargetDependency;
			target = "Bow::Bow" /* Bow */;
			targetProxy = 112297F3219DD2AB006D66C5 /* PBXContainerItemProxy */;
		};
		11229808219DD31E006D66C5 /* PBXTargetDependency */ = {
			isa = PBXTargetDependency;
			target = 112297D3219DD148006D66C5 /* Bow-BrightFutures */;
			targetProxy = 11229807219DD31E006D66C5 /* PBXContainerItemProxy */;
		};
		1126CA7D22AFBB6C00F840CB /* PBXTargetDependency */ = {
			isa = PBXTargetDependency;
			target = 1120978222A7EBC7007F3D9C /* Bow-Generators */;
			targetProxy = 1126CA7C22AFBB6C00F840CB /* PBXContainerItemProxy */;
		};
		1126CA8122B0DDD100F840CB /* PBXTargetDependency */ = {
			isa = PBXTargetDependency;
			target = 117DC0F722AE522000EF65F0 /* Bow-BrightFuturesGenerators */;
			targetProxy = 1126CA8022B0DDD100F840CB /* PBXContainerItemProxy */;
		};
		1126CA8322B0DE3F00F840CB /* PBXTargetDependency */ = {
			isa = PBXTargetDependency;
			target = 117DC0B222AE492700EF65F0 /* Bow-EffectsGenerators */;
			targetProxy = 1126CA8222B0DE3F00F840CB /* PBXContainerItemProxy */;
		};
		1126CA8522B0DE9E00F840CB /* PBXTargetDependency */ = {
			isa = PBXTargetDependency;
			target = 117DC10E22AE563900EF65F0 /* Bow-FreeGenerators */;
			targetProxy = 1126CA8422B0DE9E00F840CB /* PBXContainerItemProxy */;
		};
		1126CA8722B0DF2B00F840CB /* PBXTargetDependency */ = {
			isa = PBXTargetDependency;
			target = 117DC0DC22AE4D6C00EF65F0 /* Bow-RxGenerators */;
			targetProxy = 1126CA8622B0DF2B00F840CB /* PBXContainerItemProxy */;
		};
		117DC0B322AE492700EF65F0 /* PBXTargetDependency */ = {
			isa = PBXTargetDependency;
			target = "Bow::Bow" /* Bow */;
			targetProxy = 117DC0B422AE492700EF65F0 /* PBXContainerItemProxy */;
		};
		117DC0D922AE4A3600EF65F0 /* PBXTargetDependency */ = {
			isa = PBXTargetDependency;
			target = 112296D7219DC4B3006D66C5 /* Bow-Effects */;
			targetProxy = 117DC0D822AE4A3600EF65F0 /* PBXContainerItemProxy */;
		};
		117DC0DB22AE4A3C00EF65F0 /* PBXTargetDependency */ = {
			isa = PBXTargetDependency;
			target = 1120978222A7EBC7007F3D9C /* Bow-Generators */;
			targetProxy = 117DC0DA22AE4A3C00EF65F0 /* PBXContainerItemProxy */;
		};
		117DC0DD22AE4D6C00EF65F0 /* PBXTargetDependency */ = {
			isa = PBXTargetDependency;
			target = 1120978222A7EBC7007F3D9C /* Bow-Generators */;
			targetProxy = 117DC0DE22AE4D6C00EF65F0 /* PBXContainerItemProxy */;
		};
		117DC0DF22AE4D6C00EF65F0 /* PBXTargetDependency */ = {
			isa = PBXTargetDependency;
			target = 112296D7219DC4B3006D66C5 /* Bow-Effects */;
			targetProxy = 117DC0E022AE4D6C00EF65F0 /* PBXContainerItemProxy */;
		};
		117DC0E122AE4D6C00EF65F0 /* PBXTargetDependency */ = {
			isa = PBXTargetDependency;
			target = "Bow::Bow" /* Bow */;
			targetProxy = 117DC0E222AE4D6C00EF65F0 /* PBXContainerItemProxy */;
		};
		117DC0EF22AE4DB800EF65F0 /* PBXTargetDependency */ = {
			isa = PBXTargetDependency;
			target = 11229791219DCE76006D66C5 /* Bow-Rx */;
			targetProxy = 117DC0EE22AE4DB800EF65F0 /* PBXContainerItemProxy */;
		};
		117DC0F822AE522000EF65F0 /* PBXTargetDependency */ = {
			isa = PBXTargetDependency;
			target = 1120978222A7EBC7007F3D9C /* Bow-Generators */;
			targetProxy = 117DC0F922AE522000EF65F0 /* PBXContainerItemProxy */;
		};
		117DC0FA22AE522000EF65F0 /* PBXTargetDependency */ = {
			isa = PBXTargetDependency;
			target = 112296D7219DC4B3006D66C5 /* Bow-Effects */;
			targetProxy = 117DC0FB22AE522000EF65F0 /* PBXContainerItemProxy */;
		};
		117DC0FC22AE522000EF65F0 /* PBXTargetDependency */ = {
			isa = PBXTargetDependency;
			target = "Bow::Bow" /* Bow */;
			targetProxy = 117DC0FD22AE522000EF65F0 /* PBXContainerItemProxy */;
		};
		117DC10A22AE525B00EF65F0 /* PBXTargetDependency */ = {
			isa = PBXTargetDependency;
			target = 112297D3219DD148006D66C5 /* Bow-BrightFutures */;
			targetProxy = 117DC10922AE525B00EF65F0 /* PBXContainerItemProxy */;
		};
		117DC10F22AE563900EF65F0 /* PBXTargetDependency */ = {
			isa = PBXTargetDependency;
			target = "Bow::Bow" /* Bow */;
			targetProxy = 117DC11022AE563900EF65F0 /* PBXContainerItemProxy */;
		};
		117DC13222AE56D300EF65F0 /* PBXTargetDependency */ = {
			isa = PBXTargetDependency;
			target = 1120978222A7EBC7007F3D9C /* Bow-Generators */;
			targetProxy = 117DC13122AE56D300EF65F0 /* PBXContainerItemProxy */;
		};
		117DC13422AE56D800EF65F0 /* PBXTargetDependency */ = {
			isa = PBXTargetDependency;
			target = 11E71817219D81B300B94845 /* Bow-Free */;
			targetProxy = 117DC13322AE56D800EF65F0 /* PBXContainerItemProxy */;
		};
		1186E15522BA4A9D001F8A5D /* PBXTargetDependency */ = {
			isa = PBXTargetDependency;
			target = 1120978222A7EBC7007F3D9C /* Bow-Generators */;
			targetProxy = 1186E15422BA4A9D001F8A5D /* PBXContainerItemProxy */;
		};
		11D97EC4219EBAA1008FC004 /* PBXTargetDependency */ = {
			isa = PBXTargetDependency;
			target = "Bow::Bow" /* Bow */;
			targetProxy = 11D97EC5219EBAA1008FC004 /* PBXContainerItemProxy */;
		};
		11D97EEF219EBBA6008FC004 /* PBXTargetDependency */ = {
			isa = PBXTargetDependency;
			target = 112296D7219DC4B3006D66C5 /* Bow-Effects */;
			targetProxy = 11D97EEE219EBBA6008FC004 /* PBXContainerItemProxy */;
		};
		11D97EF1219EBBB4008FC004 /* PBXTargetDependency */ = {
			isa = PBXTargetDependency;
			target = 11D97EC3219EBAA1008FC004 /* Bow-EffectsLaws */;
			targetProxy = 11D97EF0219EBBB4008FC004 /* PBXContainerItemProxy */;
		};
		11D97EF4219EBC54008FC004 /* PBXTargetDependency */ = {
			isa = PBXTargetDependency;
			target = 11D97EC3219EBAA1008FC004 /* Bow-EffectsLaws */;
			targetProxy = 11D97EF3219EBC54008FC004 /* PBXContainerItemProxy */;
		};
		11D97EF6219EBCE1008FC004 /* PBXTargetDependency */ = {
			isa = PBXTargetDependency;
			target = 11D97EC3219EBAA1008FC004 /* Bow-EffectsLaws */;
			targetProxy = 11D97EF5219EBCE1008FC004 /* PBXContainerItemProxy */;
		};
		11E71736219D79A100B94845 /* PBXTargetDependency */ = {
			isa = PBXTargetDependency;
			target = "Bow::Bow" /* Bow */;
			targetProxy = 11E71735219D79A100B94845 /* PBXContainerItemProxy */;
		};
		11E7179F219D7D5900B94845 /* PBXTargetDependency */ = {
			isa = PBXTargetDependency;
			target = "Bow::Bow" /* Bow */;
			targetProxy = 11E717A0219D7D5900B94845 /* PBXContainerItemProxy */;
		};
		11E71806219D7DFB00B94845 /* PBXTargetDependency */ = {
			isa = PBXTargetDependency;
			target = 11E71683219D704F00B94845 /* Bow-Optics */;
			targetProxy = 11E71805219D7DFB00B94845 /* PBXContainerItemProxy */;
		};
		11E7188D219D82AE00B94845 /* PBXTargetDependency */ = {
			isa = PBXTargetDependency;
			target = "Bow::Bow" /* Bow */;
			targetProxy = 11E7188C219D82AE00B94845 /* PBXContainerItemProxy */;
		};
		OBJ_299 /* PBXTargetDependency */ = {
			isa = PBXTargetDependency;
			target = "Bow::Bow" /* Bow */;
			targetProxy = D653FC452067C58D00535EF6 /* PBXContainerItemProxy */;
		};
/* End PBXTargetDependency section */

/* Begin XCBuildConfiguration section */
		112097A722A7EBC7007F3D9C /* Debug */ = {
			isa = XCBuildConfiguration;
			buildSettings = {
				CLANG_ENABLE_MODULES = YES;
				DEFINES_MODULE = YES;
				ENABLE_TESTABILITY = YES;
				FRAMEWORK_SEARCH_PATHS = (
					"$(inherited)",
					"$(PROJECT_DIR)/Carthage/Build/iOS",
				);
				HEADER_SEARCH_PATHS = "$(inherited)";
				INFOPLIST_FILE = "Bow-Generators-Info.plist";
				LD_RUNPATH_SEARCH_PATHS = "$(inherited) @loader_path/Frameworks @executable_path/Frameworks";
				OTHER_LDFLAGS = "$(inherited)";
				OTHER_SWIFT_FLAGS = "$(inherited)";
				PRODUCT_BUNDLE_IDENTIFIER = "com.bow-swift.bow-generators";
				PRODUCT_MODULE_NAME = "$(TARGET_NAME:c99extidentifier)";
				PRODUCT_NAME = "$(TARGET_NAME)";
				SDKROOT = iphoneos;
				SKIP_INSTALL = YES;
				SUPPORTED_PLATFORMS = "iphonesimulator iphoneos";
				SWIFT_OPTIMIZATION_LEVEL = "-Onone";
				SWIFT_VERSION = 5.0;
				TARGET_NAME = BowGenerators;
			};
			name = Debug;
		};
		112097A822A7EBC7007F3D9C /* Release */ = {
			isa = XCBuildConfiguration;
			buildSettings = {
				CLANG_ENABLE_MODULES = YES;
				DEFINES_MODULE = YES;
				ENABLE_TESTABILITY = YES;
				FRAMEWORK_SEARCH_PATHS = (
					"$(inherited)",
					"$(PROJECT_DIR)/Carthage/Build/iOS",
				);
				HEADER_SEARCH_PATHS = "$(inherited)";
				INFOPLIST_FILE = "Bow-Generators-Info.plist";
				LD_RUNPATH_SEARCH_PATHS = "$(inherited) @loader_path/Frameworks @executable_path/Frameworks";
				OTHER_LDFLAGS = "$(inherited)";
				OTHER_SWIFT_FLAGS = "$(inherited)";
				PRODUCT_BUNDLE_IDENTIFIER = "com.bow-swift.bow-generators";
				PRODUCT_MODULE_NAME = "$(TARGET_NAME:c99extidentifier)";
				PRODUCT_NAME = "$(TARGET_NAME)";
				SDKROOT = iphoneos;
				SKIP_INSTALL = YES;
				SUPPORTED_PLATFORMS = "iphonesimulator iphoneos";
				SWIFT_VERSION = 5.0;
				TARGET_NAME = BowGenerators;
			};
			name = Release;
		};
		11229419219D8B86006D66C5 /* Debug */ = {
			isa = XCBuildConfiguration;
			buildSettings = {
				ENABLE_TESTABILITY = YES;
				FRAMEWORK_SEARCH_PATHS = (
					"$(inherited)",
					"$(PROJECT_DIR)/Carthage/Build/iOS",
				);
				HEADER_SEARCH_PATHS = "$(inherited)";
				INFOPLIST_FILE = "Support Files/Bow-Laws-Info.plist";
				LD_RUNPATH_SEARCH_PATHS = "$(inherited) @loader_path/Frameworks @executable_path/Frameworks";
				OTHER_LDFLAGS = "$(inherited)";
				OTHER_SWIFT_FLAGS = "$(inherited)";
				PRODUCT_BUNDLE_IDENTIFIER = "com.bow-swift.bow-laws";
				PRODUCT_MODULE_NAME = "$(TARGET_NAME:c99extidentifier)";
				PRODUCT_NAME = "$(TARGET_NAME)";
				SDKROOT = iphoneos;
				SKIP_INSTALL = YES;
				SUPPORTED_PLATFORMS = "iphonesimulator iphoneos";
				SWIFT_VERSION = 5.0;
				TARGET_NAME = BowLaws;
			};
			name = Debug;
		};
		1122941A219D8B86006D66C5 /* Release */ = {
			isa = XCBuildConfiguration;
			buildSettings = {
				ENABLE_TESTABILITY = YES;
				FRAMEWORK_SEARCH_PATHS = (
					"$(inherited)",
					"$(PROJECT_DIR)/Carthage/Build/iOS",
				);
				HEADER_SEARCH_PATHS = "$(inherited)";
				INFOPLIST_FILE = "Support Files/Bow-Laws-Info.plist";
				LD_RUNPATH_SEARCH_PATHS = "$(inherited) @loader_path/Frameworks @executable_path/Frameworks";
				OTHER_LDFLAGS = "$(inherited)";
				OTHER_SWIFT_FLAGS = "$(inherited)";
				PRODUCT_BUNDLE_IDENTIFIER = "com.bow-swift.bow-laws";
				PRODUCT_MODULE_NAME = "$(TARGET_NAME:c99extidentifier)";
				PRODUCT_NAME = "$(TARGET_NAME)";
				SDKROOT = iphoneos;
				SKIP_INSTALL = YES;
				SUPPORTED_PLATFORMS = "iphonesimulator iphoneos";
				SWIFT_VERSION = 5.0;
				TARGET_NAME = BowLaws;
			};
			name = Release;
		};
		11229479219D8DF3006D66C5 /* Debug */ = {
			isa = XCBuildConfiguration;
			buildSettings = {
				ALWAYS_EMBED_SWIFT_STANDARD_LIBRARIES = YES;
				FRAMEWORK_SEARCH_PATHS = (
					"$(inherited)",
					"$(PROJECT_DIR)/Carthage/Build/iOS",
				);
				HEADER_SEARCH_PATHS = "$(inherited)";
				INFOPLIST_FILE = "Support Files/Bow-FreeTests-Info.plist";
				LD_RUNPATH_SEARCH_PATHS = "$(inherited) @executable_path/Frameworks @loader_path/Frameworks";
				OTHER_LDFLAGS = "$(inherited)";
				OTHER_SWIFT_FLAGS = "$(inherited)";
				PRODUCT_NAME = "$(TARGET_NAME)";
				SDKROOT = iphoneos;
				SUPPORTED_PLATFORMS = "iphonesimulator iphoneos";
				SWIFT_VERSION = 5.0;
				TARGET_NAME = BowFreeTests;
			};
			name = Debug;
		};
		1122947A219D8DF3006D66C5 /* Release */ = {
			isa = XCBuildConfiguration;
			buildSettings = {
				ALWAYS_EMBED_SWIFT_STANDARD_LIBRARIES = YES;
				FRAMEWORK_SEARCH_PATHS = (
					"$(inherited)",
					"$(PROJECT_DIR)/Carthage/Build/iOS",
				);
				HEADER_SEARCH_PATHS = "$(inherited)";
				INFOPLIST_FILE = "Support Files/Bow-FreeTests-Info.plist";
				LD_RUNPATH_SEARCH_PATHS = "$(inherited) @executable_path/Frameworks @loader_path/Frameworks";
				OTHER_LDFLAGS = "$(inherited)";
				OTHER_SWIFT_FLAGS = "$(inherited)";
				PRODUCT_NAME = "$(TARGET_NAME)";
				SDKROOT = iphoneos;
				SUPPORTED_PLATFORMS = "iphonesimulator iphoneos";
				SWIFT_VERSION = 5.0;
				TARGET_NAME = BowFreeTests;
			};
			name = Release;
		};
		112294EC219D8EF4006D66C5 /* Debug */ = {
			isa = XCBuildConfiguration;
			buildSettings = {
				ENABLE_TESTABILITY = YES;
				FRAMEWORK_SEARCH_PATHS = (
					"$(inherited)",
					"$(PROJECT_DIR)/Carthage/Build/iOS",
				);
				HEADER_SEARCH_PATHS = "$(inherited)";
				INFOPLIST_FILE = "Support Files/Bow-RecursionSchemes-Info.plist";
				LD_RUNPATH_SEARCH_PATHS = "$(inherited) @loader_path/Frameworks @executable_path/Frameworks";
				OTHER_LDFLAGS = "$(inherited)";
				OTHER_SWIFT_FLAGS = "$(inherited)";
				PRODUCT_BUNDLE_IDENTIFIER = "com.bow-swift.bow-recursion-schemes";
				PRODUCT_MODULE_NAME = "$(TARGET_NAME:c99extidentifier)";
				PRODUCT_NAME = "$(TARGET_NAME)";
				SDKROOT = iphoneos;
				SKIP_INSTALL = YES;
				SUPPORTED_PLATFORMS = "iphonesimulator iphoneos";
				SWIFT_VERSION = 5.0;
				TARGET_NAME = BowRecursionSchemes;
			};
			name = Debug;
		};
		112294ED219D8EF4006D66C5 /* Release */ = {
			isa = XCBuildConfiguration;
			buildSettings = {
				ENABLE_TESTABILITY = YES;
				FRAMEWORK_SEARCH_PATHS = (
					"$(inherited)",
					"$(PROJECT_DIR)/Carthage/Build/iOS",
				);
				HEADER_SEARCH_PATHS = "$(inherited)";
				INFOPLIST_FILE = "Support Files/Bow-RecursionSchemes-Info.plist";
				LD_RUNPATH_SEARCH_PATHS = "$(inherited) @loader_path/Frameworks @executable_path/Frameworks";
				OTHER_LDFLAGS = "$(inherited)";
				OTHER_SWIFT_FLAGS = "$(inherited)";
				PRODUCT_BUNDLE_IDENTIFIER = "com.bow-swift.bow-recursion-schemes";
				PRODUCT_MODULE_NAME = "$(TARGET_NAME:c99extidentifier)";
				PRODUCT_NAME = "$(TARGET_NAME)";
				SDKROOT = iphoneos;
				SKIP_INSTALL = YES;
				SUPPORTED_PLATFORMS = "iphonesimulator iphoneos";
				SWIFT_VERSION = 5.0;
				TARGET_NAME = BowRecursionSchemes;
			};
			name = Release;
		};
		11229575219D9186006D66C5 /* Debug */ = {
			isa = XCBuildConfiguration;
			buildSettings = {
				ALWAYS_EMBED_SWIFT_STANDARD_LIBRARIES = YES;
				FRAMEWORK_SEARCH_PATHS = (
					"$(inherited)",
					"$(PROJECT_DIR)/Carthage/Build/iOS",
				);
				HEADER_SEARCH_PATHS = "$(inherited)";
				INFOPLIST_FILE = "Support Files/Bow-RecursionSchemesTests-Info.plist";
				LD_RUNPATH_SEARCH_PATHS = "$(inherited) @executable_path/Frameworks @loader_path/Frameworks";
				OTHER_LDFLAGS = "$(inherited)";
				OTHER_SWIFT_FLAGS = "$(inherited)";
				PRODUCT_NAME = "$(TARGET_NAME)";
				SDKROOT = iphoneos;
				SUPPORTED_PLATFORMS = "iphonesimulator iphoneos";
				SWIFT_VERSION = 5.0;
				TARGET_NAME = BowRecursionSchemesTests;
			};
			name = Debug;
		};
		11229576219D9186006D66C5 /* Release */ = {
			isa = XCBuildConfiguration;
			buildSettings = {
				ALWAYS_EMBED_SWIFT_STANDARD_LIBRARIES = YES;
				FRAMEWORK_SEARCH_PATHS = (
					"$(inherited)",
					"$(PROJECT_DIR)/Carthage/Build/iOS",
				);
				HEADER_SEARCH_PATHS = "$(inherited)";
				INFOPLIST_FILE = "Support Files/Bow-RecursionSchemesTests-Info.plist";
				LD_RUNPATH_SEARCH_PATHS = "$(inherited) @executable_path/Frameworks @loader_path/Frameworks";
				OTHER_LDFLAGS = "$(inherited)";
				OTHER_SWIFT_FLAGS = "$(inherited)";
				PRODUCT_NAME = "$(TARGET_NAME)";
				SDKROOT = iphoneos;
				SUPPORTED_PLATFORMS = "iphonesimulator iphoneos";
				SWIFT_VERSION = 5.0;
				TARGET_NAME = BowRecursionSchemesTests;
			};
			name = Release;
		};
		112295DF219D94C9006D66C5 /* Debug */ = {
			isa = XCBuildConfiguration;
			buildSettings = {
				ENABLE_TESTABILITY = YES;
				FRAMEWORK_SEARCH_PATHS = (
					"$(inherited)",
					"$(PROJECT_DIR)/Carthage/Build/iOS",
				);
				HEADER_SEARCH_PATHS = "$(inherited)";
				INFOPLIST_FILE = "Support Files/Bow-Generic-Info.plist";
				LD_RUNPATH_SEARCH_PATHS = "$(inherited) @loader_path/Frameworks @executable_path/Frameworks";
				OTHER_LDFLAGS = "$(inherited)";
				OTHER_SWIFT_FLAGS = "$(inherited)";
				PRODUCT_BUNDLE_IDENTIFIER = "com.bow-swift.bow-generic";
				PRODUCT_MODULE_NAME = "$(TARGET_NAME:c99extidentifier)";
				PRODUCT_NAME = "$(TARGET_NAME)";
				SDKROOT = iphoneos;
				SKIP_INSTALL = YES;
				SUPPORTED_PLATFORMS = "iphonesimulator iphoneos";
				SWIFT_VERSION = 5.0;
				TARGET_NAME = BowGeneric;
			};
			name = Debug;
		};
		112295E0219D94C9006D66C5 /* Release */ = {
			isa = XCBuildConfiguration;
			buildSettings = {
				ENABLE_TESTABILITY = YES;
				FRAMEWORK_SEARCH_PATHS = (
					"$(inherited)",
					"$(PROJECT_DIR)/Carthage/Build/iOS",
				);
				HEADER_SEARCH_PATHS = "$(inherited)";
				INFOPLIST_FILE = "Support Files/Bow-Generic-Info.plist";
				LD_RUNPATH_SEARCH_PATHS = "$(inherited) @loader_path/Frameworks @executable_path/Frameworks";
				OTHER_LDFLAGS = "$(inherited)";
				OTHER_SWIFT_FLAGS = "$(inherited)";
				PRODUCT_BUNDLE_IDENTIFIER = "com.bow-swift.bow-generic";
				PRODUCT_MODULE_NAME = "$(TARGET_NAME:c99extidentifier)";
				PRODUCT_NAME = "$(TARGET_NAME)";
				SDKROOT = iphoneos;
				SKIP_INSTALL = YES;
				SUPPORTED_PLATFORMS = "iphonesimulator iphoneos";
				SWIFT_VERSION = 5.0;
				TARGET_NAME = BowGeneric;
			};
			name = Release;
		};
		11229621219D9593006D66C5 /* Debug */ = {
			isa = XCBuildConfiguration;
			buildSettings = {
				ALWAYS_EMBED_SWIFT_STANDARD_LIBRARIES = YES;
				FRAMEWORK_SEARCH_PATHS = (
					"$(inherited)",
					"$(PROJECT_DIR)/Carthage/Build/iOS",
				);
				HEADER_SEARCH_PATHS = "$(inherited)";
				INFOPLIST_FILE = "Support Files/Bow-GenericTests-Info.plist";
				LD_RUNPATH_SEARCH_PATHS = "$(inherited) @executable_path/Frameworks @loader_path/Frameworks";
				OTHER_LDFLAGS = "$(inherited)";
				OTHER_SWIFT_FLAGS = "$(inherited)";
				PRODUCT_NAME = "$(TARGET_NAME)";
				SDKROOT = iphoneos;
				SUPPORTED_PLATFORMS = "iphonesimulator iphoneos";
				SWIFT_VERSION = 5.0;
				TARGET_NAME = BowGenericTests;
			};
			name = Debug;
		};
		11229622219D9593006D66C5 /* Release */ = {
			isa = XCBuildConfiguration;
			buildSettings = {
				ALWAYS_EMBED_SWIFT_STANDARD_LIBRARIES = YES;
				FRAMEWORK_SEARCH_PATHS = (
					"$(inherited)",
					"$(PROJECT_DIR)/Carthage/Build/iOS",
				);
				HEADER_SEARCH_PATHS = "$(inherited)";
				INFOPLIST_FILE = "Support Files/Bow-GenericTests-Info.plist";
				LD_RUNPATH_SEARCH_PATHS = "$(inherited) @executable_path/Frameworks @loader_path/Frameworks";
				OTHER_LDFLAGS = "$(inherited)";
				OTHER_SWIFT_FLAGS = "$(inherited)";
				PRODUCT_NAME = "$(TARGET_NAME)";
				SDKROOT = iphoneos;
				SUPPORTED_PLATFORMS = "iphonesimulator iphoneos";
				SWIFT_VERSION = 5.0;
				TARGET_NAME = BowGenericTests;
			};
			name = Release;
		};
		11229738219DC4B3006D66C5 /* Debug */ = {
			isa = XCBuildConfiguration;
			buildSettings = {
				ENABLE_TESTABILITY = YES;
				FRAMEWORK_SEARCH_PATHS = (
					"$(inherited)",
					"$(PROJECT_DIR)/Carthage/Build/iOS",
				);
				HEADER_SEARCH_PATHS = "$(inherited)";
				INFOPLIST_FILE = "Support Files/Bow-Effects-Info.plist";
				LD_RUNPATH_SEARCH_PATHS = "$(inherited) @loader_path/Frameworks @executable_path/Frameworks";
				OTHER_LDFLAGS = "$(inherited)";
				OTHER_SWIFT_FLAGS = "$(inherited)";
				PRODUCT_BUNDLE_IDENTIFIER = "com.bow-swift.bow-effects";
				PRODUCT_MODULE_NAME = "$(TARGET_NAME:c99extidentifier)";
				PRODUCT_NAME = "$(TARGET_NAME)";
				SDKROOT = iphoneos;
				SKIP_INSTALL = YES;
				SUPPORTED_PLATFORMS = "iphonesimulator iphoneos";
				SWIFT_VERSION = 5.0;
				TARGET_NAME = BowEffects;
			};
			name = Debug;
		};
		11229739219DC4B3006D66C5 /* Release */ = {
			isa = XCBuildConfiguration;
			buildSettings = {
				ENABLE_TESTABILITY = YES;
				FRAMEWORK_SEARCH_PATHS = (
					"$(inherited)",
					"$(PROJECT_DIR)/Carthage/Build/iOS",
				);
				HEADER_SEARCH_PATHS = "$(inherited)";
				INFOPLIST_FILE = "Support Files/Bow-Effects-Info.plist";
				LD_RUNPATH_SEARCH_PATHS = "$(inherited) @loader_path/Frameworks @executable_path/Frameworks";
				OTHER_LDFLAGS = "$(inherited)";
				OTHER_SWIFT_FLAGS = "$(inherited)";
				PRODUCT_BUNDLE_IDENTIFIER = "com.bow-swift.bow-effects";
				PRODUCT_MODULE_NAME = "$(TARGET_NAME:c99extidentifier)";
				PRODUCT_NAME = "$(TARGET_NAME)";
				SDKROOT = iphoneos;
				SKIP_INSTALL = YES;
				SUPPORTED_PLATFORMS = "iphonesimulator iphoneos";
				SWIFT_VERSION = 5.0;
				TARGET_NAME = BowEffects;
			};
			name = Release;
		};
		11229780219DC88F006D66C5 /* Debug */ = {
			isa = XCBuildConfiguration;
			buildSettings = {
				ALWAYS_EMBED_SWIFT_STANDARD_LIBRARIES = YES;
				FRAMEWORK_SEARCH_PATHS = (
					"$(inherited)",
					"$(PROJECT_DIR)/Carthage/Build/iOS",
				);
				HEADER_SEARCH_PATHS = "$(inherited)";
				INFOPLIST_FILE = "Support Files/Bow-EffectsTests-Info.plist";
				LD_RUNPATH_SEARCH_PATHS = "$(inherited) @executable_path/Frameworks @loader_path/Frameworks";
				OTHER_LDFLAGS = "$(inherited)";
				OTHER_SWIFT_FLAGS = "$(inherited)";
				PRODUCT_NAME = "$(TARGET_NAME)";
				SDKROOT = iphoneos;
				SUPPORTED_PLATFORMS = "iphonesimulator iphoneos";
				SWIFT_VERSION = 5.0;
				TARGET_NAME = BowEffectsTests;
			};
			name = Debug;
		};
		11229781219DC88F006D66C5 /* Release */ = {
			isa = XCBuildConfiguration;
			buildSettings = {
				ALWAYS_EMBED_SWIFT_STANDARD_LIBRARIES = YES;
				FRAMEWORK_SEARCH_PATHS = (
					"$(inherited)",
					"$(PROJECT_DIR)/Carthage/Build/iOS",
				);
				HEADER_SEARCH_PATHS = "$(inherited)";
				INFOPLIST_FILE = "Support Files/Bow-EffectsTests-Info.plist";
				LD_RUNPATH_SEARCH_PATHS = "$(inherited) @executable_path/Frameworks @loader_path/Frameworks";
				OTHER_LDFLAGS = "$(inherited)";
				OTHER_SWIFT_FLAGS = "$(inherited)";
				PRODUCT_NAME = "$(TARGET_NAME)";
				SDKROOT = iphoneos;
				SUPPORTED_PLATFORMS = "iphonesimulator iphoneos";
				SWIFT_VERSION = 5.0;
				TARGET_NAME = BowEffectsTests;
			};
			name = Release;
		};
		112297A7219DCE76006D66C5 /* Debug */ = {
			isa = XCBuildConfiguration;
			buildSettings = {
				ENABLE_TESTABILITY = YES;
				FRAMEWORK_SEARCH_PATHS = (
					"$(inherited)",
					"$(PROJECT_DIR)/Carthage/Build/iOS",
				);
				HEADER_SEARCH_PATHS = "$(inherited)";
				INFOPLIST_FILE = "Support Files/Bow-Rx-Info.plist";
				LD_RUNPATH_SEARCH_PATHS = "$(inherited) @loader_path/Frameworks @executable_path/Frameworks";
				OTHER_LDFLAGS = "$(inherited)";
				OTHER_SWIFT_FLAGS = "$(inherited)";
				PRODUCT_BUNDLE_IDENTIFIER = "com.bow-swift.bow-rx";
				PRODUCT_MODULE_NAME = "$(TARGET_NAME:c99extidentifier)";
				PRODUCT_NAME = "$(TARGET_NAME)";
				SDKROOT = iphoneos;
				SKIP_INSTALL = YES;
				SUPPORTED_PLATFORMS = "iphonesimulator iphoneos";
				SWIFT_VERSION = 5.0;
				TARGET_NAME = BowRx;
			};
			name = Debug;
		};
		112297A8219DCE76006D66C5 /* Release */ = {
			isa = XCBuildConfiguration;
			buildSettings = {
				ENABLE_TESTABILITY = YES;
				FRAMEWORK_SEARCH_PATHS = (
					"$(inherited)",
					"$(PROJECT_DIR)/Carthage/Build/iOS",
				);
				HEADER_SEARCH_PATHS = "$(inherited)";
				INFOPLIST_FILE = "Support Files/Bow-Rx-Info.plist";
				LD_RUNPATH_SEARCH_PATHS = "$(inherited) @loader_path/Frameworks @executable_path/Frameworks";
				OTHER_LDFLAGS = "$(inherited)";
				OTHER_SWIFT_FLAGS = "$(inherited)";
				PRODUCT_BUNDLE_IDENTIFIER = "com.bow-swift.bow-rx";
				PRODUCT_MODULE_NAME = "$(TARGET_NAME:c99extidentifier)";
				PRODUCT_NAME = "$(TARGET_NAME)";
				SDKROOT = iphoneos;
				SKIP_INSTALL = YES;
				SUPPORTED_PLATFORMS = "iphonesimulator iphoneos";
				SWIFT_VERSION = 5.0;
				TARGET_NAME = BowRx;
			};
			name = Release;
		};
		112297CB219DCFDE006D66C5 /* Debug */ = {
			isa = XCBuildConfiguration;
			buildSettings = {
				ALWAYS_EMBED_SWIFT_STANDARD_LIBRARIES = YES;
				FRAMEWORK_SEARCH_PATHS = (
					"$(inherited)",
					"$(PROJECT_DIR)/Carthage/Build/iOS",
				);
				HEADER_SEARCH_PATHS = "$(inherited)";
				INFOPLIST_FILE = "Support Files/Bow-RxTests-Info.plist";
				LD_RUNPATH_SEARCH_PATHS = "$(inherited) @executable_path/Frameworks @loader_path/Frameworks";
				OTHER_LDFLAGS = "$(inherited)";
				OTHER_SWIFT_FLAGS = "$(inherited)";
				PRODUCT_NAME = "$(TARGET_NAME)";
				SDKROOT = iphoneos;
				SUPPORTED_PLATFORMS = "iphonesimulator iphoneos";
				SWIFT_VERSION = 5.0;
				TARGET_NAME = BowRxTests;
			};
			name = Debug;
		};
		112297CC219DCFDE006D66C5 /* Release */ = {
			isa = XCBuildConfiguration;
			buildSettings = {
				ALWAYS_EMBED_SWIFT_STANDARD_LIBRARIES = YES;
				FRAMEWORK_SEARCH_PATHS = (
					"$(inherited)",
					"$(PROJECT_DIR)/Carthage/Build/iOS",
				);
				HEADER_SEARCH_PATHS = "$(inherited)";
				INFOPLIST_FILE = "Support Files/Bow-RxTests-Info.plist";
				LD_RUNPATH_SEARCH_PATHS = "$(inherited) @executable_path/Frameworks @loader_path/Frameworks";
				OTHER_LDFLAGS = "$(inherited)";
				OTHER_SWIFT_FLAGS = "$(inherited)";
				PRODUCT_NAME = "$(TARGET_NAME)";
				SDKROOT = iphoneos;
				SUPPORTED_PLATFORMS = "iphonesimulator iphoneos";
				SWIFT_VERSION = 5.0;
				TARGET_NAME = BowRxTests;
			};
			name = Release;
		};
		112297E4219DD148006D66C5 /* Debug */ = {
			isa = XCBuildConfiguration;
			buildSettings = {
				ENABLE_TESTABILITY = YES;
				FRAMEWORK_SEARCH_PATHS = (
					"$(inherited)",
					"$(PROJECT_DIR)/Carthage/Build/iOS",
				);
				HEADER_SEARCH_PATHS = "$(inherited)";
				INFOPLIST_FILE = "Support Files/Bow-BrightFutures-Info.plist";
				LD_RUNPATH_SEARCH_PATHS = "$(inherited) @loader_path/Frameworks @executable_path/Frameworks";
				OTHER_LDFLAGS = "$(inherited)";
				OTHER_SWIFT_FLAGS = "$(inherited)";
				PRODUCT_BUNDLE_IDENTIFIER = "com.bow-swift.bow-bright-futures";
				PRODUCT_MODULE_NAME = "$(TARGET_NAME:c99extidentifier)";
				PRODUCT_NAME = "$(TARGET_NAME)";
				SDKROOT = iphoneos;
				SKIP_INSTALL = YES;
				SUPPORTED_PLATFORMS = "iphonesimulator iphoneos";
				SWIFT_VERSION = 5.0;
				TARGET_NAME = BowBrightFutures;
			};
			name = Debug;
		};
		112297E5219DD148006D66C5 /* Release */ = {
			isa = XCBuildConfiguration;
			buildSettings = {
				ENABLE_TESTABILITY = YES;
				FRAMEWORK_SEARCH_PATHS = (
					"$(inherited)",
					"$(PROJECT_DIR)/Carthage/Build/iOS",
				);
				HEADER_SEARCH_PATHS = "$(inherited)";
				INFOPLIST_FILE = "Support Files/Bow-BrightFutures-Info.plist";
				LD_RUNPATH_SEARCH_PATHS = "$(inherited) @loader_path/Frameworks @executable_path/Frameworks";
				OTHER_LDFLAGS = "$(inherited)";
				OTHER_SWIFT_FLAGS = "$(inherited)";
				PRODUCT_BUNDLE_IDENTIFIER = "com.bow-swift.bow-bright-futures";
				PRODUCT_MODULE_NAME = "$(TARGET_NAME:c99extidentifier)";
				PRODUCT_NAME = "$(TARGET_NAME)";
				SDKROOT = iphoneos;
				SKIP_INSTALL = YES;
				SUPPORTED_PLATFORMS = "iphonesimulator iphoneos";
				SWIFT_VERSION = 5.0;
				TARGET_NAME = BowBrightFutures;
			};
			name = Release;
		};
		11229802219DD2AB006D66C5 /* Debug */ = {
			isa = XCBuildConfiguration;
			buildSettings = {
				FRAMEWORK_SEARCH_PATHS = (
					"$(inherited)",
					"$(PROJECT_DIR)/Carthage/Build/iOS",
				);
				HEADER_SEARCH_PATHS = "$(inherited)";
				INFOPLIST_FILE = "Support Files/Bow-BrightFuturesTests-Info.plist";
				LD_RUNPATH_SEARCH_PATHS = "$(inherited) @executable_path/Frameworks @loader_path/Frameworks";
				OTHER_LDFLAGS = "$(inherited)";
				OTHER_SWIFT_FLAGS = "$(inherited)";
				PRODUCT_NAME = "$(TARGET_NAME)";
				SDKROOT = iphoneos;
				SUPPORTED_PLATFORMS = "iphonesimulator iphoneos";
				SWIFT_VERSION = 5.0;
				TARGET_NAME = BowBrightFuturesTests;
			};
			name = Debug;
		};
		11229803219DD2AB006D66C5 /* Release */ = {
			isa = XCBuildConfiguration;
			buildSettings = {
				FRAMEWORK_SEARCH_PATHS = (
					"$(inherited)",
					"$(PROJECT_DIR)/Carthage/Build/iOS",
				);
				HEADER_SEARCH_PATHS = "$(inherited)";
				INFOPLIST_FILE = "Support Files/Bow-BrightFuturesTests-Info.plist";
				LD_RUNPATH_SEARCH_PATHS = "$(inherited) @executable_path/Frameworks @loader_path/Frameworks";
				OTHER_LDFLAGS = "$(inherited)";
				OTHER_SWIFT_FLAGS = "$(inherited)";
				PRODUCT_NAME = "$(TARGET_NAME)";
				SDKROOT = iphoneos;
				SUPPORTED_PLATFORMS = "iphonesimulator iphoneos";
				SWIFT_VERSION = 5.0;
				TARGET_NAME = BowBrightFuturesTests;
			};
			name = Release;
		};
		117DC0D122AE492700EF65F0 /* Debug */ = {
			isa = XCBuildConfiguration;
			buildSettings = {
				CLANG_ENABLE_MODULES = YES;
				DEFINES_MODULE = YES;
				ENABLE_TESTABILITY = YES;
				FRAMEWORK_SEARCH_PATHS = (
					"$(inherited)",
					"$(PROJECT_DIR)/Carthage/Build/iOS",
				);
				HEADER_SEARCH_PATHS = "$(inherited)";
				INFOPLIST_FILE = "Bow-Effects-Generators-Info.plist";
				LD_RUNPATH_SEARCH_PATHS = "$(inherited) @loader_path/Frameworks @executable_path/Frameworks";
				OTHER_LDFLAGS = "$(inherited)";
				OTHER_SWIFT_FLAGS = "$(inherited)";
				PRODUCT_BUNDLE_IDENTIFIER = "com.bow-swift.bow-effects-generators";
				PRODUCT_MODULE_NAME = "$(TARGET_NAME:c99extidentifier)";
				PRODUCT_NAME = "$(TARGET_NAME)";
				SDKROOT = iphoneos;
				SKIP_INSTALL = YES;
				SUPPORTED_PLATFORMS = "iphonesimulator iphoneos";
				SWIFT_OPTIMIZATION_LEVEL = "-Onone";
				SWIFT_VERSION = 5.0;
				TARGET_NAME = BowEffectsGenerators;
			};
			name = Debug;
		};
		117DC0D222AE492700EF65F0 /* Release */ = {
			isa = XCBuildConfiguration;
			buildSettings = {
				CLANG_ENABLE_MODULES = YES;
				DEFINES_MODULE = YES;
				ENABLE_TESTABILITY = YES;
				FRAMEWORK_SEARCH_PATHS = (
					"$(inherited)",
					"$(PROJECT_DIR)/Carthage/Build/iOS",
				);
				HEADER_SEARCH_PATHS = "$(inherited)";
				INFOPLIST_FILE = "Bow-Effects-Generators-Info.plist";
				LD_RUNPATH_SEARCH_PATHS = "$(inherited) @loader_path/Frameworks @executable_path/Frameworks";
				OTHER_LDFLAGS = "$(inherited)";
				OTHER_SWIFT_FLAGS = "$(inherited)";
				PRODUCT_BUNDLE_IDENTIFIER = "com.bow-swift.bow-effects-generators";
				PRODUCT_MODULE_NAME = "$(TARGET_NAME:c99extidentifier)";
				PRODUCT_NAME = "$(TARGET_NAME)";
				SDKROOT = iphoneos;
				SKIP_INSTALL = YES;
				SUPPORTED_PLATFORMS = "iphonesimulator iphoneos";
				SWIFT_VERSION = 5.0;
				TARGET_NAME = BowEffectsGenerators;
			};
			name = Release;
		};
		117DC0EA22AE4D6C00EF65F0 /* Debug */ = {
			isa = XCBuildConfiguration;
			buildSettings = {
				CLANG_ENABLE_MODULES = YES;
				DEFINES_MODULE = YES;
				ENABLE_TESTABILITY = YES;
				FRAMEWORK_SEARCH_PATHS = (
					"$(inherited)",
					"$(PROJECT_DIR)/Carthage/Build/iOS",
				);
				HEADER_SEARCH_PATHS = "$(inherited)";
				INFOPLIST_FILE = "Bow-RxGenerators-Info.plist";
				LD_RUNPATH_SEARCH_PATHS = "$(inherited) @loader_path/Frameworks @executable_path/Frameworks";
				OTHER_LDFLAGS = "$(inherited)";
				OTHER_SWIFT_FLAGS = "$(inherited)";
				PRODUCT_BUNDLE_IDENTIFIER = "com.bow-swift.bow-rx-generators";
				PRODUCT_MODULE_NAME = "$(TARGET_NAME:c99extidentifier)";
				PRODUCT_NAME = "$(TARGET_NAME)";
				SDKROOT = iphoneos;
				SKIP_INSTALL = YES;
				SUPPORTED_PLATFORMS = "iphonesimulator iphoneos";
				SWIFT_OPTIMIZATION_LEVEL = "-Onone";
				SWIFT_VERSION = 5.0;
				TARGET_NAME = BowRxGenerators;
			};
			name = Debug;
		};
		117DC0EB22AE4D6C00EF65F0 /* Release */ = {
			isa = XCBuildConfiguration;
			buildSettings = {
				CLANG_ENABLE_MODULES = YES;
				DEFINES_MODULE = YES;
				ENABLE_TESTABILITY = YES;
				FRAMEWORK_SEARCH_PATHS = (
					"$(inherited)",
					"$(PROJECT_DIR)/Carthage/Build/iOS",
				);
				HEADER_SEARCH_PATHS = "$(inherited)";
				INFOPLIST_FILE = "Bow-RxGenerators-Info.plist";
				LD_RUNPATH_SEARCH_PATHS = "$(inherited) @loader_path/Frameworks @executable_path/Frameworks";
				OTHER_LDFLAGS = "$(inherited)";
				OTHER_SWIFT_FLAGS = "$(inherited)";
				PRODUCT_BUNDLE_IDENTIFIER = "com.bow-swift.bow-rx-generators";
				PRODUCT_MODULE_NAME = "$(TARGET_NAME:c99extidentifier)";
				PRODUCT_NAME = "$(TARGET_NAME)";
				SDKROOT = iphoneos;
				SKIP_INSTALL = YES;
				SUPPORTED_PLATFORMS = "iphonesimulator iphoneos";
				SWIFT_VERSION = 5.0;
				TARGET_NAME = BowRxGenerators;
			};
			name = Release;
		};
		117DC10522AE522000EF65F0 /* Debug */ = {
			isa = XCBuildConfiguration;
			buildSettings = {
				CLANG_ENABLE_MODULES = YES;
				DEFINES_MODULE = YES;
				ENABLE_TESTABILITY = YES;
				FRAMEWORK_SEARCH_PATHS = (
					"$(inherited)",
					"$(PROJECT_DIR)/Carthage/Build/iOS",
				);
				HEADER_SEARCH_PATHS = "$(inherited)";
				INFOPLIST_FILE = "Bow-BrightFuturesGenerators-Info.plist";
				LD_RUNPATH_SEARCH_PATHS = "$(inherited) @loader_path/Frameworks @executable_path/Frameworks";
				OTHER_LDFLAGS = "$(inherited)";
				OTHER_SWIFT_FLAGS = "$(inherited)";
				PRODUCT_BUNDLE_IDENTIFIER = "com.bow-swift.bow-brightfutures-generators";
				PRODUCT_MODULE_NAME = "$(TARGET_NAME:c99extidentifier)";
				PRODUCT_NAME = "$(TARGET_NAME)";
				SDKROOT = iphoneos;
				SKIP_INSTALL = YES;
				SUPPORTED_PLATFORMS = "iphonesimulator iphoneos";
				SWIFT_OPTIMIZATION_LEVEL = "-Onone";
				SWIFT_VERSION = 5.0;
				TARGET_NAME = BowBrightFuturesGenerators;
			};
			name = Debug;
		};
		117DC10622AE522000EF65F0 /* Release */ = {
			isa = XCBuildConfiguration;
			buildSettings = {
				CLANG_ENABLE_MODULES = YES;
				DEFINES_MODULE = YES;
				ENABLE_TESTABILITY = YES;
				FRAMEWORK_SEARCH_PATHS = (
					"$(inherited)",
					"$(PROJECT_DIR)/Carthage/Build/iOS",
				);
				HEADER_SEARCH_PATHS = "$(inherited)";
				INFOPLIST_FILE = "Bow-BrightFuturesGenerators-Info.plist";
				LD_RUNPATH_SEARCH_PATHS = "$(inherited) @loader_path/Frameworks @executable_path/Frameworks";
				OTHER_LDFLAGS = "$(inherited)";
				OTHER_SWIFT_FLAGS = "$(inherited)";
				PRODUCT_BUNDLE_IDENTIFIER = "com.bow-swift.bow-brightfutures-generators";
				PRODUCT_MODULE_NAME = "$(TARGET_NAME:c99extidentifier)";
				PRODUCT_NAME = "$(TARGET_NAME)";
				SDKROOT = iphoneos;
				SKIP_INSTALL = YES;
				SUPPORTED_PLATFORMS = "iphonesimulator iphoneos";
				SWIFT_VERSION = 5.0;
				TARGET_NAME = BowBrightFuturesGenerators;
			};
			name = Release;
		};
		117DC12D22AE563900EF65F0 /* Debug */ = {
			isa = XCBuildConfiguration;
			buildSettings = {
				CLANG_ENABLE_MODULES = YES;
				DEFINES_MODULE = YES;
				ENABLE_TESTABILITY = YES;
				FRAMEWORK_SEARCH_PATHS = (
					"$(inherited)",
					"$(PROJECT_DIR)/Carthage/Build/iOS",
				);
				HEADER_SEARCH_PATHS = "$(inherited)";
				INFOPLIST_FILE = "Bow-Free-Generators-Info.plist";
				LD_RUNPATH_SEARCH_PATHS = "$(inherited) @loader_path/Frameworks @executable_path/Frameworks";
				OTHER_LDFLAGS = "$(inherited)";
				OTHER_SWIFT_FLAGS = "$(inherited)";
				PRODUCT_BUNDLE_IDENTIFIER = "com.bow-swift.bow-free-generators";
				PRODUCT_MODULE_NAME = "$(TARGET_NAME:c99extidentifier)";
				PRODUCT_NAME = "$(TARGET_NAME)";
				SDKROOT = iphoneos;
				SKIP_INSTALL = YES;
				SUPPORTED_PLATFORMS = "iphonesimulator iphoneos";
				SWIFT_OPTIMIZATION_LEVEL = "-Onone";
				SWIFT_VERSION = 5.0;
				TARGET_NAME = BowFreeGenerators;
			};
			name = Debug;
		};
		117DC12E22AE563900EF65F0 /* Release */ = {
			isa = XCBuildConfiguration;
			buildSettings = {
				CLANG_ENABLE_MODULES = YES;
				DEFINES_MODULE = YES;
				ENABLE_TESTABILITY = YES;
				FRAMEWORK_SEARCH_PATHS = (
					"$(inherited)",
					"$(PROJECT_DIR)/Carthage/Build/iOS",
				);
				HEADER_SEARCH_PATHS = "$(inherited)";
				INFOPLIST_FILE = "Bow-Free-Generators-Info.plist";
				LD_RUNPATH_SEARCH_PATHS = "$(inherited) @loader_path/Frameworks @executable_path/Frameworks";
				OTHER_LDFLAGS = "$(inherited)";
				OTHER_SWIFT_FLAGS = "$(inherited)";
				PRODUCT_BUNDLE_IDENTIFIER = "com.bow-swift.bow-free-generators";
				PRODUCT_MODULE_NAME = "$(TARGET_NAME:c99extidentifier)";
				PRODUCT_NAME = "$(TARGET_NAME)";
				SDKROOT = iphoneos;
				SKIP_INSTALL = YES;
				SUPPORTED_PLATFORMS = "iphonesimulator iphoneos";
				SWIFT_VERSION = 5.0;
				TARGET_NAME = BowFreeGenerators;
			};
			name = Release;
		};
		11D97EE8219EBAA1008FC004 /* Debug */ = {
			isa = XCBuildConfiguration;
			buildSettings = {
				ENABLE_TESTABILITY = YES;
				FRAMEWORK_SEARCH_PATHS = (
					"$(inherited)",
					"$(PROJECT_DIR)/Carthage/Build/iOS",
				);
				HEADER_SEARCH_PATHS = "$(inherited)";
				INFOPLIST_FILE = "Support Files/Bow-EffectsLaws-Info.plist";
				LD_RUNPATH_SEARCH_PATHS = "$(inherited) @loader_path/Frameworks @executable_path/Frameworks";
				OTHER_LDFLAGS = "$(inherited)";
				OTHER_SWIFT_FLAGS = "$(inherited)";
				PRODUCT_BUNDLE_IDENTIFIER = "com.bow-swift.bow-effects-laws";
				PRODUCT_MODULE_NAME = "$(TARGET_NAME:c99extidentifier)";
				PRODUCT_NAME = "$(TARGET_NAME)";
				SDKROOT = iphoneos;
				SKIP_INSTALL = YES;
				SUPPORTED_PLATFORMS = "iphonesimulator iphoneos";
				SWIFT_VERSION = 5.0;
				TARGET_NAME = BowEffectsLaws;
			};
			name = Debug;
		};
		11D97EE9219EBAA1008FC004 /* Release */ = {
			isa = XCBuildConfiguration;
			buildSettings = {
				ENABLE_TESTABILITY = YES;
				FRAMEWORK_SEARCH_PATHS = (
					"$(inherited)",
					"$(PROJECT_DIR)/Carthage/Build/iOS",
				);
				HEADER_SEARCH_PATHS = "$(inherited)";
				INFOPLIST_FILE = "Support Files/Bow-EffectsLaws-Info.plist";
				LD_RUNPATH_SEARCH_PATHS = "$(inherited) @loader_path/Frameworks @executable_path/Frameworks";
				OTHER_LDFLAGS = "$(inherited)";
				OTHER_SWIFT_FLAGS = "$(inherited)";
				PRODUCT_BUNDLE_IDENTIFIER = "com.bow-swift.bow-effects-laws";
				PRODUCT_MODULE_NAME = "$(TARGET_NAME:c99extidentifier)";
				PRODUCT_NAME = "$(TARGET_NAME)";
				SDKROOT = iphoneos;
				SKIP_INSTALL = YES;
				SUPPORTED_PLATFORMS = "iphonesimulator iphoneos";
				SWIFT_VERSION = 5.0;
				TARGET_NAME = BowEffectsLaws;
			};
			name = Release;
		};
		11E71710219D704F00B94845 /* Debug */ = {
			isa = XCBuildConfiguration;
			buildSettings = {
				ENABLE_TESTABILITY = YES;
				FRAMEWORK_SEARCH_PATHS = (
					"$(inherited)",
					"$(PROJECT_DIR)/Carthage/Build/iOS",
				);
				HEADER_SEARCH_PATHS = "$(inherited)";
				INFOPLIST_FILE = "Support Files/Bow-Optics-Info.plist";
				LD_RUNPATH_SEARCH_PATHS = "$(inherited) @loader_path/Frameworks @executable_path/Frameworks";
				OTHER_LDFLAGS = "$(inherited)";
				OTHER_SWIFT_FLAGS = "$(inherited)";
				PRODUCT_BUNDLE_IDENTIFIER = "com.bow-swift.bow-optics";
				PRODUCT_MODULE_NAME = "$(TARGET_NAME:c99extidentifier)";
				PRODUCT_NAME = "$(TARGET_NAME)";
				SDKROOT = iphoneos;
				SKIP_INSTALL = YES;
				SUPPORTED_PLATFORMS = "iphonesimulator iphoneos";
				SWIFT_VERSION = 5.0;
				TARGET_NAME = BowOptics;
			};
			name = Debug;
		};
		11E71711219D704F00B94845 /* Release */ = {
			isa = XCBuildConfiguration;
			buildSettings = {
				ENABLE_TESTABILITY = YES;
				FRAMEWORK_SEARCH_PATHS = (
					"$(inherited)",
					"$(PROJECT_DIR)/Carthage/Build/iOS",
				);
				HEADER_SEARCH_PATHS = "$(inherited)";
				INFOPLIST_FILE = "Support Files/Bow-Optics-Info.plist";
				LD_RUNPATH_SEARCH_PATHS = "$(inherited) @loader_path/Frameworks @executable_path/Frameworks";
				OTHER_LDFLAGS = "$(inherited)";
				OTHER_SWIFT_FLAGS = "$(inherited)";
				PRODUCT_BUNDLE_IDENTIFIER = "com.bow-swift.bow-optics";
				PRODUCT_MODULE_NAME = "$(TARGET_NAME:c99extidentifier)";
				PRODUCT_NAME = "$(TARGET_NAME)";
				SDKROOT = iphoneos;
				SKIP_INSTALL = YES;
				SUPPORTED_PLATFORMS = "iphonesimulator iphoneos";
				SWIFT_VERSION = 5.0;
				TARGET_NAME = BowOptics;
			};
			name = Release;
		};
		11E71800219D7D5900B94845 /* Debug */ = {
			isa = XCBuildConfiguration;
			buildSettings = {
				ALWAYS_EMBED_SWIFT_STANDARD_LIBRARIES = YES;
				FRAMEWORK_SEARCH_PATHS = (
					"$(inherited)",
					"$(PROJECT_DIR)/Carthage/Build/iOS",
				);
				HEADER_SEARCH_PATHS = "$(inherited)";
				INFOPLIST_FILE = "Support Files/Bow-OpticsTests-Info.plist";
				LD_RUNPATH_SEARCH_PATHS = "$(inherited) @executable_path/Frameworks @loader_path/Frameworks";
				OTHER_LDFLAGS = "$(inherited)";
				OTHER_SWIFT_FLAGS = "$(inherited)";
				PRODUCT_NAME = "$(TARGET_NAME)";
				SDKROOT = iphoneos;
				SUPPORTED_PLATFORMS = "iphonesimulator iphoneos";
				SWIFT_VERSION = 5.0;
				TARGET_NAME = BowOpticsTests;
			};
			name = Debug;
		};
		11E71801219D7D5900B94845 /* Release */ = {
			isa = XCBuildConfiguration;
			buildSettings = {
				ALWAYS_EMBED_SWIFT_STANDARD_LIBRARIES = YES;
				FRAMEWORK_SEARCH_PATHS = (
					"$(inherited)",
					"$(PROJECT_DIR)/Carthage/Build/iOS",
				);
				HEADER_SEARCH_PATHS = "$(inherited)";
				INFOPLIST_FILE = "Support Files/Bow-OpticsTests-Info.plist";
				LD_RUNPATH_SEARCH_PATHS = "$(inherited) @executable_path/Frameworks @loader_path/Frameworks";
				OTHER_LDFLAGS = "$(inherited)";
				OTHER_SWIFT_FLAGS = "$(inherited)";
				PRODUCT_NAME = "$(TARGET_NAME)";
				SDKROOT = iphoneos;
				SUPPORTED_PLATFORMS = "iphonesimulator iphoneos";
				SWIFT_VERSION = 5.0;
				TARGET_NAME = BowOpticsTests;
			};
			name = Release;
		};
		11E71887219D81B300B94845 /* Debug */ = {
			isa = XCBuildConfiguration;
			buildSettings = {
				ENABLE_TESTABILITY = YES;
				FRAMEWORK_SEARCH_PATHS = (
					"$(inherited)",
					"$(PROJECT_DIR)/Carthage/Build/iOS",
				);
				HEADER_SEARCH_PATHS = "$(inherited)";
				INFOPLIST_FILE = "Support Files/Bow-Free-Info.plist";
				LD_RUNPATH_SEARCH_PATHS = "$(inherited) @loader_path/Frameworks @executable_path/Frameworks";
				OTHER_LDFLAGS = "$(inherited)";
				OTHER_SWIFT_FLAGS = "$(inherited)";
				PRODUCT_BUNDLE_IDENTIFIER = "com.bow-swift.bow-free";
				PRODUCT_MODULE_NAME = "$(TARGET_NAME:c99extidentifier)";
				PRODUCT_NAME = "$(TARGET_NAME)";
				SDKROOT = iphoneos;
				SKIP_INSTALL = YES;
				SUPPORTED_PLATFORMS = "iphonesimulator iphoneos";
				SWIFT_VERSION = 5.0;
				TARGET_NAME = BowFree;
			};
			name = Debug;
		};
		11E71888219D81B300B94845 /* Release */ = {
			isa = XCBuildConfiguration;
			buildSettings = {
				ENABLE_TESTABILITY = YES;
				FRAMEWORK_SEARCH_PATHS = (
					"$(inherited)",
					"$(PROJECT_DIR)/Carthage/Build/iOS",
				);
				HEADER_SEARCH_PATHS = "$(inherited)";
				INFOPLIST_FILE = "Support Files/Bow-Free-Info.plist";
				LD_RUNPATH_SEARCH_PATHS = "$(inherited) @loader_path/Frameworks @executable_path/Frameworks";
				OTHER_LDFLAGS = "$(inherited)";
				OTHER_SWIFT_FLAGS = "$(inherited)";
				PRODUCT_BUNDLE_IDENTIFIER = "com.bow-swift.bow-free";
				PRODUCT_MODULE_NAME = "$(TARGET_NAME:c99extidentifier)";
				PRODUCT_NAME = "$(TARGET_NAME)";
				SDKROOT = iphoneos;
				SKIP_INSTALL = YES;
				SUPPORTED_PLATFORMS = "iphonesimulator iphoneos";
				SWIFT_VERSION = 5.0;
				TARGET_NAME = BowFree;
			};
			name = Release;
		};
		OBJ_243 /* Debug */ = {
			isa = XCBuildConfiguration;
			buildSettings = {
				ALWAYS_EMBED_SWIFT_STANDARD_LIBRARIES = YES;
				FRAMEWORK_SEARCH_PATHS = (
					"$(inherited)",
					"$(PROJECT_DIR)/Carthage/Build/iOS",
				);
				HEADER_SEARCH_PATHS = "$(inherited)";
				INFOPLIST_FILE = "Support Files/Bow-Test-Info.plist";
				LD_RUNPATH_SEARCH_PATHS = "$(inherited) @executable_path/Frameworks @loader_path/Frameworks";
				OTHER_LDFLAGS = "$(inherited)";
				OTHER_SWIFT_FLAGS = "$(inherited)";
				SDKROOT = iphoneos;
				SUPPORTED_PLATFORMS = "iphonesimulator iphoneos";
				SWIFT_VERSION = 5.0;
				TARGET_NAME = BowTests;
			};
			name = Debug;
		};
		OBJ_244 /* Release */ = {
			isa = XCBuildConfiguration;
			buildSettings = {
				ALWAYS_EMBED_SWIFT_STANDARD_LIBRARIES = YES;
				FRAMEWORK_SEARCH_PATHS = (
					"$(inherited)",
					"$(PROJECT_DIR)/Carthage/Build/iOS",
				);
				HEADER_SEARCH_PATHS = "$(inherited)";
				INFOPLIST_FILE = "Support Files/Bow-Test-Info.plist";
				LD_RUNPATH_SEARCH_PATHS = "$(inherited) @executable_path/Frameworks @loader_path/Frameworks";
				OTHER_LDFLAGS = "$(inherited)";
				OTHER_SWIFT_FLAGS = "$(inherited)";
				SDKROOT = iphoneos;
				SUPPORTED_PLATFORMS = "iphonesimulator iphoneos";
				SWIFT_VERSION = 5.0;
				TARGET_NAME = BowTests;
			};
			name = Release;
		};
		OBJ_3 /* Debug */ = {
			isa = XCBuildConfiguration;
			buildSettings = {
				CLANG_ENABLE_OBJC_ARC = YES;
				CLANG_WARN_BLOCK_CAPTURE_AUTORELEASING = YES;
				CLANG_WARN_BOOL_CONVERSION = YES;
				CLANG_WARN_COMMA = YES;
				CLANG_WARN_CONSTANT_CONVERSION = YES;
				CLANG_WARN_DEPRECATED_OBJC_IMPLEMENTATIONS = YES;
				CLANG_WARN_EMPTY_BODY = YES;
				CLANG_WARN_ENUM_CONVERSION = YES;
				CLANG_WARN_INFINITE_RECURSION = YES;
				CLANG_WARN_INT_CONVERSION = YES;
				CLANG_WARN_NON_LITERAL_NULL_CONVERSION = YES;
				CLANG_WARN_OBJC_IMPLICIT_RETAIN_SELF = YES;
				CLANG_WARN_OBJC_LITERAL_CONVERSION = YES;
				CLANG_WARN_RANGE_LOOP_ANALYSIS = YES;
				CLANG_WARN_STRICT_PROTOTYPES = YES;
				CLANG_WARN_SUSPICIOUS_MOVE = YES;
				CLANG_WARN_UNREACHABLE_CODE = YES;
				CLANG_WARN__DUPLICATE_METHOD_MATCH = YES;
				COMBINE_HIDPI_IMAGES = YES;
				COPY_PHASE_STRIP = NO;
				DEBUG_INFORMATION_FORMAT = dwarf;
				DYLIB_INSTALL_NAME_BASE = "@rpath";
				ENABLE_NS_ASSERTIONS = YES;
				ENABLE_STRICT_OBJC_MSGSEND = YES;
				ENABLE_TESTABILITY = YES;
				GCC_NO_COMMON_BLOCKS = YES;
				GCC_OPTIMIZATION_LEVEL = 0;
				GCC_WARN_64_TO_32_BIT_CONVERSION = YES;
				GCC_WARN_ABOUT_RETURN_TYPE = YES;
				GCC_WARN_UNDECLARED_SELECTOR = YES;
				GCC_WARN_UNINITIALIZED_AUTOS = YES;
				GCC_WARN_UNUSED_FUNCTION = YES;
				GCC_WARN_UNUSED_VARIABLE = YES;
				MACOSX_DEPLOYMENT_TARGET = 10.10;
				ONLY_ACTIVE_ARCH = YES;
				OTHER_SWIFT_FLAGS = "-DXcode";
				PRODUCT_NAME = "$(TARGET_NAME)";
				SDKROOT = macosx;
				SUPPORTED_PLATFORMS = "macosx iphoneos iphonesimulator appletvos appletvsimulator watchos watchsimulator";
				SWIFT_ACTIVE_COMPILATION_CONDITIONS = SWIFT_PACKAGE;
				SWIFT_OPTIMIZATION_LEVEL = "-Onone";
				USE_HEADERMAP = NO;
			};
			name = Debug;
		};
		OBJ_378 /* Debug */ = {
			isa = XCBuildConfiguration;
			buildSettings = {
				ENABLE_TESTABILITY = YES;
				FRAMEWORK_SEARCH_PATHS = (
					"$(inherited)",
					"$(PROJECT_DIR)/Carthage/Build/iOS",
				);
				HEADER_SEARCH_PATHS = "$(inherited)";
				INFOPLIST_FILE = "Support Files/Bow-Info.plist";
				LD_RUNPATH_SEARCH_PATHS = "$(inherited) @loader_path/Frameworks @executable_path/Frameworks";
				OTHER_LDFLAGS = "$(inherited)";
				OTHER_SWIFT_FLAGS = "$(inherited)";
				PRODUCT_BUNDLE_IDENTIFIER = "com.bow-swift.bow";
				PRODUCT_MODULE_NAME = "$(TARGET_NAME:c99extidentifier)";
				PRODUCT_NAME = "$(TARGET_NAME)";
				SDKROOT = iphoneos;
				SKIP_INSTALL = YES;
				SUPPORTED_PLATFORMS = "iphonesimulator iphoneos";
				SWIFT_VERSION = 5.0;
				TARGET_NAME = Bow;
			};
			name = Debug;
		};
		OBJ_379 /* Release */ = {
			isa = XCBuildConfiguration;
			buildSettings = {
				ENABLE_TESTABILITY = YES;
				FRAMEWORK_SEARCH_PATHS = (
					"$(inherited)",
					"$(PROJECT_DIR)/Carthage/Build/iOS",
				);
				HEADER_SEARCH_PATHS = "$(inherited)";
				INFOPLIST_FILE = "Support Files/Bow-Info.plist";
				LD_RUNPATH_SEARCH_PATHS = "$(inherited) @loader_path/Frameworks @executable_path/Frameworks";
				OTHER_LDFLAGS = "$(inherited)";
				OTHER_SWIFT_FLAGS = "$(inherited)";
				PRODUCT_BUNDLE_IDENTIFIER = "com.bow-swift.bow";
				PRODUCT_MODULE_NAME = "$(TARGET_NAME:c99extidentifier)";
				PRODUCT_NAME = "$(TARGET_NAME)";
				SDKROOT = iphoneos;
				SKIP_INSTALL = YES;
				SUPPORTED_PLATFORMS = "iphonesimulator iphoneos";
				SWIFT_VERSION = 5.0;
				TARGET_NAME = Bow;
			};
			name = Release;
		};
		OBJ_4 /* Release */ = {
			isa = XCBuildConfiguration;
			buildSettings = {
				CLANG_ENABLE_OBJC_ARC = YES;
				CLANG_WARN_BLOCK_CAPTURE_AUTORELEASING = YES;
				CLANG_WARN_BOOL_CONVERSION = YES;
				CLANG_WARN_COMMA = YES;
				CLANG_WARN_CONSTANT_CONVERSION = YES;
				CLANG_WARN_DEPRECATED_OBJC_IMPLEMENTATIONS = YES;
				CLANG_WARN_EMPTY_BODY = YES;
				CLANG_WARN_ENUM_CONVERSION = YES;
				CLANG_WARN_INFINITE_RECURSION = YES;
				CLANG_WARN_INT_CONVERSION = YES;
				CLANG_WARN_NON_LITERAL_NULL_CONVERSION = YES;
				CLANG_WARN_OBJC_IMPLICIT_RETAIN_SELF = YES;
				CLANG_WARN_OBJC_LITERAL_CONVERSION = YES;
				CLANG_WARN_RANGE_LOOP_ANALYSIS = YES;
				CLANG_WARN_STRICT_PROTOTYPES = YES;
				CLANG_WARN_SUSPICIOUS_MOVE = YES;
				CLANG_WARN_UNREACHABLE_CODE = YES;
				CLANG_WARN__DUPLICATE_METHOD_MATCH = YES;
				COMBINE_HIDPI_IMAGES = YES;
				COPY_PHASE_STRIP = YES;
				DEBUG_INFORMATION_FORMAT = "dwarf-with-dsym";
				DYLIB_INSTALL_NAME_BASE = "@rpath";
				ENABLE_STRICT_OBJC_MSGSEND = YES;
				GCC_NO_COMMON_BLOCKS = YES;
				GCC_OPTIMIZATION_LEVEL = s;
				GCC_WARN_64_TO_32_BIT_CONVERSION = YES;
				GCC_WARN_ABOUT_RETURN_TYPE = YES;
				GCC_WARN_UNDECLARED_SELECTOR = YES;
				GCC_WARN_UNINITIALIZED_AUTOS = YES;
				GCC_WARN_UNUSED_FUNCTION = YES;
				GCC_WARN_UNUSED_VARIABLE = YES;
				MACOSX_DEPLOYMENT_TARGET = 10.10;
				OTHER_SWIFT_FLAGS = "-DXcode";
				PRODUCT_NAME = "$(TARGET_NAME)";
				SDKROOT = macosx;
				SUPPORTED_PLATFORMS = "macosx iphoneos iphonesimulator appletvos appletvsimulator watchos watchsimulator";
				SWIFT_ACTIVE_COMPILATION_CONDITIONS = SWIFT_PACKAGE;
				SWIFT_OPTIMIZATION_LEVEL = "-Owholemodule";
				USE_HEADERMAP = NO;
			};
			name = Release;
		};
/* End XCBuildConfiguration section */

/* Begin XCConfigurationList section */
		112097A622A7EBC7007F3D9C /* Build configuration list for PBXNativeTarget "Bow-Generators" */ = {
			isa = XCConfigurationList;
			buildConfigurations = (
				112097A722A7EBC7007F3D9C /* Debug */,
				112097A822A7EBC7007F3D9C /* Release */,
			);
			defaultConfigurationIsVisible = 0;
			defaultConfigurationName = Debug;
		};
		11229418219D8B86006D66C5 /* Build configuration list for PBXNativeTarget "BowLaws" */ = {
			isa = XCConfigurationList;
			buildConfigurations = (
				11229419219D8B86006D66C5 /* Debug */,
				1122941A219D8B86006D66C5 /* Release */,
			);
			defaultConfigurationIsVisible = 0;
			defaultConfigurationName = Debug;
		};
		11229478219D8DF3006D66C5 /* Build configuration list for PBXNativeTarget "Bow-FreeTests" */ = {
			isa = XCConfigurationList;
			buildConfigurations = (
				11229479219D8DF3006D66C5 /* Debug */,
				1122947A219D8DF3006D66C5 /* Release */,
			);
			defaultConfigurationIsVisible = 0;
			defaultConfigurationName = Debug;
		};
		112294EB219D8EF4006D66C5 /* Build configuration list for PBXNativeTarget "Bow-RecursionSchemes" */ = {
			isa = XCConfigurationList;
			buildConfigurations = (
				112294EC219D8EF4006D66C5 /* Debug */,
				112294ED219D8EF4006D66C5 /* Release */,
			);
			defaultConfigurationIsVisible = 0;
			defaultConfigurationName = Debug;
		};
		11229574219D9186006D66C5 /* Build configuration list for PBXNativeTarget "Bow-RecursionSchemesTests" */ = {
			isa = XCConfigurationList;
			buildConfigurations = (
				11229575219D9186006D66C5 /* Debug */,
				11229576219D9186006D66C5 /* Release */,
			);
			defaultConfigurationIsVisible = 0;
			defaultConfigurationName = Debug;
		};
		112295DE219D94C9006D66C5 /* Build configuration list for PBXNativeTarget "Bow-Generic" */ = {
			isa = XCConfigurationList;
			buildConfigurations = (
				112295DF219D94C9006D66C5 /* Debug */,
				112295E0219D94C9006D66C5 /* Release */,
			);
			defaultConfigurationIsVisible = 0;
			defaultConfigurationName = Debug;
		};
		11229620219D9593006D66C5 /* Build configuration list for PBXNativeTarget "Bow-GenericTests" */ = {
			isa = XCConfigurationList;
			buildConfigurations = (
				11229621219D9593006D66C5 /* Debug */,
				11229622219D9593006D66C5 /* Release */,
			);
			defaultConfigurationIsVisible = 0;
			defaultConfigurationName = Debug;
		};
		11229737219DC4B3006D66C5 /* Build configuration list for PBXNativeTarget "Bow-Effects" */ = {
			isa = XCConfigurationList;
			buildConfigurations = (
				11229738219DC4B3006D66C5 /* Debug */,
				11229739219DC4B3006D66C5 /* Release */,
			);
			defaultConfigurationIsVisible = 0;
			defaultConfigurationName = Debug;
		};
		1122977F219DC88F006D66C5 /* Build configuration list for PBXNativeTarget "Bow-EffectsTests" */ = {
			isa = XCConfigurationList;
			buildConfigurations = (
				11229780219DC88F006D66C5 /* Debug */,
				11229781219DC88F006D66C5 /* Release */,
			);
			defaultConfigurationIsVisible = 0;
			defaultConfigurationName = Debug;
		};
		112297A6219DCE76006D66C5 /* Build configuration list for PBXNativeTarget "Bow-Rx" */ = {
			isa = XCConfigurationList;
			buildConfigurations = (
				112297A7219DCE76006D66C5 /* Debug */,
				112297A8219DCE76006D66C5 /* Release */,
			);
			defaultConfigurationIsVisible = 0;
			defaultConfigurationName = Debug;
		};
		112297CA219DCFDE006D66C5 /* Build configuration list for PBXNativeTarget "Bow-RxTests" */ = {
			isa = XCConfigurationList;
			buildConfigurations = (
				112297CB219DCFDE006D66C5 /* Debug */,
				112297CC219DCFDE006D66C5 /* Release */,
			);
			defaultConfigurationIsVisible = 0;
			defaultConfigurationName = Debug;
		};
		112297E3219DD148006D66C5 /* Build configuration list for PBXNativeTarget "Bow-BrightFutures" */ = {
			isa = XCConfigurationList;
			buildConfigurations = (
				112297E4219DD148006D66C5 /* Debug */,
				112297E5219DD148006D66C5 /* Release */,
			);
			defaultConfigurationIsVisible = 0;
			defaultConfigurationName = Debug;
		};
		11229801219DD2AB006D66C5 /* Build configuration list for PBXNativeTarget "Bow-BrightFuturesTests" */ = {
			isa = XCConfigurationList;
			buildConfigurations = (
				11229802219DD2AB006D66C5 /* Debug */,
				11229803219DD2AB006D66C5 /* Release */,
			);
			defaultConfigurationIsVisible = 0;
			defaultConfigurationName = Debug;
		};
		117DC0D022AE492700EF65F0 /* Build configuration list for PBXNativeTarget "Bow-EffectsGenerators" */ = {
			isa = XCConfigurationList;
			buildConfigurations = (
				117DC0D122AE492700EF65F0 /* Debug */,
				117DC0D222AE492700EF65F0 /* Release */,
			);
			defaultConfigurationIsVisible = 0;
			defaultConfigurationName = Debug;
		};
		117DC0E922AE4D6C00EF65F0 /* Build configuration list for PBXNativeTarget "Bow-RxGenerators" */ = {
			isa = XCConfigurationList;
			buildConfigurations = (
				117DC0EA22AE4D6C00EF65F0 /* Debug */,
				117DC0EB22AE4D6C00EF65F0 /* Release */,
			);
			defaultConfigurationIsVisible = 0;
			defaultConfigurationName = Debug;
		};
		117DC10422AE522000EF65F0 /* Build configuration list for PBXNativeTarget "Bow-BrightFuturesGenerators" */ = {
			isa = XCConfigurationList;
			buildConfigurations = (
				117DC10522AE522000EF65F0 /* Debug */,
				117DC10622AE522000EF65F0 /* Release */,
			);
			defaultConfigurationIsVisible = 0;
			defaultConfigurationName = Debug;
		};
		117DC12C22AE563900EF65F0 /* Build configuration list for PBXNativeTarget "Bow-FreeGenerators" */ = {
			isa = XCConfigurationList;
			buildConfigurations = (
				117DC12D22AE563900EF65F0 /* Debug */,
				117DC12E22AE563900EF65F0 /* Release */,
			);
			defaultConfigurationIsVisible = 0;
			defaultConfigurationName = Debug;
		};
		11D97EE7219EBAA1008FC004 /* Build configuration list for PBXNativeTarget "Bow-EffectsLaws" */ = {
			isa = XCConfigurationList;
			buildConfigurations = (
				11D97EE8219EBAA1008FC004 /* Debug */,
				11D97EE9219EBAA1008FC004 /* Release */,
			);
			defaultConfigurationIsVisible = 0;
			defaultConfigurationName = Debug;
		};
		11E7170F219D704F00B94845 /* Build configuration list for PBXNativeTarget "Bow-Optics" */ = {
			isa = XCConfigurationList;
			buildConfigurations = (
				11E71710219D704F00B94845 /* Debug */,
				11E71711219D704F00B94845 /* Release */,
			);
			defaultConfigurationIsVisible = 0;
			defaultConfigurationName = Debug;
		};
		11E717FF219D7D5900B94845 /* Build configuration list for PBXNativeTarget "Bow-OpticsTests" */ = {
			isa = XCConfigurationList;
			buildConfigurations = (
				11E71800219D7D5900B94845 /* Debug */,
				11E71801219D7D5900B94845 /* Release */,
			);
			defaultConfigurationIsVisible = 0;
			defaultConfigurationName = Debug;
		};
		11E71886219D81B300B94845 /* Build configuration list for PBXNativeTarget "Bow-Free" */ = {
			isa = XCConfigurationList;
			buildConfigurations = (
				11E71887219D81B300B94845 /* Debug */,
				11E71888219D81B300B94845 /* Release */,
			);
			defaultConfigurationIsVisible = 0;
			defaultConfigurationName = Debug;
		};
		OBJ_2 /* Build configuration list for PBXProject "Bow" */ = {
			isa = XCConfigurationList;
			buildConfigurations = (
				OBJ_3 /* Debug */,
				OBJ_4 /* Release */,
			);
			defaultConfigurationIsVisible = 0;
			defaultConfigurationName = Debug;
		};
		OBJ_242 /* Build configuration list for PBXNativeTarget "BowTests" */ = {
			isa = XCConfigurationList;
			buildConfigurations = (
				OBJ_243 /* Debug */,
				OBJ_244 /* Release */,
			);
			defaultConfigurationIsVisible = 0;
			defaultConfigurationName = Debug;
		};
		OBJ_377 /* Build configuration list for PBXNativeTarget "Bow" */ = {
			isa = XCConfigurationList;
			buildConfigurations = (
				OBJ_378 /* Debug */,
				OBJ_379 /* Release */,
			);
			defaultConfigurationIsVisible = 0;
			defaultConfigurationName = Debug;
		};
/* End XCConfigurationList section */
	};
	rootObject = OBJ_1 /* Project object */;
}<|MERGE_RESOLUTION|>--- conflicted
+++ resolved
@@ -151,12 +151,9 @@
 		11DDCD21217F194B00844D9D /* MemoizationTest.swift in Sources */ = {isa = PBXBuildFile; fileRef = 11DDCD20217F194B00844D9D /* MemoizationTest.swift */; };
 		11DDCD23217F1E2B00844D9D /* Reverse.swift in Sources */ = {isa = PBXBuildFile; fileRef = 11DDCD22217F1E2B00844D9D /* Reverse.swift */; };
 		11DDCD28217F1FC200844D9D /* ReverseTest.swift in Sources */ = {isa = PBXBuildFile; fileRef = 11DDCD27217F1FC200844D9D /* ReverseTest.swift */; };
-<<<<<<< HEAD
 		11E4191222B935AE009BDFB3 /* Kind+Optics.swift in Sources */ = {isa = PBXBuildFile; fileRef = 11E4191022B93596009BDFB3 /* Kind+Optics.swift */; };
-=======
 		11E4190B22B90FE2009BDFB3 /* AutoGetter.swift in Sources */ = {isa = PBXBuildFile; fileRef = 11E4190A22B90FE2009BDFB3 /* AutoGetter.swift */; };
 		11E4190F22B91169009BDFB3 /* AutoSetter.swift in Sources */ = {isa = PBXBuildFile; fileRef = 11E4190E22B91169009BDFB3 /* AutoSetter.swift */; };
->>>>>>> e1ba0540
 		11E71715219D722900B94845 /* BoundSetter.swift in Sources */ = {isa = PBXBuildFile; fileRef = 8BA0F4B2217E2E9200969984 /* BoundSetter.swift */; };
 		11E71716219D722900B94845 /* Fold.swift in Sources */ = {isa = PBXBuildFile; fileRef = 8BA0F4BE217E2E9200969984 /* Fold.swift */; };
 		11E71717219D722900B94845 /* Getter.swift in Sources */ = {isa = PBXBuildFile; fileRef = 8BA0F4B3217E2E9200969984 /* Getter.swift */; };
@@ -812,12 +809,9 @@
 		11DDCD20217F194B00844D9D /* MemoizationTest.swift */ = {isa = PBXFileReference; lastKnownFileType = sourcecode.swift; path = MemoizationTest.swift; sourceTree = "<group>"; };
 		11DDCD22217F1E2B00844D9D /* Reverse.swift */ = {isa = PBXFileReference; lastKnownFileType = sourcecode.swift; path = Reverse.swift; sourceTree = "<group>"; };
 		11DDCD27217F1FC200844D9D /* ReverseTest.swift */ = {isa = PBXFileReference; lastKnownFileType = sourcecode.swift; path = ReverseTest.swift; sourceTree = "<group>"; };
-<<<<<<< HEAD
 		11E4191022B93596009BDFB3 /* Kind+Optics.swift */ = {isa = PBXFileReference; lastKnownFileType = sourcecode.swift; path = "Kind+Optics.swift"; sourceTree = "<group>"; };
-=======
 		11E4190A22B90FE2009BDFB3 /* AutoGetter.swift */ = {isa = PBXFileReference; lastKnownFileType = sourcecode.swift; path = AutoGetter.swift; sourceTree = "<group>"; };
 		11E4190E22B91169009BDFB3 /* AutoSetter.swift */ = {isa = PBXFileReference; lastKnownFileType = sourcecode.swift; path = AutoSetter.swift; sourceTree = "<group>"; };
->>>>>>> e1ba0540
 		11E71712219D704F00B94845 /* BowOptics.framework */ = {isa = PBXFileReference; explicitFileType = wrapper.framework; includeInIndex = 0; path = BowOptics.framework; sourceTree = BUILT_PRODUCTS_DIR; };
 		11E71713219D705000B94845 /* Bow-Optics-Info.plist */ = {isa = PBXFileReference; lastKnownFileType = text.plist.xml; name = "Bow-Optics-Info.plist"; path = "/Users/tomasruizlopez/Development/bow/Support Files/Bow-Optics-Info.plist"; sourceTree = "<absolute>"; };
 		11E71802219D7D5900B94845 /* BowOpticsTests.xctest */ = {isa = PBXFileReference; explicitFileType = wrapper.cfbundle; includeInIndex = 0; path = BowOpticsTests.xctest; sourceTree = BUILT_PRODUCTS_DIR; };
