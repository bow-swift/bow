--- conflicted
+++ resolved
@@ -1732,12 +1732,8 @@
 				11635BBB20F77FE5007BB4FA /* TraverseFilterLaws.swift in Sources */,
 				11FE0082209C945900183AF6 /* IsoTest.swift in Sources */,
 				D6D6245D2068141800739E2D /* EitherTTest.swift in Sources */,
-<<<<<<< HEAD
 				115683C721625F930001749D /* ProfunctorLaws.swift in Sources */,
-				D6D6245E2068141800739E2D /* MaybeTTest.swift in Sources */,
-=======
 				D6D6245E2068141800739E2D /* OptionTTest.swift in Sources */,
->>>>>>> 48551e64
 				D6D6245F2068141800739E2D /* StateTTest.swift in Sources */,
 				D6D624602068141800739E2D /* WriterTTest.swift in Sources */,
 				11FE0086209C976F00183AF6 /* LensTest.swift in Sources */,
@@ -1832,12 +1828,8 @@
 				D6D624F62068178800739E2D /* Predef.swift in Sources */,
 				D6D624F72068178800739E2D /* EitherT.swift in Sources */,
 				1116205620F385D300685EC4 /* NonEmptyList+Optics.swift in Sources */,
-<<<<<<< HEAD
 				115683AD21624C370001749D /* Profunctor.swift in Sources */,
-				D6D624F82068178800739E2D /* MaybeT.swift in Sources */,
-=======
 				D6D624F82068178800739E2D /* OptionT.swift in Sources */,
->>>>>>> 48551e64
 				D6D624F92068178800739E2D /* StateT.swift in Sources */,
 				D6D624FA2068178800739E2D /* WriterT.swift in Sources */,
 				D6D624FB2068178800739E2D /* Typeclass.swift in Sources */,
@@ -1936,12 +1928,8 @@
 				11635BBC20F77FE5007BB4FA /* TraverseFilterLaws.swift in Sources */,
 				11FE0083209C945900183AF6 /* IsoTest.swift in Sources */,
 				D6D6253C206817A700739E2D /* EitherTTest.swift in Sources */,
-<<<<<<< HEAD
 				115683C821625F930001749D /* ProfunctorLaws.swift in Sources */,
-				D6D6253D206817A700739E2D /* MaybeTTest.swift in Sources */,
-=======
 				D6D6253D206817A700739E2D /* OptionTTest.swift in Sources */,
->>>>>>> 48551e64
 				D6D6253E206817A700739E2D /* StateTTest.swift in Sources */,
 				D6D6253F206817A700739E2D /* WriterTTest.swift in Sources */,
 				11FE0087209C976F00183AF6 /* LensTest.swift in Sources */,
@@ -2036,12 +2024,8 @@
 				D6D62587206841B300739E2D /* Predef.swift in Sources */,
 				D6D62588206841B300739E2D /* EitherT.swift in Sources */,
 				1116205A20F385D300685EC4 /* NonEmptyList+Optics.swift in Sources */,
-<<<<<<< HEAD
 				115683AE21624C370001749D /* Profunctor.swift in Sources */,
-				D6D62589206841B300739E2D /* MaybeT.swift in Sources */,
-=======
 				D6D62589206841B300739E2D /* OptionT.swift in Sources */,
->>>>>>> 48551e64
 				D6D6258A206841B300739E2D /* StateT.swift in Sources */,
 				D6D6258B206841B300739E2D /* WriterT.swift in Sources */,
 				D6D6258C206841B300739E2D /* Typeclass.swift in Sources */,
@@ -2155,12 +2139,8 @@
 				D6DBDEBD20684C38004F979F /* Predef.swift in Sources */,
 				D6DBDEBE20684C38004F979F /* EitherT.swift in Sources */,
 				1116205E20F385D400685EC4 /* NonEmptyList+Optics.swift in Sources */,
-<<<<<<< HEAD
 				115683AF21624C370001749D /* Profunctor.swift in Sources */,
-				D6DBDEBF20684C38004F979F /* MaybeT.swift in Sources */,
-=======
 				D6DBDEBF20684C38004F979F /* OptionT.swift in Sources */,
->>>>>>> 48551e64
 				D6DBDEC020684C38004F979F /* StateT.swift in Sources */,
 				D6DBDEC120684C38004F979F /* WriterT.swift in Sources */,
 				D6DBDEC220684C38004F979F /* Typeclass.swift in Sources */,
@@ -2259,12 +2239,8 @@
 				11635BBA20F77FE5007BB4FA /* TraverseFilterLaws.swift in Sources */,
 				11FE0081209C945900183AF6 /* IsoTest.swift in Sources */,
 				OBJ_271 /* EitherTTest.swift in Sources */,
-<<<<<<< HEAD
 				115683C621625F930001749D /* ProfunctorLaws.swift in Sources */,
-				OBJ_272 /* MaybeTTest.swift in Sources */,
-=======
 				OBJ_272 /* OptionTTest.swift in Sources */,
->>>>>>> 48551e64
 				OBJ_273 /* StateTTest.swift in Sources */,
 				OBJ_274 /* WriterTTest.swift in Sources */,
 				11FE0085209C976F00183AF6 /* LensTest.swift in Sources */,
