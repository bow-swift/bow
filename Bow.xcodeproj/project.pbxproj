// !$*UTF8*$!
{
	archiveVersion = 1;
	classes = {
	};
	objectVersion = 46;
	objects = {

/* Begin PBXBuildFile section */
		111082CC2085D9DD00C8563C /* Show.swift in Sources */ = {isa = PBXBuildFile; fileRef = 111082CB2085D9DD00C8563C /* Show.swift */; };
		111082CD2085DBF700C8563C /* Show.swift in Sources */ = {isa = PBXBuildFile; fileRef = 111082CB2085D9DD00C8563C /* Show.swift */; };
		111082CF2085DBF800C8563C /* Show.swift in Sources */ = {isa = PBXBuildFile; fileRef = 111082CB2085D9DD00C8563C /* Show.swift */; };
		111082D12085DD4D00C8563C /* ShowLaws.swift in Sources */ = {isa = PBXBuildFile; fileRef = 111082D02085DD4D00C8563C /* ShowLaws.swift */; };
		1116204620F37AE300685EC4 /* Either+Optics.swift in Sources */ = {isa = PBXBuildFile; fileRef = 1116204520F37AE300685EC4 /* Either+Optics.swift */; };
		1116204820F37D1900685EC4 /* Id+Optics.swift in Sources */ = {isa = PBXBuildFile; fileRef = 1116204720F37D1900685EC4 /* Id+Optics.swift */; };
		1116204A20F37DFA00685EC4 /* ListK+Optics.swift in Sources */ = {isa = PBXBuildFile; fileRef = 1116204920F37DFA00685EC4 /* ListK+Optics.swift */; };
		1116204C20F380E300685EC4 /* NonEmptyList+Optics.swift in Sources */ = {isa = PBXBuildFile; fileRef = 1116204B20F380E300685EC4 /* NonEmptyList+Optics.swift */; };
		1116204F20F3820500685EC4 /* Maybe+Optics.swift in Sources */ = {isa = PBXBuildFile; fileRef = 1116204E20F3820500685EC4 /* Maybe+Optics.swift */; };
		1116205020F385C300685EC4 /* Maybe+Optics.swift in Sources */ = {isa = PBXBuildFile; fileRef = 1116204E20F3820500685EC4 /* Maybe+Optics.swift */; };
		1116205220F385C500685EC4 /* Maybe+Optics.swift in Sources */ = {isa = PBXBuildFile; fileRef = 1116204E20F3820500685EC4 /* Maybe+Optics.swift */; };
		1116205320F385D300685EC4 /* Either+Optics.swift in Sources */ = {isa = PBXBuildFile; fileRef = 1116204520F37AE300685EC4 /* Either+Optics.swift */; };
		1116205420F385D300685EC4 /* Id+Optics.swift in Sources */ = {isa = PBXBuildFile; fileRef = 1116204720F37D1900685EC4 /* Id+Optics.swift */; };
		1116205520F385D300685EC4 /* ListK+Optics.swift in Sources */ = {isa = PBXBuildFile; fileRef = 1116204920F37DFA00685EC4 /* ListK+Optics.swift */; };
		1116205620F385D300685EC4 /* NonEmptyList+Optics.swift in Sources */ = {isa = PBXBuildFile; fileRef = 1116204B20F380E300685EC4 /* NonEmptyList+Optics.swift */; };
		1116205B20F385D400685EC4 /* Either+Optics.swift in Sources */ = {isa = PBXBuildFile; fileRef = 1116204520F37AE300685EC4 /* Either+Optics.swift */; };
		1116205C20F385D400685EC4 /* Id+Optics.swift in Sources */ = {isa = PBXBuildFile; fileRef = 1116204720F37D1900685EC4 /* Id+Optics.swift */; };
		1116205D20F385D400685EC4 /* ListK+Optics.swift in Sources */ = {isa = PBXBuildFile; fileRef = 1116204920F37DFA00685EC4 /* ListK+Optics.swift */; };
		1116205E20F385D400685EC4 /* NonEmptyList+Optics.swift in Sources */ = {isa = PBXBuildFile; fileRef = 1116204B20F380E300685EC4 /* NonEmptyList+Optics.swift */; };
		1116206020F38A5C00685EC4 /* String+Optics.swift in Sources */ = {isa = PBXBuildFile; fileRef = 1116205F20F38A5C00685EC4 /* String+Optics.swift */; };
		1116206220F398CB00685EC4 /* Try+Optics.swift in Sources */ = {isa = PBXBuildFile; fileRef = 1116206120F398CB00685EC4 /* Try+Optics.swift */; };
		1116206320F398D800685EC4 /* Try+Optics.swift in Sources */ = {isa = PBXBuildFile; fileRef = 1116206120F398CB00685EC4 /* Try+Optics.swift */; };
		1116206520F398D900685EC4 /* Try+Optics.swift in Sources */ = {isa = PBXBuildFile; fileRef = 1116206120F398CB00685EC4 /* Try+Optics.swift */; };
		1116206720F39E0700685EC4 /* Validated+Optics.swift in Sources */ = {isa = PBXBuildFile; fileRef = 1116206620F39E0700685EC4 /* Validated+Optics.swift */; };
		1116206820F39EBB00685EC4 /* Validated+Optics.swift in Sources */ = {isa = PBXBuildFile; fileRef = 1116206620F39E0700685EC4 /* Validated+Optics.swift */; };
		1116206A20F39EBC00685EC4 /* Validated+Optics.swift in Sources */ = {isa = PBXBuildFile; fileRef = 1116206620F39E0700685EC4 /* Validated+Optics.swift */; };
		1116206B20F39EC000685EC4 /* String+Optics.swift in Sources */ = {isa = PBXBuildFile; fileRef = 1116205F20F38A5C00685EC4 /* String+Optics.swift */; };
		1116206D20F39EC100685EC4 /* String+Optics.swift in Sources */ = {isa = PBXBuildFile; fileRef = 1116205F20F38A5C00685EC4 /* String+Optics.swift */; };
		1116207420F3AC1800685EC4 /* At+Optics.swift in Sources */ = {isa = PBXBuildFile; fileRef = 1116207320F3AC1800685EC4 /* At+Optics.swift */; };
		1116207520F3AD7000685EC4 /* At+Optics.swift in Sources */ = {isa = PBXBuildFile; fileRef = 1116207320F3AC1800685EC4 /* At+Optics.swift */; };
		1116207720F3AD7100685EC4 /* At+Optics.swift in Sources */ = {isa = PBXBuildFile; fileRef = 1116207320F3AC1800685EC4 /* At+Optics.swift */; };
		1116207920F4923E00685EC4 /* Each+Optics.swift in Sources */ = {isa = PBXBuildFile; fileRef = 1116207820F4923E00685EC4 /* Each+Optics.swift */; };
		1116207A20F4937400685EC4 /* Each+Optics.swift in Sources */ = {isa = PBXBuildFile; fileRef = 1116207820F4923E00685EC4 /* Each+Optics.swift */; };
		1116207C20F4937600685EC4 /* Each+Optics.swift in Sources */ = {isa = PBXBuildFile; fileRef = 1116207820F4923E00685EC4 /* Each+Optics.swift */; };
		1116208420F4971A00685EC4 /* EitherOpticsInstances.swift in Sources */ = {isa = PBXBuildFile; fileRef = 1116208320F4971A00685EC4 /* EitherOpticsInstances.swift */; };
		1116208520F4972100685EC4 /* EitherOpticsInstances.swift in Sources */ = {isa = PBXBuildFile; fileRef = 1116208320F4971A00685EC4 /* EitherOpticsInstances.swift */; };
		1116208720F4972200685EC4 /* EitherOpticsInstances.swift in Sources */ = {isa = PBXBuildFile; fileRef = 1116208320F4971A00685EC4 /* EitherOpticsInstances.swift */; };
		1116208920F4999D00685EC4 /* ListKOpticsInstances.swift in Sources */ = {isa = PBXBuildFile; fileRef = 1116208820F4999D00685EC4 /* ListKOpticsInstances.swift */; };
		1116208A20F49B1E00685EC4 /* ListKOpticsInstances.swift in Sources */ = {isa = PBXBuildFile; fileRef = 1116208820F4999D00685EC4 /* ListKOpticsInstances.swift */; };
		1116208C20F49B1F00685EC4 /* ListKOpticsInstances.swift in Sources */ = {isa = PBXBuildFile; fileRef = 1116208820F4999D00685EC4 /* ListKOpticsInstances.swift */; };
		1116208E20F4AB1700685EC4 /* NonEmptyListOpticsInstances.swift in Sources */ = {isa = PBXBuildFile; fileRef = 1116208D20F4AB1700685EC4 /* NonEmptyListOpticsInstances.swift */; };
		1116208F20F4AB6200685EC4 /* NonEmptyListOpticsInstances.swift in Sources */ = {isa = PBXBuildFile; fileRef = 1116208D20F4AB1700685EC4 /* NonEmptyListOpticsInstances.swift */; };
		1116209120F4AB6300685EC4 /* NonEmptyListOpticsInstances.swift in Sources */ = {isa = PBXBuildFile; fileRef = 1116208D20F4AB1700685EC4 /* NonEmptyListOpticsInstances.swift */; };
		1116209320F4B0B500685EC4 /* MaybeOpticsInstances.swift in Sources */ = {isa = PBXBuildFile; fileRef = 1116209220F4B0B500685EC4 /* MaybeOpticsInstances.swift */; };
		1116209420F4B0B500685EC4 /* MaybeOpticsInstances.swift in Sources */ = {isa = PBXBuildFile; fileRef = 1116209220F4B0B500685EC4 /* MaybeOpticsInstances.swift */; };
		1116209620F4B0B500685EC4 /* MaybeOpticsInstances.swift in Sources */ = {isa = PBXBuildFile; fileRef = 1116209220F4B0B500685EC4 /* MaybeOpticsInstances.swift */; };
		1116209820F4B1DA00685EC4 /* StringOpticsInstances.swift in Sources */ = {isa = PBXBuildFile; fileRef = 1116209720F4B1DA00685EC4 /* StringOpticsInstances.swift */; };
		1116209920F4B1DA00685EC4 /* StringOpticsInstances.swift in Sources */ = {isa = PBXBuildFile; fileRef = 1116209720F4B1DA00685EC4 /* StringOpticsInstances.swift */; };
		1116209B20F4B1DA00685EC4 /* StringOpticsInstances.swift in Sources */ = {isa = PBXBuildFile; fileRef = 1116209720F4B1DA00685EC4 /* StringOpticsInstances.swift */; };
		1116209D20F4B88500685EC4 /* TryOpticsInstances.swift in Sources */ = {isa = PBXBuildFile; fileRef = 1116209C20F4B88500685EC4 /* TryOpticsInstances.swift */; };
		1116209E20F4B88500685EC4 /* TryOpticsInstances.swift in Sources */ = {isa = PBXBuildFile; fileRef = 1116209C20F4B88500685EC4 /* TryOpticsInstances.swift */; };
		111620A020F4B88500685EC4 /* TryOpticsInstances.swift in Sources */ = {isa = PBXBuildFile; fileRef = 1116209C20F4B88500685EC4 /* TryOpticsInstances.swift */; };
		111620AB20F6070200685EC4 /* FoldableLaws.swift in Sources */ = {isa = PBXBuildFile; fileRef = 111620A620F606F300685EC4 /* FoldableLaws.swift */; };
		111620AC20F6070200685EC4 /* FoldableLaws.swift in Sources */ = {isa = PBXBuildFile; fileRef = 111620A620F606F300685EC4 /* FoldableLaws.swift */; };
		111620AD20F6070300685EC4 /* FoldableLaws.swift in Sources */ = {isa = PBXBuildFile; fileRef = 111620A620F606F300685EC4 /* FoldableLaws.swift */; };
		111620B320F6137B00685EC4 /* BimonadLaws.swift in Sources */ = {isa = PBXBuildFile; fileRef = 111620AE20F6131E00685EC4 /* BimonadLaws.swift */; };
		111620B420F6137B00685EC4 /* BimonadLaws.swift in Sources */ = {isa = PBXBuildFile; fileRef = 111620AE20F6131E00685EC4 /* BimonadLaws.swift */; };
		111620B520F6137C00685EC4 /* BimonadLaws.swift in Sources */ = {isa = PBXBuildFile; fileRef = 111620AE20F6131E00685EC4 /* BimonadLaws.swift */; };
		1145F2232166337A00D4AE81 /* SingleKTest.swift in Sources */ = {isa = PBXBuildFile; fileRef = 1145F2222166337A00D4AE81 /* SingleKTest.swift */; };
		1145F2242166337A00D4AE81 /* SingleKTest.swift in Sources */ = {isa = PBXBuildFile; fileRef = 1145F2222166337A00D4AE81 /* SingleKTest.swift */; };
		1145F2252166337A00D4AE81 /* SingleKTest.swift in Sources */ = {isa = PBXBuildFile; fileRef = 1145F2222166337A00D4AE81 /* SingleKTest.swift */; };
		1145F227216648E600D4AE81 /* MaybeKTest.swift in Sources */ = {isa = PBXBuildFile; fileRef = 1145F226216648E600D4AE81 /* MaybeKTest.swift */; };
		1145F228216648E600D4AE81 /* MaybeKTest.swift in Sources */ = {isa = PBXBuildFile; fileRef = 1145F226216648E600D4AE81 /* MaybeKTest.swift */; };
		1145F229216648E600D4AE81 /* MaybeKTest.swift in Sources */ = {isa = PBXBuildFile; fileRef = 1145F226216648E600D4AE81 /* MaybeKTest.swift */; };
		1145F22B21664E2400D4AE81 /* ObservableKTest.swift in Sources */ = {isa = PBXBuildFile; fileRef = 1145F22A21664E2400D4AE81 /* ObservableKTest.swift */; };
		1145F22C21664E2400D4AE81 /* ObservableKTest.swift in Sources */ = {isa = PBXBuildFile; fileRef = 1145F22A21664E2400D4AE81 /* ObservableKTest.swift */; };
		1145F22D21664E2400D4AE81 /* ObservableKTest.swift in Sources */ = {isa = PBXBuildFile; fileRef = 1145F22A21664E2400D4AE81 /* ObservableKTest.swift */; };
		1156839D216247290001749D /* Invariant.swift in Sources */ = {isa = PBXBuildFile; fileRef = 1156839C216247290001749D /* Invariant.swift */; };
		1156839E2162472C0001749D /* Invariant.swift in Sources */ = {isa = PBXBuildFile; fileRef = 1156839C216247290001749D /* Invariant.swift */; };
		115683A02162472D0001749D /* Invariant.swift in Sources */ = {isa = PBXBuildFile; fileRef = 1156839C216247290001749D /* Invariant.swift */; };
		115683A2216248FC0001749D /* Contravariant.swift in Sources */ = {isa = PBXBuildFile; fileRef = 115683A1216248FC0001749D /* Contravariant.swift */; };
		115683A3216248FC0001749D /* Contravariant.swift in Sources */ = {isa = PBXBuildFile; fileRef = 115683A1216248FC0001749D /* Contravariant.swift */; };
		115683A5216248FC0001749D /* Contravariant.swift in Sources */ = {isa = PBXBuildFile; fileRef = 115683A1216248FC0001749D /* Contravariant.swift */; };
		115683A721624AE80001749D /* Bifunctor.swift in Sources */ = {isa = PBXBuildFile; fileRef = 115683A621624AE80001749D /* Bifunctor.swift */; };
		115683A821624AE80001749D /* Bifunctor.swift in Sources */ = {isa = PBXBuildFile; fileRef = 115683A621624AE80001749D /* Bifunctor.swift */; };
		115683AA21624AE80001749D /* Bifunctor.swift in Sources */ = {isa = PBXBuildFile; fileRef = 115683A621624AE80001749D /* Bifunctor.swift */; };
		115683AC21624C370001749D /* Profunctor.swift in Sources */ = {isa = PBXBuildFile; fileRef = 115683AB21624C370001749D /* Profunctor.swift */; };
		115683AD21624C370001749D /* Profunctor.swift in Sources */ = {isa = PBXBuildFile; fileRef = 115683AB21624C370001749D /* Profunctor.swift */; };
		115683AF21624C370001749D /* Profunctor.swift in Sources */ = {isa = PBXBuildFile; fileRef = 115683AB21624C370001749D /* Profunctor.swift */; };
		115683B121624D7B0001749D /* Category.swift in Sources */ = {isa = PBXBuildFile; fileRef = 115683B021624D7B0001749D /* Category.swift */; };
		115683B221624D7B0001749D /* Category.swift in Sources */ = {isa = PBXBuildFile; fileRef = 115683B021624D7B0001749D /* Category.swift */; };
		115683B421624D7B0001749D /* Category.swift in Sources */ = {isa = PBXBuildFile; fileRef = 115683B021624D7B0001749D /* Category.swift */; };
		115683B621624EEA0001749D /* InvariantLaws.swift in Sources */ = {isa = PBXBuildFile; fileRef = 115683B521624EEA0001749D /* InvariantLaws.swift */; };
		115683B721624EEA0001749D /* InvariantLaws.swift in Sources */ = {isa = PBXBuildFile; fileRef = 115683B521624EEA0001749D /* InvariantLaws.swift */; };
		115683B821624EEA0001749D /* InvariantLaws.swift in Sources */ = {isa = PBXBuildFile; fileRef = 115683B521624EEA0001749D /* InvariantLaws.swift */; };
		115683BA216253E00001749D /* ContravariantLaws.swift in Sources */ = {isa = PBXBuildFile; fileRef = 115683B9216253E00001749D /* ContravariantLaws.swift */; };
		115683BB216253E00001749D /* ContravariantLaws.swift in Sources */ = {isa = PBXBuildFile; fileRef = 115683B9216253E00001749D /* ContravariantLaws.swift */; };
		115683BC216253E00001749D /* ContravariantLaws.swift in Sources */ = {isa = PBXBuildFile; fileRef = 115683B9216253E00001749D /* ContravariantLaws.swift */; };
		115683BE216255F30001749D /* CategoryLaws.swift in Sources */ = {isa = PBXBuildFile; fileRef = 115683BD216255F30001749D /* CategoryLaws.swift */; };
		115683BF216255F30001749D /* CategoryLaws.swift in Sources */ = {isa = PBXBuildFile; fileRef = 115683BD216255F30001749D /* CategoryLaws.swift */; };
		115683C0216255F30001749D /* CategoryLaws.swift in Sources */ = {isa = PBXBuildFile; fileRef = 115683BD216255F30001749D /* CategoryLaws.swift */; };
		115683C221625D550001749D /* BifunctorLaws.swift in Sources */ = {isa = PBXBuildFile; fileRef = 115683C121625D550001749D /* BifunctorLaws.swift */; };
		115683C321625D550001749D /* BifunctorLaws.swift in Sources */ = {isa = PBXBuildFile; fileRef = 115683C121625D550001749D /* BifunctorLaws.swift */; };
		115683C421625D550001749D /* BifunctorLaws.swift in Sources */ = {isa = PBXBuildFile; fileRef = 115683C121625D550001749D /* BifunctorLaws.swift */; };
		115683C621625F930001749D /* ProfunctorLaws.swift in Sources */ = {isa = PBXBuildFile; fileRef = 115683C521625F930001749D /* ProfunctorLaws.swift */; };
		115683C721625F930001749D /* ProfunctorLaws.swift in Sources */ = {isa = PBXBuildFile; fileRef = 115683C521625F930001749D /* ProfunctorLaws.swift */; };
		115683C821625F930001749D /* ProfunctorLaws.swift in Sources */ = {isa = PBXBuildFile; fileRef = 115683C521625F930001749D /* ProfunctorLaws.swift */; };
		115683CB2162689A0001749D /* MonadDefer.swift in Sources */ = {isa = PBXBuildFile; fileRef = 115683CA2162689A0001749D /* MonadDefer.swift */; };
		115683CC2162689A0001749D /* MonadDefer.swift in Sources */ = {isa = PBXBuildFile; fileRef = 115683CA2162689A0001749D /* MonadDefer.swift */; };
		115683CE2162689A0001749D /* MonadDefer.swift in Sources */ = {isa = PBXBuildFile; fileRef = 115683CA2162689A0001749D /* MonadDefer.swift */; };
		115683D021626B980001749D /* Effect.swift in Sources */ = {isa = PBXBuildFile; fileRef = 115683CF21626B980001749D /* Effect.swift */; };
		115683D121626B980001749D /* Effect.swift in Sources */ = {isa = PBXBuildFile; fileRef = 115683CF21626B980001749D /* Effect.swift */; };
		115683D321626B980001749D /* Effect.swift in Sources */ = {isa = PBXBuildFile; fileRef = 115683CF21626B980001749D /* Effect.swift */; };
		115683D521626D3B0001749D /* ConcurrentEffect.swift in Sources */ = {isa = PBXBuildFile; fileRef = 115683D421626D3B0001749D /* ConcurrentEffect.swift */; };
		115683D621626D3B0001749D /* ConcurrentEffect.swift in Sources */ = {isa = PBXBuildFile; fileRef = 115683D421626D3B0001749D /* ConcurrentEffect.swift */; };
		115683D821626D3B0001749D /* ConcurrentEffect.swift in Sources */ = {isa = PBXBuildFile; fileRef = 115683D421626D3B0001749D /* ConcurrentEffect.swift */; };
		115E3C432166228400709EC3 /* RxCocoa.framework in Frameworks */ = {isa = PBXBuildFile; fileRef = 1181FD5E2164DDE70037B298 /* RxCocoa.framework */; };
		115E3C442166228400709EC3 /* RxSwift.framework in Frameworks */ = {isa = PBXBuildFile; fileRef = 1181FD5D2164DDE70037B298 /* RxSwift.framework */; };
		115E3C462166228400709EC3 /* RxBlocking.framework in Frameworks */ = {isa = PBXBuildFile; fileRef = 115E3C452166228400709EC3 /* RxBlocking.framework */; };
		115E3C4D216622EE00709EC3 /* RxCocoa.framework in Frameworks */ = {isa = PBXBuildFile; fileRef = 1181FD552164DD400037B298 /* RxCocoa.framework */; };
		115E3C4E216622EE00709EC3 /* RxSwift.framework in Frameworks */ = {isa = PBXBuildFile; fileRef = 1181FD542164DD400037B298 /* RxSwift.framework */; };
		115E3C50216622EE00709EC3 /* RxBlocking.framework in Frameworks */ = {isa = PBXBuildFile; fileRef = 115E3C4F216622EE00709EC3 /* RxBlocking.framework */; };
		115E3C56216625B100709EC3 /* RxCocoa.framework in CopyFiles */ = {isa = PBXBuildFile; fileRef = 115E3C53216625B000709EC3 /* RxCocoa.framework */; settings = {ATTRIBUTES = (CodeSignOnCopy, RemoveHeadersOnCopy, ); }; };
		115E3C57216625B100709EC3 /* RxSwift.framework in CopyFiles */ = {isa = PBXBuildFile; fileRef = 115E3C54216625B100709EC3 /* RxSwift.framework */; settings = {ATTRIBUTES = (CodeSignOnCopy, RemoveHeadersOnCopy, ); }; };
		115E3C58216625B100709EC3 /* RxBlocking.framework in CopyFiles */ = {isa = PBXBuildFile; fileRef = 115E3C55216625B100709EC3 /* RxBlocking.framework */; settings = {ATTRIBUTES = (CodeSignOnCopy, RemoveHeadersOnCopy, ); }; };
		115E3C5C2166266600709EC3 /* RxCocoa.framework in CopyFiles */ = {isa = PBXBuildFile; fileRef = 115E3C592166266600709EC3 /* RxCocoa.framework */; settings = {ATTRIBUTES = (CodeSignOnCopy, RemoveHeadersOnCopy, ); }; };
		115E3C5D2166266600709EC3 /* RxSwift.framework in CopyFiles */ = {isa = PBXBuildFile; fileRef = 115E3C5A2166266600709EC3 /* RxSwift.framework */; settings = {ATTRIBUTES = (CodeSignOnCopy, RemoveHeadersOnCopy, ); }; };
		115E3C5E2166266600709EC3 /* RxBlocking.framework in CopyFiles */ = {isa = PBXBuildFile; fileRef = 115E3C5B2166266600709EC3 /* RxBlocking.framework */; settings = {ATTRIBUTES = (CodeSignOnCopy, RemoveHeadersOnCopy, ); }; };
		115E3C62216626EB00709EC3 /* RxCocoa.framework in CopyFiles */ = {isa = PBXBuildFile; fileRef = 115E3C5F216626EA00709EC3 /* RxCocoa.framework */; settings = {ATTRIBUTES = (CodeSignOnCopy, RemoveHeadersOnCopy, ); }; };
		115E3C63216626EB00709EC3 /* RxSwift.framework in CopyFiles */ = {isa = PBXBuildFile; fileRef = 115E3C60216626EA00709EC3 /* RxSwift.framework */; settings = {ATTRIBUTES = (CodeSignOnCopy, RemoveHeadersOnCopy, ); }; };
		115E3C64216626EB00709EC3 /* RxBlocking.framework in CopyFiles */ = {isa = PBXBuildFile; fileRef = 115E3C61216626EA00709EC3 /* RxBlocking.framework */; settings = {ATTRIBUTES = (CodeSignOnCopy, RemoveHeadersOnCopy, ); }; };
		115E3C652166273500709EC3 /* Bow.framework in Frameworks */ = {isa = PBXBuildFile; fileRef = D6D6251D2068178800739E2D /* Bow.framework */; };
		115E3C6D216627F300709EC3 /* RxCocoa.framework in CopyFiles */ = {isa = PBXBuildFile; fileRef = 115E3C6A216627F300709EC3 /* RxCocoa.framework */; settings = {ATTRIBUTES = (CodeSignOnCopy, ); }; };
		115E3C6E216627F300709EC3 /* RxSwift.framework in CopyFiles */ = {isa = PBXBuildFile; fileRef = 115E3C6B216627F300709EC3 /* RxSwift.framework */; settings = {ATTRIBUTES = (CodeSignOnCopy, ); }; };
		115E3C6F216627F300709EC3 /* RxBlocking.framework in CopyFiles */ = {isa = PBXBuildFile; fileRef = 115E3C6C216627F300709EC3 /* RxBlocking.framework */; settings = {ATTRIBUTES = (CodeSignOnCopy, ); }; };
		115E3C8121662B4F00709EC3 /* RxCocoa.framework in CopyFiles */ = {isa = PBXBuildFile; fileRef = 115E3C7F21662B4E00709EC3 /* RxCocoa.framework */; settings = {ATTRIBUTES = (CodeSignOnCopy, RemoveHeadersOnCopy, ); }; };
		115E3C8221662B4F00709EC3 /* RxSwift.framework in CopyFiles */ = {isa = PBXBuildFile; fileRef = 115E3C8021662B4F00709EC3 /* RxSwift.framework */; settings = {ATTRIBUTES = (CodeSignOnCopy, RemoveHeadersOnCopy, ); }; };
		11635BAE20F6464E007BB4FA /* AlternativeLaws.swift in Sources */ = {isa = PBXBuildFile; fileRef = 11635BAD20F6464E007BB4FA /* AlternativeLaws.swift */; };
		11635BAF20F6464E007BB4FA /* AlternativeLaws.swift in Sources */ = {isa = PBXBuildFile; fileRef = 11635BAD20F6464E007BB4FA /* AlternativeLaws.swift */; };
		11635BB020F6464E007BB4FA /* AlternativeLaws.swift in Sources */ = {isa = PBXBuildFile; fileRef = 11635BAD20F6464E007BB4FA /* AlternativeLaws.swift */; };
		11635BB220F64A20007BB4FA /* MonadCombineLaws.swift in Sources */ = {isa = PBXBuildFile; fileRef = 11635BB120F64A20007BB4FA /* MonadCombineLaws.swift */; };
		11635BB320F64A20007BB4FA /* MonadCombineLaws.swift in Sources */ = {isa = PBXBuildFile; fileRef = 11635BB120F64A20007BB4FA /* MonadCombineLaws.swift */; };
		11635BB420F64A20007BB4FA /* MonadCombineLaws.swift in Sources */ = {isa = PBXBuildFile; fileRef = 11635BB120F64A20007BB4FA /* MonadCombineLaws.swift */; };
		11635BB620F76131007BB4FA /* TraverseLaws.swift in Sources */ = {isa = PBXBuildFile; fileRef = 11635BB520F76131007BB4FA /* TraverseLaws.swift */; };
		11635BB720F76131007BB4FA /* TraverseLaws.swift in Sources */ = {isa = PBXBuildFile; fileRef = 11635BB520F76131007BB4FA /* TraverseLaws.swift */; };
		11635BB820F76131007BB4FA /* TraverseLaws.swift in Sources */ = {isa = PBXBuildFile; fileRef = 11635BB520F76131007BB4FA /* TraverseLaws.swift */; };
		11635BBA20F77FE5007BB4FA /* TraverseFilterLaws.swift in Sources */ = {isa = PBXBuildFile; fileRef = 11635BB920F77FE5007BB4FA /* TraverseFilterLaws.swift */; };
		11635BBB20F77FE5007BB4FA /* TraverseFilterLaws.swift in Sources */ = {isa = PBXBuildFile; fileRef = 11635BB920F77FE5007BB4FA /* TraverseFilterLaws.swift */; };
		11635BBC20F77FE5007BB4FA /* TraverseFilterLaws.swift in Sources */ = {isa = PBXBuildFile; fileRef = 11635BB920F77FE5007BB4FA /* TraverseFilterLaws.swift */; };
		116D42C52110A66500363A86 /* BoolInstances.swift in Sources */ = {isa = PBXBuildFile; fileRef = 11E531C4209B29EF00A78E8D /* BoolInstances.swift */; };
		116D42C72110A66600363A86 /* BoolInstances.swift in Sources */ = {isa = PBXBuildFile; fileRef = 11E531C4209B29EF00A78E8D /* BoolInstances.swift */; };
		1181FD4E2164DCD90037B298 /* SingleK.swift in Sources */ = {isa = PBXBuildFile; fileRef = 1181FD4D2164DCD90037B298 /* SingleK.swift */; };
		1181FD4F2164DCD90037B298 /* SingleK.swift in Sources */ = {isa = PBXBuildFile; fileRef = 1181FD4D2164DCD90037B298 /* SingleK.swift */; };
		1181FD512164DCD90037B298 /* SingleK.swift in Sources */ = {isa = PBXBuildFile; fileRef = 1181FD4D2164DCD90037B298 /* SingleK.swift */; };
		1181FD78216502410037B298 /* MaybeK.swift in Sources */ = {isa = PBXBuildFile; fileRef = 1181FD77216502410037B298 /* MaybeK.swift */; };
		1181FD79216502410037B298 /* MaybeK.swift in Sources */ = {isa = PBXBuildFile; fileRef = 1181FD77216502410037B298 /* MaybeK.swift */; };
		1181FD7B216502410037B298 /* MaybeK.swift in Sources */ = {isa = PBXBuildFile; fileRef = 1181FD77216502410037B298 /* MaybeK.swift */; };
		1181FD7D2165F7A00037B298 /* ObservableK.swift in Sources */ = {isa = PBXBuildFile; fileRef = 1181FD7C2165F7A00037B298 /* ObservableK.swift */; };
		1181FD7E2165F7A00037B298 /* ObservableK.swift in Sources */ = {isa = PBXBuildFile; fileRef = 1181FD7C2165F7A00037B298 /* ObservableK.swift */; };
		1181FD802165F7A00037B298 /* ObservableK.swift in Sources */ = {isa = PBXBuildFile; fileRef = 1181FD7C2165F7A00037B298 /* ObservableK.swift */; };
		11AA440F2088D4080091B474 /* ShowLaws.swift in Sources */ = {isa = PBXBuildFile; fileRef = 111082D02085DD4D00C8563C /* ShowLaws.swift */; };
		11AA44102088D4090091B474 /* ShowLaws.swift in Sources */ = {isa = PBXBuildFile; fileRef = 111082D02085DD4D00C8563C /* ShowLaws.swift */; };
		11AC527320974D58008EC1E4 /* Getter.swift in Sources */ = {isa = PBXBuildFile; fileRef = 11AC527220974D58008EC1E4 /* Getter.swift */; };
		11AC527520975422008EC1E4 /* Iso.swift in Sources */ = {isa = PBXBuildFile; fileRef = 11AC527420975422008EC1E4 /* Iso.swift */; };
		11AC527720975EE5008EC1E4 /* Lens.swift in Sources */ = {isa = PBXBuildFile; fileRef = 11AC527620975EE5008EC1E4 /* Lens.swift */; };
		11AC52782097697C008EC1E4 /* Getter.swift in Sources */ = {isa = PBXBuildFile; fileRef = 11AC527220974D58008EC1E4 /* Getter.swift */; };
		11AC52792097697C008EC1E4 /* Iso.swift in Sources */ = {isa = PBXBuildFile; fileRef = 11AC527420975422008EC1E4 /* Iso.swift */; };
		11AC527A2097697C008EC1E4 /* Lens.swift in Sources */ = {isa = PBXBuildFile; fileRef = 11AC527620975EE5008EC1E4 /* Lens.swift */; };
		11AC527E2097697D008EC1E4 /* Getter.swift in Sources */ = {isa = PBXBuildFile; fileRef = 11AC527220974D58008EC1E4 /* Getter.swift */; };
		11AC527F2097697D008EC1E4 /* Iso.swift in Sources */ = {isa = PBXBuildFile; fileRef = 11AC527420975422008EC1E4 /* Iso.swift */; };
		11AC52802097697D008EC1E4 /* Lens.swift in Sources */ = {isa = PBXBuildFile; fileRef = 11AC527620975EE5008EC1E4 /* Lens.swift */; };
		11C9B6AF20DB8A8D00AFD4AA /* Traversal.swift in Sources */ = {isa = PBXBuildFile; fileRef = 11C9B6AE20DB8A8D00AFD4AA /* Traversal.swift */; };
		11C9B6B120DBB02000AFD4AA /* Each.swift in Sources */ = {isa = PBXBuildFile; fileRef = 11C9B6B020DBB02000AFD4AA /* Each.swift */; };
		11C9B6B320DBB0EC00AFD4AA /* FilterIndex.swift in Sources */ = {isa = PBXBuildFile; fileRef = 11C9B6B220DBB0EC00AFD4AA /* FilterIndex.swift */; };
		11C9B6B620DBB34C00AFD4AA /* TraversalLaws.swift in Sources */ = {isa = PBXBuildFile; fileRef = 11C9B6B420DBB19500AFD4AA /* TraversalLaws.swift */; };
		11C9B6B720DBB34D00AFD4AA /* TraversalLaws.swift in Sources */ = {isa = PBXBuildFile; fileRef = 11C9B6B420DBB19500AFD4AA /* TraversalLaws.swift */; };
		11C9B6B820DBB34D00AFD4AA /* TraversalLaws.swift in Sources */ = {isa = PBXBuildFile; fileRef = 11C9B6B420DBB19500AFD4AA /* TraversalLaws.swift */; };
		11C9B6D120DCF54600AFD4AA /* Each.swift in Sources */ = {isa = PBXBuildFile; fileRef = 11C9B6B020DBB02000AFD4AA /* Each.swift */; };
		11C9B6D320DCF54800AFD4AA /* Each.swift in Sources */ = {isa = PBXBuildFile; fileRef = 11C9B6B020DBB02000AFD4AA /* Each.swift */; };
		11C9B6D420DCF54A00AFD4AA /* FilterIndex.swift in Sources */ = {isa = PBXBuildFile; fileRef = 11C9B6B220DBB0EC00AFD4AA /* FilterIndex.swift */; };
		11C9B6D620DCF54B00AFD4AA /* FilterIndex.swift in Sources */ = {isa = PBXBuildFile; fileRef = 11C9B6B220DBB0EC00AFD4AA /* FilterIndex.swift */; };
		11C9B6D720DCF55000AFD4AA /* Traversal.swift in Sources */ = {isa = PBXBuildFile; fileRef = 11C9B6AE20DB8A8D00AFD4AA /* Traversal.swift */; };
		11C9B6D920DCF55100AFD4AA /* Traversal.swift in Sources */ = {isa = PBXBuildFile; fileRef = 11C9B6AE20DB8A8D00AFD4AA /* Traversal.swift */; };
		11D6DCE121662D4E0068D575 /* Bow_watchOS.h in Headers */ = {isa = PBXBuildFile; fileRef = 11D6DCDF21662D4E0068D575 /* Bow_watchOS.h */; settings = {ATTRIBUTES = (Public, ); }; };
		11D6DCE521662E950068D575 /* RxCocoa.framework in Frameworks */ = {isa = PBXBuildFile; fileRef = 1181FD672164DE250037B298 /* RxCocoa.framework */; };
		11D6DCE621662E950068D575 /* RxSwift.framework in Frameworks */ = {isa = PBXBuildFile; fileRef = 1181FD662164DE250037B298 /* RxSwift.framework */; };
		11D6DCEA21662EC00068D575 /* RxSwift.framework in CopyFiles */ = {isa = PBXBuildFile; fileRef = 11D6DCE821662EC00068D575 /* RxSwift.framework */; settings = {ATTRIBUTES = (CodeSignOnCopy, RemoveHeadersOnCopy, ); }; };
		11D6DCEB21662EC00068D575 /* RxCocoa.framework in CopyFiles */ = {isa = PBXBuildFile; fileRef = 11D6DCE921662EC00068D575 /* RxCocoa.framework */; settings = {ATTRIBUTES = (CodeSignOnCopy, RemoveHeadersOnCopy, ); }; };
		11E531B1209AE89A00A78E8D /* Prism.swift in Sources */ = {isa = PBXBuildFile; fileRef = 11E531B0209AE89A00A78E8D /* Prism.swift */; };
		11E531B2209AF13600A78E8D /* Prism.swift in Sources */ = {isa = PBXBuildFile; fileRef = 11E531B0209AE89A00A78E8D /* Prism.swift */; };
		11E531B4209AF13700A78E8D /* Prism.swift in Sources */ = {isa = PBXBuildFile; fileRef = 11E531B0209AE89A00A78E8D /* Prism.swift */; };
		11E531B6209AF80100A78E8D /* Optional.swift in Sources */ = {isa = PBXBuildFile; fileRef = 11E531B5209AF80100A78E8D /* Optional.swift */; };
		11E531B7209AFAF500A78E8D /* Optional.swift in Sources */ = {isa = PBXBuildFile; fileRef = 11E531B5209AF80100A78E8D /* Optional.swift */; };
		11E531B9209AFAF700A78E8D /* Optional.swift in Sources */ = {isa = PBXBuildFile; fileRef = 11E531B5209AF80100A78E8D /* Optional.swift */; };
		11E531BB209B0BE300A78E8D /* Setter.swift in Sources */ = {isa = PBXBuildFile; fileRef = 11E531BA209B0BE300A78E8D /* Setter.swift */; };
		11E531BC209B148E00A78E8D /* Setter.swift in Sources */ = {isa = PBXBuildFile; fileRef = 11E531BA209B0BE300A78E8D /* Setter.swift */; };
		11E531BE209B148F00A78E8D /* Setter.swift in Sources */ = {isa = PBXBuildFile; fileRef = 11E531BA209B0BE300A78E8D /* Setter.swift */; };
		11E531C0209B1C3F00A78E8D /* Fold.swift in Sources */ = {isa = PBXBuildFile; fileRef = 11E531BF209B1C3F00A78E8D /* Fold.swift */; };
		11E531C1209B1CE700A78E8D /* Fold.swift in Sources */ = {isa = PBXBuildFile; fileRef = 11E531BF209B1C3F00A78E8D /* Fold.swift */; };
		11E531C3209B1CE900A78E8D /* Fold.swift in Sources */ = {isa = PBXBuildFile; fileRef = 11E531BF209B1C3F00A78E8D /* Fold.swift */; };
		11E531C5209B29EF00A78E8D /* BoolInstances.swift in Sources */ = {isa = PBXBuildFile; fileRef = 11E531C4209B29EF00A78E8D /* BoolInstances.swift */; };
		11E531C7209B2B3400A78E8D /* BoolInstancesTest.swift in Sources */ = {isa = PBXBuildFile; fileRef = 11E531C6209B2B3400A78E8D /* BoolInstancesTest.swift */; };
		11E531C8209B2B5700A78E8D /* BoolInstancesTest.swift in Sources */ = {isa = PBXBuildFile; fileRef = 11E531C6209B2B3400A78E8D /* BoolInstancesTest.swift */; };
		11E531C9209B2B5700A78E8D /* BoolInstancesTest.swift in Sources */ = {isa = PBXBuildFile; fileRef = 11E531C6209B2B3400A78E8D /* BoolInstancesTest.swift */; };
		11E531CB209B2FEA00A78E8D /* MaybeInstances.swift in Sources */ = {isa = PBXBuildFile; fileRef = 11E531CA209B2FEA00A78E8D /* MaybeInstances.swift */; };
		11E531CC209B319E00A78E8D /* MaybeInstances.swift in Sources */ = {isa = PBXBuildFile; fileRef = 11E531CA209B2FEA00A78E8D /* MaybeInstances.swift */; };
		11E531CE209B31A000A78E8D /* MaybeInstances.swift in Sources */ = {isa = PBXBuildFile; fileRef = 11E531CA209B2FEA00A78E8D /* MaybeInstances.swift */; };
		11E531D4209B4CB700A78E8D /* BoundSetter.swift in Sources */ = {isa = PBXBuildFile; fileRef = 11E531D3209B4CB700A78E8D /* BoundSetter.swift */; };
		11E531D7209B4EF400A78E8D /* At.swift in Sources */ = {isa = PBXBuildFile; fileRef = 11E531D6209B4EF400A78E8D /* At.swift */; };
		11E531D8209B4FCD00A78E8D /* At.swift in Sources */ = {isa = PBXBuildFile; fileRef = 11E531D6209B4EF400A78E8D /* At.swift */; };
		11E531DA209B4FCE00A78E8D /* At.swift in Sources */ = {isa = PBXBuildFile; fileRef = 11E531D6209B4EF400A78E8D /* At.swift */; };
		11E531DB209B4FD200A78E8D /* BoundSetter.swift in Sources */ = {isa = PBXBuildFile; fileRef = 11E531D3209B4CB700A78E8D /* BoundSetter.swift */; };
		11E531DD209B4FD400A78E8D /* BoundSetter.swift in Sources */ = {isa = PBXBuildFile; fileRef = 11E531D3209B4CB700A78E8D /* BoundSetter.swift */; };
		11E531DF209B502900A78E8D /* Index.swift in Sources */ = {isa = PBXBuildFile; fileRef = 11E531DE209B502900A78E8D /* Index.swift */; };
		11E531E0209B502F00A78E8D /* Index.swift in Sources */ = {isa = PBXBuildFile; fileRef = 11E531DE209B502900A78E8D /* Index.swift */; };
		11E531E2209B503000A78E8D /* Index.swift in Sources */ = {isa = PBXBuildFile; fileRef = 11E531DE209B502900A78E8D /* Index.swift */; };
		11F530782101DB5F00D92335 /* Recursion.swift in Sources */ = {isa = PBXBuildFile; fileRef = 11F530772101DB5F00D92335 /* Recursion.swift */; };
		11F530792101DD0300D92335 /* Recursion.swift in Sources */ = {isa = PBXBuildFile; fileRef = 11F530772101DB5F00D92335 /* Recursion.swift */; };
		11F5307A2101DD0400D92335 /* Recursion.swift in Sources */ = {isa = PBXBuildFile; fileRef = 11F530772101DB5F00D92335 /* Recursion.swift */; };
		11F5307B2101DD0400D92335 /* Recursion.swift in Sources */ = {isa = PBXBuildFile; fileRef = 11F530772101DB5F00D92335 /* Recursion.swift */; };
		11F5307E2101DD7100D92335 /* Recursive.swift in Sources */ = {isa = PBXBuildFile; fileRef = 11F5307D2101DD7100D92335 /* Recursive.swift */; };
		11F530802101DF8A00D92335 /* Corecursive.swift in Sources */ = {isa = PBXBuildFile; fileRef = 11F5307F2101DF8A00D92335 /* Corecursive.swift */; };
		11F530822101E15E00D92335 /* Birecursive.swift in Sources */ = {isa = PBXBuildFile; fileRef = 11F530812101E15E00D92335 /* Birecursive.swift */; };
		11F530832101E15E00D92335 /* Birecursive.swift in Sources */ = {isa = PBXBuildFile; fileRef = 11F530812101E15E00D92335 /* Birecursive.swift */; };
		11F530842101E15E00D92335 /* Birecursive.swift in Sources */ = {isa = PBXBuildFile; fileRef = 11F530812101E15E00D92335 /* Birecursive.swift */; };
		11F530852101E15E00D92335 /* Birecursive.swift in Sources */ = {isa = PBXBuildFile; fileRef = 11F530812101E15E00D92335 /* Birecursive.swift */; };
		11F530862101E16100D92335 /* Corecursive.swift in Sources */ = {isa = PBXBuildFile; fileRef = 11F5307F2101DF8A00D92335 /* Corecursive.swift */; };
		11F530872101E16200D92335 /* Corecursive.swift in Sources */ = {isa = PBXBuildFile; fileRef = 11F5307F2101DF8A00D92335 /* Corecursive.swift */; };
		11F530882101E16200D92335 /* Corecursive.swift in Sources */ = {isa = PBXBuildFile; fileRef = 11F5307F2101DF8A00D92335 /* Corecursive.swift */; };
		11F5308B2101E1B000D92335 /* Fix.swift in Sources */ = {isa = PBXBuildFile; fileRef = 11F5308A2101E1B000D92335 /* Fix.swift */; };
		11F5308C2101E1B000D92335 /* Fix.swift in Sources */ = {isa = PBXBuildFile; fileRef = 11F5308A2101E1B000D92335 /* Fix.swift */; };
		11F5308D2101E1B000D92335 /* Fix.swift in Sources */ = {isa = PBXBuildFile; fileRef = 11F5308A2101E1B000D92335 /* Fix.swift */; };
		11F5308E2101E1B000D92335 /* Fix.swift in Sources */ = {isa = PBXBuildFile; fileRef = 11F5308A2101E1B000D92335 /* Fix.swift */; };
		11F530902101E6C700D92335 /* Mu.swift in Sources */ = {isa = PBXBuildFile; fileRef = 11F5308F2101E6C600D92335 /* Mu.swift */; };
		11F530912101E6C700D92335 /* Mu.swift in Sources */ = {isa = PBXBuildFile; fileRef = 11F5308F2101E6C600D92335 /* Mu.swift */; };
		11F530922101E6C700D92335 /* Mu.swift in Sources */ = {isa = PBXBuildFile; fileRef = 11F5308F2101E6C600D92335 /* Mu.swift */; };
		11F530932101E6C700D92335 /* Mu.swift in Sources */ = {isa = PBXBuildFile; fileRef = 11F5308F2101E6C600D92335 /* Mu.swift */; };
		11F530942101E6D000D92335 /* Recursive.swift in Sources */ = {isa = PBXBuildFile; fileRef = 11F5307D2101DD7100D92335 /* Recursive.swift */; };
		11F530952101E6D100D92335 /* Recursive.swift in Sources */ = {isa = PBXBuildFile; fileRef = 11F5307D2101DD7100D92335 /* Recursive.swift */; };
		11F530962101E6D100D92335 /* Recursive.swift in Sources */ = {isa = PBXBuildFile; fileRef = 11F5307D2101DD7100D92335 /* Recursive.swift */; };
		11F53098210207A100D92335 /* Nu.swift in Sources */ = {isa = PBXBuildFile; fileRef = 11F53097210207A100D92335 /* Nu.swift */; };
		11F53099210207A100D92335 /* Nu.swift in Sources */ = {isa = PBXBuildFile; fileRef = 11F53097210207A100D92335 /* Nu.swift */; };
		11F5309A210207A100D92335 /* Nu.swift in Sources */ = {isa = PBXBuildFile; fileRef = 11F53097210207A100D92335 /* Nu.swift */; };
		11F5309B210207A100D92335 /* Nu.swift in Sources */ = {isa = PBXBuildFile; fileRef = 11F53097210207A100D92335 /* Nu.swift */; };
		11F5306A20FF8B1800D92335 /* GetterTest.swift in Sources */ = {isa = PBXBuildFile; fileRef = 11F5306820FF8B1500D92335 /* GetterTest.swift */; };
		11F5306B20FF8B1900D92335 /* GetterTest.swift in Sources */ = {isa = PBXBuildFile; fileRef = 11F5306820FF8B1500D92335 /* GetterTest.swift */; };
		11F5306C20FF8B1900D92335 /* GetterTest.swift in Sources */ = {isa = PBXBuildFile; fileRef = 11F5306820FF8B1500D92335 /* GetterTest.swift */; };
		11F5306F210086FD00D92335 /* FoldTest.swift in Sources */ = {isa = PBXBuildFile; fileRef = 11F5306D210086F500D92335 /* FoldTest.swift */; };
		11F53070210086FD00D92335 /* FoldTest.swift in Sources */ = {isa = PBXBuildFile; fileRef = 11F5306D210086F500D92335 /* FoldTest.swift */; };
		11F53071210086FE00D92335 /* FoldTest.swift in Sources */ = {isa = PBXBuildFile; fileRef = 11F5306D210086F500D92335 /* FoldTest.swift */; };
		11F530732100959000D92335 /* TraversalTest.swift in Sources */ = {isa = PBXBuildFile; fileRef = 11F530722100959000D92335 /* TraversalTest.swift */; };
		11F530742100959000D92335 /* TraversalTest.swift in Sources */ = {isa = PBXBuildFile; fileRef = 11F530722100959000D92335 /* TraversalTest.swift */; };
		11F530752100959000D92335 /* TraversalTest.swift in Sources */ = {isa = PBXBuildFile; fileRef = 11F530722100959000D92335 /* TraversalTest.swift */; };
		11FE0066209C50A700183AF6 /* IsoLaws.swift in Sources */ = {isa = PBXBuildFile; fileRef = 11FE0065209C50A700183AF6 /* IsoLaws.swift */; };
		11FE0067209C50D300183AF6 /* IsoLaws.swift in Sources */ = {isa = PBXBuildFile; fileRef = 11FE0065209C50A700183AF6 /* IsoLaws.swift */; };
		11FE0068209C50D400183AF6 /* IsoLaws.swift in Sources */ = {isa = PBXBuildFile; fileRef = 11FE0065209C50A700183AF6 /* IsoLaws.swift */; };
		11FE006A209C5E3A00183AF6 /* LensLaws.swift in Sources */ = {isa = PBXBuildFile; fileRef = 11FE0069209C5E3A00183AF6 /* LensLaws.swift */; };
		11FE006B209C5E3A00183AF6 /* LensLaws.swift in Sources */ = {isa = PBXBuildFile; fileRef = 11FE0069209C5E3A00183AF6 /* LensLaws.swift */; };
		11FE006C209C5E3A00183AF6 /* LensLaws.swift in Sources */ = {isa = PBXBuildFile; fileRef = 11FE0069209C5E3A00183AF6 /* LensLaws.swift */; };
		11FE006E209C685F00183AF6 /* SetterLaws.swift in Sources */ = {isa = PBXBuildFile; fileRef = 11FE006D209C685F00183AF6 /* SetterLaws.swift */; };
		11FE006F209C685F00183AF6 /* SetterLaws.swift in Sources */ = {isa = PBXBuildFile; fileRef = 11FE006D209C685F00183AF6 /* SetterLaws.swift */; };
		11FE0070209C685F00183AF6 /* SetterLaws.swift in Sources */ = {isa = PBXBuildFile; fileRef = 11FE006D209C685F00183AF6 /* SetterLaws.swift */; };
		11FE0072209C6DEC00183AF6 /* PrismLaws.swift in Sources */ = {isa = PBXBuildFile; fileRef = 11FE0071209C6DEC00183AF6 /* PrismLaws.swift */; };
		11FE0073209C6DEC00183AF6 /* PrismLaws.swift in Sources */ = {isa = PBXBuildFile; fileRef = 11FE0071209C6DEC00183AF6 /* PrismLaws.swift */; };
		11FE0074209C6DEC00183AF6 /* PrismLaws.swift in Sources */ = {isa = PBXBuildFile; fileRef = 11FE0071209C6DEC00183AF6 /* PrismLaws.swift */; };
		11FE0076209C813C00183AF6 /* OptionalLaws.swift in Sources */ = {isa = PBXBuildFile; fileRef = 11FE0075209C813C00183AF6 /* OptionalLaws.swift */; };
		11FE0077209C813C00183AF6 /* OptionalLaws.swift in Sources */ = {isa = PBXBuildFile; fileRef = 11FE0075209C813C00183AF6 /* OptionalLaws.swift */; };
		11FE0078209C813C00183AF6 /* OptionalLaws.swift in Sources */ = {isa = PBXBuildFile; fileRef = 11FE0075209C813C00183AF6 /* OptionalLaws.swift */; };
		11FE007D209C8F9400183AF6 /* TestDomain.swift in Sources */ = {isa = PBXBuildFile; fileRef = 11FE007C209C8F9400183AF6 /* TestDomain.swift */; };
		11FE007E209C8F9400183AF6 /* TestDomain.swift in Sources */ = {isa = PBXBuildFile; fileRef = 11FE007C209C8F9400183AF6 /* TestDomain.swift */; };
		11FE007F209C8F9400183AF6 /* TestDomain.swift in Sources */ = {isa = PBXBuildFile; fileRef = 11FE007C209C8F9400183AF6 /* TestDomain.swift */; };
		11FE0081209C945900183AF6 /* IsoTest.swift in Sources */ = {isa = PBXBuildFile; fileRef = 11FE0080209C945900183AF6 /* IsoTest.swift */; };
		11FE0082209C945900183AF6 /* IsoTest.swift in Sources */ = {isa = PBXBuildFile; fileRef = 11FE0080209C945900183AF6 /* IsoTest.swift */; };
		11FE0083209C945900183AF6 /* IsoTest.swift in Sources */ = {isa = PBXBuildFile; fileRef = 11FE0080209C945900183AF6 /* IsoTest.swift */; };
		11FE0085209C976F00183AF6 /* LensTest.swift in Sources */ = {isa = PBXBuildFile; fileRef = 11FE0084209C976F00183AF6 /* LensTest.swift */; };
		11FE0086209C976F00183AF6 /* LensTest.swift in Sources */ = {isa = PBXBuildFile; fileRef = 11FE0084209C976F00183AF6 /* LensTest.swift */; };
		11FE0087209C976F00183AF6 /* LensTest.swift in Sources */ = {isa = PBXBuildFile; fileRef = 11FE0084209C976F00183AF6 /* LensTest.swift */; };
		11FE0089209C98A400183AF6 /* SetterTest.swift in Sources */ = {isa = PBXBuildFile; fileRef = 11FE0088209C98A400183AF6 /* SetterTest.swift */; };
		11FE008A209C98A400183AF6 /* SetterTest.swift in Sources */ = {isa = PBXBuildFile; fileRef = 11FE0088209C98A400183AF6 /* SetterTest.swift */; };
		11FE008B209C98A400183AF6 /* SetterTest.swift in Sources */ = {isa = PBXBuildFile; fileRef = 11FE0088209C98A400183AF6 /* SetterTest.swift */; };
		11FE0092209C9C3300183AF6 /* PrismTest.swift in Sources */ = {isa = PBXBuildFile; fileRef = 11FE0091209C9C3300183AF6 /* PrismTest.swift */; };
		11FE0093209C9C3300183AF6 /* PrismTest.swift in Sources */ = {isa = PBXBuildFile; fileRef = 11FE0091209C9C3300183AF6 /* PrismTest.swift */; };
		11FE0094209C9C3300183AF6 /* PrismTest.swift in Sources */ = {isa = PBXBuildFile; fileRef = 11FE0091209C9C3300183AF6 /* PrismTest.swift */; };
		11FE0096209C9EB800183AF6 /* OptionalTest.swift in Sources */ = {isa = PBXBuildFile; fileRef = 11FE0095209C9EB800183AF6 /* OptionalTest.swift */; };
		11FE0097209C9EB800183AF6 /* OptionalTest.swift in Sources */ = {isa = PBXBuildFile; fileRef = 11FE0095209C9EB800183AF6 /* OptionalTest.swift */; };
		11FE0098209C9EB800183AF6 /* OptionalTest.swift in Sources */ = {isa = PBXBuildFile; fileRef = 11FE0095209C9EB800183AF6 /* OptionalTest.swift */; };
		D60A59DE21079832005D53F3 /* SetK.swift in Sources */ = {isa = PBXBuildFile; fileRef = D6492805209C72F000B875F9 /* SetK.swift */; };
		D60A59E021079833005D53F3 /* SetK.swift in Sources */ = {isa = PBXBuildFile; fileRef = D6492805209C72F000B875F9 /* SetK.swift */; };
		D6492806209C72F000B875F9 /* SetK.swift in Sources */ = {isa = PBXBuildFile; fileRef = D6492805209C72F000B875F9 /* SetK.swift */; };
		D68A5220206811DF008DA945 /* Nimble.framework in CopyFiles */ = {isa = PBXBuildFile; fileRef = D68A51FE206811C6008DA945 /* Nimble.framework */; settings = {ATTRIBUTES = (CodeSignOnCopy, RemoveHeadersOnCopy, ); }; };
		D68A5221206811DF008DA945 /* SwiftCheck.framework in CopyFiles */ = {isa = PBXBuildFile; fileRef = D68A5200206811C6008DA945 /* SwiftCheck.framework */; settings = {ATTRIBUTES = (CodeSignOnCopy, RemoveHeadersOnCopy, ); }; };
		D68DC58D210665DB00D7D845 /* SetKTest.swift in Sources */ = {isa = PBXBuildFile; fileRef = D68DC58B2106653D00D7D845 /* SetKTest.swift */; };
		D68DC58E210665DB00D7D845 /* SetKTest.swift in Sources */ = {isa = PBXBuildFile; fileRef = D68DC58B2106653D00D7D845 /* SetKTest.swift */; };
		D68DC58F210665DB00D7D845 /* SetKTest.swift in Sources */ = {isa = PBXBuildFile; fileRef = D68DC58B2106653D00D7D845 /* SetKTest.swift */; };
		D6D624442068141800739E2D /* Function0Test.swift in Sources */ = {isa = PBXBuildFile; fileRef = OBJ_90 /* Function0Test.swift */; };
		D6D624452068141800739E2D /* Function1Test.swift in Sources */ = {isa = PBXBuildFile; fileRef = OBJ_91 /* Function1Test.swift */; };
		D6D624462068141800739E2D /* KleisliOperatorTest.swift in Sources */ = {isa = PBXBuildFile; fileRef = OBJ_92 /* KleisliOperatorTest.swift */; };
		D6D624472068141800739E2D /* KleisliTest.swift in Sources */ = {isa = PBXBuildFile; fileRef = OBJ_93 /* KleisliTest.swift */; };
		D6D624482068141800739E2D /* BooleanFunctionsTest.swift in Sources */ = {isa = PBXBuildFile; fileRef = OBJ_94 /* BooleanFunctionsTest.swift */; };
		D6D624492068141800739E2D /* CurryTest.swift in Sources */ = {isa = PBXBuildFile; fileRef = OBJ_95 /* CurryTest.swift */; };
		D6D6244A2068141800739E2D /* ConstTest.swift in Sources */ = {isa = PBXBuildFile; fileRef = OBJ_97 /* ConstTest.swift */; };
		D6D6244B2068141800739E2D /* CoproductTest.swift in Sources */ = {isa = PBXBuildFile; fileRef = OBJ_98 /* CoproductTest.swift */; };
		D6D6244C2068141800739E2D /* EitherTest.swift in Sources */ = {isa = PBXBuildFile; fileRef = OBJ_99 /* EitherTest.swift */; };
		D6D6244D2068141800739E2D /* EvalTest.swift in Sources */ = {isa = PBXBuildFile; fileRef = OBJ_100 /* EvalTest.swift */; };
		D6D6244E2068141800739E2D /* IdTest.swift in Sources */ = {isa = PBXBuildFile; fileRef = OBJ_101 /* IdTest.swift */; };
		D6D6244F2068141800739E2D /* IorTest.swift in Sources */ = {isa = PBXBuildFile; fileRef = OBJ_102 /* IorTest.swift */; };
		D6D624502068141800739E2D /* ListKTest.swift in Sources */ = {isa = PBXBuildFile; fileRef = OBJ_103 /* ListKTest.swift */; };
		D6D624512068141800739E2D /* OptionTest.swift in Sources */ = {isa = PBXBuildFile; fileRef = OBJ_104 /* OptionTest.swift */; };
		D6D624522068141800739E2D /* NonEmptyListTest.swift in Sources */ = {isa = PBXBuildFile; fileRef = OBJ_105 /* NonEmptyListTest.swift */; };
		D6D624532068141800739E2D /* TryTest.swift in Sources */ = {isa = PBXBuildFile; fileRef = OBJ_106 /* TryTest.swift */; };
		D6D624542068141800739E2D /* TupleTest.swift in Sources */ = {isa = PBXBuildFile; fileRef = OBJ_107 /* TupleTest.swift */; };
		D6D624552068141800739E2D /* ValidatedTest.swift in Sources */ = {isa = PBXBuildFile; fileRef = OBJ_108 /* ValidatedTest.swift */; };
		D6D624562068141800739E2D /* AsyncLaws.swift in Sources */ = {isa = PBXBuildFile; fileRef = OBJ_110 /* AsyncLaws.swift */; };
		D6D624572068141800739E2D /* IOTest.swift in Sources */ = {isa = PBXBuildFile; fileRef = OBJ_111 /* IOTest.swift */; };
		D6D624582068141800739E2D /* FreeTest.swift in Sources */ = {isa = PBXBuildFile; fileRef = OBJ_113 /* FreeTest.swift */; };
		D6D624592068141800739E2D /* NumberInstancesTest.swift in Sources */ = {isa = PBXBuildFile; fileRef = OBJ_115 /* NumberInstancesTest.swift */; };
		D6D6245A2068141800739E2D /* StringInstancesTest.swift in Sources */ = {isa = PBXBuildFile; fileRef = OBJ_116 /* StringInstancesTest.swift */; };
		D6D6245B2068141800739E2D /* PartialApplicationTest.swift in Sources */ = {isa = PBXBuildFile; fileRef = OBJ_117 /* PartialApplicationTest.swift */; };
		D6D6245C2068141800739E2D /* PredefTest.swift in Sources */ = {isa = PBXBuildFile; fileRef = OBJ_118 /* PredefTest.swift */; };
		D6D6245D2068141800739E2D /* EitherTTest.swift in Sources */ = {isa = PBXBuildFile; fileRef = OBJ_120 /* EitherTTest.swift */; };
		D6D6245E2068141800739E2D /* OptionTTest.swift in Sources */ = {isa = PBXBuildFile; fileRef = OBJ_121 /* OptionTTest.swift */; };
		D6D6245F2068141800739E2D /* StateTTest.swift in Sources */ = {isa = PBXBuildFile; fileRef = OBJ_122 /* StateTTest.swift */; };
		D6D624602068141800739E2D /* WriterTTest.swift in Sources */ = {isa = PBXBuildFile; fileRef = OBJ_123 /* WriterTTest.swift */; };
		D6D624612068141800739E2D /* ApplicativeErrorLaws.swift in Sources */ = {isa = PBXBuildFile; fileRef = OBJ_125 /* ApplicativeErrorLaws.swift */; };
		D6D624622068141800739E2D /* ApplicativeLaws.swift in Sources */ = {isa = PBXBuildFile; fileRef = OBJ_126 /* ApplicativeLaws.swift */; };
		D6D624632068141800739E2D /* ComonadLaws.swift in Sources */ = {isa = PBXBuildFile; fileRef = OBJ_127 /* ComonadLaws.swift */; };
		D6D624642068141800739E2D /* EqLaws.swift in Sources */ = {isa = PBXBuildFile; fileRef = OBJ_128 /* EqLaws.swift */; };
		D6D624652068141800739E2D /* FunctorFilterLaws.swift in Sources */ = {isa = PBXBuildFile; fileRef = OBJ_129 /* FunctorFilterLaws.swift */; };
		D6D624662068141800739E2D /* FunctorLaws.swift in Sources */ = {isa = PBXBuildFile; fileRef = OBJ_130 /* FunctorLaws.swift */; };
		D6D624672068141800739E2D /* MonadErrorLaws.swift in Sources */ = {isa = PBXBuildFile; fileRef = OBJ_131 /* MonadErrorLaws.swift */; };
		D6D624682068141800739E2D /* MonadFilterLaws.swift in Sources */ = {isa = PBXBuildFile; fileRef = OBJ_132 /* MonadFilterLaws.swift */; };
		D6D624692068141800739E2D /* MonadLaws.swift in Sources */ = {isa = PBXBuildFile; fileRef = OBJ_133 /* MonadLaws.swift */; };
		D6D6246A2068141800739E2D /* MonadStateLaws.swift in Sources */ = {isa = PBXBuildFile; fileRef = OBJ_134 /* MonadStateLaws.swift */; };
		D6D6246B2068141800739E2D /* MonadWriterLaws.swift in Sources */ = {isa = PBXBuildFile; fileRef = OBJ_135 /* MonadWriterLaws.swift */; };
		D6D6246C2068141800739E2D /* MonoidKLaws.swift in Sources */ = {isa = PBXBuildFile; fileRef = OBJ_136 /* MonoidKLaws.swift */; };
		D6D6246D2068141800739E2D /* MonoidLaws.swift in Sources */ = {isa = PBXBuildFile; fileRef = OBJ_137 /* MonoidLaws.swift */; };
		D6D6246E2068141800739E2D /* OrderLaws.swift in Sources */ = {isa = PBXBuildFile; fileRef = OBJ_138 /* OrderLaws.swift */; };
		D6D6246F2068141800739E2D /* SemigroupKLaws.swift in Sources */ = {isa = PBXBuildFile; fileRef = OBJ_139 /* SemigroupKLaws.swift */; };
		D6D624702068141800739E2D /* SemigroupLaws.swift in Sources */ = {isa = PBXBuildFile; fileRef = OBJ_140 /* SemigroupLaws.swift */; };
		D6D6247F206814C800739E2D /* Nimble.framework in Frameworks */ = {isa = PBXBuildFile; fileRef = D68A5208206811C6008DA945 /* Nimble.framework */; };
		D6D62480206814C800739E2D /* SwiftCheck.framework in Frameworks */ = {isa = PBXBuildFile; fileRef = D68A520A206811C6008DA945 /* SwiftCheck.framework */; };
		D6D62481206814CE00739E2D /* Nimble.framework in CopyFiles */ = {isa = PBXBuildFile; fileRef = D68A5208206811C6008DA945 /* Nimble.framework */; settings = {ATTRIBUTES = (CodeSignOnCopy, RemoveHeadersOnCopy, ); }; };
		D6D62482206814CE00739E2D /* SwiftCheck.framework in CopyFiles */ = {isa = PBXBuildFile; fileRef = D68A520A206811C6008DA945 /* SwiftCheck.framework */; settings = {ATTRIBUTES = (CodeSignOnCopy, RemoveHeadersOnCopy, ); }; };
		D6D624D32068178800739E2D /* Cokleisli.swift in Sources */ = {isa = PBXBuildFile; fileRef = OBJ_10 /* Cokleisli.swift */; };
		D6D624D42068178800739E2D /* Function0.swift in Sources */ = {isa = PBXBuildFile; fileRef = OBJ_11 /* Function0.swift */; };
		D6D624D52068178800739E2D /* Function1.swift in Sources */ = {isa = PBXBuildFile; fileRef = OBJ_12 /* Function1.swift */; };
		D6D624D62068178800739E2D /* FunctionK.swift in Sources */ = {isa = PBXBuildFile; fileRef = OBJ_13 /* FunctionK.swift */; };
		D6D624D72068178800739E2D /* Kleisli.swift in Sources */ = {isa = PBXBuildFile; fileRef = OBJ_14 /* Kleisli.swift */; };
		D6D624D82068178800739E2D /* KleisliOperator.swift in Sources */ = {isa = PBXBuildFile; fileRef = OBJ_15 /* KleisliOperator.swift */; };
		D6D624D92068178800739E2D /* BooleanFunctions.swift in Sources */ = {isa = PBXBuildFile; fileRef = OBJ_16 /* BooleanFunctions.swift */; };
		D6D624DA2068178800739E2D /* Curry.swift in Sources */ = {isa = PBXBuildFile; fileRef = OBJ_17 /* Curry.swift */; };
		D6D624DB2068178800739E2D /* Const.swift in Sources */ = {isa = PBXBuildFile; fileRef = OBJ_19 /* Const.swift */; };
		D6D624DC2068178800739E2D /* Coproduct.swift in Sources */ = {isa = PBXBuildFile; fileRef = OBJ_20 /* Coproduct.swift */; };
		D6D624DD2068178800739E2D /* Coreader.swift in Sources */ = {isa = PBXBuildFile; fileRef = OBJ_21 /* Coreader.swift */; };
		D6D624DE2068178800739E2D /* Either.swift in Sources */ = {isa = PBXBuildFile; fileRef = OBJ_22 /* Either.swift */; };
		D6D624DF2068178800739E2D /* Eval.swift in Sources */ = {isa = PBXBuildFile; fileRef = OBJ_23 /* Eval.swift */; };
		D6D624E02068178800739E2D /* FlatmapOperator.swift in Sources */ = {isa = PBXBuildFile; fileRef = OBJ_24 /* FlatmapOperator.swift */; };
		D6D624E12068178800739E2D /* Id.swift in Sources */ = {isa = PBXBuildFile; fileRef = OBJ_25 /* Id.swift */; };
		D6D624E22068178800739E2D /* Ior.swift in Sources */ = {isa = PBXBuildFile; fileRef = OBJ_26 /* Ior.swift */; };
		D6D624E32068178800739E2D /* ListK.swift in Sources */ = {isa = PBXBuildFile; fileRef = OBJ_27 /* ListK.swift */; };
		D6D624E42068178800739E2D /* MapK.swift in Sources */ = {isa = PBXBuildFile; fileRef = OBJ_28 /* MapK.swift */; };
		D6D624E52068178800739E2D /* Option.swift in Sources */ = {isa = PBXBuildFile; fileRef = OBJ_29 /* Option.swift */; };
		D6D624E62068178800739E2D /* NonEmptyList.swift in Sources */ = {isa = PBXBuildFile; fileRef = OBJ_30 /* NonEmptyList.swift */; };
		D6D624E72068178800739E2D /* Reader.swift in Sources */ = {isa = PBXBuildFile; fileRef = OBJ_31 /* Reader.swift */; };
		D6D624E82068178800739E2D /* State.swift in Sources */ = {isa = PBXBuildFile; fileRef = OBJ_32 /* State.swift */; };
		D6D624E92068178800739E2D /* Try.swift in Sources */ = {isa = PBXBuildFile; fileRef = OBJ_33 /* Try.swift */; };
		D6D624EA2068178800739E2D /* Tuple.swift in Sources */ = {isa = PBXBuildFile; fileRef = OBJ_34 /* Tuple.swift */; };
		D6D624EB2068178800739E2D /* Validated.swift in Sources */ = {isa = PBXBuildFile; fileRef = OBJ_35 /* Validated.swift */; };
		D6D624EC2068178800739E2D /* Async.swift in Sources */ = {isa = PBXBuildFile; fileRef = OBJ_37 /* Async.swift */; };
		D6D624ED2068178800739E2D /* IO.swift in Sources */ = {isa = PBXBuildFile; fileRef = OBJ_38 /* IO.swift */; };
		D6D624EE2068178800739E2D /* Cofree.swift in Sources */ = {isa = PBXBuildFile; fileRef = OBJ_40 /* Cofree.swift */; };
		D6D624EF2068178800739E2D /* Coyoneda.swift in Sources */ = {isa = PBXBuildFile; fileRef = OBJ_41 /* Coyoneda.swift */; };
		D6D624F02068178800739E2D /* Free.swift in Sources */ = {isa = PBXBuildFile; fileRef = OBJ_42 /* Free.swift */; };
		D6D624F12068178800739E2D /* Yoneda.swift in Sources */ = {isa = PBXBuildFile; fileRef = OBJ_43 /* Yoneda.swift */; };
		D6D624F22068178800739E2D /* HigherKinds.swift in Sources */ = {isa = PBXBuildFile; fileRef = OBJ_44 /* HigherKinds.swift */; };
		D6D624F32068178800739E2D /* NumberInstances.swift in Sources */ = {isa = PBXBuildFile; fileRef = OBJ_46 /* NumberInstances.swift */; };
		D6D624F42068178800739E2D /* StringInstances.swift in Sources */ = {isa = PBXBuildFile; fileRef = OBJ_47 /* StringInstances.swift */; };
		D6D624F52068178800739E2D /* PartialApplication.swift in Sources */ = {isa = PBXBuildFile; fileRef = OBJ_48 /* PartialApplication.swift */; };
		D6D624F62068178800739E2D /* Predef.swift in Sources */ = {isa = PBXBuildFile; fileRef = OBJ_49 /* Predef.swift */; };
		D6D624F72068178800739E2D /* EitherT.swift in Sources */ = {isa = PBXBuildFile; fileRef = OBJ_51 /* EitherT.swift */; };
		D6D624F82068178800739E2D /* OptionT.swift in Sources */ = {isa = PBXBuildFile; fileRef = OBJ_52 /* OptionT.swift */; };
		D6D624F92068178800739E2D /* StateT.swift in Sources */ = {isa = PBXBuildFile; fileRef = OBJ_53 /* StateT.swift */; };
		D6D624FA2068178800739E2D /* WriterT.swift in Sources */ = {isa = PBXBuildFile; fileRef = OBJ_54 /* WriterT.swift */; };
		D6D624FB2068178800739E2D /* Typeclass.swift in Sources */ = {isa = PBXBuildFile; fileRef = OBJ_55 /* Typeclass.swift */; };
		D6D624FC2068178800739E2D /* Alternative.swift in Sources */ = {isa = PBXBuildFile; fileRef = OBJ_57 /* Alternative.swift */; };
		D6D624FD2068178800739E2D /* Applicative.swift in Sources */ = {isa = PBXBuildFile; fileRef = OBJ_58 /* Applicative.swift */; };
		D6D624FE2068178800739E2D /* ApplicativeError.swift in Sources */ = {isa = PBXBuildFile; fileRef = OBJ_59 /* ApplicativeError.swift */; };
		D6D624FF2068178800739E2D /* Bifoldable.swift in Sources */ = {isa = PBXBuildFile; fileRef = OBJ_60 /* Bifoldable.swift */; };
		D6D625002068178800739E2D /* Bimonad.swift in Sources */ = {isa = PBXBuildFile; fileRef = OBJ_61 /* Bimonad.swift */; };
		D6D625012068178800739E2D /* Comonad.swift in Sources */ = {isa = PBXBuildFile; fileRef = OBJ_62 /* Comonad.swift */; };
		D6D625022068178800739E2D /* Composed.swift in Sources */ = {isa = PBXBuildFile; fileRef = OBJ_64 /* Composed.swift */; };
		D6D625032068178800739E2D /* ComposedFoldable.swift in Sources */ = {isa = PBXBuildFile; fileRef = OBJ_65 /* ComposedFoldable.swift */; };
		D6D625042068178800739E2D /* Eq.swift in Sources */ = {isa = PBXBuildFile; fileRef = OBJ_66 /* Eq.swift */; };
		D6D625052068178800739E2D /* Foldable.swift in Sources */ = {isa = PBXBuildFile; fileRef = OBJ_67 /* Foldable.swift */; };
		D6D625062068178800739E2D /* Functor.swift in Sources */ = {isa = PBXBuildFile; fileRef = OBJ_68 /* Functor.swift */; };
		D6D625072068178800739E2D /* FunctorFilter.swift in Sources */ = {isa = PBXBuildFile; fileRef = OBJ_69 /* FunctorFilter.swift */; };
		D6D625082068178800739E2D /* Inject.swift in Sources */ = {isa = PBXBuildFile; fileRef = OBJ_70 /* Inject.swift */; };
		D6D625092068178800739E2D /* Monad.swift in Sources */ = {isa = PBXBuildFile; fileRef = OBJ_71 /* Monad.swift */; };
		D6D6250A2068178800739E2D /* MonadCombine.swift in Sources */ = {isa = PBXBuildFile; fileRef = OBJ_72 /* MonadCombine.swift */; };
		D6D6250B2068178800739E2D /* MonadError.swift in Sources */ = {isa = PBXBuildFile; fileRef = OBJ_73 /* MonadError.swift */; };
		D6D6250C2068178800739E2D /* MonadFilter.swift in Sources */ = {isa = PBXBuildFile; fileRef = OBJ_74 /* MonadFilter.swift */; };
		D6D6250D2068178800739E2D /* MonadReader.swift in Sources */ = {isa = PBXBuildFile; fileRef = OBJ_75 /* MonadReader.swift */; };
		D6D6250E2068178800739E2D /* MonadState.swift in Sources */ = {isa = PBXBuildFile; fileRef = OBJ_76 /* MonadState.swift */; };
		D6D6250F2068178800739E2D /* MonadWriter.swift in Sources */ = {isa = PBXBuildFile; fileRef = OBJ_77 /* MonadWriter.swift */; };
		D6D625102068178800739E2D /* Monoid.swift in Sources */ = {isa = PBXBuildFile; fileRef = OBJ_78 /* Monoid.swift */; };
		D6D625112068178800739E2D /* MonoidK.swift in Sources */ = {isa = PBXBuildFile; fileRef = OBJ_79 /* MonoidK.swift */; };
		D6D625122068178800739E2D /* NonEmptyReducible.swift in Sources */ = {isa = PBXBuildFile; fileRef = OBJ_80 /* NonEmptyReducible.swift */; };
		D6D625132068178800739E2D /* Order.swift in Sources */ = {isa = PBXBuildFile; fileRef = OBJ_81 /* Order.swift */; };
		D6D625142068178800739E2D /* Reducible.swift in Sources */ = {isa = PBXBuildFile; fileRef = OBJ_82 /* Reducible.swift */; };
		D6D625152068178800739E2D /* Semigroup.swift in Sources */ = {isa = PBXBuildFile; fileRef = OBJ_83 /* Semigroup.swift */; };
		D6D625162068178800739E2D /* SemigroupK.swift in Sources */ = {isa = PBXBuildFile; fileRef = OBJ_84 /* SemigroupK.swift */; };
		D6D625172068178800739E2D /* Traverse.swift in Sources */ = {isa = PBXBuildFile; fileRef = OBJ_85 /* Traverse.swift */; };
		D6D625182068178800739E2D /* TraverseFilter.swift in Sources */ = {isa = PBXBuildFile; fileRef = OBJ_86 /* TraverseFilter.swift */; };
		D6D62523206817A700739E2D /* Function0Test.swift in Sources */ = {isa = PBXBuildFile; fileRef = OBJ_90 /* Function0Test.swift */; };
		D6D62524206817A700739E2D /* Function1Test.swift in Sources */ = {isa = PBXBuildFile; fileRef = OBJ_91 /* Function1Test.swift */; };
		D6D62525206817A700739E2D /* KleisliOperatorTest.swift in Sources */ = {isa = PBXBuildFile; fileRef = OBJ_92 /* KleisliOperatorTest.swift */; };
		D6D62526206817A700739E2D /* KleisliTest.swift in Sources */ = {isa = PBXBuildFile; fileRef = OBJ_93 /* KleisliTest.swift */; };
		D6D62527206817A700739E2D /* BooleanFunctionsTest.swift in Sources */ = {isa = PBXBuildFile; fileRef = OBJ_94 /* BooleanFunctionsTest.swift */; };
		D6D62528206817A700739E2D /* CurryTest.swift in Sources */ = {isa = PBXBuildFile; fileRef = OBJ_95 /* CurryTest.swift */; };
		D6D62529206817A700739E2D /* ConstTest.swift in Sources */ = {isa = PBXBuildFile; fileRef = OBJ_97 /* ConstTest.swift */; };
		D6D6252A206817A700739E2D /* CoproductTest.swift in Sources */ = {isa = PBXBuildFile; fileRef = OBJ_98 /* CoproductTest.swift */; };
		D6D6252B206817A700739E2D /* EitherTest.swift in Sources */ = {isa = PBXBuildFile; fileRef = OBJ_99 /* EitherTest.swift */; };
		D6D6252C206817A700739E2D /* EvalTest.swift in Sources */ = {isa = PBXBuildFile; fileRef = OBJ_100 /* EvalTest.swift */; };
		D6D6252D206817A700739E2D /* IdTest.swift in Sources */ = {isa = PBXBuildFile; fileRef = OBJ_101 /* IdTest.swift */; };
		D6D6252E206817A700739E2D /* IorTest.swift in Sources */ = {isa = PBXBuildFile; fileRef = OBJ_102 /* IorTest.swift */; };
		D6D6252F206817A700739E2D /* ListKTest.swift in Sources */ = {isa = PBXBuildFile; fileRef = OBJ_103 /* ListKTest.swift */; };
		D6D62530206817A700739E2D /* OptionTest.swift in Sources */ = {isa = PBXBuildFile; fileRef = OBJ_104 /* OptionTest.swift */; };
		D6D62531206817A700739E2D /* NonEmptyListTest.swift in Sources */ = {isa = PBXBuildFile; fileRef = OBJ_105 /* NonEmptyListTest.swift */; };
		D6D62532206817A700739E2D /* TryTest.swift in Sources */ = {isa = PBXBuildFile; fileRef = OBJ_106 /* TryTest.swift */; };
		D6D62533206817A700739E2D /* TupleTest.swift in Sources */ = {isa = PBXBuildFile; fileRef = OBJ_107 /* TupleTest.swift */; };
		D6D62534206817A700739E2D /* ValidatedTest.swift in Sources */ = {isa = PBXBuildFile; fileRef = OBJ_108 /* ValidatedTest.swift */; };
		D6D62535206817A700739E2D /* AsyncLaws.swift in Sources */ = {isa = PBXBuildFile; fileRef = OBJ_110 /* AsyncLaws.swift */; };
		D6D62536206817A700739E2D /* IOTest.swift in Sources */ = {isa = PBXBuildFile; fileRef = OBJ_111 /* IOTest.swift */; };
		D6D62537206817A700739E2D /* FreeTest.swift in Sources */ = {isa = PBXBuildFile; fileRef = OBJ_113 /* FreeTest.swift */; };
		D6D62538206817A700739E2D /* NumberInstancesTest.swift in Sources */ = {isa = PBXBuildFile; fileRef = OBJ_115 /* NumberInstancesTest.swift */; };
		D6D62539206817A700739E2D /* StringInstancesTest.swift in Sources */ = {isa = PBXBuildFile; fileRef = OBJ_116 /* StringInstancesTest.swift */; };
		D6D6253A206817A700739E2D /* PartialApplicationTest.swift in Sources */ = {isa = PBXBuildFile; fileRef = OBJ_117 /* PartialApplicationTest.swift */; };
		D6D6253B206817A700739E2D /* PredefTest.swift in Sources */ = {isa = PBXBuildFile; fileRef = OBJ_118 /* PredefTest.swift */; };
		D6D6253C206817A700739E2D /* EitherTTest.swift in Sources */ = {isa = PBXBuildFile; fileRef = OBJ_120 /* EitherTTest.swift */; };
		D6D6253D206817A700739E2D /* OptionTTest.swift in Sources */ = {isa = PBXBuildFile; fileRef = OBJ_121 /* OptionTTest.swift */; };
		D6D6253E206817A700739E2D /* StateTTest.swift in Sources */ = {isa = PBXBuildFile; fileRef = OBJ_122 /* StateTTest.swift */; };
		D6D6253F206817A700739E2D /* WriterTTest.swift in Sources */ = {isa = PBXBuildFile; fileRef = OBJ_123 /* WriterTTest.swift */; };
		D6D62540206817A700739E2D /* ApplicativeErrorLaws.swift in Sources */ = {isa = PBXBuildFile; fileRef = OBJ_125 /* ApplicativeErrorLaws.swift */; };
		D6D62541206817A700739E2D /* ApplicativeLaws.swift in Sources */ = {isa = PBXBuildFile; fileRef = OBJ_126 /* ApplicativeLaws.swift */; };
		D6D62542206817A700739E2D /* ComonadLaws.swift in Sources */ = {isa = PBXBuildFile; fileRef = OBJ_127 /* ComonadLaws.swift */; };
		D6D62543206817A700739E2D /* EqLaws.swift in Sources */ = {isa = PBXBuildFile; fileRef = OBJ_128 /* EqLaws.swift */; };
		D6D62544206817A700739E2D /* FunctorFilterLaws.swift in Sources */ = {isa = PBXBuildFile; fileRef = OBJ_129 /* FunctorFilterLaws.swift */; };
		D6D62545206817A700739E2D /* FunctorLaws.swift in Sources */ = {isa = PBXBuildFile; fileRef = OBJ_130 /* FunctorLaws.swift */; };
		D6D62546206817A700739E2D /* MonadErrorLaws.swift in Sources */ = {isa = PBXBuildFile; fileRef = OBJ_131 /* MonadErrorLaws.swift */; };
		D6D62547206817A700739E2D /* MonadFilterLaws.swift in Sources */ = {isa = PBXBuildFile; fileRef = OBJ_132 /* MonadFilterLaws.swift */; };
		D6D62548206817A700739E2D /* MonadLaws.swift in Sources */ = {isa = PBXBuildFile; fileRef = OBJ_133 /* MonadLaws.swift */; };
		D6D62549206817A700739E2D /* MonadStateLaws.swift in Sources */ = {isa = PBXBuildFile; fileRef = OBJ_134 /* MonadStateLaws.swift */; };
		D6D6254A206817A700739E2D /* MonadWriterLaws.swift in Sources */ = {isa = PBXBuildFile; fileRef = OBJ_135 /* MonadWriterLaws.swift */; };
		D6D6254B206817A700739E2D /* MonoidKLaws.swift in Sources */ = {isa = PBXBuildFile; fileRef = OBJ_136 /* MonoidKLaws.swift */; };
		D6D6254C206817A700739E2D /* MonoidLaws.swift in Sources */ = {isa = PBXBuildFile; fileRef = OBJ_137 /* MonoidLaws.swift */; };
		D6D6254D206817A700739E2D /* OrderLaws.swift in Sources */ = {isa = PBXBuildFile; fileRef = OBJ_138 /* OrderLaws.swift */; };
		D6D6254E206817A700739E2D /* SemigroupKLaws.swift in Sources */ = {isa = PBXBuildFile; fileRef = OBJ_139 /* SemigroupKLaws.swift */; };
		D6D6254F206817A700739E2D /* SemigroupLaws.swift in Sources */ = {isa = PBXBuildFile; fileRef = OBJ_140 /* SemigroupLaws.swift */; };
		D6D6255D206817E800739E2D /* SwiftCheck.framework in CopyFiles */ = {isa = PBXBuildFile; fileRef = D68A522320681219008DA945 /* SwiftCheck.framework */; settings = {ATTRIBUTES = (CodeSignOnCopy, RemoveHeadersOnCopy, ); }; };
		D6D6255E206817E800739E2D /* Nimble.framework in CopyFiles */ = {isa = PBXBuildFile; fileRef = D68A5203206811C6008DA945 /* Nimble.framework */; settings = {ATTRIBUTES = (CodeSignOnCopy, RemoveHeadersOnCopy, ); }; };
		D6DBDE9A20684C38004F979F /* Cokleisli.swift in Sources */ = {isa = PBXBuildFile; fileRef = OBJ_10 /* Cokleisli.swift */; };
		D6DBDE9B20684C38004F979F /* Function0.swift in Sources */ = {isa = PBXBuildFile; fileRef = OBJ_11 /* Function0.swift */; };
		D6DBDE9C20684C38004F979F /* Function1.swift in Sources */ = {isa = PBXBuildFile; fileRef = OBJ_12 /* Function1.swift */; };
		D6DBDE9D20684C38004F979F /* FunctionK.swift in Sources */ = {isa = PBXBuildFile; fileRef = OBJ_13 /* FunctionK.swift */; };
		D6DBDE9E20684C38004F979F /* Kleisli.swift in Sources */ = {isa = PBXBuildFile; fileRef = OBJ_14 /* Kleisli.swift */; };
		D6DBDE9F20684C38004F979F /* KleisliOperator.swift in Sources */ = {isa = PBXBuildFile; fileRef = OBJ_15 /* KleisliOperator.swift */; };
		D6DBDEA020684C38004F979F /* BooleanFunctions.swift in Sources */ = {isa = PBXBuildFile; fileRef = OBJ_16 /* BooleanFunctions.swift */; };
		D6DBDEA120684C38004F979F /* Curry.swift in Sources */ = {isa = PBXBuildFile; fileRef = OBJ_17 /* Curry.swift */; };
		D6DBDEA220684C38004F979F /* Const.swift in Sources */ = {isa = PBXBuildFile; fileRef = OBJ_19 /* Const.swift */; };
		D6DBDEA320684C38004F979F /* Coproduct.swift in Sources */ = {isa = PBXBuildFile; fileRef = OBJ_20 /* Coproduct.swift */; };
		D6DBDEA420684C38004F979F /* Coreader.swift in Sources */ = {isa = PBXBuildFile; fileRef = OBJ_21 /* Coreader.swift */; };
		D6DBDEA520684C38004F979F /* Either.swift in Sources */ = {isa = PBXBuildFile; fileRef = OBJ_22 /* Either.swift */; };
		D6DBDEA620684C38004F979F /* Eval.swift in Sources */ = {isa = PBXBuildFile; fileRef = OBJ_23 /* Eval.swift */; };
		D6DBDEA720684C38004F979F /* FlatmapOperator.swift in Sources */ = {isa = PBXBuildFile; fileRef = OBJ_24 /* FlatmapOperator.swift */; };
		D6DBDEA820684C38004F979F /* Id.swift in Sources */ = {isa = PBXBuildFile; fileRef = OBJ_25 /* Id.swift */; };
		D6DBDEA920684C38004F979F /* Ior.swift in Sources */ = {isa = PBXBuildFile; fileRef = OBJ_26 /* Ior.swift */; };
		D6DBDEAA20684C38004F979F /* ListK.swift in Sources */ = {isa = PBXBuildFile; fileRef = OBJ_27 /* ListK.swift */; };
		D6DBDEAB20684C38004F979F /* MapK.swift in Sources */ = {isa = PBXBuildFile; fileRef = OBJ_28 /* MapK.swift */; };
		D6DBDEAC20684C38004F979F /* Option.swift in Sources */ = {isa = PBXBuildFile; fileRef = OBJ_29 /* Option.swift */; };
		D6DBDEAD20684C38004F979F /* NonEmptyList.swift in Sources */ = {isa = PBXBuildFile; fileRef = OBJ_30 /* NonEmptyList.swift */; };
		D6DBDEAE20684C38004F979F /* Reader.swift in Sources */ = {isa = PBXBuildFile; fileRef = OBJ_31 /* Reader.swift */; };
		D6DBDEAF20684C38004F979F /* State.swift in Sources */ = {isa = PBXBuildFile; fileRef = OBJ_32 /* State.swift */; };
		D6DBDEB020684C38004F979F /* Try.swift in Sources */ = {isa = PBXBuildFile; fileRef = OBJ_33 /* Try.swift */; };
		D6DBDEB120684C38004F979F /* Tuple.swift in Sources */ = {isa = PBXBuildFile; fileRef = OBJ_34 /* Tuple.swift */; };
		D6DBDEB220684C38004F979F /* Validated.swift in Sources */ = {isa = PBXBuildFile; fileRef = OBJ_35 /* Validated.swift */; };
		D6DBDEB320684C38004F979F /* Async.swift in Sources */ = {isa = PBXBuildFile; fileRef = OBJ_37 /* Async.swift */; };
		D6DBDEB420684C38004F979F /* IO.swift in Sources */ = {isa = PBXBuildFile; fileRef = OBJ_38 /* IO.swift */; };
		D6DBDEB520684C38004F979F /* Cofree.swift in Sources */ = {isa = PBXBuildFile; fileRef = OBJ_40 /* Cofree.swift */; };
		D6DBDEB620684C38004F979F /* Coyoneda.swift in Sources */ = {isa = PBXBuildFile; fileRef = OBJ_41 /* Coyoneda.swift */; };
		D6DBDEB720684C38004F979F /* Free.swift in Sources */ = {isa = PBXBuildFile; fileRef = OBJ_42 /* Free.swift */; };
		D6DBDEB820684C38004F979F /* Yoneda.swift in Sources */ = {isa = PBXBuildFile; fileRef = OBJ_43 /* Yoneda.swift */; };
		D6DBDEB920684C38004F979F /* HigherKinds.swift in Sources */ = {isa = PBXBuildFile; fileRef = OBJ_44 /* HigherKinds.swift */; };
		D6DBDEBA20684C38004F979F /* NumberInstances.swift in Sources */ = {isa = PBXBuildFile; fileRef = OBJ_46 /* NumberInstances.swift */; };
		D6DBDEBB20684C38004F979F /* StringInstances.swift in Sources */ = {isa = PBXBuildFile; fileRef = OBJ_47 /* StringInstances.swift */; };
		D6DBDEBC20684C38004F979F /* PartialApplication.swift in Sources */ = {isa = PBXBuildFile; fileRef = OBJ_48 /* PartialApplication.swift */; };
		D6DBDEBD20684C38004F979F /* Predef.swift in Sources */ = {isa = PBXBuildFile; fileRef = OBJ_49 /* Predef.swift */; };
		D6DBDEBE20684C38004F979F /* EitherT.swift in Sources */ = {isa = PBXBuildFile; fileRef = OBJ_51 /* EitherT.swift */; };
		D6DBDEBF20684C38004F979F /* OptionT.swift in Sources */ = {isa = PBXBuildFile; fileRef = OBJ_52 /* OptionT.swift */; };
		D6DBDEC020684C38004F979F /* StateT.swift in Sources */ = {isa = PBXBuildFile; fileRef = OBJ_53 /* StateT.swift */; };
		D6DBDEC120684C38004F979F /* WriterT.swift in Sources */ = {isa = PBXBuildFile; fileRef = OBJ_54 /* WriterT.swift */; };
		D6DBDEC220684C38004F979F /* Typeclass.swift in Sources */ = {isa = PBXBuildFile; fileRef = OBJ_55 /* Typeclass.swift */; };
		D6DBDEC320684C38004F979F /* Alternative.swift in Sources */ = {isa = PBXBuildFile; fileRef = OBJ_57 /* Alternative.swift */; };
		D6DBDEC420684C38004F979F /* Applicative.swift in Sources */ = {isa = PBXBuildFile; fileRef = OBJ_58 /* Applicative.swift */; };
		D6DBDEC520684C38004F979F /* ApplicativeError.swift in Sources */ = {isa = PBXBuildFile; fileRef = OBJ_59 /* ApplicativeError.swift */; };
		D6DBDEC620684C38004F979F /* Bifoldable.swift in Sources */ = {isa = PBXBuildFile; fileRef = OBJ_60 /* Bifoldable.swift */; };
		D6DBDEC720684C38004F979F /* Bimonad.swift in Sources */ = {isa = PBXBuildFile; fileRef = OBJ_61 /* Bimonad.swift */; };
		D6DBDEC820684C38004F979F /* Comonad.swift in Sources */ = {isa = PBXBuildFile; fileRef = OBJ_62 /* Comonad.swift */; };
		D6DBDEC920684C38004F979F /* Composed.swift in Sources */ = {isa = PBXBuildFile; fileRef = OBJ_64 /* Composed.swift */; };
		D6DBDECA20684C38004F979F /* ComposedFoldable.swift in Sources */ = {isa = PBXBuildFile; fileRef = OBJ_65 /* ComposedFoldable.swift */; };
		D6DBDECB20684C38004F979F /* Eq.swift in Sources */ = {isa = PBXBuildFile; fileRef = OBJ_66 /* Eq.swift */; };
		D6DBDECC20684C38004F979F /* Foldable.swift in Sources */ = {isa = PBXBuildFile; fileRef = OBJ_67 /* Foldable.swift */; };
		D6DBDECD20684C38004F979F /* Functor.swift in Sources */ = {isa = PBXBuildFile; fileRef = OBJ_68 /* Functor.swift */; };
		D6DBDECE20684C38004F979F /* FunctorFilter.swift in Sources */ = {isa = PBXBuildFile; fileRef = OBJ_69 /* FunctorFilter.swift */; };
		D6DBDECF20684C38004F979F /* Inject.swift in Sources */ = {isa = PBXBuildFile; fileRef = OBJ_70 /* Inject.swift */; };
		D6DBDED020684C38004F979F /* Monad.swift in Sources */ = {isa = PBXBuildFile; fileRef = OBJ_71 /* Monad.swift */; };
		D6DBDED120684C38004F979F /* MonadCombine.swift in Sources */ = {isa = PBXBuildFile; fileRef = OBJ_72 /* MonadCombine.swift */; };
		D6DBDED220684C38004F979F /* MonadError.swift in Sources */ = {isa = PBXBuildFile; fileRef = OBJ_73 /* MonadError.swift */; };
		D6DBDED320684C38004F979F /* MonadFilter.swift in Sources */ = {isa = PBXBuildFile; fileRef = OBJ_74 /* MonadFilter.swift */; };
		D6DBDED420684C38004F979F /* MonadReader.swift in Sources */ = {isa = PBXBuildFile; fileRef = OBJ_75 /* MonadReader.swift */; };
		D6DBDED520684C38004F979F /* MonadState.swift in Sources */ = {isa = PBXBuildFile; fileRef = OBJ_76 /* MonadState.swift */; };
		D6DBDED620684C38004F979F /* MonadWriter.swift in Sources */ = {isa = PBXBuildFile; fileRef = OBJ_77 /* MonadWriter.swift */; };
		D6DBDED720684C38004F979F /* Monoid.swift in Sources */ = {isa = PBXBuildFile; fileRef = OBJ_78 /* Monoid.swift */; };
		D6DBDED820684C38004F979F /* MonoidK.swift in Sources */ = {isa = PBXBuildFile; fileRef = OBJ_79 /* MonoidK.swift */; };
		D6DBDED920684C38004F979F /* NonEmptyReducible.swift in Sources */ = {isa = PBXBuildFile; fileRef = OBJ_80 /* NonEmptyReducible.swift */; };
		D6DBDEDA20684C38004F979F /* Order.swift in Sources */ = {isa = PBXBuildFile; fileRef = OBJ_81 /* Order.swift */; };
		D6DBDEDB20684C38004F979F /* Reducible.swift in Sources */ = {isa = PBXBuildFile; fileRef = OBJ_82 /* Reducible.swift */; };
		D6DBDEDC20684C38004F979F /* Semigroup.swift in Sources */ = {isa = PBXBuildFile; fileRef = OBJ_83 /* Semigroup.swift */; };
		D6DBDEDD20684C38004F979F /* SemigroupK.swift in Sources */ = {isa = PBXBuildFile; fileRef = OBJ_84 /* SemigroupK.swift */; };
		D6DBDEDE20684C38004F979F /* Traverse.swift in Sources */ = {isa = PBXBuildFile; fileRef = OBJ_85 /* Traverse.swift */; };
		D6DBDEDF20684C38004F979F /* TraverseFilter.swift in Sources */ = {isa = PBXBuildFile; fileRef = OBJ_86 /* TraverseFilter.swift */; };
		OBJ_246 /* Function0Test.swift in Sources */ = {isa = PBXBuildFile; fileRef = OBJ_90 /* Function0Test.swift */; };
		OBJ_247 /* Function1Test.swift in Sources */ = {isa = PBXBuildFile; fileRef = OBJ_91 /* Function1Test.swift */; };
		OBJ_248 /* KleisliOperatorTest.swift in Sources */ = {isa = PBXBuildFile; fileRef = OBJ_92 /* KleisliOperatorTest.swift */; };
		OBJ_249 /* KleisliTest.swift in Sources */ = {isa = PBXBuildFile; fileRef = OBJ_93 /* KleisliTest.swift */; };
		OBJ_250 /* BooleanFunctionsTest.swift in Sources */ = {isa = PBXBuildFile; fileRef = OBJ_94 /* BooleanFunctionsTest.swift */; };
		OBJ_251 /* CurryTest.swift in Sources */ = {isa = PBXBuildFile; fileRef = OBJ_95 /* CurryTest.swift */; };
		OBJ_252 /* ConstTest.swift in Sources */ = {isa = PBXBuildFile; fileRef = OBJ_97 /* ConstTest.swift */; };
		OBJ_253 /* CoproductTest.swift in Sources */ = {isa = PBXBuildFile; fileRef = OBJ_98 /* CoproductTest.swift */; };
		OBJ_254 /* EitherTest.swift in Sources */ = {isa = PBXBuildFile; fileRef = OBJ_99 /* EitherTest.swift */; };
		OBJ_255 /* EvalTest.swift in Sources */ = {isa = PBXBuildFile; fileRef = OBJ_100 /* EvalTest.swift */; };
		OBJ_256 /* IdTest.swift in Sources */ = {isa = PBXBuildFile; fileRef = OBJ_101 /* IdTest.swift */; };
		OBJ_257 /* IorTest.swift in Sources */ = {isa = PBXBuildFile; fileRef = OBJ_102 /* IorTest.swift */; };
		OBJ_258 /* ListKTest.swift in Sources */ = {isa = PBXBuildFile; fileRef = OBJ_103 /* ListKTest.swift */; };
		OBJ_259 /* OptionTest.swift in Sources */ = {isa = PBXBuildFile; fileRef = OBJ_104 /* OptionTest.swift */; };
		OBJ_260 /* NonEmptyListTest.swift in Sources */ = {isa = PBXBuildFile; fileRef = OBJ_105 /* NonEmptyListTest.swift */; };
		OBJ_261 /* TryTest.swift in Sources */ = {isa = PBXBuildFile; fileRef = OBJ_106 /* TryTest.swift */; };
		OBJ_262 /* TupleTest.swift in Sources */ = {isa = PBXBuildFile; fileRef = OBJ_107 /* TupleTest.swift */; };
		OBJ_263 /* ValidatedTest.swift in Sources */ = {isa = PBXBuildFile; fileRef = OBJ_108 /* ValidatedTest.swift */; };
		OBJ_264 /* AsyncLaws.swift in Sources */ = {isa = PBXBuildFile; fileRef = OBJ_110 /* AsyncLaws.swift */; };
		OBJ_265 /* IOTest.swift in Sources */ = {isa = PBXBuildFile; fileRef = OBJ_111 /* IOTest.swift */; };
		OBJ_266 /* FreeTest.swift in Sources */ = {isa = PBXBuildFile; fileRef = OBJ_113 /* FreeTest.swift */; };
		OBJ_267 /* NumberInstancesTest.swift in Sources */ = {isa = PBXBuildFile; fileRef = OBJ_115 /* NumberInstancesTest.swift */; };
		OBJ_268 /* StringInstancesTest.swift in Sources */ = {isa = PBXBuildFile; fileRef = OBJ_116 /* StringInstancesTest.swift */; };
		OBJ_269 /* PartialApplicationTest.swift in Sources */ = {isa = PBXBuildFile; fileRef = OBJ_117 /* PartialApplicationTest.swift */; };
		OBJ_270 /* PredefTest.swift in Sources */ = {isa = PBXBuildFile; fileRef = OBJ_118 /* PredefTest.swift */; };
		OBJ_271 /* EitherTTest.swift in Sources */ = {isa = PBXBuildFile; fileRef = OBJ_120 /* EitherTTest.swift */; };
		OBJ_272 /* OptionTTest.swift in Sources */ = {isa = PBXBuildFile; fileRef = OBJ_121 /* OptionTTest.swift */; };
		OBJ_273 /* StateTTest.swift in Sources */ = {isa = PBXBuildFile; fileRef = OBJ_122 /* StateTTest.swift */; };
		OBJ_274 /* WriterTTest.swift in Sources */ = {isa = PBXBuildFile; fileRef = OBJ_123 /* WriterTTest.swift */; };
		OBJ_275 /* ApplicativeErrorLaws.swift in Sources */ = {isa = PBXBuildFile; fileRef = OBJ_125 /* ApplicativeErrorLaws.swift */; };
		OBJ_276 /* ApplicativeLaws.swift in Sources */ = {isa = PBXBuildFile; fileRef = OBJ_126 /* ApplicativeLaws.swift */; };
		OBJ_277 /* ComonadLaws.swift in Sources */ = {isa = PBXBuildFile; fileRef = OBJ_127 /* ComonadLaws.swift */; };
		OBJ_278 /* EqLaws.swift in Sources */ = {isa = PBXBuildFile; fileRef = OBJ_128 /* EqLaws.swift */; };
		OBJ_279 /* FunctorFilterLaws.swift in Sources */ = {isa = PBXBuildFile; fileRef = OBJ_129 /* FunctorFilterLaws.swift */; };
		OBJ_280 /* FunctorLaws.swift in Sources */ = {isa = PBXBuildFile; fileRef = OBJ_130 /* FunctorLaws.swift */; };
		OBJ_281 /* MonadErrorLaws.swift in Sources */ = {isa = PBXBuildFile; fileRef = OBJ_131 /* MonadErrorLaws.swift */; };
		OBJ_282 /* MonadFilterLaws.swift in Sources */ = {isa = PBXBuildFile; fileRef = OBJ_132 /* MonadFilterLaws.swift */; };
		OBJ_283 /* MonadLaws.swift in Sources */ = {isa = PBXBuildFile; fileRef = OBJ_133 /* MonadLaws.swift */; };
		OBJ_284 /* MonadStateLaws.swift in Sources */ = {isa = PBXBuildFile; fileRef = OBJ_134 /* MonadStateLaws.swift */; };
		OBJ_285 /* MonadWriterLaws.swift in Sources */ = {isa = PBXBuildFile; fileRef = OBJ_135 /* MonadWriterLaws.swift */; };
		OBJ_286 /* MonoidKLaws.swift in Sources */ = {isa = PBXBuildFile; fileRef = OBJ_136 /* MonoidKLaws.swift */; };
		OBJ_287 /* MonoidLaws.swift in Sources */ = {isa = PBXBuildFile; fileRef = OBJ_137 /* MonoidLaws.swift */; };
		OBJ_288 /* OrderLaws.swift in Sources */ = {isa = PBXBuildFile; fileRef = OBJ_138 /* OrderLaws.swift */; };
		OBJ_289 /* SemigroupKLaws.swift in Sources */ = {isa = PBXBuildFile; fileRef = OBJ_139 /* SemigroupKLaws.swift */; };
		OBJ_290 /* SemigroupLaws.swift in Sources */ = {isa = PBXBuildFile; fileRef = OBJ_140 /* SemigroupLaws.swift */; };
		OBJ_294 /* Bow.framework in Frameworks */ = {isa = PBXBuildFile; fileRef = "Bow::Bow::Product" /* Bow.framework */; };
		OBJ_381 /* Cokleisli.swift in Sources */ = {isa = PBXBuildFile; fileRef = OBJ_10 /* Cokleisli.swift */; };
		OBJ_382 /* Function0.swift in Sources */ = {isa = PBXBuildFile; fileRef = OBJ_11 /* Function0.swift */; };
		OBJ_383 /* Function1.swift in Sources */ = {isa = PBXBuildFile; fileRef = OBJ_12 /* Function1.swift */; };
		OBJ_384 /* FunctionK.swift in Sources */ = {isa = PBXBuildFile; fileRef = OBJ_13 /* FunctionK.swift */; };
		OBJ_385 /* Kleisli.swift in Sources */ = {isa = PBXBuildFile; fileRef = OBJ_14 /* Kleisli.swift */; };
		OBJ_386 /* KleisliOperator.swift in Sources */ = {isa = PBXBuildFile; fileRef = OBJ_15 /* KleisliOperator.swift */; };
		OBJ_387 /* BooleanFunctions.swift in Sources */ = {isa = PBXBuildFile; fileRef = OBJ_16 /* BooleanFunctions.swift */; };
		OBJ_388 /* Curry.swift in Sources */ = {isa = PBXBuildFile; fileRef = OBJ_17 /* Curry.swift */; };
		OBJ_389 /* Const.swift in Sources */ = {isa = PBXBuildFile; fileRef = OBJ_19 /* Const.swift */; };
		OBJ_390 /* Coproduct.swift in Sources */ = {isa = PBXBuildFile; fileRef = OBJ_20 /* Coproduct.swift */; };
		OBJ_391 /* Coreader.swift in Sources */ = {isa = PBXBuildFile; fileRef = OBJ_21 /* Coreader.swift */; };
		OBJ_392 /* Either.swift in Sources */ = {isa = PBXBuildFile; fileRef = OBJ_22 /* Either.swift */; };
		OBJ_393 /* Eval.swift in Sources */ = {isa = PBXBuildFile; fileRef = OBJ_23 /* Eval.swift */; };
		OBJ_394 /* FlatmapOperator.swift in Sources */ = {isa = PBXBuildFile; fileRef = OBJ_24 /* FlatmapOperator.swift */; };
		OBJ_395 /* Id.swift in Sources */ = {isa = PBXBuildFile; fileRef = OBJ_25 /* Id.swift */; };
		OBJ_396 /* Ior.swift in Sources */ = {isa = PBXBuildFile; fileRef = OBJ_26 /* Ior.swift */; };
		OBJ_397 /* ListK.swift in Sources */ = {isa = PBXBuildFile; fileRef = OBJ_27 /* ListK.swift */; };
		OBJ_398 /* MapK.swift in Sources */ = {isa = PBXBuildFile; fileRef = OBJ_28 /* MapK.swift */; };
		OBJ_399 /* Option.swift in Sources */ = {isa = PBXBuildFile; fileRef = OBJ_29 /* Option.swift */; };
		OBJ_400 /* NonEmptyList.swift in Sources */ = {isa = PBXBuildFile; fileRef = OBJ_30 /* NonEmptyList.swift */; };
		OBJ_401 /* Reader.swift in Sources */ = {isa = PBXBuildFile; fileRef = OBJ_31 /* Reader.swift */; };
		OBJ_402 /* State.swift in Sources */ = {isa = PBXBuildFile; fileRef = OBJ_32 /* State.swift */; };
		OBJ_403 /* Try.swift in Sources */ = {isa = PBXBuildFile; fileRef = OBJ_33 /* Try.swift */; };
		OBJ_404 /* Tuple.swift in Sources */ = {isa = PBXBuildFile; fileRef = OBJ_34 /* Tuple.swift */; };
		OBJ_405 /* Validated.swift in Sources */ = {isa = PBXBuildFile; fileRef = OBJ_35 /* Validated.swift */; };
		OBJ_406 /* Async.swift in Sources */ = {isa = PBXBuildFile; fileRef = OBJ_37 /* Async.swift */; };
		OBJ_407 /* IO.swift in Sources */ = {isa = PBXBuildFile; fileRef = OBJ_38 /* IO.swift */; };
		OBJ_408 /* Cofree.swift in Sources */ = {isa = PBXBuildFile; fileRef = OBJ_40 /* Cofree.swift */; };
		OBJ_409 /* Coyoneda.swift in Sources */ = {isa = PBXBuildFile; fileRef = OBJ_41 /* Coyoneda.swift */; };
		OBJ_410 /* Free.swift in Sources */ = {isa = PBXBuildFile; fileRef = OBJ_42 /* Free.swift */; };
		OBJ_411 /* Yoneda.swift in Sources */ = {isa = PBXBuildFile; fileRef = OBJ_43 /* Yoneda.swift */; };
		OBJ_412 /* HigherKinds.swift in Sources */ = {isa = PBXBuildFile; fileRef = OBJ_44 /* HigherKinds.swift */; };
		OBJ_413 /* NumberInstances.swift in Sources */ = {isa = PBXBuildFile; fileRef = OBJ_46 /* NumberInstances.swift */; };
		OBJ_414 /* StringInstances.swift in Sources */ = {isa = PBXBuildFile; fileRef = OBJ_47 /* StringInstances.swift */; };
		OBJ_415 /* PartialApplication.swift in Sources */ = {isa = PBXBuildFile; fileRef = OBJ_48 /* PartialApplication.swift */; };
		OBJ_416 /* Predef.swift in Sources */ = {isa = PBXBuildFile; fileRef = OBJ_49 /* Predef.swift */; };
		OBJ_417 /* EitherT.swift in Sources */ = {isa = PBXBuildFile; fileRef = OBJ_51 /* EitherT.swift */; };
		OBJ_418 /* OptionT.swift in Sources */ = {isa = PBXBuildFile; fileRef = OBJ_52 /* OptionT.swift */; };
		OBJ_419 /* StateT.swift in Sources */ = {isa = PBXBuildFile; fileRef = OBJ_53 /* StateT.swift */; };
		OBJ_420 /* WriterT.swift in Sources */ = {isa = PBXBuildFile; fileRef = OBJ_54 /* WriterT.swift */; };
		OBJ_421 /* Typeclass.swift in Sources */ = {isa = PBXBuildFile; fileRef = OBJ_55 /* Typeclass.swift */; };
		OBJ_422 /* Alternative.swift in Sources */ = {isa = PBXBuildFile; fileRef = OBJ_57 /* Alternative.swift */; };
		OBJ_423 /* Applicative.swift in Sources */ = {isa = PBXBuildFile; fileRef = OBJ_58 /* Applicative.swift */; };
		OBJ_424 /* ApplicativeError.swift in Sources */ = {isa = PBXBuildFile; fileRef = OBJ_59 /* ApplicativeError.swift */; };
		OBJ_425 /* Bifoldable.swift in Sources */ = {isa = PBXBuildFile; fileRef = OBJ_60 /* Bifoldable.swift */; };
		OBJ_426 /* Bimonad.swift in Sources */ = {isa = PBXBuildFile; fileRef = OBJ_61 /* Bimonad.swift */; };
		OBJ_427 /* Comonad.swift in Sources */ = {isa = PBXBuildFile; fileRef = OBJ_62 /* Comonad.swift */; };
		OBJ_428 /* Composed.swift in Sources */ = {isa = PBXBuildFile; fileRef = OBJ_64 /* Composed.swift */; };
		OBJ_429 /* ComposedFoldable.swift in Sources */ = {isa = PBXBuildFile; fileRef = OBJ_65 /* ComposedFoldable.swift */; };
		OBJ_430 /* Eq.swift in Sources */ = {isa = PBXBuildFile; fileRef = OBJ_66 /* Eq.swift */; };
		OBJ_431 /* Foldable.swift in Sources */ = {isa = PBXBuildFile; fileRef = OBJ_67 /* Foldable.swift */; };
		OBJ_432 /* Functor.swift in Sources */ = {isa = PBXBuildFile; fileRef = OBJ_68 /* Functor.swift */; };
		OBJ_433 /* FunctorFilter.swift in Sources */ = {isa = PBXBuildFile; fileRef = OBJ_69 /* FunctorFilter.swift */; };
		OBJ_434 /* Inject.swift in Sources */ = {isa = PBXBuildFile; fileRef = OBJ_70 /* Inject.swift */; };
		OBJ_435 /* Monad.swift in Sources */ = {isa = PBXBuildFile; fileRef = OBJ_71 /* Monad.swift */; };
		OBJ_436 /* MonadCombine.swift in Sources */ = {isa = PBXBuildFile; fileRef = OBJ_72 /* MonadCombine.swift */; };
		OBJ_437 /* MonadError.swift in Sources */ = {isa = PBXBuildFile; fileRef = OBJ_73 /* MonadError.swift */; };
		OBJ_438 /* MonadFilter.swift in Sources */ = {isa = PBXBuildFile; fileRef = OBJ_74 /* MonadFilter.swift */; };
		OBJ_439 /* MonadReader.swift in Sources */ = {isa = PBXBuildFile; fileRef = OBJ_75 /* MonadReader.swift */; };
		OBJ_440 /* MonadState.swift in Sources */ = {isa = PBXBuildFile; fileRef = OBJ_76 /* MonadState.swift */; };
		OBJ_441 /* MonadWriter.swift in Sources */ = {isa = PBXBuildFile; fileRef = OBJ_77 /* MonadWriter.swift */; };
		OBJ_442 /* Monoid.swift in Sources */ = {isa = PBXBuildFile; fileRef = OBJ_78 /* Monoid.swift */; };
		OBJ_443 /* MonoidK.swift in Sources */ = {isa = PBXBuildFile; fileRef = OBJ_79 /* MonoidK.swift */; };
		OBJ_444 /* NonEmptyReducible.swift in Sources */ = {isa = PBXBuildFile; fileRef = OBJ_80 /* NonEmptyReducible.swift */; };
		OBJ_445 /* Order.swift in Sources */ = {isa = PBXBuildFile; fileRef = OBJ_81 /* Order.swift */; };
		OBJ_446 /* Reducible.swift in Sources */ = {isa = PBXBuildFile; fileRef = OBJ_82 /* Reducible.swift */; };
		OBJ_447 /* Semigroup.swift in Sources */ = {isa = PBXBuildFile; fileRef = OBJ_83 /* Semigroup.swift */; };
		OBJ_448 /* SemigroupK.swift in Sources */ = {isa = PBXBuildFile; fileRef = OBJ_84 /* SemigroupK.swift */; };
		OBJ_449 /* Traverse.swift in Sources */ = {isa = PBXBuildFile; fileRef = OBJ_85 /* Traverse.swift */; };
		OBJ_450 /* TraverseFilter.swift in Sources */ = {isa = PBXBuildFile; fileRef = OBJ_86 /* TraverseFilter.swift */; };
/* End PBXBuildFile section */

/* Begin PBXContainerItemProxy section */
		D653FC452067C58D00535EF6 /* PBXContainerItemProxy */ = {
			isa = PBXContainerItemProxy;
			containerPortal = OBJ_1 /* Project object */;
			proxyType = 1;
			remoteGlobalIDString = "Bow::Bow";
			remoteInfo = Bow;
		};
		D6D624422068141800739E2D /* PBXContainerItemProxy */ = {
			isa = PBXContainerItemProxy;
			containerPortal = OBJ_1 /* Project object */;
			proxyType = 1;
			remoteGlobalIDString = "Bow::Bow";
			remoteInfo = Bow;
		};
		D6D62521206817A700739E2D /* PBXContainerItemProxy */ = {
			isa = PBXContainerItemProxy;
			containerPortal = OBJ_1 /* Project object */;
			proxyType = 1;
			remoteGlobalIDString = "Bow::Bow";
			remoteInfo = Bow;
		};
/* End PBXContainerItemProxy section */

/* Begin PBXCopyFilesBuildPhase section */
		115E3C522166258000709EC3 /* CopyFiles */ = {
			isa = PBXCopyFilesBuildPhase;
			buildActionMask = 2147483647;
			dstPath = "";
			dstSubfolderSpec = 10;
			files = (
				115E3C56216625B100709EC3 /* RxCocoa.framework in CopyFiles */,
				115E3C57216625B100709EC3 /* RxSwift.framework in CopyFiles */,
				115E3C58216625B100709EC3 /* RxBlocking.framework in CopyFiles */,
			);
			runOnlyForDeploymentPostprocessing = 0;
		};
		1181FD612164DDEE0037B298 /* CopyFiles */ = {
			isa = PBXCopyFilesBuildPhase;
			buildActionMask = 2147483647;
			dstPath = "";
			dstSubfolderSpec = 10;
			files = (
				115E3C6D216627F300709EC3 /* RxCocoa.framework in CopyFiles */,
				115E3C6E216627F300709EC3 /* RxSwift.framework in CopyFiles */,
				115E3C6F216627F300709EC3 /* RxBlocking.framework in CopyFiles */,
			);
			runOnlyForDeploymentPostprocessing = 0;
		};
		11D6DCE721662EA30068D575 /* CopyFiles */ = {
			isa = PBXCopyFilesBuildPhase;
			buildActionMask = 2147483647;
			dstPath = "";
			dstSubfolderSpec = 10;
			files = (
				11D6DCEA21662EC00068D575 /* RxSwift.framework in CopyFiles */,
				11D6DCEB21662EC00068D575 /* RxCocoa.framework in CopyFiles */,
			);
			runOnlyForDeploymentPostprocessing = 0;
		};
		D66B91BC2068080D001A5B64 /* CopyFiles */ = {
			isa = PBXCopyFilesBuildPhase;
			buildActionMask = 2147483647;
			dstPath = "";
			dstSubfolderSpec = 10;
			files = (
				115E3C5C2166266600709EC3 /* RxCocoa.framework in CopyFiles */,
				115E3C5D2166266600709EC3 /* RxSwift.framework in CopyFiles */,
				115E3C5E2166266600709EC3 /* RxBlocking.framework in CopyFiles */,
				D68A5220206811DF008DA945 /* Nimble.framework in CopyFiles */,
				D68A5221206811DF008DA945 /* SwiftCheck.framework in CopyFiles */,
			);
			runOnlyForDeploymentPostprocessing = 0;
		};
		D6D624762068141800739E2D /* CopyFiles */ = {
			isa = PBXCopyFilesBuildPhase;
			buildActionMask = 2147483647;
			dstPath = "";
			dstSubfolderSpec = 10;
			files = (
				115E3C8121662B4F00709EC3 /* RxCocoa.framework in CopyFiles */,
				115E3C8221662B4F00709EC3 /* RxSwift.framework in CopyFiles */,
				D6D62481206814CE00739E2D /* Nimble.framework in CopyFiles */,
				D6D62482206814CE00739E2D /* SwiftCheck.framework in CopyFiles */,
			);
			runOnlyForDeploymentPostprocessing = 0;
		};
		D6D62555206817A700739E2D /* CopyFiles */ = {
			isa = PBXCopyFilesBuildPhase;
			buildActionMask = 2147483647;
			dstPath = "";
			dstSubfolderSpec = 10;
			files = (
				115E3C62216626EB00709EC3 /* RxCocoa.framework in CopyFiles */,
				115E3C63216626EB00709EC3 /* RxSwift.framework in CopyFiles */,
				115E3C64216626EB00709EC3 /* RxBlocking.framework in CopyFiles */,
				D6D6255D206817E800739E2D /* SwiftCheck.framework in CopyFiles */,
				D6D6255E206817E800739E2D /* Nimble.framework in CopyFiles */,
			);
			runOnlyForDeploymentPostprocessing = 0;
		};
/* End PBXCopyFilesBuildPhase section */

/* Begin PBXFileReference section */
		111082CB2085D9DD00C8563C /* Show.swift */ = {isa = PBXFileReference; lastKnownFileType = sourcecode.swift; path = Show.swift; sourceTree = "<group>"; };
		111082D02085DD4D00C8563C /* ShowLaws.swift */ = {isa = PBXFileReference; lastKnownFileType = sourcecode.swift; path = ShowLaws.swift; sourceTree = "<group>"; };
		1116204520F37AE300685EC4 /* Either+Optics.swift */ = {isa = PBXFileReference; lastKnownFileType = sourcecode.swift; path = "Either+Optics.swift"; sourceTree = "<group>"; };
		1116204720F37D1900685EC4 /* Id+Optics.swift */ = {isa = PBXFileReference; lastKnownFileType = sourcecode.swift; path = "Id+Optics.swift"; sourceTree = "<group>"; };
		1116204920F37DFA00685EC4 /* ListK+Optics.swift */ = {isa = PBXFileReference; lastKnownFileType = sourcecode.swift; path = "ListK+Optics.swift"; sourceTree = "<group>"; };
		1116204B20F380E300685EC4 /* NonEmptyList+Optics.swift */ = {isa = PBXFileReference; lastKnownFileType = sourcecode.swift; path = "NonEmptyList+Optics.swift"; sourceTree = "<group>"; };
		1116204E20F3820500685EC4 /* Maybe+Optics.swift */ = {isa = PBXFileReference; lastKnownFileType = sourcecode.swift; path = "Maybe+Optics.swift"; sourceTree = "<group>"; };
		1116205F20F38A5C00685EC4 /* String+Optics.swift */ = {isa = PBXFileReference; lastKnownFileType = sourcecode.swift; path = "String+Optics.swift"; sourceTree = "<group>"; };
		1116206120F398CB00685EC4 /* Try+Optics.swift */ = {isa = PBXFileReference; lastKnownFileType = sourcecode.swift; path = "Try+Optics.swift"; sourceTree = "<group>"; };
		1116206620F39E0700685EC4 /* Validated+Optics.swift */ = {isa = PBXFileReference; lastKnownFileType = sourcecode.swift; path = "Validated+Optics.swift"; sourceTree = "<group>"; };
		1116207320F3AC1800685EC4 /* At+Optics.swift */ = {isa = PBXFileReference; lastKnownFileType = sourcecode.swift; path = "At+Optics.swift"; sourceTree = "<group>"; };
		1116207820F4923E00685EC4 /* Each+Optics.swift */ = {isa = PBXFileReference; lastKnownFileType = sourcecode.swift; path = "Each+Optics.swift"; sourceTree = "<group>"; };
		1116208320F4971A00685EC4 /* EitherOpticsInstances.swift */ = {isa = PBXFileReference; lastKnownFileType = sourcecode.swift; path = EitherOpticsInstances.swift; sourceTree = "<group>"; };
		1116208820F4999D00685EC4 /* ListKOpticsInstances.swift */ = {isa = PBXFileReference; lastKnownFileType = sourcecode.swift; path = ListKOpticsInstances.swift; sourceTree = "<group>"; };
		1116208D20F4AB1700685EC4 /* NonEmptyListOpticsInstances.swift */ = {isa = PBXFileReference; lastKnownFileType = sourcecode.swift; path = NonEmptyListOpticsInstances.swift; sourceTree = "<group>"; };
		1116209220F4B0B500685EC4 /* MaybeOpticsInstances.swift */ = {isa = PBXFileReference; lastKnownFileType = sourcecode.swift; path = MaybeOpticsInstances.swift; sourceTree = "<group>"; };
		1116209720F4B1DA00685EC4 /* StringOpticsInstances.swift */ = {isa = PBXFileReference; lastKnownFileType = sourcecode.swift; path = StringOpticsInstances.swift; sourceTree = "<group>"; };
		1116209C20F4B88500685EC4 /* TryOpticsInstances.swift */ = {isa = PBXFileReference; lastKnownFileType = sourcecode.swift; path = TryOpticsInstances.swift; sourceTree = "<group>"; };
		111620A620F606F300685EC4 /* FoldableLaws.swift */ = {isa = PBXFileReference; lastKnownFileType = sourcecode.swift; path = FoldableLaws.swift; sourceTree = "<group>"; };
		111620AE20F6131E00685EC4 /* BimonadLaws.swift */ = {isa = PBXFileReference; lastKnownFileType = sourcecode.swift; path = BimonadLaws.swift; sourceTree = "<group>"; };
		1145F2222166337A00D4AE81 /* SingleKTest.swift */ = {isa = PBXFileReference; lastKnownFileType = sourcecode.swift; path = SingleKTest.swift; sourceTree = "<group>"; };
		1145F226216648E600D4AE81 /* MaybeKTest.swift */ = {isa = PBXFileReference; lastKnownFileType = sourcecode.swift; path = MaybeKTest.swift; sourceTree = "<group>"; };
		1145F22A21664E2400D4AE81 /* ObservableKTest.swift */ = {isa = PBXFileReference; lastKnownFileType = sourcecode.swift; path = ObservableKTest.swift; sourceTree = "<group>"; };
		1156839C216247290001749D /* Invariant.swift */ = {isa = PBXFileReference; lastKnownFileType = sourcecode.swift; path = Invariant.swift; sourceTree = "<group>"; };
		115683A1216248FC0001749D /* Contravariant.swift */ = {isa = PBXFileReference; lastKnownFileType = sourcecode.swift; path = Contravariant.swift; sourceTree = "<group>"; };
		115683A621624AE80001749D /* Bifunctor.swift */ = {isa = PBXFileReference; lastKnownFileType = sourcecode.swift; path = Bifunctor.swift; sourceTree = "<group>"; };
		115683AB21624C370001749D /* Profunctor.swift */ = {isa = PBXFileReference; lastKnownFileType = sourcecode.swift; path = Profunctor.swift; sourceTree = "<group>"; };
		115683B021624D7B0001749D /* Category.swift */ = {isa = PBXFileReference; lastKnownFileType = sourcecode.swift; path = Category.swift; sourceTree = "<group>"; };
		115683B521624EEA0001749D /* InvariantLaws.swift */ = {isa = PBXFileReference; lastKnownFileType = sourcecode.swift; path = InvariantLaws.swift; sourceTree = "<group>"; };
		115683B9216253E00001749D /* ContravariantLaws.swift */ = {isa = PBXFileReference; lastKnownFileType = sourcecode.swift; path = ContravariantLaws.swift; sourceTree = "<group>"; };
		115683BD216255F30001749D /* CategoryLaws.swift */ = {isa = PBXFileReference; lastKnownFileType = sourcecode.swift; path = CategoryLaws.swift; sourceTree = "<group>"; };
		115683C121625D550001749D /* BifunctorLaws.swift */ = {isa = PBXFileReference; lastKnownFileType = sourcecode.swift; path = BifunctorLaws.swift; sourceTree = "<group>"; };
		115683C521625F930001749D /* ProfunctorLaws.swift */ = {isa = PBXFileReference; lastKnownFileType = sourcecode.swift; path = ProfunctorLaws.swift; sourceTree = "<group>"; };
		115683CA2162689A0001749D /* MonadDefer.swift */ = {isa = PBXFileReference; lastKnownFileType = sourcecode.swift; path = MonadDefer.swift; sourceTree = "<group>"; };
		115683CF21626B980001749D /* Effect.swift */ = {isa = PBXFileReference; lastKnownFileType = sourcecode.swift; path = Effect.swift; sourceTree = "<group>"; };
		115683D421626D3B0001749D /* ConcurrentEffect.swift */ = {isa = PBXFileReference; lastKnownFileType = sourcecode.swift; path = ConcurrentEffect.swift; sourceTree = "<group>"; };
		115E3C452166228400709EC3 /* RxBlocking.framework */ = {isa = PBXFileReference; lastKnownFileType = wrapper.framework; name = RxBlocking.framework; path = Carthage/Build/Mac/RxBlocking.framework; sourceTree = "<group>"; };
		115E3C4F216622EE00709EC3 /* RxBlocking.framework */ = {isa = PBXFileReference; lastKnownFileType = wrapper.framework; name = RxBlocking.framework; path = Carthage/Build/iOS/RxBlocking.framework; sourceTree = "<group>"; };
		115E3C53216625B000709EC3 /* RxCocoa.framework */ = {isa = PBXFileReference; lastKnownFileType = wrapper.framework; name = RxCocoa.framework; path = Carthage/Build/iOS/RxCocoa.framework; sourceTree = "<group>"; };
		115E3C54216625B100709EC3 /* RxSwift.framework */ = {isa = PBXFileReference; lastKnownFileType = wrapper.framework; name = RxSwift.framework; path = Carthage/Build/iOS/RxSwift.framework; sourceTree = "<group>"; };
		115E3C55216625B100709EC3 /* RxBlocking.framework */ = {isa = PBXFileReference; lastKnownFileType = wrapper.framework; name = RxBlocking.framework; path = Carthage/Build/iOS/RxBlocking.framework; sourceTree = "<group>"; };
		115E3C592166266600709EC3 /* RxCocoa.framework */ = {isa = PBXFileReference; lastKnownFileType = wrapper.framework; name = RxCocoa.framework; path = Carthage/Build/iOS/RxCocoa.framework; sourceTree = "<group>"; };
		115E3C5A2166266600709EC3 /* RxSwift.framework */ = {isa = PBXFileReference; lastKnownFileType = wrapper.framework; name = RxSwift.framework; path = Carthage/Build/iOS/RxSwift.framework; sourceTree = "<group>"; };
		115E3C5B2166266600709EC3 /* RxBlocking.framework */ = {isa = PBXFileReference; lastKnownFileType = wrapper.framework; name = RxBlocking.framework; path = Carthage/Build/iOS/RxBlocking.framework; sourceTree = "<group>"; };
		115E3C5F216626EA00709EC3 /* RxCocoa.framework */ = {isa = PBXFileReference; lastKnownFileType = wrapper.framework; name = RxCocoa.framework; path = Carthage/Build/Mac/RxCocoa.framework; sourceTree = "<group>"; };
		115E3C60216626EA00709EC3 /* RxSwift.framework */ = {isa = PBXFileReference; lastKnownFileType = wrapper.framework; name = RxSwift.framework; path = Carthage/Build/Mac/RxSwift.framework; sourceTree = "<group>"; };
		115E3C61216626EA00709EC3 /* RxBlocking.framework */ = {isa = PBXFileReference; lastKnownFileType = wrapper.framework; name = RxBlocking.framework; path = Carthage/Build/Mac/RxBlocking.framework; sourceTree = "<group>"; };
		115E3C6A216627F300709EC3 /* RxCocoa.framework */ = {isa = PBXFileReference; lastKnownFileType = wrapper.framework; name = RxCocoa.framework; path = Carthage/Build/Mac/RxCocoa.framework; sourceTree = "<group>"; };
		115E3C6B216627F300709EC3 /* RxSwift.framework */ = {isa = PBXFileReference; lastKnownFileType = wrapper.framework; name = RxSwift.framework; path = Carthage/Build/Mac/RxSwift.framework; sourceTree = "<group>"; };
		115E3C6C216627F300709EC3 /* RxBlocking.framework */ = {isa = PBXFileReference; lastKnownFileType = wrapper.framework; name = RxBlocking.framework; path = Carthage/Build/Mac/RxBlocking.framework; sourceTree = "<group>"; };
		115E3C722166294400709EC3 /* RxBlocking.framework */ = {isa = PBXFileReference; lastKnownFileType = wrapper.framework; name = RxBlocking.framework; path = Carthage/Build/watchOS/RxBlocking.framework; sourceTree = "<group>"; };
		115E3C77216629AD00709EC3 /* RxCocoa.framework */ = {isa = PBXFileReference; lastKnownFileType = wrapper.framework; name = RxCocoa.framework; path = Carthage/Build/watchOS/RxCocoa.framework; sourceTree = "<group>"; };
		115E3C78216629AD00709EC3 /* RxSwift.framework */ = {isa = PBXFileReference; lastKnownFileType = wrapper.framework; name = RxSwift.framework; path = Carthage/Build/watchOS/RxSwift.framework; sourceTree = "<group>"; };
		115E3C79216629AE00709EC3 /* RxBlocking.framework */ = {isa = PBXFileReference; lastKnownFileType = wrapper.framework; name = RxBlocking.framework; path = Carthage/Build/watchOS/RxBlocking.framework; sourceTree = "<group>"; };
		115E3C7F21662B4E00709EC3 /* RxCocoa.framework */ = {isa = PBXFileReference; lastKnownFileType = wrapper.framework; name = RxCocoa.framework; path = Carthage/Build/tvOS/RxCocoa.framework; sourceTree = "<group>"; };
		115E3C8021662B4F00709EC3 /* RxSwift.framework */ = {isa = PBXFileReference; lastKnownFileType = wrapper.framework; name = RxSwift.framework; path = Carthage/Build/tvOS/RxSwift.framework; sourceTree = "<group>"; };
		11635BAD20F6464E007BB4FA /* AlternativeLaws.swift */ = {isa = PBXFileReference; lastKnownFileType = sourcecode.swift; path = AlternativeLaws.swift; sourceTree = "<group>"; };
		11635BB120F64A20007BB4FA /* MonadCombineLaws.swift */ = {isa = PBXFileReference; lastKnownFileType = sourcecode.swift; path = MonadCombineLaws.swift; sourceTree = "<group>"; };
		11635BB520F76131007BB4FA /* TraverseLaws.swift */ = {isa = PBXFileReference; lastKnownFileType = sourcecode.swift; path = TraverseLaws.swift; sourceTree = "<group>"; };
		11635BB920F77FE5007BB4FA /* TraverseFilterLaws.swift */ = {isa = PBXFileReference; lastKnownFileType = sourcecode.swift; path = TraverseFilterLaws.swift; sourceTree = "<group>"; };
		1181FD4D2164DCD90037B298 /* SingleK.swift */ = {isa = PBXFileReference; lastKnownFileType = sourcecode.swift; path = SingleK.swift; sourceTree = "<group>"; };
		1181FD522164DD210037B298 /* RxTest.framework */ = {isa = PBXFileReference; lastKnownFileType = wrapper.framework; name = RxTest.framework; path = Carthage/Build/iOS/RxTest.framework; sourceTree = "<group>"; };
		1181FD542164DD400037B298 /* RxSwift.framework */ = {isa = PBXFileReference; lastKnownFileType = wrapper.framework; name = RxSwift.framework; path = Carthage/Build/iOS/RxSwift.framework; sourceTree = "<group>"; };
		1181FD552164DD400037B298 /* RxCocoa.framework */ = {isa = PBXFileReference; lastKnownFileType = wrapper.framework; name = RxCocoa.framework; path = Carthage/Build/iOS/RxCocoa.framework; sourceTree = "<group>"; };
		1181FD5D2164DDE70037B298 /* RxSwift.framework */ = {isa = PBXFileReference; lastKnownFileType = wrapper.framework; name = RxSwift.framework; path = Carthage/Build/Mac/RxSwift.framework; sourceTree = "<group>"; };
		1181FD5E2164DDE70037B298 /* RxCocoa.framework */ = {isa = PBXFileReference; lastKnownFileType = wrapper.framework; name = RxCocoa.framework; path = Carthage/Build/Mac/RxCocoa.framework; sourceTree = "<group>"; };
		1181FD662164DE250037B298 /* RxSwift.framework */ = {isa = PBXFileReference; lastKnownFileType = wrapper.framework; name = RxSwift.framework; path = Carthage/Build/watchOS/RxSwift.framework; sourceTree = "<group>"; };
		1181FD672164DE250037B298 /* RxCocoa.framework */ = {isa = PBXFileReference; lastKnownFileType = wrapper.framework; name = RxCocoa.framework; path = Carthage/Build/watchOS/RxCocoa.framework; sourceTree = "<group>"; };
		1181FD6F2164DE570037B298 /* RxSwift.framework */ = {isa = PBXFileReference; lastKnownFileType = wrapper.framework; name = RxSwift.framework; path = Carthage/Build/tvOS/RxSwift.framework; sourceTree = "<group>"; };
		1181FD702164DE570037B298 /* RxCocoa.framework */ = {isa = PBXFileReference; lastKnownFileType = wrapper.framework; name = RxCocoa.framework; path = Carthage/Build/tvOS/RxCocoa.framework; sourceTree = "<group>"; };
		1181FD77216502410037B298 /* MaybeK.swift */ = {isa = PBXFileReference; lastKnownFileType = sourcecode.swift; path = MaybeK.swift; sourceTree = "<group>"; };
		1181FD7C2165F7A00037B298 /* ObservableK.swift */ = {isa = PBXFileReference; lastKnownFileType = sourcecode.swift; path = ObservableK.swift; sourceTree = "<group>"; };
		11AC527220974D58008EC1E4 /* Getter.swift */ = {isa = PBXFileReference; lastKnownFileType = sourcecode.swift; path = Getter.swift; sourceTree = "<group>"; };
		11AC527420975422008EC1E4 /* Iso.swift */ = {isa = PBXFileReference; lastKnownFileType = sourcecode.swift; path = Iso.swift; sourceTree = "<group>"; };
		11AC527620975EE5008EC1E4 /* Lens.swift */ = {isa = PBXFileReference; lastKnownFileType = sourcecode.swift; path = Lens.swift; sourceTree = "<group>"; };
		11C9B6AE20DB8A8D00AFD4AA /* Traversal.swift */ = {isa = PBXFileReference; lastKnownFileType = sourcecode.swift; path = Traversal.swift; sourceTree = "<group>"; };
		11C9B6B020DBB02000AFD4AA /* Each.swift */ = {isa = PBXFileReference; lastKnownFileType = sourcecode.swift; path = Each.swift; sourceTree = "<group>"; };
		11C9B6B220DBB0EC00AFD4AA /* FilterIndex.swift */ = {isa = PBXFileReference; lastKnownFileType = sourcecode.swift; path = FilterIndex.swift; sourceTree = "<group>"; };
		11C9B6B420DBB19500AFD4AA /* TraversalLaws.swift */ = {isa = PBXFileReference; lastKnownFileType = sourcecode.swift; path = TraversalLaws.swift; sourceTree = "<group>"; };
		11D6DCDD21662D4E0068D575 /* Bow_watchOS.framework */ = {isa = PBXFileReference; explicitFileType = wrapper.framework; includeInIndex = 0; path = Bow_watchOS.framework; sourceTree = BUILT_PRODUCTS_DIR; };
		11D6DCDF21662D4E0068D575 /* Bow_watchOS.h */ = {isa = PBXFileReference; lastKnownFileType = sourcecode.c.h; path = Bow_watchOS.h; sourceTree = "<group>"; };
		11D6DCE021662D4E0068D575 /* Info.plist */ = {isa = PBXFileReference; lastKnownFileType = text.plist.xml; path = Info.plist; sourceTree = "<group>"; };
		11D6DCE821662EC00068D575 /* RxSwift.framework */ = {isa = PBXFileReference; lastKnownFileType = wrapper.framework; name = RxSwift.framework; path = Carthage/Build/watchOS/RxSwift.framework; sourceTree = "<group>"; };
		11D6DCE921662EC00068D575 /* RxCocoa.framework */ = {isa = PBXFileReference; lastKnownFileType = wrapper.framework; name = RxCocoa.framework; path = Carthage/Build/watchOS/RxCocoa.framework; sourceTree = "<group>"; };
		11E531B0209AE89A00A78E8D /* Prism.swift */ = {isa = PBXFileReference; lastKnownFileType = sourcecode.swift; path = Prism.swift; sourceTree = "<group>"; };
		11E531B5209AF80100A78E8D /* Optional.swift */ = {isa = PBXFileReference; lastKnownFileType = sourcecode.swift; path = Optional.swift; sourceTree = "<group>"; };
		11E531BA209B0BE300A78E8D /* Setter.swift */ = {isa = PBXFileReference; lastKnownFileType = sourcecode.swift; path = Setter.swift; sourceTree = "<group>"; };
		11E531BF209B1C3F00A78E8D /* Fold.swift */ = {isa = PBXFileReference; lastKnownFileType = sourcecode.swift; path = Fold.swift; sourceTree = "<group>"; };
		11E531C4209B29EF00A78E8D /* BoolInstances.swift */ = {isa = PBXFileReference; lastKnownFileType = sourcecode.swift; path = BoolInstances.swift; sourceTree = "<group>"; };
		11E531C6209B2B3400A78E8D /* BoolInstancesTest.swift */ = {isa = PBXFileReference; lastKnownFileType = sourcecode.swift; path = BoolInstancesTest.swift; sourceTree = "<group>"; };
		11E531CA209B2FEA00A78E8D /* MaybeInstances.swift */ = {isa = PBXFileReference; lastKnownFileType = sourcecode.swift; path = MaybeInstances.swift; sourceTree = "<group>"; };
		11E531D3209B4CB700A78E8D /* BoundSetter.swift */ = {isa = PBXFileReference; lastKnownFileType = sourcecode.swift; path = BoundSetter.swift; sourceTree = "<group>"; };
		11E531D6209B4EF400A78E8D /* At.swift */ = {isa = PBXFileReference; lastKnownFileType = sourcecode.swift; path = At.swift; sourceTree = "<group>"; };
		11E531DE209B502900A78E8D /* Index.swift */ = {isa = PBXFileReference; lastKnownFileType = sourcecode.swift; path = Index.swift; sourceTree = "<group>"; };
		11F530772101DB5F00D92335 /* Recursion.swift */ = {isa = PBXFileReference; lastKnownFileType = sourcecode.swift; path = Recursion.swift; sourceTree = "<group>"; };
		11F5307D2101DD7100D92335 /* Recursive.swift */ = {isa = PBXFileReference; lastKnownFileType = sourcecode.swift; path = Recursive.swift; sourceTree = "<group>"; };
		11F5307F2101DF8A00D92335 /* Corecursive.swift */ = {isa = PBXFileReference; lastKnownFileType = sourcecode.swift; path = Corecursive.swift; sourceTree = "<group>"; };
		11F530812101E15E00D92335 /* Birecursive.swift */ = {isa = PBXFileReference; lastKnownFileType = sourcecode.swift; path = Birecursive.swift; sourceTree = "<group>"; };
		11F5308A2101E1B000D92335 /* Fix.swift */ = {isa = PBXFileReference; lastKnownFileType = sourcecode.swift; path = Fix.swift; sourceTree = "<group>"; };
		11F5308F2101E6C600D92335 /* Mu.swift */ = {isa = PBXFileReference; lastKnownFileType = sourcecode.swift; path = Mu.swift; sourceTree = "<group>"; };
		11F53097210207A100D92335 /* Nu.swift */ = {isa = PBXFileReference; lastKnownFileType = sourcecode.swift; path = Nu.swift; sourceTree = "<group>"; };
		11F5306820FF8B1500D92335 /* GetterTest.swift */ = {isa = PBXFileReference; lastKnownFileType = sourcecode.swift; path = GetterTest.swift; sourceTree = "<group>"; };
		11F5306D210086F500D92335 /* FoldTest.swift */ = {isa = PBXFileReference; lastKnownFileType = sourcecode.swift; path = FoldTest.swift; sourceTree = "<group>"; };
		11F530722100959000D92335 /* TraversalTest.swift */ = {isa = PBXFileReference; lastKnownFileType = sourcecode.swift; path = TraversalTest.swift; sourceTree = "<group>"; };
		11FE0065209C50A700183AF6 /* IsoLaws.swift */ = {isa = PBXFileReference; lastKnownFileType = sourcecode.swift; name = IsoLaws.swift; path = Tests/BowTests/Optics/Laws/IsoLaws.swift; sourceTree = SOURCE_ROOT; };
		11FE0069209C5E3A00183AF6 /* LensLaws.swift */ = {isa = PBXFileReference; lastKnownFileType = sourcecode.swift; name = LensLaws.swift; path = Tests/BowTests/Optics/Laws/LensLaws.swift; sourceTree = SOURCE_ROOT; };
		11FE006D209C685F00183AF6 /* SetterLaws.swift */ = {isa = PBXFileReference; lastKnownFileType = sourcecode.swift; name = SetterLaws.swift; path = Tests/BowTests/Optics/Laws/SetterLaws.swift; sourceTree = SOURCE_ROOT; };
		11FE0071209C6DEC00183AF6 /* PrismLaws.swift */ = {isa = PBXFileReference; lastKnownFileType = sourcecode.swift; name = PrismLaws.swift; path = Tests/BowTests/Optics/Laws/PrismLaws.swift; sourceTree = SOURCE_ROOT; };
		11FE0075209C813C00183AF6 /* OptionalLaws.swift */ = {isa = PBXFileReference; lastKnownFileType = sourcecode.swift; name = OptionalLaws.swift; path = Tests/BowTests/Optics/Laws/OptionalLaws.swift; sourceTree = SOURCE_ROOT; };
		11FE007C209C8F9400183AF6 /* TestDomain.swift */ = {isa = PBXFileReference; lastKnownFileType = sourcecode.swift; path = TestDomain.swift; sourceTree = "<group>"; };
		11FE0080209C945900183AF6 /* IsoTest.swift */ = {isa = PBXFileReference; lastKnownFileType = sourcecode.swift; path = IsoTest.swift; sourceTree = "<group>"; };
		11FE0084209C976F00183AF6 /* LensTest.swift */ = {isa = PBXFileReference; lastKnownFileType = sourcecode.swift; path = LensTest.swift; sourceTree = "<group>"; };
		11FE0088209C98A400183AF6 /* SetterTest.swift */ = {isa = PBXFileReference; lastKnownFileType = sourcecode.swift; path = SetterTest.swift; sourceTree = "<group>"; };
		11FE0091209C9C3300183AF6 /* PrismTest.swift */ = {isa = PBXFileReference; lastKnownFileType = sourcecode.swift; path = PrismTest.swift; sourceTree = "<group>"; };
		11FE0095209C9EB800183AF6 /* OptionalTest.swift */ = {isa = PBXFileReference; lastKnownFileType = sourcecode.swift; path = OptionalTest.swift; sourceTree = "<group>"; };
		"Bow::Bow::Product" /* Bow.framework */ = {isa = PBXFileReference; explicitFileType = wrapper.framework; path = Bow.framework; sourceTree = BUILT_PRODUCTS_DIR; };
		"Bow::BowTests::Product" /* BowTests.xctest */ = {isa = PBXFileReference; explicitFileType = wrapper.cfbundle; path = BowTests.xctest; sourceTree = BUILT_PRODUCTS_DIR; };
		D6492805209C72F000B875F9 /* SetK.swift */ = {isa = PBXFileReference; lastKnownFileType = sourcecode.swift; path = SetK.swift; sourceTree = "<group>"; };
		D68A51FE206811C6008DA945 /* Nimble.framework */ = {isa = PBXFileReference; lastKnownFileType = wrapper.framework; path = Nimble.framework; sourceTree = "<group>"; };
		D68A51FF206811C6008DA945 /* Nimble.framework.dSYM */ = {isa = PBXFileReference; lastKnownFileType = wrapper.dsym; path = Nimble.framework.dSYM; sourceTree = "<group>"; };
		D68A5200206811C6008DA945 /* SwiftCheck.framework */ = {isa = PBXFileReference; lastKnownFileType = wrapper.framework; path = SwiftCheck.framework; sourceTree = "<group>"; };
		D68A5201206811C6008DA945 /* SwiftCheck.framework.dSYM */ = {isa = PBXFileReference; lastKnownFileType = wrapper.dsym; path = SwiftCheck.framework.dSYM; sourceTree = "<group>"; };
		D68A5203206811C6008DA945 /* Nimble.framework */ = {isa = PBXFileReference; lastKnownFileType = wrapper.framework; path = Nimble.framework; sourceTree = "<group>"; };
		D68A5204206811C6008DA945 /* Nimble.framework.dSYM */ = {isa = PBXFileReference; lastKnownFileType = wrapper.dsym; path = Nimble.framework.dSYM; sourceTree = "<group>"; };
		D68A5205206811C6008DA945 /* SwiftCheck.framework.dSYM */ = {isa = PBXFileReference; lastKnownFileType = wrapper.dsym; path = SwiftCheck.framework.dSYM; sourceTree = "<group>"; };
		D68A5207206811C6008DA945 /* FA66BA08-28C4-3BB7-A0A6-62E5F30CEBC3.bcsymbolmap */ = {isa = PBXFileReference; fileEncoding = 4; lastKnownFileType = text; path = "FA66BA08-28C4-3BB7-A0A6-62E5F30CEBC3.bcsymbolmap"; sourceTree = "<group>"; };
		D68A5208206811C6008DA945 /* Nimble.framework */ = {isa = PBXFileReference; lastKnownFileType = wrapper.framework; path = Nimble.framework; sourceTree = "<group>"; };
		D68A5209206811C6008DA945 /* Nimble.framework.dSYM */ = {isa = PBXFileReference; lastKnownFileType = wrapper.dsym; path = Nimble.framework.dSYM; sourceTree = "<group>"; };
		D68A520A206811C6008DA945 /* SwiftCheck.framework */ = {isa = PBXFileReference; lastKnownFileType = wrapper.framework; path = SwiftCheck.framework; sourceTree = "<group>"; };
		D68A520B206811C6008DA945 /* SwiftCheck.framework.dSYM */ = {isa = PBXFileReference; lastKnownFileType = wrapper.dsym; path = SwiftCheck.framework.dSYM; sourceTree = "<group>"; };
		D68A522320681219008DA945 /* SwiftCheck.framework */ = {isa = PBXFileReference; lastKnownFileType = wrapper.framework; path = SwiftCheck.framework; sourceTree = "<group>"; };
		D68DC58B2106653D00D7D845 /* SetKTest.swift */ = {isa = PBXFileReference; lastKnownFileType = sourcecode.swift; path = SetKTest.swift; sourceTree = "<group>"; };
		D6D6247C2068141800739E2D /* BowTests.xctest */ = {isa = PBXFileReference; explicitFileType = wrapper.cfbundle; includeInIndex = 0; path = BowTests.xctest; sourceTree = BUILT_PRODUCTS_DIR; };
		D6D6251D2068178800739E2D /* Bow.framework */ = {isa = PBXFileReference; explicitFileType = wrapper.framework; includeInIndex = 0; path = Bow.framework; sourceTree = BUILT_PRODUCTS_DIR; };
		D6D6255B206817A700739E2D /* BowTests.xctest */ = {isa = PBXFileReference; explicitFileType = wrapper.cfbundle; includeInIndex = 0; path = BowTests.xctest; sourceTree = BUILT_PRODUCTS_DIR; };
		D6DBDE9220684BEB004F979F /* Bow.framework */ = {isa = PBXFileReference; explicitFileType = wrapper.framework; includeInIndex = 0; path = Bow.framework; sourceTree = BUILT_PRODUCTS_DIR; };
		OBJ_10 /* Cokleisli.swift */ = {isa = PBXFileReference; lastKnownFileType = sourcecode.swift; path = Cokleisli.swift; sourceTree = "<group>"; };
		OBJ_100 /* EvalTest.swift */ = {isa = PBXFileReference; lastKnownFileType = sourcecode.swift; path = EvalTest.swift; sourceTree = "<group>"; };
		OBJ_101 /* IdTest.swift */ = {isa = PBXFileReference; lastKnownFileType = sourcecode.swift; path = IdTest.swift; sourceTree = "<group>"; };
		OBJ_102 /* IorTest.swift */ = {isa = PBXFileReference; lastKnownFileType = sourcecode.swift; path = IorTest.swift; sourceTree = "<group>"; };
		OBJ_103 /* ListKTest.swift */ = {isa = PBXFileReference; lastKnownFileType = sourcecode.swift; path = ListKTest.swift; sourceTree = "<group>"; };
		OBJ_104 /* OptionTest.swift */ = {isa = PBXFileReference; lastKnownFileType = sourcecode.swift; path = OptionTest.swift; sourceTree = "<group>"; };
		OBJ_105 /* NonEmptyListTest.swift */ = {isa = PBXFileReference; lastKnownFileType = sourcecode.swift; path = NonEmptyListTest.swift; sourceTree = "<group>"; };
		OBJ_106 /* TryTest.swift */ = {isa = PBXFileReference; lastKnownFileType = sourcecode.swift; path = TryTest.swift; sourceTree = "<group>"; };
		OBJ_107 /* TupleTest.swift */ = {isa = PBXFileReference; lastKnownFileType = sourcecode.swift; path = TupleTest.swift; sourceTree = "<group>"; };
		OBJ_108 /* ValidatedTest.swift */ = {isa = PBXFileReference; lastKnownFileType = sourcecode.swift; path = ValidatedTest.swift; sourceTree = "<group>"; };
		OBJ_11 /* Function0.swift */ = {isa = PBXFileReference; lastKnownFileType = sourcecode.swift; path = Function0.swift; sourceTree = "<group>"; };
		OBJ_110 /* AsyncLaws.swift */ = {isa = PBXFileReference; lastKnownFileType = sourcecode.swift; path = AsyncLaws.swift; sourceTree = "<group>"; };
		OBJ_111 /* IOTest.swift */ = {isa = PBXFileReference; lastKnownFileType = sourcecode.swift; path = IOTest.swift; sourceTree = "<group>"; };
		OBJ_113 /* FreeTest.swift */ = {isa = PBXFileReference; lastKnownFileType = sourcecode.swift; path = FreeTest.swift; sourceTree = "<group>"; };
		OBJ_115 /* NumberInstancesTest.swift */ = {isa = PBXFileReference; lastKnownFileType = sourcecode.swift; path = NumberInstancesTest.swift; sourceTree = "<group>"; };
		OBJ_116 /* StringInstancesTest.swift */ = {isa = PBXFileReference; lastKnownFileType = sourcecode.swift; path = StringInstancesTest.swift; sourceTree = "<group>"; };
		OBJ_117 /* PartialApplicationTest.swift */ = {isa = PBXFileReference; lastKnownFileType = sourcecode.swift; path = PartialApplicationTest.swift; sourceTree = "<group>"; };
		OBJ_118 /* PredefTest.swift */ = {isa = PBXFileReference; lastKnownFileType = sourcecode.swift; path = PredefTest.swift; sourceTree = "<group>"; };
		OBJ_12 /* Function1.swift */ = {isa = PBXFileReference; lastKnownFileType = sourcecode.swift; path = Function1.swift; sourceTree = "<group>"; };
		OBJ_120 /* EitherTTest.swift */ = {isa = PBXFileReference; lastKnownFileType = sourcecode.swift; path = EitherTTest.swift; sourceTree = "<group>"; };
		OBJ_121 /* OptionTTest.swift */ = {isa = PBXFileReference; lastKnownFileType = sourcecode.swift; path = OptionTTest.swift; sourceTree = "<group>"; };
		OBJ_122 /* StateTTest.swift */ = {isa = PBXFileReference; lastKnownFileType = sourcecode.swift; path = StateTTest.swift; sourceTree = "<group>"; };
		OBJ_123 /* WriterTTest.swift */ = {isa = PBXFileReference; lastKnownFileType = sourcecode.swift; path = WriterTTest.swift; sourceTree = "<group>"; };
		OBJ_125 /* ApplicativeErrorLaws.swift */ = {isa = PBXFileReference; lastKnownFileType = sourcecode.swift; path = ApplicativeErrorLaws.swift; sourceTree = "<group>"; };
		OBJ_126 /* ApplicativeLaws.swift */ = {isa = PBXFileReference; lastKnownFileType = sourcecode.swift; path = ApplicativeLaws.swift; sourceTree = "<group>"; };
		OBJ_127 /* ComonadLaws.swift */ = {isa = PBXFileReference; lastKnownFileType = sourcecode.swift; path = ComonadLaws.swift; sourceTree = "<group>"; };
		OBJ_128 /* EqLaws.swift */ = {isa = PBXFileReference; lastKnownFileType = sourcecode.swift; path = EqLaws.swift; sourceTree = "<group>"; };
		OBJ_129 /* FunctorFilterLaws.swift */ = {isa = PBXFileReference; lastKnownFileType = sourcecode.swift; path = FunctorFilterLaws.swift; sourceTree = "<group>"; };
		OBJ_13 /* FunctionK.swift */ = {isa = PBXFileReference; lastKnownFileType = sourcecode.swift; path = FunctionK.swift; sourceTree = "<group>"; };
		OBJ_130 /* FunctorLaws.swift */ = {isa = PBXFileReference; lastKnownFileType = sourcecode.swift; path = FunctorLaws.swift; sourceTree = "<group>"; };
		OBJ_131 /* MonadErrorLaws.swift */ = {isa = PBXFileReference; lastKnownFileType = sourcecode.swift; path = MonadErrorLaws.swift; sourceTree = "<group>"; };
		OBJ_132 /* MonadFilterLaws.swift */ = {isa = PBXFileReference; lastKnownFileType = sourcecode.swift; path = MonadFilterLaws.swift; sourceTree = "<group>"; };
		OBJ_133 /* MonadLaws.swift */ = {isa = PBXFileReference; lastKnownFileType = sourcecode.swift; path = MonadLaws.swift; sourceTree = "<group>"; };
		OBJ_134 /* MonadStateLaws.swift */ = {isa = PBXFileReference; lastKnownFileType = sourcecode.swift; path = MonadStateLaws.swift; sourceTree = "<group>"; };
		OBJ_135 /* MonadWriterLaws.swift */ = {isa = PBXFileReference; lastKnownFileType = sourcecode.swift; path = MonadWriterLaws.swift; sourceTree = "<group>"; };
		OBJ_136 /* MonoidKLaws.swift */ = {isa = PBXFileReference; lastKnownFileType = sourcecode.swift; path = MonoidKLaws.swift; sourceTree = "<group>"; };
		OBJ_137 /* MonoidLaws.swift */ = {isa = PBXFileReference; lastKnownFileType = sourcecode.swift; path = MonoidLaws.swift; sourceTree = "<group>"; };
		OBJ_138 /* OrderLaws.swift */ = {isa = PBXFileReference; lastKnownFileType = sourcecode.swift; path = OrderLaws.swift; sourceTree = "<group>"; };
		OBJ_139 /* SemigroupKLaws.swift */ = {isa = PBXFileReference; lastKnownFileType = sourcecode.swift; path = SemigroupKLaws.swift; sourceTree = "<group>"; };
		OBJ_14 /* Kleisli.swift */ = {isa = PBXFileReference; lastKnownFileType = sourcecode.swift; path = Kleisli.swift; sourceTree = "<group>"; };
		OBJ_140 /* SemigroupLaws.swift */ = {isa = PBXFileReference; lastKnownFileType = sourcecode.swift; path = SemigroupLaws.swift; sourceTree = "<group>"; };
		OBJ_15 /* KleisliOperator.swift */ = {isa = PBXFileReference; lastKnownFileType = sourcecode.swift; path = KleisliOperator.swift; sourceTree = "<group>"; };
		OBJ_16 /* BooleanFunctions.swift */ = {isa = PBXFileReference; lastKnownFileType = sourcecode.swift; path = BooleanFunctions.swift; sourceTree = "<group>"; };
		OBJ_17 /* Curry.swift */ = {isa = PBXFileReference; lastKnownFileType = sourcecode.swift; path = Curry.swift; sourceTree = "<group>"; };
		OBJ_19 /* Const.swift */ = {isa = PBXFileReference; lastKnownFileType = sourcecode.swift; path = Const.swift; sourceTree = "<group>"; };
		OBJ_20 /* Coproduct.swift */ = {isa = PBXFileReference; lastKnownFileType = sourcecode.swift; path = Coproduct.swift; sourceTree = "<group>"; };
		OBJ_21 /* Coreader.swift */ = {isa = PBXFileReference; lastKnownFileType = sourcecode.swift; path = Coreader.swift; sourceTree = "<group>"; };
		OBJ_22 /* Either.swift */ = {isa = PBXFileReference; lastKnownFileType = sourcecode.swift; path = Either.swift; sourceTree = "<group>"; };
		OBJ_23 /* Eval.swift */ = {isa = PBXFileReference; lastKnownFileType = sourcecode.swift; path = Eval.swift; sourceTree = "<group>"; };
		OBJ_24 /* FlatmapOperator.swift */ = {isa = PBXFileReference; lastKnownFileType = sourcecode.swift; path = FlatmapOperator.swift; sourceTree = "<group>"; };
		OBJ_25 /* Id.swift */ = {isa = PBXFileReference; lastKnownFileType = sourcecode.swift; path = Id.swift; sourceTree = "<group>"; };
		OBJ_26 /* Ior.swift */ = {isa = PBXFileReference; lastKnownFileType = sourcecode.swift; path = Ior.swift; sourceTree = "<group>"; };
		OBJ_27 /* ListK.swift */ = {isa = PBXFileReference; lastKnownFileType = sourcecode.swift; path = ListK.swift; sourceTree = "<group>"; };
		OBJ_28 /* MapK.swift */ = {isa = PBXFileReference; lastKnownFileType = sourcecode.swift; path = MapK.swift; sourceTree = "<group>"; };
		OBJ_29 /* Option.swift */ = {isa = PBXFileReference; lastKnownFileType = sourcecode.swift; path = Option.swift; sourceTree = "<group>"; };
		OBJ_30 /* NonEmptyList.swift */ = {isa = PBXFileReference; lastKnownFileType = sourcecode.swift; path = NonEmptyList.swift; sourceTree = "<group>"; };
		OBJ_31 /* Reader.swift */ = {isa = PBXFileReference; lastKnownFileType = sourcecode.swift; path = Reader.swift; sourceTree = "<group>"; };
		OBJ_32 /* State.swift */ = {isa = PBXFileReference; lastKnownFileType = sourcecode.swift; path = State.swift; sourceTree = "<group>"; };
		OBJ_33 /* Try.swift */ = {isa = PBXFileReference; lastKnownFileType = sourcecode.swift; path = Try.swift; sourceTree = "<group>"; };
		OBJ_34 /* Tuple.swift */ = {isa = PBXFileReference; lastKnownFileType = sourcecode.swift; path = Tuple.swift; sourceTree = "<group>"; };
		OBJ_35 /* Validated.swift */ = {isa = PBXFileReference; lastKnownFileType = sourcecode.swift; path = Validated.swift; sourceTree = "<group>"; };
		OBJ_37 /* Async.swift */ = {isa = PBXFileReference; lastKnownFileType = sourcecode.swift; path = Async.swift; sourceTree = "<group>"; };
		OBJ_38 /* IO.swift */ = {isa = PBXFileReference; lastKnownFileType = sourcecode.swift; path = IO.swift; sourceTree = "<group>"; };
		OBJ_40 /* Cofree.swift */ = {isa = PBXFileReference; lastKnownFileType = sourcecode.swift; path = Cofree.swift; sourceTree = "<group>"; };
		OBJ_41 /* Coyoneda.swift */ = {isa = PBXFileReference; lastKnownFileType = sourcecode.swift; path = Coyoneda.swift; sourceTree = "<group>"; };
		OBJ_42 /* Free.swift */ = {isa = PBXFileReference; lastKnownFileType = sourcecode.swift; path = Free.swift; sourceTree = "<group>"; };
		OBJ_43 /* Yoneda.swift */ = {isa = PBXFileReference; lastKnownFileType = sourcecode.swift; path = Yoneda.swift; sourceTree = "<group>"; };
		OBJ_44 /* HigherKinds.swift */ = {isa = PBXFileReference; lastKnownFileType = sourcecode.swift; path = HigherKinds.swift; sourceTree = "<group>"; };
		OBJ_46 /* NumberInstances.swift */ = {isa = PBXFileReference; lastKnownFileType = sourcecode.swift; path = NumberInstances.swift; sourceTree = "<group>"; };
		OBJ_47 /* StringInstances.swift */ = {isa = PBXFileReference; lastKnownFileType = sourcecode.swift; path = StringInstances.swift; sourceTree = "<group>"; };
		OBJ_48 /* PartialApplication.swift */ = {isa = PBXFileReference; lastKnownFileType = sourcecode.swift; path = PartialApplication.swift; sourceTree = "<group>"; };
		OBJ_49 /* Predef.swift */ = {isa = PBXFileReference; lastKnownFileType = sourcecode.swift; path = Predef.swift; sourceTree = "<group>"; };
		OBJ_51 /* EitherT.swift */ = {isa = PBXFileReference; lastKnownFileType = sourcecode.swift; path = EitherT.swift; sourceTree = "<group>"; };
		OBJ_52 /* OptionT.swift */ = {isa = PBXFileReference; lastKnownFileType = sourcecode.swift; path = OptionT.swift; sourceTree = "<group>"; };
		OBJ_53 /* StateT.swift */ = {isa = PBXFileReference; lastKnownFileType = sourcecode.swift; path = StateT.swift; sourceTree = "<group>"; };
		OBJ_54 /* WriterT.swift */ = {isa = PBXFileReference; lastKnownFileType = sourcecode.swift; path = WriterT.swift; sourceTree = "<group>"; };
		OBJ_55 /* Typeclass.swift */ = {isa = PBXFileReference; lastKnownFileType = sourcecode.swift; path = Typeclass.swift; sourceTree = "<group>"; };
		OBJ_57 /* Alternative.swift */ = {isa = PBXFileReference; lastKnownFileType = sourcecode.swift; path = Alternative.swift; sourceTree = "<group>"; };
		OBJ_58 /* Applicative.swift */ = {isa = PBXFileReference; lastKnownFileType = sourcecode.swift; path = Applicative.swift; sourceTree = "<group>"; };
		OBJ_59 /* ApplicativeError.swift */ = {isa = PBXFileReference; lastKnownFileType = sourcecode.swift; path = ApplicativeError.swift; sourceTree = "<group>"; };
		OBJ_6 /* Package.swift */ = {isa = PBXFileReference; explicitFileType = sourcecode.swift; path = Package.swift; sourceTree = "<group>"; };
		OBJ_60 /* Bifoldable.swift */ = {isa = PBXFileReference; lastKnownFileType = sourcecode.swift; path = Bifoldable.swift; sourceTree = "<group>"; };
		OBJ_61 /* Bimonad.swift */ = {isa = PBXFileReference; lastKnownFileType = sourcecode.swift; path = Bimonad.swift; sourceTree = "<group>"; };
		OBJ_62 /* Comonad.swift */ = {isa = PBXFileReference; lastKnownFileType = sourcecode.swift; path = Comonad.swift; sourceTree = "<group>"; };
		OBJ_64 /* Composed.swift */ = {isa = PBXFileReference; lastKnownFileType = sourcecode.swift; path = Composed.swift; sourceTree = "<group>"; };
		OBJ_65 /* ComposedFoldable.swift */ = {isa = PBXFileReference; lastKnownFileType = sourcecode.swift; path = ComposedFoldable.swift; sourceTree = "<group>"; };
		OBJ_66 /* Eq.swift */ = {isa = PBXFileReference; lastKnownFileType = sourcecode.swift; path = Eq.swift; sourceTree = "<group>"; };
		OBJ_67 /* Foldable.swift */ = {isa = PBXFileReference; lastKnownFileType = sourcecode.swift; path = Foldable.swift; sourceTree = "<group>"; };
		OBJ_68 /* Functor.swift */ = {isa = PBXFileReference; lastKnownFileType = sourcecode.swift; path = Functor.swift; sourceTree = "<group>"; };
		OBJ_69 /* FunctorFilter.swift */ = {isa = PBXFileReference; lastKnownFileType = sourcecode.swift; path = FunctorFilter.swift; sourceTree = "<group>"; };
		OBJ_70 /* Inject.swift */ = {isa = PBXFileReference; lastKnownFileType = sourcecode.swift; path = Inject.swift; sourceTree = "<group>"; };
		OBJ_71 /* Monad.swift */ = {isa = PBXFileReference; lastKnownFileType = sourcecode.swift; path = Monad.swift; sourceTree = "<group>"; };
		OBJ_72 /* MonadCombine.swift */ = {isa = PBXFileReference; lastKnownFileType = sourcecode.swift; path = MonadCombine.swift; sourceTree = "<group>"; };
		OBJ_73 /* MonadError.swift */ = {isa = PBXFileReference; lastKnownFileType = sourcecode.swift; path = MonadError.swift; sourceTree = "<group>"; };
		OBJ_74 /* MonadFilter.swift */ = {isa = PBXFileReference; lastKnownFileType = sourcecode.swift; path = MonadFilter.swift; sourceTree = "<group>"; };
		OBJ_75 /* MonadReader.swift */ = {isa = PBXFileReference; lastKnownFileType = sourcecode.swift; path = MonadReader.swift; sourceTree = "<group>"; };
		OBJ_76 /* MonadState.swift */ = {isa = PBXFileReference; lastKnownFileType = sourcecode.swift; path = MonadState.swift; sourceTree = "<group>"; };
		OBJ_77 /* MonadWriter.swift */ = {isa = PBXFileReference; lastKnownFileType = sourcecode.swift; path = MonadWriter.swift; sourceTree = "<group>"; };
		OBJ_78 /* Monoid.swift */ = {isa = PBXFileReference; lastKnownFileType = sourcecode.swift; path = Monoid.swift; sourceTree = "<group>"; };
		OBJ_79 /* MonoidK.swift */ = {isa = PBXFileReference; lastKnownFileType = sourcecode.swift; path = MonoidK.swift; sourceTree = "<group>"; };
		OBJ_80 /* NonEmptyReducible.swift */ = {isa = PBXFileReference; lastKnownFileType = sourcecode.swift; path = NonEmptyReducible.swift; sourceTree = "<group>"; };
		OBJ_81 /* Order.swift */ = {isa = PBXFileReference; lastKnownFileType = sourcecode.swift; path = Order.swift; sourceTree = "<group>"; };
		OBJ_82 /* Reducible.swift */ = {isa = PBXFileReference; lastKnownFileType = sourcecode.swift; path = Reducible.swift; sourceTree = "<group>"; };
		OBJ_83 /* Semigroup.swift */ = {isa = PBXFileReference; lastKnownFileType = sourcecode.swift; path = Semigroup.swift; sourceTree = "<group>"; };
		OBJ_84 /* SemigroupK.swift */ = {isa = PBXFileReference; lastKnownFileType = sourcecode.swift; path = SemigroupK.swift; sourceTree = "<group>"; };
		OBJ_85 /* Traverse.swift */ = {isa = PBXFileReference; lastKnownFileType = sourcecode.swift; path = Traverse.swift; sourceTree = "<group>"; };
		OBJ_86 /* TraverseFilter.swift */ = {isa = PBXFileReference; lastKnownFileType = sourcecode.swift; path = TraverseFilter.swift; sourceTree = "<group>"; };
		OBJ_90 /* Function0Test.swift */ = {isa = PBXFileReference; lastKnownFileType = sourcecode.swift; path = Function0Test.swift; sourceTree = "<group>"; };
		OBJ_91 /* Function1Test.swift */ = {isa = PBXFileReference; lastKnownFileType = sourcecode.swift; path = Function1Test.swift; sourceTree = "<group>"; };
		OBJ_92 /* KleisliOperatorTest.swift */ = {isa = PBXFileReference; lastKnownFileType = sourcecode.swift; path = KleisliOperatorTest.swift; sourceTree = "<group>"; };
		OBJ_93 /* KleisliTest.swift */ = {isa = PBXFileReference; lastKnownFileType = sourcecode.swift; path = KleisliTest.swift; sourceTree = "<group>"; };
		OBJ_94 /* BooleanFunctionsTest.swift */ = {isa = PBXFileReference; lastKnownFileType = sourcecode.swift; path = BooleanFunctionsTest.swift; sourceTree = "<group>"; };
		OBJ_95 /* CurryTest.swift */ = {isa = PBXFileReference; lastKnownFileType = sourcecode.swift; path = CurryTest.swift; sourceTree = "<group>"; };
		OBJ_97 /* ConstTest.swift */ = {isa = PBXFileReference; lastKnownFileType = sourcecode.swift; path = ConstTest.swift; sourceTree = "<group>"; };
		OBJ_98 /* CoproductTest.swift */ = {isa = PBXFileReference; lastKnownFileType = sourcecode.swift; path = CoproductTest.swift; sourceTree = "<group>"; };
		OBJ_99 /* EitherTest.swift */ = {isa = PBXFileReference; lastKnownFileType = sourcecode.swift; path = EitherTest.swift; sourceTree = "<group>"; };
/* End PBXFileReference section */

/* Begin PBXFrameworksBuildPhase section */
		11D6DCDA21662D4E0068D575 /* Frameworks */ = {
			isa = PBXFrameworksBuildPhase;
			buildActionMask = 2147483647;
			files = (
				11D6DCE521662E950068D575 /* RxCocoa.framework in Frameworks */,
				11D6DCE621662E950068D575 /* RxSwift.framework in Frameworks */,
			);
			runOnlyForDeploymentPostprocessing = 0;
		};
		D6D624712068141800739E2D /* Frameworks */ = {
			isa = PBXFrameworksBuildPhase;
			buildActionMask = 0;
			files = (
				D6D6247F206814C800739E2D /* Nimble.framework in Frameworks */,
				D6D62480206814C800739E2D /* SwiftCheck.framework in Frameworks */,
			);
			runOnlyForDeploymentPostprocessing = 0;
		};
		D6D625192068178800739E2D /* Frameworks */ = {
			isa = PBXFrameworksBuildPhase;
			buildActionMask = 0;
			files = (
				115E3C462166228400709EC3 /* RxBlocking.framework in Frameworks */,
				115E3C432166228400709EC3 /* RxCocoa.framework in Frameworks */,
				115E3C442166228400709EC3 /* RxSwift.framework in Frameworks */,
			);
			runOnlyForDeploymentPostprocessing = 0;
		};
		D6D62550206817A700739E2D /* Frameworks */ = {
			isa = PBXFrameworksBuildPhase;
			buildActionMask = 0;
			files = (
				115E3C652166273500709EC3 /* Bow.framework in Frameworks */,
			);
			runOnlyForDeploymentPostprocessing = 0;
		};
		D6DBDE8E20684BEB004F979F /* Frameworks */ = {
			isa = PBXFrameworksBuildPhase;
			buildActionMask = 2147483647;
			files = (
			);
			runOnlyForDeploymentPostprocessing = 0;
		};
		OBJ_291 /* Frameworks */ = {
			isa = PBXFrameworksBuildPhase;
			buildActionMask = 0;
			files = (
				OBJ_294 /* Bow.framework in Frameworks */,
			);
			runOnlyForDeploymentPostprocessing = 0;
		};
		OBJ_451 /* Frameworks */ = {
			isa = PBXFrameworksBuildPhase;
			buildActionMask = 0;
			files = (
				115E3C50216622EE00709EC3 /* RxBlocking.framework in Frameworks */,
				115E3C4D216622EE00709EC3 /* RxCocoa.framework in Frameworks */,
				115E3C4E216622EE00709EC3 /* RxSwift.framework in Frameworks */,
			);
			runOnlyForDeploymentPostprocessing = 0;
		};
/* End PBXFrameworksBuildPhase section */

/* Begin PBXGroup section */
		1116204420F37ABA00685EC4 /* STD */ = {
			isa = PBXGroup;
			children = (
				1116204520F37AE300685EC4 /* Either+Optics.swift */,
				1116204720F37D1900685EC4 /* Id+Optics.swift */,
				1116204920F37DFA00685EC4 /* ListK+Optics.swift */,
				1116204B20F380E300685EC4 /* NonEmptyList+Optics.swift */,
				1116204E20F3820500685EC4 /* Maybe+Optics.swift */,
				1116205F20F38A5C00685EC4 /* String+Optics.swift */,
				1116206120F398CB00685EC4 /* Try+Optics.swift */,
				1116206620F39E0700685EC4 /* Validated+Optics.swift */,
			);
			path = STD;
			sourceTree = "<group>";
		};
		1116207220F3ABF200685EC4 /* DSL */ = {
			isa = PBXGroup;
			children = (
				1116207320F3AC1800685EC4 /* At+Optics.swift */,
				1116207820F4923E00685EC4 /* Each+Optics.swift */,
			);
			path = DSL;
			sourceTree = "<group>";
		};
		1116208220F496E100685EC4 /* Instances */ = {
			isa = PBXGroup;
			children = (
				1116208320F4971A00685EC4 /* EitherOpticsInstances.swift */,
				1116208820F4999D00685EC4 /* ListKOpticsInstances.swift */,
				1116209220F4B0B500685EC4 /* MaybeOpticsInstances.swift */,
				1116208D20F4AB1700685EC4 /* NonEmptyListOpticsInstances.swift */,
				1116209720F4B1DA00685EC4 /* StringOpticsInstances.swift */,
				1116209C20F4B88500685EC4 /* TryOpticsInstances.swift */,
			);
			path = Instances;
			sourceTree = "<group>";
		};
		1145F21F21662F5D00D4AE81 /* Recovered References */ = {
			isa = PBXGroup;
			children = (
				115E3C53216625B000709EC3 /* RxCocoa.framework */,
				115E3C54216625B100709EC3 /* RxSwift.framework */,
				115E3C55216625B100709EC3 /* RxBlocking.framework */,
				11D6DCE821662EC00068D575 /* RxSwift.framework */,
				11D6DCE921662EC00068D575 /* RxCocoa.framework */,
				115E3C5F216626EA00709EC3 /* RxCocoa.framework */,
				115E3C60216626EA00709EC3 /* RxSwift.framework */,
				115E3C61216626EA00709EC3 /* RxBlocking.framework */,
			);
			name = "Recovered References";
			sourceTree = "<group>";
		};
		1145F2202166332F00D4AE81 /* Rx */ = {
			isa = PBXGroup;
			children = (
				1145F226216648E600D4AE81 /* MaybeKTest.swift */,
				1145F22A21664E2400D4AE81 /* ObservableKTest.swift */,
				1145F2222166337A00D4AE81 /* SingleKTest.swift */,
			);
			path = Rx;
			sourceTree = "<group>";
		};
		1145F2212166334500D4AE81 /* Typeclasses */ = {
			isa = PBXGroup;
			children = (
				OBJ_110 /* AsyncLaws.swift */,
			);
			path = Typeclasses;
			sourceTree = "<group>";
		};
		115683C9216268810001749D /* Typeclasses */ = {
			isa = PBXGroup;
			children = (
				OBJ_37 /* Async.swift */,
				115683D421626D3B0001749D /* ConcurrentEffect.swift */,
				115683CF21626B980001749D /* Effect.swift */,
				115683CA2162689A0001749D /* MonadDefer.swift */,
			);
			path = Typeclasses;
			sourceTree = "<group>";
		};
		1181FD4C2164DB9A0037B298 /* Rx */ = {
			isa = PBXGroup;
			children = (
				1181FD77216502410037B298 /* MaybeK.swift */,
				1181FD7C2165F7A00037B298 /* ObservableK.swift */,
				1181FD4D2164DCD90037B298 /* SingleK.swift */,
			);
			path = Rx;
			sourceTree = "<group>";
		};
		11AC527120974B29008EC1E4 /* Optics */ = {
			isa = PBXGroup;
			children = (
				11E531D3209B4CB700A78E8D /* BoundSetter.swift */,
				11E531BF209B1C3F00A78E8D /* Fold.swift */,
				11AC527220974D58008EC1E4 /* Getter.swift */,
				11AC527420975422008EC1E4 /* Iso.swift */,
				11AC527620975EE5008EC1E4 /* Lens.swift */,
				11E531B5209AF80100A78E8D /* Optional.swift */,
				11E531B0209AE89A00A78E8D /* Prism.swift */,
				11E531BA209B0BE300A78E8D /* Setter.swift */,
				11C9B6AE20DB8A8D00AFD4AA /* Traversal.swift */,
				1116207220F3ABF200685EC4 /* DSL */,
				1116208220F496E100685EC4 /* Instances */,
				1116204420F37ABA00685EC4 /* STD */,
				11E531D5209B4ECC00A78E8D /* Typeclasses */,
			);
			path = Optics;
			sourceTree = "<group>";
		};
		11D6DCDE21662D4E0068D575 /* Bow-watchOS */ = {
			isa = PBXGroup;
			children = (
				11D6DCDF21662D4E0068D575 /* Bow_watchOS.h */,
				11D6DCE021662D4E0068D575 /* Info.plist */,
			);
			path = "Bow-watchOS";
			sourceTree = "<group>";
		};
		11E531D5209B4ECC00A78E8D /* Typeclasses */ = {
			isa = PBXGroup;
			children = (
				11E531D6209B4EF400A78E8D /* At.swift */,
				11C9B6B020DBB02000AFD4AA /* Each.swift */,
				11C9B6B220DBB0EC00AFD4AA /* FilterIndex.swift */,
				11E531DE209B502900A78E8D /* Index.swift */,
			);
			path = Typeclasses;
			sourceTree = "<group>";
		};
		11F530762101DB4100D92335 /* RecursionSchemes */ = {
			isa = PBXGroup;
			children = (
				11F530892101E19100D92335 /* Data */,
				11F5307C2101DD4600D92335 /* Typeclasses */,
				11F530772101DB5F00D92335 /* Recursion.swift */,
			);
			path = RecursionSchemes;
			sourceTree = "<group>";
		};
		11F5307C2101DD4600D92335 /* Typeclasses */ = {
			isa = PBXGroup;
			children = (
				11F530812101E15E00D92335 /* Birecursive.swift */,
				11F5307F2101DF8A00D92335 /* Corecursive.swift */,
				11F5307D2101DD7100D92335 /* Recursive.swift */,
			);
			path = Typeclasses;
			sourceTree = "<group>";
		};
		11F530892101E19100D92335 /* Data */ = {
			isa = PBXGroup;
			children = (
				11F5308A2101E1B000D92335 /* Fix.swift */,
				11F5308F2101E6C600D92335 /* Mu.swift */,
				11F53097210207A100D92335 /* Nu.swift */,
			);
			path = Data;
			sourceTree = "<group>";
		};
		11FE007A209C8E5A00183AF6 /* Optics */ = {
			isa = PBXGroup;
			children = (
				11F5306D210086F500D92335 /* FoldTest.swift */,
				11F5306820FF8B1500D92335 /* GetterTest.swift */,
				11FE0080209C945900183AF6 /* IsoTest.swift */,
				11FE0084209C976F00183AF6 /* LensTest.swift */,
				11FE0095209C9EB800183AF6 /* OptionalTest.swift */,
				11FE0091209C9C3300183AF6 /* PrismTest.swift */,
				11FE0088209C98A400183AF6 /* SetterTest.swift */,
				11FE007C209C8F9400183AF6 /* TestDomain.swift */,
				11F530722100959000D92335 /* TraversalTest.swift */,
				11FE007B209C8E6900183AF6 /* Laws */,
			);
			path = Optics;
			sourceTree = "<group>";
		};
		11FE007B209C8E6900183AF6 /* Laws */ = {
			isa = PBXGroup;
			children = (
				11FE0065209C50A700183AF6 /* IsoLaws.swift */,
				11FE0069209C5E3A00183AF6 /* LensLaws.swift */,
				11FE0075209C813C00183AF6 /* OptionalLaws.swift */,
				11FE0071209C6DEC00183AF6 /* PrismLaws.swift */,
				11FE006D209C685F00183AF6 /* SetterLaws.swift */,
				11C9B6B420DBB19500AFD4AA /* TraversalLaws.swift */,
			);
			path = Laws;
			sourceTree = "<group>";
		};
		D68A51F9206811C6008DA945 /* Build */ = {
			isa = PBXGroup;
			children = (
				D68A51FD206811C6008DA945 /* iOS */,
				D68A5202206811C6008DA945 /* Mac */,
				D68A5206206811C6008DA945 /* tvOS */,
			);
			name = Build;
			path = Carthage/Build;
			sourceTree = "<group>";
		};
		D68A51FD206811C6008DA945 /* iOS */ = {
			isa = PBXGroup;
			children = (
				D68A51FE206811C6008DA945 /* Nimble.framework */,
				D68A51FF206811C6008DA945 /* Nimble.framework.dSYM */,
				D68A5200206811C6008DA945 /* SwiftCheck.framework */,
				D68A5201206811C6008DA945 /* SwiftCheck.framework.dSYM */,
			);
			path = iOS;
			sourceTree = "<group>";
		};
		D68A5202206811C6008DA945 /* Mac */ = {
			isa = PBXGroup;
			children = (
				D68A522320681219008DA945 /* SwiftCheck.framework */,
				D68A5203206811C6008DA945 /* Nimble.framework */,
				D68A5204206811C6008DA945 /* Nimble.framework.dSYM */,
				D68A5205206811C6008DA945 /* SwiftCheck.framework.dSYM */,
			);
			path = Mac;
			sourceTree = "<group>";
		};
		D68A5206206811C6008DA945 /* tvOS */ = {
			isa = PBXGroup;
			children = (
				D68A5207206811C6008DA945 /* FA66BA08-28C4-3BB7-A0A6-62E5F30CEBC3.bcsymbolmap */,
				D68A5208206811C6008DA945 /* Nimble.framework */,
				D68A5209206811C6008DA945 /* Nimble.framework.dSYM */,
				D68A520A206811C6008DA945 /* SwiftCheck.framework */,
				D68A520B206811C6008DA945 /* SwiftCheck.framework.dSYM */,
			);
			path = tvOS;
			sourceTree = "<group>";
		};
		D6D623EF2068134800739E2D /* Frameworks */ = {
			isa = PBXGroup;
			children = (
				115E3C452166228400709EC3 /* RxBlocking.framework */,
				115E3C4F216622EE00709EC3 /* RxBlocking.framework */,
				115E3C722166294400709EC3 /* RxBlocking.framework */,
				1181FD552164DD400037B298 /* RxCocoa.framework */,
				1181FD5E2164DDE70037B298 /* RxCocoa.framework */,
				1181FD672164DE250037B298 /* RxCocoa.framework */,
				1181FD702164DE570037B298 /* RxCocoa.framework */,
				1181FD542164DD400037B298 /* RxSwift.framework */,
				1181FD5D2164DDE70037B298 /* RxSwift.framework */,
				1181FD662164DE250037B298 /* RxSwift.framework */,
				1181FD6F2164DE570037B298 /* RxSwift.framework */,
				1181FD522164DD210037B298 /* RxTest.framework */,
			);
			name = Frameworks;
			sourceTree = "<group>";
		};
		OBJ_109 /* Effects */ = {
			isa = PBXGroup;
			children = (
				OBJ_111 /* IOTest.swift */,
				1145F2202166332F00D4AE81 /* Rx */,
				1145F2212166334500D4AE81 /* Typeclasses */,
			);
			path = Effects;
			sourceTree = "<group>";
		};
		OBJ_112 /* Free */ = {
			isa = PBXGroup;
			children = (
				OBJ_113 /* FreeTest.swift */,
			);
			path = Free;
			sourceTree = "<group>";
		};
		OBJ_114 /* Instances */ = {
			isa = PBXGroup;
			children = (
				11E531C6209B2B3400A78E8D /* BoolInstancesTest.swift */,
				OBJ_115 /* NumberInstancesTest.swift */,
				OBJ_116 /* StringInstancesTest.swift */,
			);
			path = Instances;
			sourceTree = "<group>";
		};
		OBJ_119 /* Transformers */ = {
			isa = PBXGroup;
			children = (
				OBJ_120 /* EitherTTest.swift */,
				OBJ_121 /* OptionTTest.swift */,
				OBJ_122 /* StateTTest.swift */,
				OBJ_123 /* WriterTTest.swift */,
			);
			path = Transformers;
			sourceTree = "<group>";
		};
		OBJ_124 /* Typeclasses */ = {
			isa = PBXGroup;
			children = (
				11635BAD20F6464E007BB4FA /* AlternativeLaws.swift */,
				OBJ_125 /* ApplicativeErrorLaws.swift */,
				OBJ_126 /* ApplicativeLaws.swift */,
				115683C121625D550001749D /* BifunctorLaws.swift */,
				111620AE20F6131E00685EC4 /* BimonadLaws.swift */,
				115683BD216255F30001749D /* CategoryLaws.swift */,
				OBJ_127 /* ComonadLaws.swift */,
				115683B9216253E00001749D /* ContravariantLaws.swift */,
				OBJ_128 /* EqLaws.swift */,
				111620A620F606F300685EC4 /* FoldableLaws.swift */,
				OBJ_129 /* FunctorFilterLaws.swift */,
				OBJ_130 /* FunctorLaws.swift */,
				115683B521624EEA0001749D /* InvariantLaws.swift */,
				11635BB120F64A20007BB4FA /* MonadCombineLaws.swift */,
				OBJ_131 /* MonadErrorLaws.swift */,
				OBJ_132 /* MonadFilterLaws.swift */,
				OBJ_133 /* MonadLaws.swift */,
				OBJ_134 /* MonadStateLaws.swift */,
				OBJ_135 /* MonadWriterLaws.swift */,
				OBJ_136 /* MonoidKLaws.swift */,
				OBJ_137 /* MonoidLaws.swift */,
				OBJ_138 /* OrderLaws.swift */,
				115683C521625F930001749D /* ProfunctorLaws.swift */,
				OBJ_139 /* SemigroupKLaws.swift */,
				OBJ_140 /* SemigroupLaws.swift */,
				111082D02085DD4D00C8563C /* ShowLaws.swift */,
				11635BB920F77FE5007BB4FA /* TraverseFilterLaws.swift */,
				11635BB520F76131007BB4FA /* TraverseLaws.swift */,
			);
			path = Typeclasses;
			sourceTree = "<group>";
		};
		OBJ_18 /* Data */ = {
			isa = PBXGroup;
			children = (
				OBJ_19 /* Const.swift */,
				OBJ_20 /* Coproduct.swift */,
				OBJ_21 /* Coreader.swift */,
				OBJ_22 /* Either.swift */,
				OBJ_23 /* Eval.swift */,
				OBJ_24 /* FlatmapOperator.swift */,
				OBJ_25 /* Id.swift */,
				OBJ_26 /* Ior.swift */,
				OBJ_27 /* ListK.swift */,
				OBJ_28 /* MapK.swift */,
				OBJ_29 /* Option.swift */,
				OBJ_30 /* NonEmptyList.swift */,
				OBJ_31 /* Reader.swift */,
				D6492805209C72F000B875F9 /* SetK.swift */,
				OBJ_32 /* State.swift */,
				OBJ_33 /* Try.swift */,
				OBJ_34 /* Tuple.swift */,
				OBJ_35 /* Validated.swift */,
			);
			path = Data;
			sourceTree = "<group>";
		};
		OBJ_218 /* Products */ = {
			isa = PBXGroup;
			children = (
				"Bow::BowTests::Product" /* BowTests.xctest */,
				"Bow::Bow::Product" /* Bow.framework */,
				D6D6247C2068141800739E2D /* BowTests.xctest */,
				D6D6251D2068178800739E2D /* Bow.framework */,
				D6D6255B206817A700739E2D /* BowTests.xctest */,
				D6DBDE9220684BEB004F979F /* Bow.framework */,
				11D6DCDD21662D4E0068D575 /* Bow_watchOS.framework */,
			);
			name = Products;
			sourceTree = BUILT_PRODUCTS_DIR;
		};
		OBJ_36 /* Effects */ = {
			isa = PBXGroup;
			children = (
				OBJ_38 /* IO.swift */,
				1181FD4C2164DB9A0037B298 /* Rx */,
				115683C9216268810001749D /* Typeclasses */,
			);
			path = Effects;
			sourceTree = "<group>";
		};
		OBJ_39 /* Free */ = {
			isa = PBXGroup;
			children = (
				OBJ_40 /* Cofree.swift */,
				OBJ_41 /* Coyoneda.swift */,
				OBJ_42 /* Free.swift */,
				OBJ_43 /* Yoneda.swift */,
			);
			path = Free;
			sourceTree = "<group>";
		};
		OBJ_45 /* Instances */ = {
			isa = PBXGroup;
			children = (
				11E531C4209B29EF00A78E8D /* BoolInstances.swift */,
				11E531CA209B2FEA00A78E8D /* MaybeInstances.swift */,
				OBJ_46 /* NumberInstances.swift */,
				OBJ_47 /* StringInstances.swift */,
			);
			path = Instances;
			sourceTree = "<group>";
		};
		OBJ_5 = {
			isa = PBXGroup;
			children = (
				115E3C79216629AE00709EC3 /* RxBlocking.framework */,
				115E3C7F21662B4E00709EC3 /* RxCocoa.framework */,
				115E3C8021662B4F00709EC3 /* RxSwift.framework */,
				OBJ_6 /* Package.swift */,
				11D6DCDE21662D4E0068D575 /* Bow-watchOS */,
				D68A51F9206811C6008DA945 /* Build */,
				D6D623EF2068134800739E2D /* Frameworks */,
				OBJ_218 /* Products */,
				OBJ_7 /* Sources */,
				OBJ_87 /* Tests */,
				115E3C5B2166266600709EC3 /* RxBlocking.framework */,
				115E3C6C216627F300709EC3 /* RxBlocking.framework */,
				115E3C592166266600709EC3 /* RxCocoa.framework */,
				115E3C6A216627F300709EC3 /* RxCocoa.framework */,
				115E3C6B216627F300709EC3 /* RxSwift.framework */,
				115E3C77216629AD00709EC3 /* RxCocoa.framework */,
				115E3C78216629AD00709EC3 /* RxSwift.framework */,
				115E3C5A2166266600709EC3 /* RxSwift.framework */,
				1145F21F21662F5D00D4AE81 /* Recovered References */,
			);
			sourceTree = "<group>";
		};
		OBJ_50 /* Transformers */ = {
			isa = PBXGroup;
			children = (
				OBJ_51 /* EitherT.swift */,
				OBJ_52 /* OptionT.swift */,
				OBJ_53 /* StateT.swift */,
				OBJ_54 /* WriterT.swift */,
			);
			path = Transformers;
			sourceTree = "<group>";
		};
		OBJ_56 /* Typeclasses */ = {
			isa = PBXGroup;
			children = (
				OBJ_57 /* Alternative.swift */,
				OBJ_58 /* Applicative.swift */,
				OBJ_59 /* ApplicativeError.swift */,
				OBJ_60 /* Bifoldable.swift */,
				115683A621624AE80001749D /* Bifunctor.swift */,
				OBJ_61 /* Bimonad.swift */,
				115683B021624D7B0001749D /* Category.swift */,
				OBJ_62 /* Comonad.swift */,
				115683A1216248FC0001749D /* Contravariant.swift */,
				OBJ_66 /* Eq.swift */,
				OBJ_67 /* Foldable.swift */,
				OBJ_68 /* Functor.swift */,
				OBJ_69 /* FunctorFilter.swift */,
				OBJ_70 /* Inject.swift */,
				1156839C216247290001749D /* Invariant.swift */,
				OBJ_71 /* Monad.swift */,
				OBJ_72 /* MonadCombine.swift */,
				OBJ_73 /* MonadError.swift */,
				OBJ_74 /* MonadFilter.swift */,
				OBJ_75 /* MonadReader.swift */,
				OBJ_76 /* MonadState.swift */,
				OBJ_77 /* MonadWriter.swift */,
				OBJ_78 /* Monoid.swift */,
				OBJ_79 /* MonoidK.swift */,
				OBJ_80 /* NonEmptyReducible.swift */,
				OBJ_81 /* Order.swift */,
				115683AB21624C370001749D /* Profunctor.swift */,
				OBJ_82 /* Reducible.swift */,
				OBJ_83 /* Semigroup.swift */,
				OBJ_84 /* SemigroupK.swift */,
				111082CB2085D9DD00C8563C /* Show.swift */,
				OBJ_85 /* Traverse.swift */,
				OBJ_86 /* TraverseFilter.swift */,
				OBJ_63 /* Composed */,
			);
			path = Typeclasses;
			sourceTree = "<group>";
		};
		OBJ_63 /* Composed */ = {
			isa = PBXGroup;
			children = (
				OBJ_64 /* Composed.swift */,
				OBJ_65 /* ComposedFoldable.swift */,
			);
			path = Composed;
			sourceTree = "<group>";
		};
		OBJ_7 /* Sources */ = {
			isa = PBXGroup;
			children = (
				OBJ_8 /* Bow */,
			);
			path = Sources;
			sourceTree = SOURCE_ROOT;
		};
		OBJ_8 /* Bow */ = {
			isa = PBXGroup;
			children = (
				OBJ_16 /* BooleanFunctions.swift */,
				OBJ_17 /* Curry.swift */,
				OBJ_44 /* HigherKinds.swift */,
				OBJ_48 /* PartialApplication.swift */,
				OBJ_49 /* Predef.swift */,
				OBJ_55 /* Typeclass.swift */,
				OBJ_9 /* Arrow */,
				OBJ_18 /* Data */,
				OBJ_36 /* Effects */,
				OBJ_39 /* Free */,
				OBJ_45 /* Instances */,
				11AC527120974B29008EC1E4 /* Optics */,
				11F530762101DB4100D92335 /* RecursionSchemes */,
				OBJ_50 /* Transformers */,
				OBJ_56 /* Typeclasses */,
			);
			path = Bow;
			sourceTree = "<group>";
		};
		OBJ_87 /* Tests */ = {
			isa = PBXGroup;
			children = (
				OBJ_88 /* BowTests */,
			);
			path = Tests;
			sourceTree = SOURCE_ROOT;
		};
		OBJ_88 /* BowTests */ = {
			isa = PBXGroup;
			children = (
				OBJ_94 /* BooleanFunctionsTest.swift */,
				OBJ_95 /* CurryTest.swift */,
				OBJ_117 /* PartialApplicationTest.swift */,
				OBJ_118 /* PredefTest.swift */,
				OBJ_89 /* Arrow */,
				OBJ_96 /* Data */,
				OBJ_109 /* Effects */,
				OBJ_112 /* Free */,
				OBJ_114 /* Instances */,
				11FE007A209C8E5A00183AF6 /* Optics */,
				OBJ_119 /* Transformers */,
				OBJ_124 /* Typeclasses */,
			);
			path = BowTests;
			sourceTree = "<group>";
		};
		OBJ_89 /* Arrow */ = {
			isa = PBXGroup;
			children = (
				OBJ_90 /* Function0Test.swift */,
				OBJ_91 /* Function1Test.swift */,
				OBJ_92 /* KleisliOperatorTest.swift */,
				OBJ_93 /* KleisliTest.swift */,
			);
			path = Arrow;
			sourceTree = "<group>";
		};
		OBJ_9 /* Arrow */ = {
			isa = PBXGroup;
			children = (
				OBJ_10 /* Cokleisli.swift */,
				OBJ_11 /* Function0.swift */,
				OBJ_12 /* Function1.swift */,
				OBJ_13 /* FunctionK.swift */,
				OBJ_14 /* Kleisli.swift */,
				OBJ_15 /* KleisliOperator.swift */,
			);
			path = Arrow;
			sourceTree = "<group>";
		};
		OBJ_96 /* Data */ = {
			isa = PBXGroup;
			children = (
				OBJ_97 /* ConstTest.swift */,
				OBJ_98 /* CoproductTest.swift */,
				OBJ_99 /* EitherTest.swift */,
				OBJ_100 /* EvalTest.swift */,
				OBJ_101 /* IdTest.swift */,
				OBJ_102 /* IorTest.swift */,
				OBJ_103 /* ListKTest.swift */,
				OBJ_104 /* OptionTest.swift */,
				OBJ_105 /* NonEmptyListTest.swift */,
				D68DC58B2106653D00D7D845 /* SetKTest.swift */,
				OBJ_106 /* TryTest.swift */,
				OBJ_107 /* TupleTest.swift */,
				OBJ_108 /* ValidatedTest.swift */,
			);
			path = Data;
			sourceTree = "<group>";
		};
/* End PBXGroup section */

/* Begin PBXHeadersBuildPhase section */
		11D6DCD821662D4E0068D575 /* Headers */ = {
			isa = PBXHeadersBuildPhase;
			buildActionMask = 2147483647;
			files = (
				11D6DCE121662D4E0068D575 /* Bow_watchOS.h in Headers */,
			);
			runOnlyForDeploymentPostprocessing = 0;
		};
/* End PBXHeadersBuildPhase section */

/* Begin PBXNativeTarget section */
		11D6DCDC21662D4E0068D575 /* Bow-watchOS */ = {
			isa = PBXNativeTarget;
			buildConfigurationList = 11D6DCE221662D4E0068D575 /* Build configuration list for PBXNativeTarget "Bow-watchOS" */;
			buildPhases = (
				11D6DCD821662D4E0068D575 /* Headers */,
				11D6DCD921662D4E0068D575 /* Sources */,
				11D6DCDA21662D4E0068D575 /* Frameworks */,
				11D6DCDB21662D4E0068D575 /* Resources */,
				11D6DCEC21662EC80068D575 /* ShellScript */,
				11D6DCE721662EA30068D575 /* CopyFiles */,
			);
			buildRules = (
			);
			dependencies = (
			);
			name = "Bow-watchOS";
			productName = "Bow-watchOS";
			productReference = 11D6DCDD21662D4E0068D575 /* Bow_watchOS.framework */;
			productType = "com.apple.product-type.framework";
		};
		"Bow::Bow" /* Bow */ = {
			isa = PBXNativeTarget;
			buildConfigurationList = OBJ_377 /* Build configuration list for PBXNativeTarget "Bow" */;
			buildPhases = (
				OBJ_380 /* Sources */,
				OBJ_451 /* Frameworks */,
				115E3C512166231100709EC3 /* ShellScript */,
				115E3C522166258000709EC3 /* CopyFiles */,
			);
			buildRules = (
			);
			dependencies = (
			);
			name = Bow;
			productName = Bow;
			productReference = "Bow::Bow::Product" /* Bow.framework */;
			productType = "com.apple.product-type.framework";
		};
		"Bow::BowTests" /* BowTests */ = {
			isa = PBXNativeTarget;
			buildConfigurationList = OBJ_242 /* Build configuration list for PBXNativeTarget "BowTests" */;
			buildPhases = (
				OBJ_245 /* Sources */,
				OBJ_291 /* Frameworks */,
				D66B91BB20680771001A5B64 /* ShellScript */,
				D66B91BC2068080D001A5B64 /* CopyFiles */,
			);
			buildRules = (
			);
			dependencies = (
				OBJ_299 /* PBXTargetDependency */,
			);
			name = BowTests;
			productName = BowTests;
			productReference = "Bow::BowTests::Product" /* BowTests.xctest */;
			productType = "com.apple.product-type.bundle.unit-test";
		};
		D6D624402068141800739E2D /* BowTests-tvOS */ = {
			isa = PBXNativeTarget;
			buildConfigurationList = D6D624792068141800739E2D /* Build configuration list for PBXNativeTarget "BowTests-tvOS" */;
			buildPhases = (
				D6D624432068141800739E2D /* Sources */,
				D6D624712068141800739E2D /* Frameworks */,
				D6D624752068141800739E2D /* ShellScript */,
				D6D624762068141800739E2D /* CopyFiles */,
			);
			buildRules = (
			);
			dependencies = (
				D6D624412068141800739E2D /* PBXTargetDependency */,
			);
			name = "BowTests-tvOS";
			productName = BowTests;
			productReference = D6D6247C2068141800739E2D /* BowTests.xctest */;
			productType = "com.apple.product-type.bundle.unit-test";
		};
		D6D624D12068178800739E2D /* Bow-macOS */ = {
			isa = PBXNativeTarget;
			buildConfigurationList = D6D6251A2068178800739E2D /* Build configuration list for PBXNativeTarget "Bow-macOS" */;
			buildPhases = (
				D6D624D22068178800739E2D /* Sources */,
				D6D625192068178800739E2D /* Frameworks */,
				115E3C692166279300709EC3 /* ShellScript */,
				1181FD612164DDEE0037B298 /* CopyFiles */,
			);
			buildRules = (
			);
			dependencies = (
			);
			name = "Bow-macOS";
			productName = Bow;
			productReference = D6D6251D2068178800739E2D /* Bow.framework */;
			productType = "com.apple.product-type.framework";
		};
		D6D6251F206817A700739E2D /* BowTests-macOS */ = {
			isa = PBXNativeTarget;
			buildConfigurationList = D6D62558206817A700739E2D /* Build configuration list for PBXNativeTarget "BowTests-macOS" */;
			buildPhases = (
				D6D62522206817A700739E2D /* Sources */,
				D6D62550206817A700739E2D /* Frameworks */,
				D6D62554206817A700739E2D /* ShellScript */,
				D6D62555206817A700739E2D /* CopyFiles */,
			);
			buildRules = (
			);
			dependencies = (
				D6D62520206817A700739E2D /* PBXTargetDependency */,
			);
			name = "BowTests-macOS";
			productName = BowTests;
			productReference = D6D6255B206817A700739E2D /* BowTests.xctest */;
			productType = "com.apple.product-type.bundle.unit-test";
		};
		D6DBDE9120684BEB004F979F /* Bow-tvOS */ = {
			isa = PBXNativeTarget;
			buildConfigurationList = D6DBDE9720684BEB004F979F /* Build configuration list for PBXNativeTarget "Bow-tvOS" */;
			buildPhases = (
				D6DBDE8D20684BEB004F979F /* Sources */,
				D6DBDE8E20684BEB004F979F /* Frameworks */,
				115E3C7E21662AD900709EC3 /* ShellScript */,
				D6DBDE9020684BEB004F979F /* Resources */,
			);
			buildRules = (
			);
			dependencies = (
			);
			name = "Bow-tvOS";
			productName = TestTVOS;
			productReference = D6DBDE9220684BEB004F979F /* Bow.framework */;
			productType = "com.apple.product-type.framework";
		};
/* End PBXNativeTarget section */

/* Begin PBXProject section */
		OBJ_1 /* Project object */ = {
			isa = PBXProject;
			attributes = {
				LastUpgradeCheck = 0930;
				TargetAttributes = {
					11D6DCDC21662D4E0068D575 = {
						CreatedOnToolsVersion = 10.0;
						ProvisioningStyle = Automatic;
					};
					"Bow::Bow" = {
						LastSwiftMigration = 1000;
					};
					"Bow::BowTests" = {
						LastSwiftMigration = 1000;
					};
					D6DBDE9120684BEB004F979F = {
						CreatedOnToolsVersion = 9.2;
						ProvisioningStyle = Manual;
					};
				};
			};
			buildConfigurationList = OBJ_2 /* Build configuration list for PBXProject "Bow" */;
			compatibilityVersion = "Xcode 3.2";
			developmentRegion = English;
			hasScannedForEncodings = 0;
			knownRegions = (
				en,
			);
			mainGroup = OBJ_5;
			productRefGroup = OBJ_218 /* Products */;
			projectDirPath = "";
			projectRoot = "";
			targets = (
				"Bow::Bow" /* Bow */,
				D6D624D12068178800739E2D /* Bow-macOS */,
				D6DBDE9120684BEB004F979F /* Bow-tvOS */,
				11D6DCDC21662D4E0068D575 /* Bow-watchOS */,
				"Bow::BowTests" /* BowTests */,
				D6D624402068141800739E2D /* BowTests-tvOS */,
				D6D6251F206817A700739E2D /* BowTests-macOS */,
			);
		};
/* End PBXProject section */

/* Begin PBXResourcesBuildPhase section */
		11D6DCDB21662D4E0068D575 /* Resources */ = {
			isa = PBXResourcesBuildPhase;
			buildActionMask = 2147483647;
			files = (
			);
			runOnlyForDeploymentPostprocessing = 0;
		};
		D6DBDE9020684BEB004F979F /* Resources */ = {
			isa = PBXResourcesBuildPhase;
			buildActionMask = 2147483647;
			files = (
			);
			runOnlyForDeploymentPostprocessing = 0;
		};
/* End PBXResourcesBuildPhase section */

/* Begin PBXShellScriptBuildPhase section */
		115E3C512166231100709EC3 /* ShellScript */ = {
			isa = PBXShellScriptBuildPhase;
			buildActionMask = 8;
			files = (
			);
			inputFileListPaths = (
			);
			inputPaths = (
				"$(SRCROOT)/Carthage/Build/iOS/RxSwift.framework",
				"$(SRCROOT)/Carthage/Build/iOS/RxCocoa.framework",
				"$(SRCROOT)/Carthage/Build/iOS/RxBlocking.framework",
			);
			outputFileListPaths = (
			);
			outputPaths = (
			);
			runOnlyForDeploymentPostprocessing = 1;
			shellPath = /bin/sh;
			shellScript = "/usr/local/bin/carthage copy-frameworks\n";
		};
		115E3C692166279300709EC3 /* ShellScript */ = {
			isa = PBXShellScriptBuildPhase;
			buildActionMask = 8;
			files = (
			);
			inputFileListPaths = (
			);
			inputPaths = (
				"$(SRCROOT)/Carthage/Build/Mac/RxSwift.framework",
				"$(SRCROOT)/Carthage/Build/Mac/RxCocoa.framework",
				"$(SRCROOT)/Carthage/Build/Mac/RxBlocking.framework",
			);
			outputFileListPaths = (
			);
			outputPaths = (
			);
			runOnlyForDeploymentPostprocessing = 1;
			shellPath = /bin/sh;
			shellScript = "/usr/local/bin/carthage copy-frameworks\n";
		};
		115E3C7E21662AD900709EC3 /* ShellScript */ = {
			isa = PBXShellScriptBuildPhase;
			buildActionMask = 2147483647;
			files = (
			);
			inputFileListPaths = (
			);
			inputPaths = (
			);
			outputFileListPaths = (
			);
			outputPaths = (
			);
			runOnlyForDeploymentPostprocessing = 0;
			shellPath = /bin/sh;
			shellScript = "";
		};
		11D6DCEC21662EC80068D575 /* ShellScript */ = {
			isa = PBXShellScriptBuildPhase;
			buildActionMask = 8;
			files = (
			);
			inputFileListPaths = (
			);
			inputPaths = (
				"$(SRCROOT)/Carthage/Build/watchOS/RxSwift.framework",
				"$(SRCROOT)/Carthage/Build/watchOS/RxCocoa.framework",
			);
			outputFileListPaths = (
			);
			outputPaths = (
			);
			runOnlyForDeploymentPostprocessing = 1;
			shellPath = /bin/sh;
			shellScript = "/usr/local/bin/carthage copy-frameworks\n";
		};
		D66B91BB20680771001A5B64 /* ShellScript */ = {
			isa = PBXShellScriptBuildPhase;
			buildActionMask = 8;
			files = (
			);
			inputPaths = (
				"$(SRCROOT)/Carthage/Build/iOS/Nimble.framework",
				"$(SRCROOT)/Carthage/Build/iOS/SwiftCheck.framework",
				"$(SRCROOT)/Carthage/Build/iOS/RxSwift.framework",
				"$(SRCROOT)/Carthage/Build/iOS/RxCocoa.framework",
				"$(SRCROOT)/Carthage/Build/iOS/RxBlocking.framework",
			);
			outputPaths = (
			);
			runOnlyForDeploymentPostprocessing = 1;
			shellPath = /bin/sh;
			shellScript = "/usr/local/bin/carthage copy-frameworks\n";
		};
		D6D624752068141800739E2D /* ShellScript */ = {
			isa = PBXShellScriptBuildPhase;
			buildActionMask = 8;
			files = (
			);
			inputPaths = (
				"$(SRCROOT)/Carthage/Build/Mac/Nimble.framework",
				"$(SRCROOT)/Carthage/Build/Mac/SwiftCheck.framework",
				"$(SRCROOT)/Carthage/Build/Mac/RxSwift.framework",
				"$(SRCROOT)/Carthage/Build/Mac/RxCocoa.framework",
			);
			outputPaths = (
			);
			runOnlyForDeploymentPostprocessing = 1;
			shellPath = /bin/sh;
			shellScript = "/usr/local/bin/carthage copy-frameworks\n";
		};
		D6D62554206817A700739E2D /* ShellScript */ = {
			isa = PBXShellScriptBuildPhase;
			buildActionMask = 8;
			files = (
			);
			inputPaths = (
				"$(SRCROOT)/Carthage/Build/Mac/Nimble.framework",
				"$(SRCROOT)/Carthage/Build/Mac/SwiftCheck.framework",
				"$(SRCROOT)/Carthage/Build/Mac/RxSwift.framework",
				"$(SRCROOT)/Carthage/Build/Mac/RxCocoa.framework",
				"$(SRCROOT)/Carthage/Build/Mac/RxBlocking.framework",
			);
			outputPaths = (
			);
			runOnlyForDeploymentPostprocessing = 1;
			shellPath = /bin/sh;
			shellScript = "/usr/local/bin/carthage copy-frameworks\n";
		};
/* End PBXShellScriptBuildPhase section */

/* Begin PBXSourcesBuildPhase section */
		11D6DCD921662D4E0068D575 /* Sources */ = {
			isa = PBXSourcesBuildPhase;
			buildActionMask = 2147483647;
			files = (
			);
			runOnlyForDeploymentPostprocessing = 0;
		};
		D6D624432068141800739E2D /* Sources */ = {
			isa = PBXSourcesBuildPhase;
			buildActionMask = 0;
			files = (
				1145F228216648E600D4AE81 /* MaybeKTest.swift in Sources */,
				D6D624442068141800739E2D /* Function0Test.swift in Sources */,
				D6D624452068141800739E2D /* Function1Test.swift in Sources */,
				11F530742100959000D92335 /* TraversalTest.swift in Sources */,
				115683C321625D550001749D /* BifunctorLaws.swift in Sources */,
				11FE008A209C98A400183AF6 /* SetterTest.swift in Sources */,
				D6D624462068141800739E2D /* KleisliOperatorTest.swift in Sources */,
				11FE006F209C685F00183AF6 /* SetterLaws.swift in Sources */,
				D6D624472068141800739E2D /* KleisliTest.swift in Sources */,
				115683B721624EEA0001749D /* InvariantLaws.swift in Sources */,
				D6D624482068141800739E2D /* BooleanFunctionsTest.swift in Sources */,
				D6D624492068141800739E2D /* CurryTest.swift in Sources */,
				111620B420F6137B00685EC4 /* BimonadLaws.swift in Sources */,
				D6D6244A2068141800739E2D /* ConstTest.swift in Sources */,
				11F53070210086FD00D92335 /* FoldTest.swift in Sources */,
				115683BB216253E00001749D /* ContravariantLaws.swift in Sources */,
				D6D6244B2068141800739E2D /* CoproductTest.swift in Sources */,
				D6D6244C2068141800739E2D /* EitherTest.swift in Sources */,
				D6D6244D2068141800739E2D /* EvalTest.swift in Sources */,
				11FE0067209C50D300183AF6 /* IsoLaws.swift in Sources */,
				11FE0073209C6DEC00183AF6 /* PrismLaws.swift in Sources */,
				D6D6244E2068141800739E2D /* IdTest.swift in Sources */,
				11635BB720F76131007BB4FA /* TraverseLaws.swift in Sources */,
				D6D6244F2068141800739E2D /* IorTest.swift in Sources */,
				D6D624502068141800739E2D /* ListKTest.swift in Sources */,
				D6D624512068141800739E2D /* OptionTest.swift in Sources */,
				D6D624522068141800739E2D /* NonEmptyListTest.swift in Sources */,
				D6D624532068141800739E2D /* TryTest.swift in Sources */,
				D6D624542068141800739E2D /* TupleTest.swift in Sources */,
				11FE006B209C5E3A00183AF6 /* LensLaws.swift in Sources */,
				D6D624552068141800739E2D /* ValidatedTest.swift in Sources */,
				D6D624562068141800739E2D /* AsyncLaws.swift in Sources */,
				D68DC58E210665DB00D7D845 /* SetKTest.swift in Sources */,
				D6D624572068141800739E2D /* IOTest.swift in Sources */,
				D6D624582068141800739E2D /* FreeTest.swift in Sources */,
				D6D624592068141800739E2D /* NumberInstancesTest.swift in Sources */,
				115683BF216255F30001749D /* CategoryLaws.swift in Sources */,
				D6D6245A2068141800739E2D /* StringInstancesTest.swift in Sources */,
				D6D6245B2068141800739E2D /* PartialApplicationTest.swift in Sources */,
				D6D6245C2068141800739E2D /* PredefTest.swift in Sources */,
				11635BBB20F77FE5007BB4FA /* TraverseFilterLaws.swift in Sources */,
				11FE0082209C945900183AF6 /* IsoTest.swift in Sources */,
				D6D6245D2068141800739E2D /* EitherTTest.swift in Sources */,
				115683C721625F930001749D /* ProfunctorLaws.swift in Sources */,
				D6D6245E2068141800739E2D /* OptionTTest.swift in Sources */,
				D6D6245F2068141800739E2D /* StateTTest.swift in Sources */,
				D6D624602068141800739E2D /* WriterTTest.swift in Sources */,
				11FE0086209C976F00183AF6 /* LensTest.swift in Sources */,
				D6D624612068141800739E2D /* ApplicativeErrorLaws.swift in Sources */,
				111620AC20F6070200685EC4 /* FoldableLaws.swift in Sources */,
				D6D624622068141800739E2D /* ApplicativeLaws.swift in Sources */,
				1145F22C21664E2400D4AE81 /* ObservableKTest.swift in Sources */,
				11635BAF20F6464E007BB4FA /* AlternativeLaws.swift in Sources */,
				1145F2242166337A00D4AE81 /* SingleKTest.swift in Sources */,
				D6D624632068141800739E2D /* ComonadLaws.swift in Sources */,
				D6D624642068141800739E2D /* EqLaws.swift in Sources */,
				D6D624652068141800739E2D /* FunctorFilterLaws.swift in Sources */,
				11FE0077209C813C00183AF6 /* OptionalLaws.swift in Sources */,
				D6D624662068141800739E2D /* FunctorLaws.swift in Sources */,
				11E531C8209B2B5700A78E8D /* BoolInstancesTest.swift in Sources */,
				D6D624672068141800739E2D /* MonadErrorLaws.swift in Sources */,
				D6D624682068141800739E2D /* MonadFilterLaws.swift in Sources */,
				11AA440F2088D4080091B474 /* ShowLaws.swift in Sources */,
				D6D624692068141800739E2D /* MonadLaws.swift in Sources */,
				D6D6246A2068141800739E2D /* MonadStateLaws.swift in Sources */,
				11F5306B20FF8B1900D92335 /* GetterTest.swift in Sources */,
				D6D6246B2068141800739E2D /* MonadWriterLaws.swift in Sources */,
				D6D6246C2068141800739E2D /* MonoidKLaws.swift in Sources */,
				D6D6246D2068141800739E2D /* MonoidLaws.swift in Sources */,
				D6D6246E2068141800739E2D /* OrderLaws.swift in Sources */,
				11C9B6B720DBB34D00AFD4AA /* TraversalLaws.swift in Sources */,
				11635BB320F64A20007BB4FA /* MonadCombineLaws.swift in Sources */,
				11FE0093209C9C3300183AF6 /* PrismTest.swift in Sources */,
				11FE007E209C8F9400183AF6 /* TestDomain.swift in Sources */,
				D6D6246F2068141800739E2D /* SemigroupKLaws.swift in Sources */,
				D6D624702068141800739E2D /* SemigroupLaws.swift in Sources */,
				11FE0097209C9EB800183AF6 /* OptionalTest.swift in Sources */,
			);
			runOnlyForDeploymentPostprocessing = 0;
		};
		D6D624D22068178800739E2D /* Sources */ = {
			isa = PBXSourcesBuildPhase;
			buildActionMask = 0;
			files = (
				11F530792101DD0300D92335 /* Recursion.swift in Sources */,
				11F530832101E15E00D92335 /* Birecursive.swift in Sources */,
				1116206820F39EBB00685EC4 /* Validated+Optics.swift in Sources */,
				11F530912101E6C700D92335 /* Mu.swift in Sources */,
				1116209420F4B0B500685EC4 /* MaybeOpticsInstances.swift in Sources */,
				D6D624D32068178800739E2D /* Cokleisli.swift in Sources */,
				D6D624D42068178800739E2D /* Function0.swift in Sources */,
				11C9B6D420DCF54A00AFD4AA /* FilterIndex.swift in Sources */,
				D6D624D52068178800739E2D /* Function1.swift in Sources */,
				1116205420F385D300685EC4 /* Id+Optics.swift in Sources */,
				D6D624D62068178800739E2D /* FunctionK.swift in Sources */,
				D6D624D72068178800739E2D /* Kleisli.swift in Sources */,
				D6D624D82068178800739E2D /* KleisliOperator.swift in Sources */,
				D6D624D92068178800739E2D /* BooleanFunctions.swift in Sources */,
				1116208F20F4AB6200685EC4 /* NonEmptyListOpticsInstances.swift in Sources */,
				D6D624DA2068178800739E2D /* Curry.swift in Sources */,
				11E531D8209B4FCD00A78E8D /* At.swift in Sources */,
				1156839E2162472C0001749D /* Invariant.swift in Sources */,
				D6D624DB2068178800739E2D /* Const.swift in Sources */,
				115683D121626B980001749D /* Effect.swift in Sources */,
				D6D624DC2068178800739E2D /* Coproduct.swift in Sources */,
				11AC52782097697C008EC1E4 /* Getter.swift in Sources */,
				11AC527A2097697C008EC1E4 /* Lens.swift in Sources */,
				D6D624DD2068178800739E2D /* Coreader.swift in Sources */,
				D6D624DE2068178800739E2D /* Either.swift in Sources */,
				D6D624DF2068178800739E2D /* Eval.swift in Sources */,
				D6D624E02068178800739E2D /* FlatmapOperator.swift in Sources */,
				115683B221624D7B0001749D /* Category.swift in Sources */,
				D6D624E12068178800739E2D /* Id.swift in Sources */,
				D6D624E22068178800739E2D /* Ior.swift in Sources */,
				D6D624E32068178800739E2D /* ListK.swift in Sources */,
				D6D624E42068178800739E2D /* MapK.swift in Sources */,
				D6D624E52068178800739E2D /* Option.swift in Sources */,
				D6D624E62068178800739E2D /* NonEmptyList.swift in Sources */,
				D6D624E72068178800739E2D /* Reader.swift in Sources */,
				D6D624E82068178800739E2D /* State.swift in Sources */,
				D6D624E92068178800739E2D /* Try.swift in Sources */,
				1181FD7E2165F7A00037B298 /* ObservableK.swift in Sources */,
				D6D624EA2068178800739E2D /* Tuple.swift in Sources */,
				D6D624EB2068178800739E2D /* Validated.swift in Sources */,
				111082CD2085DBF700C8563C /* Show.swift in Sources */,
				D6D624EC2068178800739E2D /* Async.swift in Sources */,
				D6D624ED2068178800739E2D /* IO.swift in Sources */,
				1116209E20F4B88500685EC4 /* TryOpticsInstances.swift in Sources */,
				D6D624EE2068178800739E2D /* Cofree.swift in Sources */,
				D6D624EF2068178800739E2D /* Coyoneda.swift in Sources */,
				11E531C1209B1CE700A78E8D /* Fold.swift in Sources */,
				1116206320F398D800685EC4 /* Try+Optics.swift in Sources */,
				D6D624F02068178800739E2D /* Free.swift in Sources */,
				D6D624F12068178800739E2D /* Yoneda.swift in Sources */,
				D6D624F22068178800739E2D /* HigherKinds.swift in Sources */,
				11F530862101E16100D92335 /* Corecursive.swift in Sources */,
				D6D624F32068178800739E2D /* NumberInstances.swift in Sources */,
				1116206B20F39EC000685EC4 /* String+Optics.swift in Sources */,
				D6D624F42068178800739E2D /* StringInstances.swift in Sources */,
				11E531DB209B4FD200A78E8D /* BoundSetter.swift in Sources */,
				D6D624F52068178800739E2D /* PartialApplication.swift in Sources */,
				115683A821624AE80001749D /* Bifunctor.swift in Sources */,
				11AC52792097697C008EC1E4 /* Iso.swift in Sources */,
				11E531B2209AF13600A78E8D /* Prism.swift in Sources */,
				D6D624F62068178800739E2D /* Predef.swift in Sources */,
				D6D624F72068178800739E2D /* EitherT.swift in Sources */,
				1116205620F385D300685EC4 /* NonEmptyList+Optics.swift in Sources */,
				115683AD21624C370001749D /* Profunctor.swift in Sources */,
				D6D624F82068178800739E2D /* OptionT.swift in Sources */,
				D6D624F92068178800739E2D /* StateT.swift in Sources */,
				D6D624FA2068178800739E2D /* WriterT.swift in Sources */,
				D6D624FB2068178800739E2D /* Typeclass.swift in Sources */,
				11E531CC209B319E00A78E8D /* MaybeInstances.swift in Sources */,
				115683A3216248FC0001749D /* Contravariant.swift in Sources */,
				D6D624FC2068178800739E2D /* Alternative.swift in Sources */,
				D6D624FD2068178800739E2D /* Applicative.swift in Sources */,
				116D42C52110A66500363A86 /* BoolInstances.swift in Sources */,
				D6D624FE2068178800739E2D /* ApplicativeError.swift in Sources */,
				1181FD4F2164DCD90037B298 /* SingleK.swift in Sources */,
				11C9B6D120DCF54600AFD4AA /* Each.swift in Sources */,
				D6D624FF2068178800739E2D /* Bifoldable.swift in Sources */,
				D6D625002068178800739E2D /* Bimonad.swift in Sources */,
				1181FD79216502410037B298 /* MaybeK.swift in Sources */,
				D6D625012068178800739E2D /* Comonad.swift in Sources */,
				1116205320F385D300685EC4 /* Either+Optics.swift in Sources */,
				1116208A20F49B1E00685EC4 /* ListKOpticsInstances.swift in Sources */,
				D6D625022068178800739E2D /* Composed.swift in Sources */,
				D6D625032068178800739E2D /* ComposedFoldable.swift in Sources */,
				11F53099210207A100D92335 /* Nu.swift in Sources */,
				D6D625042068178800739E2D /* Eq.swift in Sources */,
				11E531B7209AFAF500A78E8D /* Optional.swift in Sources */,
				D6D625052068178800739E2D /* Foldable.swift in Sources */,
				D6D625062068178800739E2D /* Functor.swift in Sources */,
				11C9B6D720DCF55000AFD4AA /* Traversal.swift in Sources */,
				D6D625072068178800739E2D /* FunctorFilter.swift in Sources */,
				D6D625082068178800739E2D /* Inject.swift in Sources */,
				D6D625092068178800739E2D /* Monad.swift in Sources */,
				D6D6250A2068178800739E2D /* MonadCombine.swift in Sources */,
				1116205520F385D300685EC4 /* ListK+Optics.swift in Sources */,
				D6D6250B2068178800739E2D /* MonadError.swift in Sources */,
				1116207520F3AD7000685EC4 /* At+Optics.swift in Sources */,
				D6D6250C2068178800739E2D /* MonadFilter.swift in Sources */,
				1116209920F4B1DA00685EC4 /* StringOpticsInstances.swift in Sources */,
				11E531BC209B148E00A78E8D /* Setter.swift in Sources */,
				115683D621626D3B0001749D /* ConcurrentEffect.swift in Sources */,
				1116208520F4972100685EC4 /* EitherOpticsInstances.swift in Sources */,
				D6D6250D2068178800739E2D /* MonadReader.swift in Sources */,
				11F530942101E6D000D92335 /* Recursive.swift in Sources */,
				115683CC2162689A0001749D /* MonadDefer.swift in Sources */,
				D6D6250E2068178800739E2D /* MonadState.swift in Sources */,
				D60A59DE21079832005D53F3 /* SetK.swift in Sources */,
				D6D6250F2068178800739E2D /* MonadWriter.swift in Sources */,
				D6D625102068178800739E2D /* Monoid.swift in Sources */,
				D6D625112068178800739E2D /* MonoidK.swift in Sources */,
				D6D625122068178800739E2D /* NonEmptyReducible.swift in Sources */,
				D6D625132068178800739E2D /* Order.swift in Sources */,
				11E531E0209B502F00A78E8D /* Index.swift in Sources */,
				1116207A20F4937400685EC4 /* Each+Optics.swift in Sources */,
				D6D625142068178800739E2D /* Reducible.swift in Sources */,
				D6D625152068178800739E2D /* Semigroup.swift in Sources */,
				11F5308C2101E1B000D92335 /* Fix.swift in Sources */,
				1116205020F385C300685EC4 /* Maybe+Optics.swift in Sources */,
				D6D625162068178800739E2D /* SemigroupK.swift in Sources */,
				D6D625172068178800739E2D /* Traverse.swift in Sources */,
				D6D625182068178800739E2D /* TraverseFilter.swift in Sources */,
			);
			runOnlyForDeploymentPostprocessing = 0;
		};
		D6D62522206817A700739E2D /* Sources */ = {
			isa = PBXSourcesBuildPhase;
			buildActionMask = 0;
			files = (
				1145F229216648E600D4AE81 /* MaybeKTest.swift in Sources */,
				D6D62523206817A700739E2D /* Function0Test.swift in Sources */,
				D6D62524206817A700739E2D /* Function1Test.swift in Sources */,
				11F530752100959000D92335 /* TraversalTest.swift in Sources */,
				115683C421625D550001749D /* BifunctorLaws.swift in Sources */,
				11FE008B209C98A400183AF6 /* SetterTest.swift in Sources */,
				D6D62525206817A700739E2D /* KleisliOperatorTest.swift in Sources */,
				11FE0070209C685F00183AF6 /* SetterLaws.swift in Sources */,
				D6D62526206817A700739E2D /* KleisliTest.swift in Sources */,
				115683B821624EEA0001749D /* InvariantLaws.swift in Sources */,
				D6D62527206817A700739E2D /* BooleanFunctionsTest.swift in Sources */,
				D6D62528206817A700739E2D /* CurryTest.swift in Sources */,
				111620B520F6137C00685EC4 /* BimonadLaws.swift in Sources */,
				D6D62529206817A700739E2D /* ConstTest.swift in Sources */,
				11F53071210086FE00D92335 /* FoldTest.swift in Sources */,
				115683BC216253E00001749D /* ContravariantLaws.swift in Sources */,
				D6D6252A206817A700739E2D /* CoproductTest.swift in Sources */,
				D6D6252B206817A700739E2D /* EitherTest.swift in Sources */,
				D6D6252C206817A700739E2D /* EvalTest.swift in Sources */,
				11FE0068209C50D400183AF6 /* IsoLaws.swift in Sources */,
				11FE0074209C6DEC00183AF6 /* PrismLaws.swift in Sources */,
				D6D6252D206817A700739E2D /* IdTest.swift in Sources */,
				11635BB820F76131007BB4FA /* TraverseLaws.swift in Sources */,
				D6D6252E206817A700739E2D /* IorTest.swift in Sources */,
				D6D6252F206817A700739E2D /* ListKTest.swift in Sources */,
				D6D62530206817A700739E2D /* OptionTest.swift in Sources */,
				D6D62531206817A700739E2D /* NonEmptyListTest.swift in Sources */,
				D6D62532206817A700739E2D /* TryTest.swift in Sources */,
				D6D62533206817A700739E2D /* TupleTest.swift in Sources */,
				11FE006C209C5E3A00183AF6 /* LensLaws.swift in Sources */,
				D6D62534206817A700739E2D /* ValidatedTest.swift in Sources */,
				D6D62535206817A700739E2D /* AsyncLaws.swift in Sources */,
				D68DC58F210665DB00D7D845 /* SetKTest.swift in Sources */,
				D6D62536206817A700739E2D /* IOTest.swift in Sources */,
				D6D62537206817A700739E2D /* FreeTest.swift in Sources */,
				D6D62538206817A700739E2D /* NumberInstancesTest.swift in Sources */,
				115683C0216255F30001749D /* CategoryLaws.swift in Sources */,
				D6D62539206817A700739E2D /* StringInstancesTest.swift in Sources */,
				D6D6253A206817A700739E2D /* PartialApplicationTest.swift in Sources */,
				D6D6253B206817A700739E2D /* PredefTest.swift in Sources */,
				11635BBC20F77FE5007BB4FA /* TraverseFilterLaws.swift in Sources */,
				11FE0083209C945900183AF6 /* IsoTest.swift in Sources */,
				D6D6253C206817A700739E2D /* EitherTTest.swift in Sources */,
				115683C821625F930001749D /* ProfunctorLaws.swift in Sources */,
				D6D6253D206817A700739E2D /* OptionTTest.swift in Sources */,
				D6D6253E206817A700739E2D /* StateTTest.swift in Sources */,
				D6D6253F206817A700739E2D /* WriterTTest.swift in Sources */,
				11FE0087209C976F00183AF6 /* LensTest.swift in Sources */,
				D6D62540206817A700739E2D /* ApplicativeErrorLaws.swift in Sources */,
				111620AD20F6070300685EC4 /* FoldableLaws.swift in Sources */,
				D6D62541206817A700739E2D /* ApplicativeLaws.swift in Sources */,
				1145F22D21664E2400D4AE81 /* ObservableKTest.swift in Sources */,
				11635BB020F6464E007BB4FA /* AlternativeLaws.swift in Sources */,
				1145F2252166337A00D4AE81 /* SingleKTest.swift in Sources */,
				D6D62542206817A700739E2D /* ComonadLaws.swift in Sources */,
				D6D62543206817A700739E2D /* EqLaws.swift in Sources */,
				D6D62544206817A700739E2D /* FunctorFilterLaws.swift in Sources */,
				11FE0078209C813C00183AF6 /* OptionalLaws.swift in Sources */,
				D6D62545206817A700739E2D /* FunctorLaws.swift in Sources */,
				11E531C9209B2B5700A78E8D /* BoolInstancesTest.swift in Sources */,
				D6D62546206817A700739E2D /* MonadErrorLaws.swift in Sources */,
				D6D62547206817A700739E2D /* MonadFilterLaws.swift in Sources */,
				11AA44102088D4090091B474 /* ShowLaws.swift in Sources */,
				D6D62548206817A700739E2D /* MonadLaws.swift in Sources */,
				D6D62549206817A700739E2D /* MonadStateLaws.swift in Sources */,
				11F5306C20FF8B1900D92335 /* GetterTest.swift in Sources */,
				D6D6254A206817A700739E2D /* MonadWriterLaws.swift in Sources */,
				D6D6254B206817A700739E2D /* MonoidKLaws.swift in Sources */,
				D6D6254C206817A700739E2D /* MonoidLaws.swift in Sources */,
				D6D6254D206817A700739E2D /* OrderLaws.swift in Sources */,
				11C9B6B820DBB34D00AFD4AA /* TraversalLaws.swift in Sources */,
				11635BB420F64A20007BB4FA /* MonadCombineLaws.swift in Sources */,
				11FE0094209C9C3300183AF6 /* PrismTest.swift in Sources */,
				11FE007F209C8F9400183AF6 /* TestDomain.swift in Sources */,
				D6D6254E206817A700739E2D /* SemigroupKLaws.swift in Sources */,
				D6D6254F206817A700739E2D /* SemigroupLaws.swift in Sources */,
				11FE0098209C9EB800183AF6 /* OptionalTest.swift in Sources */,
			);
			runOnlyForDeploymentPostprocessing = 0;
		};
<<<<<<< HEAD
=======
		D6D62563206841B300739E2D /* Sources */ = {
			isa = PBXSourcesBuildPhase;
			buildActionMask = 0;
			files = (
				11F5307A2101DD0400D92335 /* Recursion.swift in Sources */,
				11F530842101E15E00D92335 /* Birecursive.swift in Sources */,
				1116206920F39EBC00685EC4 /* Validated+Optics.swift in Sources */,
				11F530922101E6C700D92335 /* Mu.swift in Sources */,
				1116209520F4B0B500685EC4 /* MaybeOpticsInstances.swift in Sources */,
				D6D62564206841B300739E2D /* Cokleisli.swift in Sources */,
				D6D62565206841B300739E2D /* Function0.swift in Sources */,
				11C9B6D520DCF54B00AFD4AA /* FilterIndex.swift in Sources */,
				D6D62566206841B300739E2D /* Function1.swift in Sources */,
				1116205820F385D300685EC4 /* Id+Optics.swift in Sources */,
				D6D62567206841B300739E2D /* FunctionK.swift in Sources */,
				D6D62568206841B300739E2D /* Kleisli.swift in Sources */,
				D6D62569206841B300739E2D /* KleisliOperator.swift in Sources */,
				D6D6256A206841B300739E2D /* BooleanFunctions.swift in Sources */,
				1116209020F4AB6200685EC4 /* NonEmptyListOpticsInstances.swift in Sources */,
				D6D6256B206841B300739E2D /* Curry.swift in Sources */,
				11E531D9209B4FCD00A78E8D /* At.swift in Sources */,
				1156839F2162472C0001749D /* Invariant.swift in Sources */,
				D6D6256C206841B300739E2D /* Const.swift in Sources */,
				115683D221626B980001749D /* Effect.swift in Sources */,
				D6D6256D206841B300739E2D /* Coproduct.swift in Sources */,
				11AC527B2097697C008EC1E4 /* Getter.swift in Sources */,
				11AC527D2097697C008EC1E4 /* Lens.swift in Sources */,
				D6D6256E206841B300739E2D /* Coreader.swift in Sources */,
				D6D6256F206841B300739E2D /* Either.swift in Sources */,
				D6D62570206841B300739E2D /* Eval.swift in Sources */,
				D6D62571206841B300739E2D /* FlatmapOperator.swift in Sources */,
				115683B321624D7B0001749D /* Category.swift in Sources */,
				D6D62572206841B300739E2D /* Id.swift in Sources */,
				D6D62573206841B300739E2D /* Ior.swift in Sources */,
				D6D62574206841B300739E2D /* ListK.swift in Sources */,
				D6D62575206841B300739E2D /* MapK.swift in Sources */,
				D6D62576206841B300739E2D /* Option.swift in Sources */,
				D6D62577206841B300739E2D /* NonEmptyList.swift in Sources */,
				D6D62578206841B300739E2D /* Reader.swift in Sources */,
				D6D62579206841B300739E2D /* State.swift in Sources */,
				D6D6257A206841B300739E2D /* Try.swift in Sources */,
				D6D6257B206841B300739E2D /* Tuple.swift in Sources */,
				D6D6257C206841B300739E2D /* Validated.swift in Sources */,
				111082CE2085DBF800C8563C /* Show.swift in Sources */,
				D6D6257D206841B300739E2D /* Async.swift in Sources */,
				D6D6257E206841B300739E2D /* IO.swift in Sources */,
				1116209F20F4B88500685EC4 /* TryOpticsInstances.swift in Sources */,
				D6D6257F206841B300739E2D /* Cofree.swift in Sources */,
				D6D62580206841B300739E2D /* Coyoneda.swift in Sources */,
				11E531C2209B1CE800A78E8D /* Fold.swift in Sources */,
				1116206420F398D900685EC4 /* Try+Optics.swift in Sources */,
				D6D62581206841B300739E2D /* Free.swift in Sources */,
				D6D62582206841B300739E2D /* Yoneda.swift in Sources */,
				D6D62583206841B300739E2D /* HigherKinds.swift in Sources */,
				11F530872101E16200D92335 /* Corecursive.swift in Sources */,
				D6D62584206841B300739E2D /* NumberInstances.swift in Sources */,
				1116206C20F39EC100685EC4 /* String+Optics.swift in Sources */,
				D6D62585206841B300739E2D /* StringInstances.swift in Sources */,
				11E531DC209B4FD300A78E8D /* BoundSetter.swift in Sources */,
				D6D62586206841B300739E2D /* PartialApplication.swift in Sources */,
				115683A921624AE80001749D /* Bifunctor.swift in Sources */,
				11AC527C2097697C008EC1E4 /* Iso.swift in Sources */,
				11E531B3209AF13600A78E8D /* Prism.swift in Sources */,
				D6D62587206841B300739E2D /* Predef.swift in Sources */,
				D6D62588206841B300739E2D /* EitherT.swift in Sources */,
				1116205A20F385D300685EC4 /* NonEmptyList+Optics.swift in Sources */,
				115683AE21624C370001749D /* Profunctor.swift in Sources */,
				D6D62589206841B300739E2D /* OptionT.swift in Sources */,
				D6D6258A206841B300739E2D /* StateT.swift in Sources */,
				D6D6258B206841B300739E2D /* WriterT.swift in Sources */,
				D6D6258C206841B300739E2D /* Typeclass.swift in Sources */,
				11E531CD209B319F00A78E8D /* MaybeInstances.swift in Sources */,
				115683A4216248FC0001749D /* Contravariant.swift in Sources */,
				D6D6258D206841B300739E2D /* Alternative.swift in Sources */,
				D6D6258E206841B300739E2D /* Applicative.swift in Sources */,
				116D42C62110A66500363A86 /* BoolInstances.swift in Sources */,
				D6D6258F206841B300739E2D /* ApplicativeError.swift in Sources */,
				11C9B6D220DCF54700AFD4AA /* Each.swift in Sources */,
				D6D62590206841B300739E2D /* Bifoldable.swift in Sources */,
				D6D62591206841B300739E2D /* Bimonad.swift in Sources */,
				D6D62592206841B300739E2D /* Comonad.swift in Sources */,
				1116205720F385D300685EC4 /* Either+Optics.swift in Sources */,
				1116208B20F49B1F00685EC4 /* ListKOpticsInstances.swift in Sources */,
				D6D62593206841B300739E2D /* Composed.swift in Sources */,
				D6D62594206841B300739E2D /* ComposedFoldable.swift in Sources */,
				11F5309A210207A100D92335 /* Nu.swift in Sources */,
				D6D62595206841B300739E2D /* Eq.swift in Sources */,
				11E531B8209AFAF600A78E8D /* Optional.swift in Sources */,
				D6D62596206841B300739E2D /* Foldable.swift in Sources */,
				D6D62597206841B300739E2D /* Functor.swift in Sources */,
				11C9B6D820DCF55000AFD4AA /* Traversal.swift in Sources */,
				D6D62598206841B300739E2D /* FunctorFilter.swift in Sources */,
				D6D62599206841B300739E2D /* Inject.swift in Sources */,
				D6D6259A206841B300739E2D /* Monad.swift in Sources */,
				D6D6259B206841B300739E2D /* MonadCombine.swift in Sources */,
				1116205920F385D300685EC4 /* ListK+Optics.swift in Sources */,
				D6D6259C206841B300739E2D /* MonadError.swift in Sources */,
				1116207620F3AD7000685EC4 /* At+Optics.swift in Sources */,
				D6D6259D206841B300739E2D /* MonadFilter.swift in Sources */,
				1116209A20F4B1DA00685EC4 /* StringOpticsInstances.swift in Sources */,
				11E531BD209B148E00A78E8D /* Setter.swift in Sources */,
				115683D721626D3B0001749D /* ConcurrentEffect.swift in Sources */,
				1116208620F4972200685EC4 /* EitherOpticsInstances.swift in Sources */,
				D6D6259E206841B300739E2D /* MonadReader.swift in Sources */,
				11F530962101E6D100D92335 /* Recursive.swift in Sources */,
				115683CD2162689A0001749D /* MonadDefer.swift in Sources */,
				D6D6259F206841B300739E2D /* MonadState.swift in Sources */,
				D60A59DF21079833005D53F3 /* SetK.swift in Sources */,
				D6D625A0206841B300739E2D /* MonadWriter.swift in Sources */,
				D6D625A1206841B300739E2D /* Monoid.swift in Sources */,
				D6D625A2206841B300739E2D /* MonoidK.swift in Sources */,
				D6D625A3206841B300739E2D /* NonEmptyReducible.swift in Sources */,
				D6D625A4206841B300739E2D /* Order.swift in Sources */,
				11E531E1209B503000A78E8D /* Index.swift in Sources */,
				1116207B20F4937500685EC4 /* Each+Optics.swift in Sources */,
				D6D625A5206841B300739E2D /* Reducible.swift in Sources */,
				D6D625A6206841B300739E2D /* Semigroup.swift in Sources */,
				11F5308D2101E1B000D92335 /* Fix.swift in Sources */,
				1116205120F385C400685EC4 /* Maybe+Optics.swift in Sources */,
				D6D625A7206841B300739E2D /* SemigroupK.swift in Sources */,
				D6D625A8206841B300739E2D /* Traverse.swift in Sources */,
				D6D625A9206841B300739E2D /* TraverseFilter.swift in Sources */,
			);
			runOnlyForDeploymentPostprocessing = 0;
		};
>>>>>>> b5e07856
		D6DBDE8D20684BEB004F979F /* Sources */ = {
			isa = PBXSourcesBuildPhase;
			buildActionMask = 2147483647;
			files = (
				11F5307B2101DD0400D92335 /* Recursion.swift in Sources */,
				11F530852101E15E00D92335 /* Birecursive.swift in Sources */,
				1116206A20F39EBC00685EC4 /* Validated+Optics.swift in Sources */,
				11F530932101E6C700D92335 /* Mu.swift in Sources */,
				1116209620F4B0B500685EC4 /* MaybeOpticsInstances.swift in Sources */,
				D6DBDE9A20684C38004F979F /* Cokleisli.swift in Sources */,
				D6DBDE9B20684C38004F979F /* Function0.swift in Sources */,
				11C9B6D620DCF54B00AFD4AA /* FilterIndex.swift in Sources */,
				D6DBDE9C20684C38004F979F /* Function1.swift in Sources */,
				1116205C20F385D400685EC4 /* Id+Optics.swift in Sources */,
				D6DBDE9D20684C38004F979F /* FunctionK.swift in Sources */,
				D6DBDE9E20684C38004F979F /* Kleisli.swift in Sources */,
				D6DBDE9F20684C38004F979F /* KleisliOperator.swift in Sources */,
				D6DBDEA020684C38004F979F /* BooleanFunctions.swift in Sources */,
				1116209120F4AB6300685EC4 /* NonEmptyListOpticsInstances.swift in Sources */,
				D6DBDEA120684C38004F979F /* Curry.swift in Sources */,
				11E531DA209B4FCE00A78E8D /* At.swift in Sources */,
				115683A02162472D0001749D /* Invariant.swift in Sources */,
				D6DBDEA220684C38004F979F /* Const.swift in Sources */,
				115683D321626B980001749D /* Effect.swift in Sources */,
				D6DBDEA320684C38004F979F /* Coproduct.swift in Sources */,
				11AC527E2097697D008EC1E4 /* Getter.swift in Sources */,
				11AC52802097697D008EC1E4 /* Lens.swift in Sources */,
				D6DBDEA420684C38004F979F /* Coreader.swift in Sources */,
				D6DBDEA520684C38004F979F /* Either.swift in Sources */,
				D6DBDEA620684C38004F979F /* Eval.swift in Sources */,
				D6DBDEA720684C38004F979F /* FlatmapOperator.swift in Sources */,
				115683B421624D7B0001749D /* Category.swift in Sources */,
				D6DBDEA820684C38004F979F /* Id.swift in Sources */,
				D6DBDEA920684C38004F979F /* Ior.swift in Sources */,
				D6DBDEAA20684C38004F979F /* ListK.swift in Sources */,
				D6DBDEAB20684C38004F979F /* MapK.swift in Sources */,
				D6DBDEAC20684C38004F979F /* Option.swift in Sources */,
				D6DBDEAD20684C38004F979F /* NonEmptyList.swift in Sources */,
				D6DBDEAE20684C38004F979F /* Reader.swift in Sources */,
				D6DBDEAF20684C38004F979F /* State.swift in Sources */,
				D6DBDEB020684C38004F979F /* Try.swift in Sources */,
				1181FD802165F7A00037B298 /* ObservableK.swift in Sources */,
				D6DBDEB120684C38004F979F /* Tuple.swift in Sources */,
				D6DBDEB220684C38004F979F /* Validated.swift in Sources */,
				111082CF2085DBF800C8563C /* Show.swift in Sources */,
				D6DBDEB320684C38004F979F /* Async.swift in Sources */,
				D6DBDEB420684C38004F979F /* IO.swift in Sources */,
				111620A020F4B88500685EC4 /* TryOpticsInstances.swift in Sources */,
				D6DBDEB520684C38004F979F /* Cofree.swift in Sources */,
				D6DBDEB620684C38004F979F /* Coyoneda.swift in Sources */,
				11E531C3209B1CE900A78E8D /* Fold.swift in Sources */,
				1116206520F398D900685EC4 /* Try+Optics.swift in Sources */,
				D6DBDEB720684C38004F979F /* Free.swift in Sources */,
				D6DBDEB820684C38004F979F /* Yoneda.swift in Sources */,
				D6DBDEB920684C38004F979F /* HigherKinds.swift in Sources */,
				11F530882101E16200D92335 /* Corecursive.swift in Sources */,
				D6DBDEBA20684C38004F979F /* NumberInstances.swift in Sources */,
				1116206D20F39EC100685EC4 /* String+Optics.swift in Sources */,
				D6DBDEBB20684C38004F979F /* StringInstances.swift in Sources */,
				11E531DD209B4FD400A78E8D /* BoundSetter.swift in Sources */,
				D6DBDEBC20684C38004F979F /* PartialApplication.swift in Sources */,
				115683AA21624AE80001749D /* Bifunctor.swift in Sources */,
				11AC527F2097697D008EC1E4 /* Iso.swift in Sources */,
				11E531B4209AF13700A78E8D /* Prism.swift in Sources */,
				D6DBDEBD20684C38004F979F /* Predef.swift in Sources */,
				D6DBDEBE20684C38004F979F /* EitherT.swift in Sources */,
				1116205E20F385D400685EC4 /* NonEmptyList+Optics.swift in Sources */,
				115683AF21624C370001749D /* Profunctor.swift in Sources */,
				D6DBDEBF20684C38004F979F /* OptionT.swift in Sources */,
				D6DBDEC020684C38004F979F /* StateT.swift in Sources */,
				D6DBDEC120684C38004F979F /* WriterT.swift in Sources */,
				D6DBDEC220684C38004F979F /* Typeclass.swift in Sources */,
				11E531CE209B31A000A78E8D /* MaybeInstances.swift in Sources */,
				115683A5216248FC0001749D /* Contravariant.swift in Sources */,
				D6DBDEC320684C38004F979F /* Alternative.swift in Sources */,
				D6DBDEC420684C38004F979F /* Applicative.swift in Sources */,
				116D42C72110A66600363A86 /* BoolInstances.swift in Sources */,
				D6DBDEC520684C38004F979F /* ApplicativeError.swift in Sources */,
				1181FD512164DCD90037B298 /* SingleK.swift in Sources */,
				11C9B6D320DCF54800AFD4AA /* Each.swift in Sources */,
				D6DBDEC620684C38004F979F /* Bifoldable.swift in Sources */,
				D6DBDEC720684C38004F979F /* Bimonad.swift in Sources */,
				1181FD7B216502410037B298 /* MaybeK.swift in Sources */,
				D6DBDEC820684C38004F979F /* Comonad.swift in Sources */,
				1116205B20F385D400685EC4 /* Either+Optics.swift in Sources */,
				1116208C20F49B1F00685EC4 /* ListKOpticsInstances.swift in Sources */,
				D6DBDEC920684C38004F979F /* Composed.swift in Sources */,
				D6DBDECA20684C38004F979F /* ComposedFoldable.swift in Sources */,
				11F5309B210207A100D92335 /* Nu.swift in Sources */,
				D6DBDECB20684C38004F979F /* Eq.swift in Sources */,
				11E531B9209AFAF700A78E8D /* Optional.swift in Sources */,
				D6DBDECC20684C38004F979F /* Foldable.swift in Sources */,
				D6DBDECD20684C38004F979F /* Functor.swift in Sources */,
				11C9B6D920DCF55100AFD4AA /* Traversal.swift in Sources */,
				D6DBDECE20684C38004F979F /* FunctorFilter.swift in Sources */,
				D6DBDECF20684C38004F979F /* Inject.swift in Sources */,
				D6DBDED020684C38004F979F /* Monad.swift in Sources */,
				D6DBDED120684C38004F979F /* MonadCombine.swift in Sources */,
				1116205D20F385D400685EC4 /* ListK+Optics.swift in Sources */,
				D6DBDED220684C38004F979F /* MonadError.swift in Sources */,
				1116207720F3AD7100685EC4 /* At+Optics.swift in Sources */,
				D6DBDED320684C38004F979F /* MonadFilter.swift in Sources */,
				1116209B20F4B1DA00685EC4 /* StringOpticsInstances.swift in Sources */,
				11E531BE209B148F00A78E8D /* Setter.swift in Sources */,
				115683D821626D3B0001749D /* ConcurrentEffect.swift in Sources */,
				1116208720F4972200685EC4 /* EitherOpticsInstances.swift in Sources */,
				D6DBDED420684C38004F979F /* MonadReader.swift in Sources */,
				11F530952101E6D100D92335 /* Recursive.swift in Sources */,
				115683CE2162689A0001749D /* MonadDefer.swift in Sources */,
				D6DBDED520684C38004F979F /* MonadState.swift in Sources */,
				D60A59E021079833005D53F3 /* SetK.swift in Sources */,
				D6DBDED620684C38004F979F /* MonadWriter.swift in Sources */,
				D6DBDED720684C38004F979F /* Monoid.swift in Sources */,
				D6DBDED820684C38004F979F /* MonoidK.swift in Sources */,
				D6DBDED920684C38004F979F /* NonEmptyReducible.swift in Sources */,
				D6DBDEDA20684C38004F979F /* Order.swift in Sources */,
				11E531E2209B503000A78E8D /* Index.swift in Sources */,
				1116207C20F4937600685EC4 /* Each+Optics.swift in Sources */,
				D6DBDEDB20684C38004F979F /* Reducible.swift in Sources */,
				D6DBDEDC20684C38004F979F /* Semigroup.swift in Sources */,
				11F5308E2101E1B000D92335 /* Fix.swift in Sources */,
				1116205220F385C500685EC4 /* Maybe+Optics.swift in Sources */,
				D6DBDEDD20684C38004F979F /* SemigroupK.swift in Sources */,
				D6DBDEDE20684C38004F979F /* Traverse.swift in Sources */,
				D6DBDEDF20684C38004F979F /* TraverseFilter.swift in Sources */,
			);
			runOnlyForDeploymentPostprocessing = 0;
		};
		OBJ_245 /* Sources */ = {
			isa = PBXSourcesBuildPhase;
			buildActionMask = 0;
			files = (
				1145F227216648E600D4AE81 /* MaybeKTest.swift in Sources */,
				OBJ_246 /* Function0Test.swift in Sources */,
				OBJ_247 /* Function1Test.swift in Sources */,
				11F530732100959000D92335 /* TraversalTest.swift in Sources */,
				115683C221625D550001749D /* BifunctorLaws.swift in Sources */,
				11FE0089209C98A400183AF6 /* SetterTest.swift in Sources */,
				OBJ_248 /* KleisliOperatorTest.swift in Sources */,
				11FE006E209C685F00183AF6 /* SetterLaws.swift in Sources */,
				OBJ_249 /* KleisliTest.swift in Sources */,
				115683B621624EEA0001749D /* InvariantLaws.swift in Sources */,
				OBJ_250 /* BooleanFunctionsTest.swift in Sources */,
				OBJ_251 /* CurryTest.swift in Sources */,
				111620B320F6137B00685EC4 /* BimonadLaws.swift in Sources */,
				OBJ_252 /* ConstTest.swift in Sources */,
				11F5306F210086FD00D92335 /* FoldTest.swift in Sources */,
				115683BA216253E00001749D /* ContravariantLaws.swift in Sources */,
				OBJ_253 /* CoproductTest.swift in Sources */,
				OBJ_254 /* EitherTest.swift in Sources */,
				OBJ_255 /* EvalTest.swift in Sources */,
				11FE0066209C50A700183AF6 /* IsoLaws.swift in Sources */,
				11FE0072209C6DEC00183AF6 /* PrismLaws.swift in Sources */,
				OBJ_256 /* IdTest.swift in Sources */,
				11635BB620F76131007BB4FA /* TraverseLaws.swift in Sources */,
				OBJ_257 /* IorTest.swift in Sources */,
				OBJ_258 /* ListKTest.swift in Sources */,
				OBJ_259 /* OptionTest.swift in Sources */,
				OBJ_260 /* NonEmptyListTest.swift in Sources */,
				OBJ_261 /* TryTest.swift in Sources */,
				OBJ_262 /* TupleTest.swift in Sources */,
				11FE006A209C5E3A00183AF6 /* LensLaws.swift in Sources */,
				OBJ_263 /* ValidatedTest.swift in Sources */,
				OBJ_264 /* AsyncLaws.swift in Sources */,
				D68DC58D210665DB00D7D845 /* SetKTest.swift in Sources */,
				OBJ_265 /* IOTest.swift in Sources */,
				OBJ_266 /* FreeTest.swift in Sources */,
				OBJ_267 /* NumberInstancesTest.swift in Sources */,
				115683BE216255F30001749D /* CategoryLaws.swift in Sources */,
				OBJ_268 /* StringInstancesTest.swift in Sources */,
				OBJ_269 /* PartialApplicationTest.swift in Sources */,
				OBJ_270 /* PredefTest.swift in Sources */,
				11635BBA20F77FE5007BB4FA /* TraverseFilterLaws.swift in Sources */,
				11FE0081209C945900183AF6 /* IsoTest.swift in Sources */,
				OBJ_271 /* EitherTTest.swift in Sources */,
				115683C621625F930001749D /* ProfunctorLaws.swift in Sources */,
				OBJ_272 /* OptionTTest.swift in Sources */,
				OBJ_273 /* StateTTest.swift in Sources */,
				OBJ_274 /* WriterTTest.swift in Sources */,
				11FE0085209C976F00183AF6 /* LensTest.swift in Sources */,
				OBJ_275 /* ApplicativeErrorLaws.swift in Sources */,
				111620AB20F6070200685EC4 /* FoldableLaws.swift in Sources */,
				OBJ_276 /* ApplicativeLaws.swift in Sources */,
				1145F22B21664E2400D4AE81 /* ObservableKTest.swift in Sources */,
				11635BAE20F6464E007BB4FA /* AlternativeLaws.swift in Sources */,
				1145F2232166337A00D4AE81 /* SingleKTest.swift in Sources */,
				OBJ_277 /* ComonadLaws.swift in Sources */,
				OBJ_278 /* EqLaws.swift in Sources */,
				OBJ_279 /* FunctorFilterLaws.swift in Sources */,
				11FE0076209C813C00183AF6 /* OptionalLaws.swift in Sources */,
				OBJ_280 /* FunctorLaws.swift in Sources */,
				11E531C7209B2B3400A78E8D /* BoolInstancesTest.swift in Sources */,
				OBJ_281 /* MonadErrorLaws.swift in Sources */,
				OBJ_282 /* MonadFilterLaws.swift in Sources */,
				111082D12085DD4D00C8563C /* ShowLaws.swift in Sources */,
				OBJ_283 /* MonadLaws.swift in Sources */,
				OBJ_284 /* MonadStateLaws.swift in Sources */,
				11F5306A20FF8B1800D92335 /* GetterTest.swift in Sources */,
				OBJ_285 /* MonadWriterLaws.swift in Sources */,
				OBJ_286 /* MonoidKLaws.swift in Sources */,
				OBJ_287 /* MonoidLaws.swift in Sources */,
				OBJ_288 /* OrderLaws.swift in Sources */,
				11C9B6B620DBB34C00AFD4AA /* TraversalLaws.swift in Sources */,
				11635BB220F64A20007BB4FA /* MonadCombineLaws.swift in Sources */,
				11FE0092209C9C3300183AF6 /* PrismTest.swift in Sources */,
				11FE007D209C8F9400183AF6 /* TestDomain.swift in Sources */,
				OBJ_289 /* SemigroupKLaws.swift in Sources */,
				OBJ_290 /* SemigroupLaws.swift in Sources */,
				11FE0096209C9EB800183AF6 /* OptionalTest.swift in Sources */,
			);
			runOnlyForDeploymentPostprocessing = 0;
		};
		OBJ_380 /* Sources */ = {
			isa = PBXSourcesBuildPhase;
			buildActionMask = 0;
			files = (
				OBJ_381 /* Cokleisli.swift in Sources */,
				OBJ_382 /* Function0.swift in Sources */,
				11E531D7209B4EF400A78E8D /* At.swift in Sources */,
				OBJ_383 /* Function1.swift in Sources */,
				1116204820F37D1900685EC4 /* Id+Optics.swift in Sources */,
				OBJ_384 /* FunctionK.swift in Sources */,
				OBJ_385 /* Kleisli.swift in Sources */,
				11E531CB209B2FEA00A78E8D /* MaybeInstances.swift in Sources */,
				OBJ_386 /* KleisliOperator.swift in Sources */,
				11F530802101DF8A00D92335 /* Corecursive.swift in Sources */,
				1116209D20F4B88500685EC4 /* TryOpticsInstances.swift in Sources */,
				OBJ_387 /* BooleanFunctions.swift in Sources */,
				OBJ_388 /* Curry.swift in Sources */,
				OBJ_389 /* Const.swift in Sources */,
				OBJ_390 /* Coproduct.swift in Sources */,
				1156839D216247290001749D /* Invariant.swift in Sources */,
				1116207420F3AC1800685EC4 /* At+Optics.swift in Sources */,
				115683D021626B980001749D /* Effect.swift in Sources */,
				11AC527320974D58008EC1E4 /* Getter.swift in Sources */,
				11AC527720975EE5008EC1E4 /* Lens.swift in Sources */,
				OBJ_391 /* Coreader.swift in Sources */,
				OBJ_392 /* Either.swift in Sources */,
				OBJ_393 /* Eval.swift in Sources */,
				OBJ_394 /* FlatmapOperator.swift in Sources */,
				OBJ_395 /* Id.swift in Sources */,
				11F530782101DB5F00D92335 /* Recursion.swift in Sources */,
				115683B121624D7B0001749D /* Category.swift in Sources */,
				OBJ_396 /* Ior.swift in Sources */,
				OBJ_397 /* ListK.swift in Sources */,
				OBJ_398 /* MapK.swift in Sources */,
				OBJ_399 /* Option.swift in Sources */,
				OBJ_400 /* NonEmptyList.swift in Sources */,
				OBJ_401 /* Reader.swift in Sources */,
				OBJ_402 /* State.swift in Sources */,
				OBJ_403 /* Try.swift in Sources */,
				1116208920F4999D00685EC4 /* ListKOpticsInstances.swift in Sources */,
				1181FD7D2165F7A00037B298 /* ObservableK.swift in Sources */,
				OBJ_404 /* Tuple.swift in Sources */,
				OBJ_405 /* Validated.swift in Sources */,
				11F5307E2101DD7100D92335 /* Recursive.swift in Sources */,
				111082CC2085D9DD00C8563C /* Show.swift in Sources */,
				OBJ_406 /* Async.swift in Sources */,
				OBJ_407 /* IO.swift in Sources */,
				OBJ_408 /* Cofree.swift in Sources */,
				OBJ_409 /* Coyoneda.swift in Sources */,
				11F5308B2101E1B000D92335 /* Fix.swift in Sources */,
				11E531C0209B1C3F00A78E8D /* Fold.swift in Sources */,
				OBJ_410 /* Free.swift in Sources */,
				OBJ_411 /* Yoneda.swift in Sources */,
				11C9B6B120DBB02000AFD4AA /* Each.swift in Sources */,
				OBJ_412 /* HigherKinds.swift in Sources */,
				1116209320F4B0B500685EC4 /* MaybeOpticsInstances.swift in Sources */,
				OBJ_413 /* NumberInstances.swift in Sources */,
				1116209820F4B1DA00685EC4 /* StringOpticsInstances.swift in Sources */,
				OBJ_414 /* StringInstances.swift in Sources */,
				11E531D4209B4CB700A78E8D /* BoundSetter.swift in Sources */,
				OBJ_415 /* PartialApplication.swift in Sources */,
				115683A721624AE80001749D /* Bifunctor.swift in Sources */,
				11AC527520975422008EC1E4 /* Iso.swift in Sources */,
				11C9B6B320DBB0EC00AFD4AA /* FilterIndex.swift in Sources */,
				11E531B1209AE89A00A78E8D /* Prism.swift in Sources */,
				1116204C20F380E300685EC4 /* NonEmptyList+Optics.swift in Sources */,
				OBJ_416 /* Predef.swift in Sources */,
				115683AC21624C370001749D /* Profunctor.swift in Sources */,
				OBJ_417 /* EitherT.swift in Sources */,
				OBJ_418 /* OptionT.swift in Sources */,
				OBJ_419 /* StateT.swift in Sources */,
				OBJ_420 /* WriterT.swift in Sources */,
				OBJ_421 /* Typeclass.swift in Sources */,
				115683A2216248FC0001749D /* Contravariant.swift in Sources */,
				1116208420F4971A00685EC4 /* EitherOpticsInstances.swift in Sources */,
				OBJ_422 /* Alternative.swift in Sources */,
				OBJ_423 /* Applicative.swift in Sources */,
				OBJ_424 /* ApplicativeError.swift in Sources */,
				1181FD4E2164DCD90037B298 /* SingleK.swift in Sources */,
				OBJ_425 /* Bifoldable.swift in Sources */,
				OBJ_426 /* Bimonad.swift in Sources */,
				1116208E20F4AB1700685EC4 /* NonEmptyListOpticsInstances.swift in Sources */,
				1181FD78216502410037B298 /* MaybeK.swift in Sources */,
				OBJ_427 /* Comonad.swift in Sources */,
				1116204620F37AE300685EC4 /* Either+Optics.swift in Sources */,
				OBJ_428 /* Composed.swift in Sources */,
				11E531C5209B29EF00A78E8D /* BoolInstances.swift in Sources */,
				OBJ_429 /* ComposedFoldable.swift in Sources */,
				1116206720F39E0700685EC4 /* Validated+Optics.swift in Sources */,
				OBJ_430 /* Eq.swift in Sources */,
				11E531B6209AF80100A78E8D /* Optional.swift in Sources */,
				OBJ_431 /* Foldable.swift in Sources */,
				D6492806209C72F000B875F9 /* SetK.swift in Sources */,
				OBJ_432 /* Functor.swift in Sources */,
				11E531DF209B502900A78E8D /* Index.swift in Sources */,
				1116204F20F3820500685EC4 /* Maybe+Optics.swift in Sources */,
				OBJ_433 /* FunctorFilter.swift in Sources */,
				OBJ_434 /* Inject.swift in Sources */,
				OBJ_435 /* Monad.swift in Sources */,
				1116204A20F37DFA00685EC4 /* ListK+Optics.swift in Sources */,
				OBJ_436 /* MonadCombine.swift in Sources */,
				OBJ_437 /* MonadError.swift in Sources */,
				OBJ_438 /* MonadFilter.swift in Sources */,
				115683D521626D3B0001749D /* ConcurrentEffect.swift in Sources */,
				11E531BB209B0BE300A78E8D /* Setter.swift in Sources */,
				11F530822101E15E00D92335 /* Birecursive.swift in Sources */,
				1116207920F4923E00685EC4 /* Each+Optics.swift in Sources */,
				115683CB2162689A0001749D /* MonadDefer.swift in Sources */,
				OBJ_439 /* MonadReader.swift in Sources */,
				OBJ_440 /* MonadState.swift in Sources */,
				OBJ_441 /* MonadWriter.swift in Sources */,
				11C9B6AF20DB8A8D00AFD4AA /* Traversal.swift in Sources */,
				1116206020F38A5C00685EC4 /* String+Optics.swift in Sources */,
				OBJ_442 /* Monoid.swift in Sources */,
				11F53098210207A100D92335 /* Nu.swift in Sources */,
				OBJ_443 /* MonoidK.swift in Sources */,
				OBJ_444 /* NonEmptyReducible.swift in Sources */,
				OBJ_445 /* Order.swift in Sources */,
				11F530902101E6C700D92335 /* Mu.swift in Sources */,
				OBJ_446 /* Reducible.swift in Sources */,
				OBJ_447 /* Semigroup.swift in Sources */,
				OBJ_448 /* SemigroupK.swift in Sources */,
				OBJ_449 /* Traverse.swift in Sources */,
				1116206220F398CB00685EC4 /* Try+Optics.swift in Sources */,
				OBJ_450 /* TraverseFilter.swift in Sources */,
			);
			runOnlyForDeploymentPostprocessing = 0;
		};
/* End PBXSourcesBuildPhase section */

/* Begin PBXTargetDependency section */
		D6D624412068141800739E2D /* PBXTargetDependency */ = {
			isa = PBXTargetDependency;
			target = "Bow::Bow" /* Bow */;
			targetProxy = D6D624422068141800739E2D /* PBXContainerItemProxy */;
		};
		D6D62520206817A700739E2D /* PBXTargetDependency */ = {
			isa = PBXTargetDependency;
			target = "Bow::Bow" /* Bow */;
			targetProxy = D6D62521206817A700739E2D /* PBXContainerItemProxy */;
		};
		OBJ_299 /* PBXTargetDependency */ = {
			isa = PBXTargetDependency;
			target = "Bow::Bow" /* Bow */;
			targetProxy = D653FC452067C58D00535EF6 /* PBXContainerItemProxy */;
		};
/* End PBXTargetDependency section */

/* Begin XCBuildConfiguration section */
		11D6DCE321662D4E0068D575 /* Debug */ = {
			isa = XCBuildConfiguration;
			buildSettings = {
				ALWAYS_SEARCH_USER_PATHS = NO;
				APPLICATION_EXTENSION_API_ONLY = YES;
				CLANG_ANALYZER_NONNULL = YES;
				CLANG_ANALYZER_NUMBER_OBJECT_CONVERSION = YES_AGGRESSIVE;
				CLANG_CXX_LANGUAGE_STANDARD = "gnu++14";
				CLANG_CXX_LIBRARY = "libc++";
				CLANG_ENABLE_MODULES = YES;
				CLANG_ENABLE_OBJC_WEAK = YES;
				CLANG_WARN_DIRECT_OBJC_ISA_USAGE = YES_ERROR;
				CLANG_WARN_DOCUMENTATION_COMMENTS = YES;
				CLANG_WARN_OBJC_ROOT_CLASS = YES_ERROR;
				CLANG_WARN_UNGUARDED_AVAILABILITY = YES_AGGRESSIVE;
				CODE_SIGN_IDENTITY = "";
				CODE_SIGN_STYLE = Automatic;
				CURRENT_PROJECT_VERSION = 1;
				DEFINES_MODULE = YES;
				DYLIB_COMPATIBILITY_VERSION = 1;
				DYLIB_CURRENT_VERSION = 1;
				DYLIB_INSTALL_NAME_BASE = "@rpath";
				FRAMEWORK_SEARCH_PATHS = (
					"$(inherited)",
					"$(PROJECT_DIR)/Carthage/Build/watchOS",
				);
				GCC_C_LANGUAGE_STANDARD = gnu11;
				GCC_DYNAMIC_NO_PIC = NO;
				GCC_PREPROCESSOR_DEFINITIONS = (
					"DEBUG=1",
					"$(inherited)",
				);
				GCC_WARN_ABOUT_RETURN_TYPE = YES_ERROR;
				GCC_WARN_UNINITIALIZED_AUTOS = YES_AGGRESSIVE;
				INFOPLIST_FILE = "Bow-watchOS/Info.plist";
				INSTALL_PATH = "$(LOCAL_LIBRARY_DIR)/Frameworks";
				LD_RUNPATH_SEARCH_PATHS = "$(inherited) @executable_path/Frameworks @loader_path/Frameworks";
				MTL_ENABLE_DEBUG_INFO = INCLUDE_SOURCE;
				MTL_FAST_MATH = YES;
				PRODUCT_BUNDLE_IDENTIFIER = "com.arrow-kt.Bow-watchOS";
				PRODUCT_NAME = "$(TARGET_NAME:c99extidentifier)";
				SDKROOT = watchos;
				SKIP_INSTALL = YES;
				SWIFT_ACTIVE_COMPILATION_CONDITIONS = DEBUG;
				SWIFT_VERSION = 4.2;
				TARGETED_DEVICE_FAMILY = 4;
				VERSIONING_SYSTEM = "apple-generic";
				VERSION_INFO_PREFIX = "";
				WATCHOS_DEPLOYMENT_TARGET = 5.0;
			};
			name = Debug;
		};
		11D6DCE421662D4E0068D575 /* Release */ = {
			isa = XCBuildConfiguration;
			buildSettings = {
				ALWAYS_SEARCH_USER_PATHS = NO;
				APPLICATION_EXTENSION_API_ONLY = YES;
				CLANG_ANALYZER_NONNULL = YES;
				CLANG_ANALYZER_NUMBER_OBJECT_CONVERSION = YES_AGGRESSIVE;
				CLANG_CXX_LANGUAGE_STANDARD = "gnu++14";
				CLANG_CXX_LIBRARY = "libc++";
				CLANG_ENABLE_MODULES = YES;
				CLANG_ENABLE_OBJC_WEAK = YES;
				CLANG_WARN_DIRECT_OBJC_ISA_USAGE = YES_ERROR;
				CLANG_WARN_DOCUMENTATION_COMMENTS = YES;
				CLANG_WARN_OBJC_ROOT_CLASS = YES_ERROR;
				CLANG_WARN_UNGUARDED_AVAILABILITY = YES_AGGRESSIVE;
				CODE_SIGN_IDENTITY = "";
				CODE_SIGN_STYLE = Automatic;
				COPY_PHASE_STRIP = NO;
				CURRENT_PROJECT_VERSION = 1;
				DEFINES_MODULE = YES;
				DYLIB_COMPATIBILITY_VERSION = 1;
				DYLIB_CURRENT_VERSION = 1;
				DYLIB_INSTALL_NAME_BASE = "@rpath";
				ENABLE_NS_ASSERTIONS = NO;
				FRAMEWORK_SEARCH_PATHS = (
					"$(inherited)",
					"$(PROJECT_DIR)/Carthage/Build/watchOS",
				);
				GCC_C_LANGUAGE_STANDARD = gnu11;
				GCC_WARN_ABOUT_RETURN_TYPE = YES_ERROR;
				GCC_WARN_UNINITIALIZED_AUTOS = YES_AGGRESSIVE;
				INFOPLIST_FILE = "Bow-watchOS/Info.plist";
				INSTALL_PATH = "$(LOCAL_LIBRARY_DIR)/Frameworks";
				LD_RUNPATH_SEARCH_PATHS = "$(inherited) @executable_path/Frameworks @loader_path/Frameworks";
				MTL_ENABLE_DEBUG_INFO = NO;
				MTL_FAST_MATH = YES;
				PRODUCT_BUNDLE_IDENTIFIER = "com.arrow-kt.Bow-watchOS";
				PRODUCT_NAME = "$(TARGET_NAME:c99extidentifier)";
				SDKROOT = watchos;
				SKIP_INSTALL = YES;
				SWIFT_VERSION = 4.2;
				TARGETED_DEVICE_FAMILY = 4;
				VALIDATE_PRODUCT = YES;
				VERSIONING_SYSTEM = "apple-generic";
				VERSION_INFO_PREFIX = "";
				WATCHOS_DEPLOYMENT_TARGET = 5.0;
			};
			name = Release;
		};
		D6D6247A2068141800739E2D /* Debug */ = {
			isa = XCBuildConfiguration;
			buildSettings = {
				ALWAYS_EMBED_SWIFT_STANDARD_LIBRARIES = YES;
				CODE_SIGN_IDENTITY = "";
				FRAMEWORK_SEARCH_PATHS = (
					"$(inherited)",
					"$(SRCROOT)/Carthage/Build/tvOS/**",
				);
				HEADER_SEARCH_PATHS = "$(inherited)";
				INFOPLIST_FILE = Tests/Info.plist;
				LD_RUNPATH_SEARCH_PATHS = "@loader_path/../Frameworks @loader_path/Frameworks";
				OTHER_LDFLAGS = "$(inherited)";
				OTHER_SWIFT_FLAGS = "$(inherited)";
				PRODUCT_NAME = "$(TARGET_NAME)";
				SDKROOT = appletvos;
				SUPPORTED_PLATFORMS = "appletvsimulator appletvos";
				SWIFT_VERSION = 4.0;
				TARGET_NAME = BowTests;
			};
			name = Debug;
		};
		D6D6247B2068141800739E2D /* Release */ = {
			isa = XCBuildConfiguration;
			buildSettings = {
				ALWAYS_EMBED_SWIFT_STANDARD_LIBRARIES = YES;
				CODE_SIGN_IDENTITY = "";
				FRAMEWORK_SEARCH_PATHS = (
					"$(inherited)",
					"$(SRCROOT)/Carthage/Build/tvOS/**",
				);
				HEADER_SEARCH_PATHS = "$(inherited)";
				INFOPLIST_FILE = Tests/Info.plist;
				LD_RUNPATH_SEARCH_PATHS = "@loader_path/../Frameworks @loader_path/Frameworks";
				OTHER_LDFLAGS = "$(inherited)";
				OTHER_SWIFT_FLAGS = "$(inherited)";
				PRODUCT_NAME = "$(TARGET_NAME)";
				SDKROOT = appletvos;
				SUPPORTED_PLATFORMS = "appletvsimulator appletvos";
				SWIFT_VERSION = 4.0;
				TARGET_NAME = BowTests;
			};
			name = Release;
		};
		D6D6251B2068178800739E2D /* Debug */ = {
			isa = XCBuildConfiguration;
			buildSettings = {
				ENABLE_TESTABILITY = YES;
				FRAMEWORK_SEARCH_PATHS = (
					"$(inherited)",
					"$(PROJECT_DIR)/Carthage/Build/Mac",
				);
				HEADER_SEARCH_PATHS = "$(inherited)";
				INFOPLIST_FILE = Bow.xcodeproj/Bow_Info.plist;
				LD_RUNPATH_SEARCH_PATHS = "$(TOOLCHAIN_DIR)/usr/lib/swift/macosx";
				OTHER_LDFLAGS = "$(inherited)";
				OTHER_SWIFT_FLAGS = "$(inherited)";
				PRODUCT_BUNDLE_IDENTIFIER = "com.arrow-kt.bowmacOS";
				PRODUCT_MODULE_NAME = "$(TARGET_NAME:c99extidentifier)";
				PRODUCT_NAME = "$(TARGET_NAME)";
				SDKROOT = macosx;
				SKIP_INSTALL = YES;
				SUPPORTED_PLATFORMS = macosx;
				SWIFT_VERSION = 4.0;
				TARGET_NAME = Bow;
			};
			name = Debug;
		};
		D6D6251C2068178800739E2D /* Release */ = {
			isa = XCBuildConfiguration;
			buildSettings = {
				ENABLE_TESTABILITY = YES;
				FRAMEWORK_SEARCH_PATHS = (
					"$(inherited)",
					"$(PROJECT_DIR)/Carthage/Build/Mac",
				);
				HEADER_SEARCH_PATHS = "$(inherited)";
				INFOPLIST_FILE = Bow.xcodeproj/Bow_Info.plist;
				LD_RUNPATH_SEARCH_PATHS = "$(TOOLCHAIN_DIR)/usr/lib/swift/macosx";
				OTHER_LDFLAGS = "$(inherited)";
				OTHER_SWIFT_FLAGS = "$(inherited)";
				PRODUCT_BUNDLE_IDENTIFIER = "com.arrow-kt.bowmacOS";
				PRODUCT_MODULE_NAME = "$(TARGET_NAME:c99extidentifier)";
				PRODUCT_NAME = "$(TARGET_NAME)";
				SDKROOT = macosx;
				SKIP_INSTALL = YES;
				SUPPORTED_PLATFORMS = macosx;
				SWIFT_VERSION = 4.0;
				TARGET_NAME = Bow;
			};
			name = Release;
		};
		D6D62559206817A700739E2D /* Debug */ = {
			isa = XCBuildConfiguration;
			buildSettings = {
				ALWAYS_EMBED_SWIFT_STANDARD_LIBRARIES = YES;
				FRAMEWORK_SEARCH_PATHS = (
					"$(inherited)",
					"$(SRCROOT)/Carthage/Build/Mac/**",
					"$(PROJECT_DIR)/Carthage/Build/Mac",
				);
				HEADER_SEARCH_PATHS = "$(inherited)";
				INFOPLIST_FILE = Tests/Info.plist;
				LD_RUNPATH_SEARCH_PATHS = "@loader_path/../Frameworks @loader_path/Frameworks";
				OTHER_LDFLAGS = "$(inherited)";
				OTHER_SWIFT_FLAGS = "$(inherited)";
				PRODUCT_NAME = "$(TARGET_NAME)";
				SDKROOT = macosx;
				SUPPORTED_PLATFORMS = macosx;
				SWIFT_VERSION = 4.0;
				TARGET_NAME = BowTests;
			};
			name = Debug;
		};
		D6D6255A206817A700739E2D /* Release */ = {
			isa = XCBuildConfiguration;
			buildSettings = {
				ALWAYS_EMBED_SWIFT_STANDARD_LIBRARIES = YES;
				FRAMEWORK_SEARCH_PATHS = (
					"$(inherited)",
					"$(SRCROOT)/Carthage/Build/Mac/**",
					"$(PROJECT_DIR)/Carthage/Build/Mac",
				);
				HEADER_SEARCH_PATHS = "$(inherited)";
				INFOPLIST_FILE = Tests/Info.plist;
				LD_RUNPATH_SEARCH_PATHS = "@loader_path/../Frameworks @loader_path/Frameworks";
				OTHER_LDFLAGS = "$(inherited)";
				OTHER_SWIFT_FLAGS = "$(inherited)";
				PRODUCT_NAME = "$(TARGET_NAME)";
				SDKROOT = macosx;
				SUPPORTED_PLATFORMS = macosx;
				SWIFT_VERSION = 4.0;
				TARGET_NAME = BowTests;
			};
			name = Release;
		};
		D6DBDE9820684BEB004F979F /* Debug */ = {
			isa = XCBuildConfiguration;
			buildSettings = {
				ALWAYS_SEARCH_USER_PATHS = NO;
				CLANG_ANALYZER_NONNULL = YES;
				CLANG_ANALYZER_NUMBER_OBJECT_CONVERSION = YES_AGGRESSIVE;
				CLANG_CXX_LANGUAGE_STANDARD = "gnu++14";
				CLANG_CXX_LIBRARY = "libc++";
				CLANG_ENABLE_MODULES = YES;
				CLANG_WARN_BLOCK_CAPTURE_AUTORELEASING = YES;
				CLANG_WARN_BOOL_CONVERSION = YES;
				CLANG_WARN_COMMA = YES;
				CLANG_WARN_CONSTANT_CONVERSION = YES;
				CLANG_WARN_DIRECT_OBJC_ISA_USAGE = YES_ERROR;
				CLANG_WARN_DOCUMENTATION_COMMENTS = YES;
				CLANG_WARN_EMPTY_BODY = YES;
				CLANG_WARN_ENUM_CONVERSION = YES;
				CLANG_WARN_INFINITE_RECURSION = YES;
				CLANG_WARN_INT_CONVERSION = YES;
				CLANG_WARN_NON_LITERAL_NULL_CONVERSION = YES;
				CLANG_WARN_OBJC_LITERAL_CONVERSION = YES;
				CLANG_WARN_OBJC_ROOT_CLASS = YES_ERROR;
				CLANG_WARN_RANGE_LOOP_ANALYSIS = YES;
				CLANG_WARN_STRICT_PROTOTYPES = YES;
				CLANG_WARN_SUSPICIOUS_MOVE = YES;
				CLANG_WARN_UNGUARDED_AVAILABILITY = YES_AGGRESSIVE;
				CLANG_WARN_UNREACHABLE_CODE = YES;
				CLANG_WARN__DUPLICATE_METHOD_MATCH = YES;
				CODE_SIGN_IDENTITY = "";
				CODE_SIGN_STYLE = Manual;
				CURRENT_PROJECT_VERSION = 1;
				DEFINES_MODULE = YES;
				DEVELOPMENT_TEAM = "";
				DYLIB_COMPATIBILITY_VERSION = 1;
				DYLIB_CURRENT_VERSION = 1;
				DYLIB_INSTALL_NAME_BASE = "@rpath";
				ENABLE_STRICT_OBJC_MSGSEND = YES;
				ENABLE_TESTABILITY = YES;
				FRAMEWORK_SEARCH_PATHS = (
					"$(inherited)",
					"$(PROJECT_DIR)/Carthage/Build/tvOS",
				);
				GCC_C_LANGUAGE_STANDARD = gnu11;
				GCC_DYNAMIC_NO_PIC = NO;
				GCC_NO_COMMON_BLOCKS = YES;
				GCC_PREPROCESSOR_DEFINITIONS = (
					"DEBUG=1",
					"$(inherited)",
				);
				GCC_WARN_64_TO_32_BIT_CONVERSION = YES;
				GCC_WARN_ABOUT_RETURN_TYPE = YES_ERROR;
				GCC_WARN_UNDECLARED_SELECTOR = YES;
				GCC_WARN_UNINITIALIZED_AUTOS = YES_AGGRESSIVE;
				GCC_WARN_UNUSED_FUNCTION = YES;
				GCC_WARN_UNUSED_VARIABLE = YES;
				INFOPLIST_FILE = Bow.xcodeproj/Bow_Info.plist;
				INSTALL_PATH = "$(LOCAL_LIBRARY_DIR)/Frameworks";
				LD_RUNPATH_SEARCH_PATHS = "$(inherited) @executable_path/Frameworks @loader_path/Frameworks";
				MTL_ENABLE_DEBUG_INFO = YES;
				PRODUCT_BUNDLE_IDENTIFIER = "com.arrow-kt.bowTVOS";
				PRODUCT_MODULE_NAME = "$(PROJECT_NAME)";
				PRODUCT_NAME = "$(PROJECT_NAME)";
				PROVISIONING_PROFILE_SPECIFIER = "";
				SDKROOT = appletvos;
				SKIP_INSTALL = YES;
				SUPPORTED_PLATFORMS = "appletvsimulator appletvos";
				SWIFT_ACTIVE_COMPILATION_CONDITIONS = DEBUG;
				SWIFT_VERSION = 4.0;
				TARGETED_DEVICE_FAMILY = 3;
				TVOS_DEPLOYMENT_TARGET = 11.2;
				VERSIONING_SYSTEM = "apple-generic";
				VERSION_INFO_PREFIX = "";
			};
			name = Debug;
		};
		D6DBDE9920684BEB004F979F /* Release */ = {
			isa = XCBuildConfiguration;
			buildSettings = {
				ALWAYS_SEARCH_USER_PATHS = NO;
				CLANG_ANALYZER_NONNULL = YES;
				CLANG_ANALYZER_NUMBER_OBJECT_CONVERSION = YES_AGGRESSIVE;
				CLANG_CXX_LANGUAGE_STANDARD = "gnu++14";
				CLANG_CXX_LIBRARY = "libc++";
				CLANG_ENABLE_MODULES = YES;
				CLANG_WARN_BLOCK_CAPTURE_AUTORELEASING = YES;
				CLANG_WARN_BOOL_CONVERSION = YES;
				CLANG_WARN_COMMA = YES;
				CLANG_WARN_CONSTANT_CONVERSION = YES;
				CLANG_WARN_DIRECT_OBJC_ISA_USAGE = YES_ERROR;
				CLANG_WARN_DOCUMENTATION_COMMENTS = YES;
				CLANG_WARN_EMPTY_BODY = YES;
				CLANG_WARN_ENUM_CONVERSION = YES;
				CLANG_WARN_INFINITE_RECURSION = YES;
				CLANG_WARN_INT_CONVERSION = YES;
				CLANG_WARN_NON_LITERAL_NULL_CONVERSION = YES;
				CLANG_WARN_OBJC_LITERAL_CONVERSION = YES;
				CLANG_WARN_OBJC_ROOT_CLASS = YES_ERROR;
				CLANG_WARN_RANGE_LOOP_ANALYSIS = YES;
				CLANG_WARN_STRICT_PROTOTYPES = YES;
				CLANG_WARN_SUSPICIOUS_MOVE = YES;
				CLANG_WARN_UNGUARDED_AVAILABILITY = YES_AGGRESSIVE;
				CLANG_WARN_UNREACHABLE_CODE = YES;
				CLANG_WARN__DUPLICATE_METHOD_MATCH = YES;
				CODE_SIGN_IDENTITY = "";
				CODE_SIGN_STYLE = Manual;
				COPY_PHASE_STRIP = NO;
				CURRENT_PROJECT_VERSION = 1;
				DEFINES_MODULE = YES;
				DEVELOPMENT_TEAM = "";
				DYLIB_COMPATIBILITY_VERSION = 1;
				DYLIB_CURRENT_VERSION = 1;
				DYLIB_INSTALL_NAME_BASE = "@rpath";
				ENABLE_NS_ASSERTIONS = NO;
				ENABLE_STRICT_OBJC_MSGSEND = YES;
				FRAMEWORK_SEARCH_PATHS = (
					"$(inherited)",
					"$(PROJECT_DIR)/Carthage/Build/tvOS",
				);
				GCC_C_LANGUAGE_STANDARD = gnu11;
				GCC_NO_COMMON_BLOCKS = YES;
				GCC_WARN_64_TO_32_BIT_CONVERSION = YES;
				GCC_WARN_ABOUT_RETURN_TYPE = YES_ERROR;
				GCC_WARN_UNDECLARED_SELECTOR = YES;
				GCC_WARN_UNINITIALIZED_AUTOS = YES_AGGRESSIVE;
				GCC_WARN_UNUSED_FUNCTION = YES;
				GCC_WARN_UNUSED_VARIABLE = YES;
				INFOPLIST_FILE = Bow.xcodeproj/Bow_Info.plist;
				INSTALL_PATH = "$(LOCAL_LIBRARY_DIR)/Frameworks";
				LD_RUNPATH_SEARCH_PATHS = "$(inherited) @executable_path/Frameworks @loader_path/Frameworks";
				MTL_ENABLE_DEBUG_INFO = NO;
				PRODUCT_BUNDLE_IDENTIFIER = "com.arrow-kt.bowTVOS";
				PRODUCT_MODULE_NAME = "$(PROJECT_NAME)";
				PRODUCT_NAME = "$(PROJECT_NAME)";
				PROVISIONING_PROFILE_SPECIFIER = "";
				SDKROOT = appletvos;
				SKIP_INSTALL = YES;
				SUPPORTED_PLATFORMS = "appletvsimulator appletvos";
				SWIFT_VERSION = 4.0;
				TARGETED_DEVICE_FAMILY = 3;
				TVOS_DEPLOYMENT_TARGET = 11.2;
				VALIDATE_PRODUCT = YES;
				VERSIONING_SYSTEM = "apple-generic";
				VERSION_INFO_PREFIX = "";
			};
			name = Release;
		};
		OBJ_243 /* Debug */ = {
			isa = XCBuildConfiguration;
			buildSettings = {
				ALWAYS_EMBED_SWIFT_STANDARD_LIBRARIES = YES;
				FRAMEWORK_SEARCH_PATHS = (
					"$(inherited)",
					"$(SRCROOT)/Carthage/Build/iOS/**",
					"$(PROJECT_DIR)/Carthage/Build/iOS",
					"$(PROJECT_DIR)/Carthage/Build/Mac",
					"$(PROJECT_DIR)/Carthage/Build/tvOS",
				);
				HEADER_SEARCH_PATHS = "$(inherited)";
				INFOPLIST_FILE = Tests/Info.plist;
				LD_RUNPATH_SEARCH_PATHS = "@loader_path/../Frameworks @loader_path/Frameworks";
				OTHER_LDFLAGS = "$(inherited)";
				OTHER_SWIFT_FLAGS = "$(inherited)";
				SDKROOT = iphoneos;
				SUPPORTED_PLATFORMS = "iphonesimulator iphoneos";
				SWIFT_VERSION = 4.2;
				TARGET_NAME = BowTests;
			};
			name = Debug;
		};
		OBJ_244 /* Release */ = {
			isa = XCBuildConfiguration;
			buildSettings = {
				ALWAYS_EMBED_SWIFT_STANDARD_LIBRARIES = YES;
				FRAMEWORK_SEARCH_PATHS = (
					"$(inherited)",
					"$(SRCROOT)/Carthage/Build/iOS/**",
					"$(PROJECT_DIR)/Carthage/Build/iOS",
					"$(PROJECT_DIR)/Carthage/Build/Mac",
					"$(PROJECT_DIR)/Carthage/Build/tvOS",
				);
				HEADER_SEARCH_PATHS = "$(inherited)";
				INFOPLIST_FILE = Tests/Info.plist;
				LD_RUNPATH_SEARCH_PATHS = "@loader_path/../Frameworks @loader_path/Frameworks";
				OTHER_LDFLAGS = "$(inherited)";
				OTHER_SWIFT_FLAGS = "$(inherited)";
				SDKROOT = iphoneos;
				SUPPORTED_PLATFORMS = "iphonesimulator iphoneos";
				SWIFT_VERSION = 4.2;
				TARGET_NAME = BowTests;
			};
			name = Release;
		};
		OBJ_3 /* Debug */ = {
			isa = XCBuildConfiguration;
			buildSettings = {
				CLANG_ENABLE_OBJC_ARC = YES;
				CLANG_WARN_BLOCK_CAPTURE_AUTORELEASING = YES;
				CLANG_WARN_BOOL_CONVERSION = YES;
				CLANG_WARN_COMMA = YES;
				CLANG_WARN_CONSTANT_CONVERSION = YES;
				CLANG_WARN_DEPRECATED_OBJC_IMPLEMENTATIONS = YES;
				CLANG_WARN_EMPTY_BODY = YES;
				CLANG_WARN_ENUM_CONVERSION = YES;
				CLANG_WARN_INFINITE_RECURSION = YES;
				CLANG_WARN_INT_CONVERSION = YES;
				CLANG_WARN_NON_LITERAL_NULL_CONVERSION = YES;
				CLANG_WARN_OBJC_IMPLICIT_RETAIN_SELF = YES;
				CLANG_WARN_OBJC_LITERAL_CONVERSION = YES;
				CLANG_WARN_RANGE_LOOP_ANALYSIS = YES;
				CLANG_WARN_STRICT_PROTOTYPES = YES;
				CLANG_WARN_SUSPICIOUS_MOVE = YES;
				CLANG_WARN_UNREACHABLE_CODE = YES;
				CLANG_WARN__DUPLICATE_METHOD_MATCH = YES;
				COMBINE_HIDPI_IMAGES = YES;
				COPY_PHASE_STRIP = NO;
				DEBUG_INFORMATION_FORMAT = dwarf;
				DYLIB_INSTALL_NAME_BASE = "@rpath";
				ENABLE_NS_ASSERTIONS = YES;
				ENABLE_STRICT_OBJC_MSGSEND = YES;
				ENABLE_TESTABILITY = YES;
				GCC_NO_COMMON_BLOCKS = YES;
				GCC_OPTIMIZATION_LEVEL = 0;
				GCC_WARN_64_TO_32_BIT_CONVERSION = YES;
				GCC_WARN_ABOUT_RETURN_TYPE = YES;
				GCC_WARN_UNDECLARED_SELECTOR = YES;
				GCC_WARN_UNINITIALIZED_AUTOS = YES;
				GCC_WARN_UNUSED_FUNCTION = YES;
				GCC_WARN_UNUSED_VARIABLE = YES;
				MACOSX_DEPLOYMENT_TARGET = 10.10;
				ONLY_ACTIVE_ARCH = YES;
				OTHER_SWIFT_FLAGS = "-DXcode";
				PRODUCT_NAME = "$(TARGET_NAME)";
				SDKROOT = macosx;
				SUPPORTED_PLATFORMS = "macosx iphoneos iphonesimulator appletvos appletvsimulator watchos watchsimulator";
				SWIFT_ACTIVE_COMPILATION_CONDITIONS = SWIFT_PACKAGE;
				SWIFT_OPTIMIZATION_LEVEL = "-Onone";
				USE_HEADERMAP = NO;
			};
			name = Debug;
		};
		OBJ_378 /* Debug */ = {
			isa = XCBuildConfiguration;
			buildSettings = {
				ENABLE_TESTABILITY = YES;
				FRAMEWORK_SEARCH_PATHS = (
					"$(inherited)",
					"$(SRCROOT)/Carthage/Build/iOS/**",
					"$(PROJECT_DIR)/Carthage/Build/iOS",
				);
				HEADER_SEARCH_PATHS = "$(inherited)";
				INFOPLIST_FILE = Bow.xcodeproj/Bow_Info.plist;
				LD_RUNPATH_SEARCH_PATHS = "$(TOOLCHAIN_DIR)/usr/lib/swift/macosx";
				OTHER_LDFLAGS = "$(inherited)";
				OTHER_SWIFT_FLAGS = "$(inherited)";
				PRODUCT_BUNDLE_IDENTIFIER = "com.arrow-kt.bow";
				PRODUCT_MODULE_NAME = "$(TARGET_NAME:c99extidentifier)";
				PRODUCT_NAME = "$(TARGET_NAME:c99extidentifier)";
				SDKROOT = iphoneos;
				SKIP_INSTALL = YES;
				SUPPORTED_PLATFORMS = "iphonesimulator iphoneos";
				SWIFT_VERSION = 4.2;
				TARGET_NAME = Bow;
			};
			name = Debug;
		};
		OBJ_379 /* Release */ = {
			isa = XCBuildConfiguration;
			buildSettings = {
				ENABLE_TESTABILITY = YES;
				FRAMEWORK_SEARCH_PATHS = (
					"$(inherited)",
					"$(SRCROOT)/Carthage/Build/iOS/**",
					"$(PROJECT_DIR)/Carthage/Build/iOS",
				);
				HEADER_SEARCH_PATHS = "$(inherited)";
				INFOPLIST_FILE = Bow.xcodeproj/Bow_Info.plist;
				LD_RUNPATH_SEARCH_PATHS = "$(TOOLCHAIN_DIR)/usr/lib/swift/macosx";
				OTHER_LDFLAGS = "$(inherited)";
				OTHER_SWIFT_FLAGS = "$(inherited)";
				PRODUCT_BUNDLE_IDENTIFIER = "com.arrow-kt.bow";
				PRODUCT_MODULE_NAME = "$(TARGET_NAME:c99extidentifier)";
				PRODUCT_NAME = "$(TARGET_NAME:c99extidentifier)";
				SDKROOT = iphoneos;
				SKIP_INSTALL = YES;
				SUPPORTED_PLATFORMS = "iphonesimulator iphoneos";
				SWIFT_VERSION = 4.2;
				TARGET_NAME = Bow;
			};
			name = Release;
		};
		OBJ_4 /* Release */ = {
			isa = XCBuildConfiguration;
			buildSettings = {
				CLANG_ENABLE_OBJC_ARC = YES;
				CLANG_WARN_BLOCK_CAPTURE_AUTORELEASING = YES;
				CLANG_WARN_BOOL_CONVERSION = YES;
				CLANG_WARN_COMMA = YES;
				CLANG_WARN_CONSTANT_CONVERSION = YES;
				CLANG_WARN_DEPRECATED_OBJC_IMPLEMENTATIONS = YES;
				CLANG_WARN_EMPTY_BODY = YES;
				CLANG_WARN_ENUM_CONVERSION = YES;
				CLANG_WARN_INFINITE_RECURSION = YES;
				CLANG_WARN_INT_CONVERSION = YES;
				CLANG_WARN_NON_LITERAL_NULL_CONVERSION = YES;
				CLANG_WARN_OBJC_IMPLICIT_RETAIN_SELF = YES;
				CLANG_WARN_OBJC_LITERAL_CONVERSION = YES;
				CLANG_WARN_RANGE_LOOP_ANALYSIS = YES;
				CLANG_WARN_STRICT_PROTOTYPES = YES;
				CLANG_WARN_SUSPICIOUS_MOVE = YES;
				CLANG_WARN_UNREACHABLE_CODE = YES;
				CLANG_WARN__DUPLICATE_METHOD_MATCH = YES;
				COMBINE_HIDPI_IMAGES = YES;
				COPY_PHASE_STRIP = YES;
				DEBUG_INFORMATION_FORMAT = "dwarf-with-dsym";
				DYLIB_INSTALL_NAME_BASE = "@rpath";
				ENABLE_STRICT_OBJC_MSGSEND = YES;
				GCC_NO_COMMON_BLOCKS = YES;
				GCC_OPTIMIZATION_LEVEL = s;
				GCC_WARN_64_TO_32_BIT_CONVERSION = YES;
				GCC_WARN_ABOUT_RETURN_TYPE = YES;
				GCC_WARN_UNDECLARED_SELECTOR = YES;
				GCC_WARN_UNINITIALIZED_AUTOS = YES;
				GCC_WARN_UNUSED_FUNCTION = YES;
				GCC_WARN_UNUSED_VARIABLE = YES;
				MACOSX_DEPLOYMENT_TARGET = 10.10;
				OTHER_SWIFT_FLAGS = "-DXcode";
				PRODUCT_NAME = "$(TARGET_NAME)";
				SDKROOT = macosx;
				SUPPORTED_PLATFORMS = "macosx iphoneos iphonesimulator appletvos appletvsimulator watchos watchsimulator";
				SWIFT_ACTIVE_COMPILATION_CONDITIONS = SWIFT_PACKAGE;
				SWIFT_OPTIMIZATION_LEVEL = "-Owholemodule";
				USE_HEADERMAP = NO;
			};
			name = Release;
		};
/* End XCBuildConfiguration section */

/* Begin XCConfigurationList section */
		11D6DCE221662D4E0068D575 /* Build configuration list for PBXNativeTarget "Bow-watchOS" */ = {
			isa = XCConfigurationList;
			buildConfigurations = (
				11D6DCE321662D4E0068D575 /* Debug */,
				11D6DCE421662D4E0068D575 /* Release */,
			);
			defaultConfigurationIsVisible = 0;
			defaultConfigurationName = Debug;
		};
		D6D624792068141800739E2D /* Build configuration list for PBXNativeTarget "BowTests-tvOS" */ = {
			isa = XCConfigurationList;
			buildConfigurations = (
				D6D6247A2068141800739E2D /* Debug */,
				D6D6247B2068141800739E2D /* Release */,
			);
			defaultConfigurationIsVisible = 0;
			defaultConfigurationName = Debug;
		};
		D6D6251A2068178800739E2D /* Build configuration list for PBXNativeTarget "Bow-macOS" */ = {
			isa = XCConfigurationList;
			buildConfigurations = (
				D6D6251B2068178800739E2D /* Debug */,
				D6D6251C2068178800739E2D /* Release */,
			);
			defaultConfigurationIsVisible = 0;
			defaultConfigurationName = Debug;
		};
		D6D62558206817A700739E2D /* Build configuration list for PBXNativeTarget "BowTests-macOS" */ = {
			isa = XCConfigurationList;
			buildConfigurations = (
				D6D62559206817A700739E2D /* Debug */,
				D6D6255A206817A700739E2D /* Release */,
			);
			defaultConfigurationIsVisible = 0;
			defaultConfigurationName = Debug;
		};
		D6DBDE9720684BEB004F979F /* Build configuration list for PBXNativeTarget "Bow-tvOS" */ = {
			isa = XCConfigurationList;
			buildConfigurations = (
				D6DBDE9820684BEB004F979F /* Debug */,
				D6DBDE9920684BEB004F979F /* Release */,
			);
			defaultConfigurationIsVisible = 0;
			defaultConfigurationName = Debug;
		};
		OBJ_2 /* Build configuration list for PBXProject "Bow" */ = {
			isa = XCConfigurationList;
			buildConfigurations = (
				OBJ_3 /* Debug */,
				OBJ_4 /* Release */,
			);
			defaultConfigurationIsVisible = 0;
			defaultConfigurationName = Debug;
		};
		OBJ_242 /* Build configuration list for PBXNativeTarget "BowTests" */ = {
			isa = XCConfigurationList;
			buildConfigurations = (
				OBJ_243 /* Debug */,
				OBJ_244 /* Release */,
			);
			defaultConfigurationIsVisible = 0;
			defaultConfigurationName = Debug;
		};
		OBJ_377 /* Build configuration list for PBXNativeTarget "Bow" */ = {
			isa = XCConfigurationList;
			buildConfigurations = (
				OBJ_378 /* Debug */,
				OBJ_379 /* Release */,
			);
			defaultConfigurationIsVisible = 0;
			defaultConfigurationName = Debug;
		};
/* End XCConfigurationList section */
	};
	rootObject = OBJ_1 /* Project object */;
}<|MERGE_RESOLUTION|>--- conflicted
+++ resolved
@@ -2300,8 +2300,6 @@
 			);
 			runOnlyForDeploymentPostprocessing = 0;
 		};
-<<<<<<< HEAD
-=======
 		D6D62563206841B300739E2D /* Sources */ = {
 			isa = PBXSourcesBuildPhase;
 			buildActionMask = 0;
@@ -2427,7 +2425,6 @@
 			);
 			runOnlyForDeploymentPostprocessing = 0;
 		};
->>>>>>> b5e07856
 		D6DBDE8D20684BEB004F979F /* Sources */ = {
 			isa = PBXSourcesBuildPhase;
 			buildActionMask = 2147483647;
