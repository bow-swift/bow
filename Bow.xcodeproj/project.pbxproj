// !$*UTF8*$!
{
	archiveVersion = 1;
	classes = {
	};
	objectVersion = 46;
	objects = {

/* Begin PBXBuildFile section */
		111082CC2085D9DD00C8563C /* Show.swift in Sources */ = {isa = PBXBuildFile; fileRef = 111082CB2085D9DD00C8563C /* Show.swift */; };
		111082CD2085DBF700C8563C /* Show.swift in Sources */ = {isa = PBXBuildFile; fileRef = 111082CB2085D9DD00C8563C /* Show.swift */; };
		111082CF2085DBF800C8563C /* Show.swift in Sources */ = {isa = PBXBuildFile; fileRef = 111082CB2085D9DD00C8563C /* Show.swift */; };
		111082D12085DD4D00C8563C /* ShowLaws.swift in Sources */ = {isa = PBXBuildFile; fileRef = 111082D02085DD4D00C8563C /* ShowLaws.swift */; };
		1116204620F37AE300685EC4 /* Either+Optics.swift in Sources */ = {isa = PBXBuildFile; fileRef = 1116204520F37AE300685EC4 /* Either+Optics.swift */; };
		1116204820F37D1900685EC4 /* Id+Optics.swift in Sources */ = {isa = PBXBuildFile; fileRef = 1116204720F37D1900685EC4 /* Id+Optics.swift */; };
		1116204A20F37DFA00685EC4 /* ListK+Optics.swift in Sources */ = {isa = PBXBuildFile; fileRef = 1116204920F37DFA00685EC4 /* ListK+Optics.swift */; };
		1116204C20F380E300685EC4 /* NonEmptyList+Optics.swift in Sources */ = {isa = PBXBuildFile; fileRef = 1116204B20F380E300685EC4 /* NonEmptyList+Optics.swift */; };
		1116204F20F3820500685EC4 /* Maybe+Optics.swift in Sources */ = {isa = PBXBuildFile; fileRef = 1116204E20F3820500685EC4 /* Maybe+Optics.swift */; };
		1116205020F385C300685EC4 /* Maybe+Optics.swift in Sources */ = {isa = PBXBuildFile; fileRef = 1116204E20F3820500685EC4 /* Maybe+Optics.swift */; };
		1116205220F385C500685EC4 /* Maybe+Optics.swift in Sources */ = {isa = PBXBuildFile; fileRef = 1116204E20F3820500685EC4 /* Maybe+Optics.swift */; };
		1116205320F385D300685EC4 /* Either+Optics.swift in Sources */ = {isa = PBXBuildFile; fileRef = 1116204520F37AE300685EC4 /* Either+Optics.swift */; };
		1116205420F385D300685EC4 /* Id+Optics.swift in Sources */ = {isa = PBXBuildFile; fileRef = 1116204720F37D1900685EC4 /* Id+Optics.swift */; };
		1116205520F385D300685EC4 /* ListK+Optics.swift in Sources */ = {isa = PBXBuildFile; fileRef = 1116204920F37DFA00685EC4 /* ListK+Optics.swift */; };
		1116205620F385D300685EC4 /* NonEmptyList+Optics.swift in Sources */ = {isa = PBXBuildFile; fileRef = 1116204B20F380E300685EC4 /* NonEmptyList+Optics.swift */; };
		1116205B20F385D400685EC4 /* Either+Optics.swift in Sources */ = {isa = PBXBuildFile; fileRef = 1116204520F37AE300685EC4 /* Either+Optics.swift */; };
		1116205C20F385D400685EC4 /* Id+Optics.swift in Sources */ = {isa = PBXBuildFile; fileRef = 1116204720F37D1900685EC4 /* Id+Optics.swift */; };
		1116205D20F385D400685EC4 /* ListK+Optics.swift in Sources */ = {isa = PBXBuildFile; fileRef = 1116204920F37DFA00685EC4 /* ListK+Optics.swift */; };
		1116205E20F385D400685EC4 /* NonEmptyList+Optics.swift in Sources */ = {isa = PBXBuildFile; fileRef = 1116204B20F380E300685EC4 /* NonEmptyList+Optics.swift */; };
		1116206020F38A5C00685EC4 /* String+Optics.swift in Sources */ = {isa = PBXBuildFile; fileRef = 1116205F20F38A5C00685EC4 /* String+Optics.swift */; };
		1116206220F398CB00685EC4 /* Try+Optics.swift in Sources */ = {isa = PBXBuildFile; fileRef = 1116206120F398CB00685EC4 /* Try+Optics.swift */; };
		1116206320F398D800685EC4 /* Try+Optics.swift in Sources */ = {isa = PBXBuildFile; fileRef = 1116206120F398CB00685EC4 /* Try+Optics.swift */; };
		1116206520F398D900685EC4 /* Try+Optics.swift in Sources */ = {isa = PBXBuildFile; fileRef = 1116206120F398CB00685EC4 /* Try+Optics.swift */; };
		1116206720F39E0700685EC4 /* Validated+Optics.swift in Sources */ = {isa = PBXBuildFile; fileRef = 1116206620F39E0700685EC4 /* Validated+Optics.swift */; };
		1116206820F39EBB00685EC4 /* Validated+Optics.swift in Sources */ = {isa = PBXBuildFile; fileRef = 1116206620F39E0700685EC4 /* Validated+Optics.swift */; };
		1116206A20F39EBC00685EC4 /* Validated+Optics.swift in Sources */ = {isa = PBXBuildFile; fileRef = 1116206620F39E0700685EC4 /* Validated+Optics.swift */; };
		1116206B20F39EC000685EC4 /* String+Optics.swift in Sources */ = {isa = PBXBuildFile; fileRef = 1116205F20F38A5C00685EC4 /* String+Optics.swift */; };
		1116206D20F39EC100685EC4 /* String+Optics.swift in Sources */ = {isa = PBXBuildFile; fileRef = 1116205F20F38A5C00685EC4 /* String+Optics.swift */; };
		1116207420F3AC1800685EC4 /* At+Optics.swift in Sources */ = {isa = PBXBuildFile; fileRef = 1116207320F3AC1800685EC4 /* At+Optics.swift */; };
		1116207520F3AD7000685EC4 /* At+Optics.swift in Sources */ = {isa = PBXBuildFile; fileRef = 1116207320F3AC1800685EC4 /* At+Optics.swift */; };
		1116207720F3AD7100685EC4 /* At+Optics.swift in Sources */ = {isa = PBXBuildFile; fileRef = 1116207320F3AC1800685EC4 /* At+Optics.swift */; };
		1116207920F4923E00685EC4 /* Each+Optics.swift in Sources */ = {isa = PBXBuildFile; fileRef = 1116207820F4923E00685EC4 /* Each+Optics.swift */; };
		1116207A20F4937400685EC4 /* Each+Optics.swift in Sources */ = {isa = PBXBuildFile; fileRef = 1116207820F4923E00685EC4 /* Each+Optics.swift */; };
		1116207C20F4937600685EC4 /* Each+Optics.swift in Sources */ = {isa = PBXBuildFile; fileRef = 1116207820F4923E00685EC4 /* Each+Optics.swift */; };
		1116208420F4971A00685EC4 /* EitherOpticsInstances.swift in Sources */ = {isa = PBXBuildFile; fileRef = 1116208320F4971A00685EC4 /* EitherOpticsInstances.swift */; };
		1116208520F4972100685EC4 /* EitherOpticsInstances.swift in Sources */ = {isa = PBXBuildFile; fileRef = 1116208320F4971A00685EC4 /* EitherOpticsInstances.swift */; };
		1116208720F4972200685EC4 /* EitherOpticsInstances.swift in Sources */ = {isa = PBXBuildFile; fileRef = 1116208320F4971A00685EC4 /* EitherOpticsInstances.swift */; };
		1116208920F4999D00685EC4 /* ListKOpticsInstances.swift in Sources */ = {isa = PBXBuildFile; fileRef = 1116208820F4999D00685EC4 /* ListKOpticsInstances.swift */; };
		1116208A20F49B1E00685EC4 /* ListKOpticsInstances.swift in Sources */ = {isa = PBXBuildFile; fileRef = 1116208820F4999D00685EC4 /* ListKOpticsInstances.swift */; };
		1116208C20F49B1F00685EC4 /* ListKOpticsInstances.swift in Sources */ = {isa = PBXBuildFile; fileRef = 1116208820F4999D00685EC4 /* ListKOpticsInstances.swift */; };
		1116208E20F4AB1700685EC4 /* NonEmptyListOpticsInstances.swift in Sources */ = {isa = PBXBuildFile; fileRef = 1116208D20F4AB1700685EC4 /* NonEmptyListOpticsInstances.swift */; };
		1116208F20F4AB6200685EC4 /* NonEmptyListOpticsInstances.swift in Sources */ = {isa = PBXBuildFile; fileRef = 1116208D20F4AB1700685EC4 /* NonEmptyListOpticsInstances.swift */; };
		1116209120F4AB6300685EC4 /* NonEmptyListOpticsInstances.swift in Sources */ = {isa = PBXBuildFile; fileRef = 1116208D20F4AB1700685EC4 /* NonEmptyListOpticsInstances.swift */; };
		1116209320F4B0B500685EC4 /* MaybeOpticsInstances.swift in Sources */ = {isa = PBXBuildFile; fileRef = 1116209220F4B0B500685EC4 /* MaybeOpticsInstances.swift */; };
		1116209420F4B0B500685EC4 /* MaybeOpticsInstances.swift in Sources */ = {isa = PBXBuildFile; fileRef = 1116209220F4B0B500685EC4 /* MaybeOpticsInstances.swift */; };
		1116209620F4B0B500685EC4 /* MaybeOpticsInstances.swift in Sources */ = {isa = PBXBuildFile; fileRef = 1116209220F4B0B500685EC4 /* MaybeOpticsInstances.swift */; };
		1116209820F4B1DA00685EC4 /* StringOpticsInstances.swift in Sources */ = {isa = PBXBuildFile; fileRef = 1116209720F4B1DA00685EC4 /* StringOpticsInstances.swift */; };
		1116209920F4B1DA00685EC4 /* StringOpticsInstances.swift in Sources */ = {isa = PBXBuildFile; fileRef = 1116209720F4B1DA00685EC4 /* StringOpticsInstances.swift */; };
		1116209B20F4B1DA00685EC4 /* StringOpticsInstances.swift in Sources */ = {isa = PBXBuildFile; fileRef = 1116209720F4B1DA00685EC4 /* StringOpticsInstances.swift */; };
		1116209D20F4B88500685EC4 /* TryOpticsInstances.swift in Sources */ = {isa = PBXBuildFile; fileRef = 1116209C20F4B88500685EC4 /* TryOpticsInstances.swift */; };
		1116209E20F4B88500685EC4 /* TryOpticsInstances.swift in Sources */ = {isa = PBXBuildFile; fileRef = 1116209C20F4B88500685EC4 /* TryOpticsInstances.swift */; };
		111620A020F4B88500685EC4 /* TryOpticsInstances.swift in Sources */ = {isa = PBXBuildFile; fileRef = 1116209C20F4B88500685EC4 /* TryOpticsInstances.swift */; };
		111620AB20F6070200685EC4 /* FoldableLaws.swift in Sources */ = {isa = PBXBuildFile; fileRef = 111620A620F606F300685EC4 /* FoldableLaws.swift */; };
		111620AC20F6070200685EC4 /* FoldableLaws.swift in Sources */ = {isa = PBXBuildFile; fileRef = 111620A620F606F300685EC4 /* FoldableLaws.swift */; };
		111620AD20F6070300685EC4 /* FoldableLaws.swift in Sources */ = {isa = PBXBuildFile; fileRef = 111620A620F606F300685EC4 /* FoldableLaws.swift */; };
		111620B320F6137B00685EC4 /* BimonadLaws.swift in Sources */ = {isa = PBXBuildFile; fileRef = 111620AE20F6131E00685EC4 /* BimonadLaws.swift */; };
		111620B420F6137B00685EC4 /* BimonadLaws.swift in Sources */ = {isa = PBXBuildFile; fileRef = 111620AE20F6131E00685EC4 /* BimonadLaws.swift */; };
		111620B520F6137C00685EC4 /* BimonadLaws.swift in Sources */ = {isa = PBXBuildFile; fileRef = 111620AE20F6131E00685EC4 /* BimonadLaws.swift */; };
<<<<<<< HEAD
		1145F23F2167506800D4AE81 /* Generic.swift in Sources */ = {isa = PBXBuildFile; fileRef = 1145F23E2167506800D4AE81 /* Generic.swift */; };
		1145F2402167506800D4AE81 /* Generic.swift in Sources */ = {isa = PBXBuildFile; fileRef = 1145F23E2167506800D4AE81 /* Generic.swift */; };
		1145F2412167506800D4AE81 /* Generic.swift in Sources */ = {isa = PBXBuildFile; fileRef = 1145F23E2167506800D4AE81 /* Generic.swift */; };
		1145F2422167506800D4AE81 /* Generic.swift in Sources */ = {isa = PBXBuildFile; fileRef = 1145F23E2167506800D4AE81 /* Generic.swift */; };
		1145F244216750D900D4AE81 /* HList.swift in Sources */ = {isa = PBXBuildFile; fileRef = 1145F243216750D900D4AE81 /* HList.swift */; };
		1145F245216750D900D4AE81 /* HList.swift in Sources */ = {isa = PBXBuildFile; fileRef = 1145F243216750D900D4AE81 /* HList.swift */; };
		1145F246216750D900D4AE81 /* HList.swift in Sources */ = {isa = PBXBuildFile; fileRef = 1145F243216750D900D4AE81 /* HList.swift */; };
		1145F247216750D900D4AE81 /* HList.swift in Sources */ = {isa = PBXBuildFile; fileRef = 1145F243216750D900D4AE81 /* HList.swift */; };
		1145F24921675D6200D4AE81 /* Product.swift in Sources */ = {isa = PBXBuildFile; fileRef = 1145F24821675D6200D4AE81 /* Product.swift */; };
		1145F24A21675D6200D4AE81 /* Product.swift in Sources */ = {isa = PBXBuildFile; fileRef = 1145F24821675D6200D4AE81 /* Product.swift */; };
		1145F24B21675D6200D4AE81 /* Product.swift in Sources */ = {isa = PBXBuildFile; fileRef = 1145F24821675D6200D4AE81 /* Product.swift */; };
		1145F24C21675D6200D4AE81 /* Product.swift in Sources */ = {isa = PBXBuildFile; fileRef = 1145F24821675D6200D4AE81 /* Product.swift */; };
=======
		1145F2232166337A00D4AE81 /* SingleKTest.swift in Sources */ = {isa = PBXBuildFile; fileRef = 1145F2222166337A00D4AE81 /* SingleKTest.swift */; };
		1145F2242166337A00D4AE81 /* SingleKTest.swift in Sources */ = {isa = PBXBuildFile; fileRef = 1145F2222166337A00D4AE81 /* SingleKTest.swift */; };
		1145F2252166337A00D4AE81 /* SingleKTest.swift in Sources */ = {isa = PBXBuildFile; fileRef = 1145F2222166337A00D4AE81 /* SingleKTest.swift */; };
		1145F227216648E600D4AE81 /* MaybeKTest.swift in Sources */ = {isa = PBXBuildFile; fileRef = 1145F226216648E600D4AE81 /* MaybeKTest.swift */; };
		1145F228216648E600D4AE81 /* MaybeKTest.swift in Sources */ = {isa = PBXBuildFile; fileRef = 1145F226216648E600D4AE81 /* MaybeKTest.swift */; };
		1145F229216648E600D4AE81 /* MaybeKTest.swift in Sources */ = {isa = PBXBuildFile; fileRef = 1145F226216648E600D4AE81 /* MaybeKTest.swift */; };
		1145F22B21664E2400D4AE81 /* ObservableKTest.swift in Sources */ = {isa = PBXBuildFile; fileRef = 1145F22A21664E2400D4AE81 /* ObservableKTest.swift */; };
		1145F22C21664E2400D4AE81 /* ObservableKTest.swift in Sources */ = {isa = PBXBuildFile; fileRef = 1145F22A21664E2400D4AE81 /* ObservableKTest.swift */; };
		1145F22D21664E2400D4AE81 /* ObservableKTest.swift in Sources */ = {isa = PBXBuildFile; fileRef = 1145F22A21664E2400D4AE81 /* ObservableKTest.swift */; };
>>>>>>> 48669116
		1156839D216247290001749D /* Invariant.swift in Sources */ = {isa = PBXBuildFile; fileRef = 1156839C216247290001749D /* Invariant.swift */; };
		1156839E2162472C0001749D /* Invariant.swift in Sources */ = {isa = PBXBuildFile; fileRef = 1156839C216247290001749D /* Invariant.swift */; };
		115683A02162472D0001749D /* Invariant.swift in Sources */ = {isa = PBXBuildFile; fileRef = 1156839C216247290001749D /* Invariant.swift */; };
		115683A2216248FC0001749D /* Contravariant.swift in Sources */ = {isa = PBXBuildFile; fileRef = 115683A1216248FC0001749D /* Contravariant.swift */; };
		115683A3216248FC0001749D /* Contravariant.swift in Sources */ = {isa = PBXBuildFile; fileRef = 115683A1216248FC0001749D /* Contravariant.swift */; };
		115683A5216248FC0001749D /* Contravariant.swift in Sources */ = {isa = PBXBuildFile; fileRef = 115683A1216248FC0001749D /* Contravariant.swift */; };
		115683A721624AE80001749D /* Bifunctor.swift in Sources */ = {isa = PBXBuildFile; fileRef = 115683A621624AE80001749D /* Bifunctor.swift */; };
		115683A821624AE80001749D /* Bifunctor.swift in Sources */ = {isa = PBXBuildFile; fileRef = 115683A621624AE80001749D /* Bifunctor.swift */; };
		115683AA21624AE80001749D /* Bifunctor.swift in Sources */ = {isa = PBXBuildFile; fileRef = 115683A621624AE80001749D /* Bifunctor.swift */; };
		115683AC21624C370001749D /* Profunctor.swift in Sources */ = {isa = PBXBuildFile; fileRef = 115683AB21624C370001749D /* Profunctor.swift */; };
		115683AD21624C370001749D /* Profunctor.swift in Sources */ = {isa = PBXBuildFile; fileRef = 115683AB21624C370001749D /* Profunctor.swift */; };
		115683AF21624C370001749D /* Profunctor.swift in Sources */ = {isa = PBXBuildFile; fileRef = 115683AB21624C370001749D /* Profunctor.swift */; };
		115683B121624D7B0001749D /* Category.swift in Sources */ = {isa = PBXBuildFile; fileRef = 115683B021624D7B0001749D /* Category.swift */; };
		115683B221624D7B0001749D /* Category.swift in Sources */ = {isa = PBXBuildFile; fileRef = 115683B021624D7B0001749D /* Category.swift */; };
		115683B421624D7B0001749D /* Category.swift in Sources */ = {isa = PBXBuildFile; fileRef = 115683B021624D7B0001749D /* Category.swift */; };
		115683B621624EEA0001749D /* InvariantLaws.swift in Sources */ = {isa = PBXBuildFile; fileRef = 115683B521624EEA0001749D /* InvariantLaws.swift */; };
		115683B721624EEA0001749D /* InvariantLaws.swift in Sources */ = {isa = PBXBuildFile; fileRef = 115683B521624EEA0001749D /* InvariantLaws.swift */; };
		115683B821624EEA0001749D /* InvariantLaws.swift in Sources */ = {isa = PBXBuildFile; fileRef = 115683B521624EEA0001749D /* InvariantLaws.swift */; };
		115683BA216253E00001749D /* ContravariantLaws.swift in Sources */ = {isa = PBXBuildFile; fileRef = 115683B9216253E00001749D /* ContravariantLaws.swift */; };
		115683BB216253E00001749D /* ContravariantLaws.swift in Sources */ = {isa = PBXBuildFile; fileRef = 115683B9216253E00001749D /* ContravariantLaws.swift */; };
		115683BC216253E00001749D /* ContravariantLaws.swift in Sources */ = {isa = PBXBuildFile; fileRef = 115683B9216253E00001749D /* ContravariantLaws.swift */; };
		115683BE216255F30001749D /* CategoryLaws.swift in Sources */ = {isa = PBXBuildFile; fileRef = 115683BD216255F30001749D /* CategoryLaws.swift */; };
		115683BF216255F30001749D /* CategoryLaws.swift in Sources */ = {isa = PBXBuildFile; fileRef = 115683BD216255F30001749D /* CategoryLaws.swift */; };
		115683C0216255F30001749D /* CategoryLaws.swift in Sources */ = {isa = PBXBuildFile; fileRef = 115683BD216255F30001749D /* CategoryLaws.swift */; };
		115683C221625D550001749D /* BifunctorLaws.swift in Sources */ = {isa = PBXBuildFile; fileRef = 115683C121625D550001749D /* BifunctorLaws.swift */; };
		115683C321625D550001749D /* BifunctorLaws.swift in Sources */ = {isa = PBXBuildFile; fileRef = 115683C121625D550001749D /* BifunctorLaws.swift */; };
		115683C421625D550001749D /* BifunctorLaws.swift in Sources */ = {isa = PBXBuildFile; fileRef = 115683C121625D550001749D /* BifunctorLaws.swift */; };
		115683C621625F930001749D /* ProfunctorLaws.swift in Sources */ = {isa = PBXBuildFile; fileRef = 115683C521625F930001749D /* ProfunctorLaws.swift */; };
		115683C721625F930001749D /* ProfunctorLaws.swift in Sources */ = {isa = PBXBuildFile; fileRef = 115683C521625F930001749D /* ProfunctorLaws.swift */; };
		115683C821625F930001749D /* ProfunctorLaws.swift in Sources */ = {isa = PBXBuildFile; fileRef = 115683C521625F930001749D /* ProfunctorLaws.swift */; };
		115683CB2162689A0001749D /* MonadDefer.swift in Sources */ = {isa = PBXBuildFile; fileRef = 115683CA2162689A0001749D /* MonadDefer.swift */; };
		115683CC2162689A0001749D /* MonadDefer.swift in Sources */ = {isa = PBXBuildFile; fileRef = 115683CA2162689A0001749D /* MonadDefer.swift */; };
		115683CE2162689A0001749D /* MonadDefer.swift in Sources */ = {isa = PBXBuildFile; fileRef = 115683CA2162689A0001749D /* MonadDefer.swift */; };
		115683D021626B980001749D /* Effect.swift in Sources */ = {isa = PBXBuildFile; fileRef = 115683CF21626B980001749D /* Effect.swift */; };
		115683D121626B980001749D /* Effect.swift in Sources */ = {isa = PBXBuildFile; fileRef = 115683CF21626B980001749D /* Effect.swift */; };
		115683D321626B980001749D /* Effect.swift in Sources */ = {isa = PBXBuildFile; fileRef = 115683CF21626B980001749D /* Effect.swift */; };
		115683D521626D3B0001749D /* ConcurrentEffect.swift in Sources */ = {isa = PBXBuildFile; fileRef = 115683D421626D3B0001749D /* ConcurrentEffect.swift */; };
		115683D621626D3B0001749D /* ConcurrentEffect.swift in Sources */ = {isa = PBXBuildFile; fileRef = 115683D421626D3B0001749D /* ConcurrentEffect.swift */; };
		115683D821626D3B0001749D /* ConcurrentEffect.swift in Sources */ = {isa = PBXBuildFile; fileRef = 115683D421626D3B0001749D /* ConcurrentEffect.swift */; };
		115E3C432166228400709EC3 /* RxCocoa.framework in Frameworks */ = {isa = PBXBuildFile; fileRef = 1181FD5E2164DDE70037B298 /* RxCocoa.framework */; };
		115E3C442166228400709EC3 /* RxSwift.framework in Frameworks */ = {isa = PBXBuildFile; fileRef = 1181FD5D2164DDE70037B298 /* RxSwift.framework */; };
		115E3C462166228400709EC3 /* RxBlocking.framework in Frameworks */ = {isa = PBXBuildFile; fileRef = 115E3C452166228400709EC3 /* RxBlocking.framework */; };
		115E3C4D216622EE00709EC3 /* RxCocoa.framework in Frameworks */ = {isa = PBXBuildFile; fileRef = 1181FD552164DD400037B298 /* RxCocoa.framework */; };
		115E3C4E216622EE00709EC3 /* RxSwift.framework in Frameworks */ = {isa = PBXBuildFile; fileRef = 1181FD542164DD400037B298 /* RxSwift.framework */; };
		115E3C50216622EE00709EC3 /* RxBlocking.framework in Frameworks */ = {isa = PBXBuildFile; fileRef = 115E3C4F216622EE00709EC3 /* RxBlocking.framework */; };
		115E3C56216625B100709EC3 /* RxCocoa.framework in CopyFiles */ = {isa = PBXBuildFile; fileRef = 115E3C53216625B000709EC3 /* RxCocoa.framework */; settings = {ATTRIBUTES = (CodeSignOnCopy, RemoveHeadersOnCopy, ); }; };
		115E3C57216625B100709EC3 /* RxSwift.framework in CopyFiles */ = {isa = PBXBuildFile; fileRef = 115E3C54216625B100709EC3 /* RxSwift.framework */; settings = {ATTRIBUTES = (CodeSignOnCopy, RemoveHeadersOnCopy, ); }; };
		115E3C58216625B100709EC3 /* RxBlocking.framework in CopyFiles */ = {isa = PBXBuildFile; fileRef = 115E3C55216625B100709EC3 /* RxBlocking.framework */; settings = {ATTRIBUTES = (CodeSignOnCopy, RemoveHeadersOnCopy, ); }; };
		115E3C5C2166266600709EC3 /* RxCocoa.framework in CopyFiles */ = {isa = PBXBuildFile; fileRef = 115E3C592166266600709EC3 /* RxCocoa.framework */; settings = {ATTRIBUTES = (CodeSignOnCopy, RemoveHeadersOnCopy, ); }; };
		115E3C5D2166266600709EC3 /* RxSwift.framework in CopyFiles */ = {isa = PBXBuildFile; fileRef = 115E3C5A2166266600709EC3 /* RxSwift.framework */; settings = {ATTRIBUTES = (CodeSignOnCopy, RemoveHeadersOnCopy, ); }; };
		115E3C5E2166266600709EC3 /* RxBlocking.framework in CopyFiles */ = {isa = PBXBuildFile; fileRef = 115E3C5B2166266600709EC3 /* RxBlocking.framework */; settings = {ATTRIBUTES = (CodeSignOnCopy, RemoveHeadersOnCopy, ); }; };
		115E3C62216626EB00709EC3 /* RxCocoa.framework in CopyFiles */ = {isa = PBXBuildFile; fileRef = 115E3C5F216626EA00709EC3 /* RxCocoa.framework */; settings = {ATTRIBUTES = (CodeSignOnCopy, RemoveHeadersOnCopy, ); }; };
		115E3C63216626EB00709EC3 /* RxSwift.framework in CopyFiles */ = {isa = PBXBuildFile; fileRef = 115E3C60216626EA00709EC3 /* RxSwift.framework */; settings = {ATTRIBUTES = (CodeSignOnCopy, RemoveHeadersOnCopy, ); }; };
		115E3C64216626EB00709EC3 /* RxBlocking.framework in CopyFiles */ = {isa = PBXBuildFile; fileRef = 115E3C61216626EA00709EC3 /* RxBlocking.framework */; settings = {ATTRIBUTES = (CodeSignOnCopy, RemoveHeadersOnCopy, ); }; };
		115E3C652166273500709EC3 /* Bow.framework in Frameworks */ = {isa = PBXBuildFile; fileRef = D6D6251D2068178800739E2D /* Bow.framework */; };
		115E3C6D216627F300709EC3 /* RxCocoa.framework in CopyFiles */ = {isa = PBXBuildFile; fileRef = 115E3C6A216627F300709EC3 /* RxCocoa.framework */; settings = {ATTRIBUTES = (CodeSignOnCopy, ); }; };
		115E3C6E216627F300709EC3 /* RxSwift.framework in CopyFiles */ = {isa = PBXBuildFile; fileRef = 115E3C6B216627F300709EC3 /* RxSwift.framework */; settings = {ATTRIBUTES = (CodeSignOnCopy, ); }; };
		115E3C6F216627F300709EC3 /* RxBlocking.framework in CopyFiles */ = {isa = PBXBuildFile; fileRef = 115E3C6C216627F300709EC3 /* RxBlocking.framework */; settings = {ATTRIBUTES = (CodeSignOnCopy, ); }; };
		115E3C8121662B4F00709EC3 /* RxCocoa.framework in CopyFiles */ = {isa = PBXBuildFile; fileRef = 115E3C7F21662B4E00709EC3 /* RxCocoa.framework */; settings = {ATTRIBUTES = (CodeSignOnCopy, RemoveHeadersOnCopy, ); }; };
		115E3C8221662B4F00709EC3 /* RxSwift.framework in CopyFiles */ = {isa = PBXBuildFile; fileRef = 115E3C8021662B4F00709EC3 /* RxSwift.framework */; settings = {ATTRIBUTES = (CodeSignOnCopy, RemoveHeadersOnCopy, ); }; };
		11635BAE20F6464E007BB4FA /* AlternativeLaws.swift in Sources */ = {isa = PBXBuildFile; fileRef = 11635BAD20F6464E007BB4FA /* AlternativeLaws.swift */; };
		11635BAF20F6464E007BB4FA /* AlternativeLaws.swift in Sources */ = {isa = PBXBuildFile; fileRef = 11635BAD20F6464E007BB4FA /* AlternativeLaws.swift */; };
		11635BB020F6464E007BB4FA /* AlternativeLaws.swift in Sources */ = {isa = PBXBuildFile; fileRef = 11635BAD20F6464E007BB4FA /* AlternativeLaws.swift */; };
		11635BB220F64A20007BB4FA /* MonadCombineLaws.swift in Sources */ = {isa = PBXBuildFile; fileRef = 11635BB120F64A20007BB4FA /* MonadCombineLaws.swift */; };
		11635BB320F64A20007BB4FA /* MonadCombineLaws.swift in Sources */ = {isa = PBXBuildFile; fileRef = 11635BB120F64A20007BB4FA /* MonadCombineLaws.swift */; };
		11635BB420F64A20007BB4FA /* MonadCombineLaws.swift in Sources */ = {isa = PBXBuildFile; fileRef = 11635BB120F64A20007BB4FA /* MonadCombineLaws.swift */; };
		11635BB620F76131007BB4FA /* TraverseLaws.swift in Sources */ = {isa = PBXBuildFile; fileRef = 11635BB520F76131007BB4FA /* TraverseLaws.swift */; };
		11635BB720F76131007BB4FA /* TraverseLaws.swift in Sources */ = {isa = PBXBuildFile; fileRef = 11635BB520F76131007BB4FA /* TraverseLaws.swift */; };
		11635BB820F76131007BB4FA /* TraverseLaws.swift in Sources */ = {isa = PBXBuildFile; fileRef = 11635BB520F76131007BB4FA /* TraverseLaws.swift */; };
		11635BBA20F77FE5007BB4FA /* TraverseFilterLaws.swift in Sources */ = {isa = PBXBuildFile; fileRef = 11635BB920F77FE5007BB4FA /* TraverseFilterLaws.swift */; };
		11635BBB20F77FE5007BB4FA /* TraverseFilterLaws.swift in Sources */ = {isa = PBXBuildFile; fileRef = 11635BB920F77FE5007BB4FA /* TraverseFilterLaws.swift */; };
		11635BBC20F77FE5007BB4FA /* TraverseFilterLaws.swift in Sources */ = {isa = PBXBuildFile; fileRef = 11635BB920F77FE5007BB4FA /* TraverseFilterLaws.swift */; };
		116890182163894600F3A7A6 /* Moore.swift in Sources */ = {isa = PBXBuildFile; fileRef = 116890172163894600F3A7A6 /* Moore.swift */; };
		116890192163894600F3A7A6 /* Moore.swift in Sources */ = {isa = PBXBuildFile; fileRef = 116890172163894600F3A7A6 /* Moore.swift */; };
		1168901A2163894600F3A7A6 /* Moore.swift in Sources */ = {isa = PBXBuildFile; fileRef = 116890172163894600F3A7A6 /* Moore.swift */; };
		1168901B2163894600F3A7A6 /* Moore.swift in Sources */ = {isa = PBXBuildFile; fileRef = 116890172163894600F3A7A6 /* Moore.swift */; };
		1168901D21638B3D00F3A7A6 /* Store.swift in Sources */ = {isa = PBXBuildFile; fileRef = 1168901C21638B3D00F3A7A6 /* Store.swift */; };
		1168901E21638B3D00F3A7A6 /* Store.swift in Sources */ = {isa = PBXBuildFile; fileRef = 1168901C21638B3D00F3A7A6 /* Store.swift */; };
		1168901F21638B3D00F3A7A6 /* Store.swift in Sources */ = {isa = PBXBuildFile; fileRef = 1168901C21638B3D00F3A7A6 /* Store.swift */; };
		1168902021638B3D00F3A7A6 /* Store.swift in Sources */ = {isa = PBXBuildFile; fileRef = 1168901C21638B3D00F3A7A6 /* Store.swift */; };
		1168902221638D8800F3A7A6 /* Sum.swift in Sources */ = {isa = PBXBuildFile; fileRef = 1168902121638D8800F3A7A6 /* Sum.swift */; };
		1168902321638D8800F3A7A6 /* Sum.swift in Sources */ = {isa = PBXBuildFile; fileRef = 1168902121638D8800F3A7A6 /* Sum.swift */; };
		1168902421638D8800F3A7A6 /* Sum.swift in Sources */ = {isa = PBXBuildFile; fileRef = 1168902121638D8800F3A7A6 /* Sum.swift */; };
		1168902521638D8800F3A7A6 /* Sum.swift in Sources */ = {isa = PBXBuildFile; fileRef = 1168902121638D8800F3A7A6 /* Sum.swift */; };
		11689027216392EF00F3A7A6 /* Day.swift in Sources */ = {isa = PBXBuildFile; fileRef = 11689026216392EF00F3A7A6 /* Day.swift */; };
		11689028216392EF00F3A7A6 /* Day.swift in Sources */ = {isa = PBXBuildFile; fileRef = 11689026216392EF00F3A7A6 /* Day.swift */; };
		11689029216392EF00F3A7A6 /* Day.swift in Sources */ = {isa = PBXBuildFile; fileRef = 11689026216392EF00F3A7A6 /* Day.swift */; };
		1168902A216392EF00F3A7A6 /* Day.swift in Sources */ = {isa = PBXBuildFile; fileRef = 11689026216392EF00F3A7A6 /* Day.swift */; };
		1168902C2164AAFB00F3A7A6 /* DayTest.swift in Sources */ = {isa = PBXBuildFile; fileRef = 1168902B2164AAFB00F3A7A6 /* DayTest.swift */; };
		1168902D2164AAFB00F3A7A6 /* DayTest.swift in Sources */ = {isa = PBXBuildFile; fileRef = 1168902B2164AAFB00F3A7A6 /* DayTest.swift */; };
		1168902E2164AAFB00F3A7A6 /* DayTest.swift in Sources */ = {isa = PBXBuildFile; fileRef = 1168902B2164AAFB00F3A7A6 /* DayTest.swift */; };
		116890302164B10000F3A7A6 /* MooreTest.swift in Sources */ = {isa = PBXBuildFile; fileRef = 1168902F2164B10000F3A7A6 /* MooreTest.swift */; };
		116890312164B10000F3A7A6 /* MooreTest.swift in Sources */ = {isa = PBXBuildFile; fileRef = 1168902F2164B10000F3A7A6 /* MooreTest.swift */; };
		116890322164B10000F3A7A6 /* MooreTest.swift in Sources */ = {isa = PBXBuildFile; fileRef = 1168902F2164B10000F3A7A6 /* MooreTest.swift */; };
		116890342164B6E300F3A7A6 /* StoreTest.swift in Sources */ = {isa = PBXBuildFile; fileRef = 116890332164B6E300F3A7A6 /* StoreTest.swift */; };
		116890352164B6E300F3A7A6 /* StoreTest.swift in Sources */ = {isa = PBXBuildFile; fileRef = 116890332164B6E300F3A7A6 /* StoreTest.swift */; };
		116890362164B6E300F3A7A6 /* StoreTest.swift in Sources */ = {isa = PBXBuildFile; fileRef = 116890332164B6E300F3A7A6 /* StoreTest.swift */; };
		116890382164BA6D00F3A7A6 /* SumTest.swift in Sources */ = {isa = PBXBuildFile; fileRef = 116890372164BA6D00F3A7A6 /* SumTest.swift */; };
		116890392164BA6D00F3A7A6 /* SumTest.swift in Sources */ = {isa = PBXBuildFile; fileRef = 116890372164BA6D00F3A7A6 /* SumTest.swift */; };
		1168903A2164BA6D00F3A7A6 /* SumTest.swift in Sources */ = {isa = PBXBuildFile; fileRef = 116890372164BA6D00F3A7A6 /* SumTest.swift */; };
		116D42C52110A66500363A86 /* BoolInstances.swift in Sources */ = {isa = PBXBuildFile; fileRef = 11E531C4209B29EF00A78E8D /* BoolInstances.swift */; };
		116D42C72110A66600363A86 /* BoolInstances.swift in Sources */ = {isa = PBXBuildFile; fileRef = 11E531C4209B29EF00A78E8D /* BoolInstances.swift */; };
		1181FD4E2164DCD90037B298 /* SingleK.swift in Sources */ = {isa = PBXBuildFile; fileRef = 1181FD4D2164DCD90037B298 /* SingleK.swift */; };
		1181FD4F2164DCD90037B298 /* SingleK.swift in Sources */ = {isa = PBXBuildFile; fileRef = 1181FD4D2164DCD90037B298 /* SingleK.swift */; };
		1181FD512164DCD90037B298 /* SingleK.swift in Sources */ = {isa = PBXBuildFile; fileRef = 1181FD4D2164DCD90037B298 /* SingleK.swift */; };
		1181FD78216502410037B298 /* MaybeK.swift in Sources */ = {isa = PBXBuildFile; fileRef = 1181FD77216502410037B298 /* MaybeK.swift */; };
		1181FD79216502410037B298 /* MaybeK.swift in Sources */ = {isa = PBXBuildFile; fileRef = 1181FD77216502410037B298 /* MaybeK.swift */; };
		1181FD7B216502410037B298 /* MaybeK.swift in Sources */ = {isa = PBXBuildFile; fileRef = 1181FD77216502410037B298 /* MaybeK.swift */; };
		1181FD7D2165F7A00037B298 /* ObservableK.swift in Sources */ = {isa = PBXBuildFile; fileRef = 1181FD7C2165F7A00037B298 /* ObservableK.swift */; };
		1181FD7E2165F7A00037B298 /* ObservableK.swift in Sources */ = {isa = PBXBuildFile; fileRef = 1181FD7C2165F7A00037B298 /* ObservableK.swift */; };
		1181FD802165F7A00037B298 /* ObservableK.swift in Sources */ = {isa = PBXBuildFile; fileRef = 1181FD7C2165F7A00037B298 /* ObservableK.swift */; };
		11AA440F2088D4080091B474 /* ShowLaws.swift in Sources */ = {isa = PBXBuildFile; fileRef = 111082D02085DD4D00C8563C /* ShowLaws.swift */; };
		11AA44102088D4090091B474 /* ShowLaws.swift in Sources */ = {isa = PBXBuildFile; fileRef = 111082D02085DD4D00C8563C /* ShowLaws.swift */; };
		11AC527320974D58008EC1E4 /* Getter.swift in Sources */ = {isa = PBXBuildFile; fileRef = 11AC527220974D58008EC1E4 /* Getter.swift */; };
		11AC527520975422008EC1E4 /* Iso.swift in Sources */ = {isa = PBXBuildFile; fileRef = 11AC527420975422008EC1E4 /* Iso.swift */; };
		11AC527720975EE5008EC1E4 /* Lens.swift in Sources */ = {isa = PBXBuildFile; fileRef = 11AC527620975EE5008EC1E4 /* Lens.swift */; };
		11AC52782097697C008EC1E4 /* Getter.swift in Sources */ = {isa = PBXBuildFile; fileRef = 11AC527220974D58008EC1E4 /* Getter.swift */; };
		11AC52792097697C008EC1E4 /* Iso.swift in Sources */ = {isa = PBXBuildFile; fileRef = 11AC527420975422008EC1E4 /* Iso.swift */; };
		11AC527A2097697C008EC1E4 /* Lens.swift in Sources */ = {isa = PBXBuildFile; fileRef = 11AC527620975EE5008EC1E4 /* Lens.swift */; };
		11AC527E2097697D008EC1E4 /* Getter.swift in Sources */ = {isa = PBXBuildFile; fileRef = 11AC527220974D58008EC1E4 /* Getter.swift */; };
		11AC527F2097697D008EC1E4 /* Iso.swift in Sources */ = {isa = PBXBuildFile; fileRef = 11AC527420975422008EC1E4 /* Iso.swift */; };
		11AC52802097697D008EC1E4 /* Lens.swift in Sources */ = {isa = PBXBuildFile; fileRef = 11AC527620975EE5008EC1E4 /* Lens.swift */; };
		11C9B6AF20DB8A8D00AFD4AA /* Traversal.swift in Sources */ = {isa = PBXBuildFile; fileRef = 11C9B6AE20DB8A8D00AFD4AA /* Traversal.swift */; };
		11C9B6B120DBB02000AFD4AA /* Each.swift in Sources */ = {isa = PBXBuildFile; fileRef = 11C9B6B020DBB02000AFD4AA /* Each.swift */; };
		11C9B6B320DBB0EC00AFD4AA /* FilterIndex.swift in Sources */ = {isa = PBXBuildFile; fileRef = 11C9B6B220DBB0EC00AFD4AA /* FilterIndex.swift */; };
		11C9B6B620DBB34C00AFD4AA /* TraversalLaws.swift in Sources */ = {isa = PBXBuildFile; fileRef = 11C9B6B420DBB19500AFD4AA /* TraversalLaws.swift */; };
		11C9B6B720DBB34D00AFD4AA /* TraversalLaws.swift in Sources */ = {isa = PBXBuildFile; fileRef = 11C9B6B420DBB19500AFD4AA /* TraversalLaws.swift */; };
		11C9B6B820DBB34D00AFD4AA /* TraversalLaws.swift in Sources */ = {isa = PBXBuildFile; fileRef = 11C9B6B420DBB19500AFD4AA /* TraversalLaws.swift */; };
		11C9B6D120DCF54600AFD4AA /* Each.swift in Sources */ = {isa = PBXBuildFile; fileRef = 11C9B6B020DBB02000AFD4AA /* Each.swift */; };
		11C9B6D320DCF54800AFD4AA /* Each.swift in Sources */ = {isa = PBXBuildFile; fileRef = 11C9B6B020DBB02000AFD4AA /* Each.swift */; };
		11C9B6D420DCF54A00AFD4AA /* FilterIndex.swift in Sources */ = {isa = PBXBuildFile; fileRef = 11C9B6B220DBB0EC00AFD4AA /* FilterIndex.swift */; };
		11C9B6D620DCF54B00AFD4AA /* FilterIndex.swift in Sources */ = {isa = PBXBuildFile; fileRef = 11C9B6B220DBB0EC00AFD4AA /* FilterIndex.swift */; };
		11C9B6D720DCF55000AFD4AA /* Traversal.swift in Sources */ = {isa = PBXBuildFile; fileRef = 11C9B6AE20DB8A8D00AFD4AA /* Traversal.swift */; };
		11C9B6D920DCF55100AFD4AA /* Traversal.swift in Sources */ = {isa = PBXBuildFile; fileRef = 11C9B6AE20DB8A8D00AFD4AA /* Traversal.swift */; };
		11D6DCE121662D4E0068D575 /* Bow_watchOS.h in Headers */ = {isa = PBXBuildFile; fileRef = 11D6DCDF21662D4E0068D575 /* Bow_watchOS.h */; settings = {ATTRIBUTES = (Public, ); }; };
		11D6DCE521662E950068D575 /* RxCocoa.framework in Frameworks */ = {isa = PBXBuildFile; fileRef = 1181FD672164DE250037B298 /* RxCocoa.framework */; };
		11D6DCE621662E950068D575 /* RxSwift.framework in Frameworks */ = {isa = PBXBuildFile; fileRef = 1181FD662164DE250037B298 /* RxSwift.framework */; };
		11D6DCEA21662EC00068D575 /* RxSwift.framework in CopyFiles */ = {isa = PBXBuildFile; fileRef = 11D6DCE821662EC00068D575 /* RxSwift.framework */; settings = {ATTRIBUTES = (CodeSignOnCopy, RemoveHeadersOnCopy, ); }; };
		11D6DCEB21662EC00068D575 /* RxCocoa.framework in CopyFiles */ = {isa = PBXBuildFile; fileRef = 11D6DCE921662EC00068D575 /* RxCocoa.framework */; settings = {ATTRIBUTES = (CodeSignOnCopy, RemoveHeadersOnCopy, ); }; };
		11E531B1209AE89A00A78E8D /* Prism.swift in Sources */ = {isa = PBXBuildFile; fileRef = 11E531B0209AE89A00A78E8D /* Prism.swift */; };
		11E531B2209AF13600A78E8D /* Prism.swift in Sources */ = {isa = PBXBuildFile; fileRef = 11E531B0209AE89A00A78E8D /* Prism.swift */; };
		11E531B4209AF13700A78E8D /* Prism.swift in Sources */ = {isa = PBXBuildFile; fileRef = 11E531B0209AE89A00A78E8D /* Prism.swift */; };
		11E531B6209AF80100A78E8D /* Optional.swift in Sources */ = {isa = PBXBuildFile; fileRef = 11E531B5209AF80100A78E8D /* Optional.swift */; };
		11E531B7209AFAF500A78E8D /* Optional.swift in Sources */ = {isa = PBXBuildFile; fileRef = 11E531B5209AF80100A78E8D /* Optional.swift */; };
		11E531B9209AFAF700A78E8D /* Optional.swift in Sources */ = {isa = PBXBuildFile; fileRef = 11E531B5209AF80100A78E8D /* Optional.swift */; };
		11E531BB209B0BE300A78E8D /* Setter.swift in Sources */ = {isa = PBXBuildFile; fileRef = 11E531BA209B0BE300A78E8D /* Setter.swift */; };
		11E531BC209B148E00A78E8D /* Setter.swift in Sources */ = {isa = PBXBuildFile; fileRef = 11E531BA209B0BE300A78E8D /* Setter.swift */; };
		11E531BE209B148F00A78E8D /* Setter.swift in Sources */ = {isa = PBXBuildFile; fileRef = 11E531BA209B0BE300A78E8D /* Setter.swift */; };
		11E531C0209B1C3F00A78E8D /* Fold.swift in Sources */ = {isa = PBXBuildFile; fileRef = 11E531BF209B1C3F00A78E8D /* Fold.swift */; };
		11E531C1209B1CE700A78E8D /* Fold.swift in Sources */ = {isa = PBXBuildFile; fileRef = 11E531BF209B1C3F00A78E8D /* Fold.swift */; };
		11E531C3209B1CE900A78E8D /* Fold.swift in Sources */ = {isa = PBXBuildFile; fileRef = 11E531BF209B1C3F00A78E8D /* Fold.swift */; };
		11E531C5209B29EF00A78E8D /* BoolInstances.swift in Sources */ = {isa = PBXBuildFile; fileRef = 11E531C4209B29EF00A78E8D /* BoolInstances.swift */; };
		11E531C7209B2B3400A78E8D /* BoolInstancesTest.swift in Sources */ = {isa = PBXBuildFile; fileRef = 11E531C6209B2B3400A78E8D /* BoolInstancesTest.swift */; };
		11E531C8209B2B5700A78E8D /* BoolInstancesTest.swift in Sources */ = {isa = PBXBuildFile; fileRef = 11E531C6209B2B3400A78E8D /* BoolInstancesTest.swift */; };
		11E531C9209B2B5700A78E8D /* BoolInstancesTest.swift in Sources */ = {isa = PBXBuildFile; fileRef = 11E531C6209B2B3400A78E8D /* BoolInstancesTest.swift */; };
		11E531CB209B2FEA00A78E8D /* MaybeInstances.swift in Sources */ = {isa = PBXBuildFile; fileRef = 11E531CA209B2FEA00A78E8D /* MaybeInstances.swift */; };
		11E531CC209B319E00A78E8D /* MaybeInstances.swift in Sources */ = {isa = PBXBuildFile; fileRef = 11E531CA209B2FEA00A78E8D /* MaybeInstances.swift */; };
		11E531CE209B31A000A78E8D /* MaybeInstances.swift in Sources */ = {isa = PBXBuildFile; fileRef = 11E531CA209B2FEA00A78E8D /* MaybeInstances.swift */; };
		11E531D4209B4CB700A78E8D /* BoundSetter.swift in Sources */ = {isa = PBXBuildFile; fileRef = 11E531D3209B4CB700A78E8D /* BoundSetter.swift */; };
		11E531D7209B4EF400A78E8D /* At.swift in Sources */ = {isa = PBXBuildFile; fileRef = 11E531D6209B4EF400A78E8D /* At.swift */; };
		11E531D8209B4FCD00A78E8D /* At.swift in Sources */ = {isa = PBXBuildFile; fileRef = 11E531D6209B4EF400A78E8D /* At.swift */; };
		11E531DA209B4FCE00A78E8D /* At.swift in Sources */ = {isa = PBXBuildFile; fileRef = 11E531D6209B4EF400A78E8D /* At.swift */; };
		11E531DB209B4FD200A78E8D /* BoundSetter.swift in Sources */ = {isa = PBXBuildFile; fileRef = 11E531D3209B4CB700A78E8D /* BoundSetter.swift */; };
		11E531DD209B4FD400A78E8D /* BoundSetter.swift in Sources */ = {isa = PBXBuildFile; fileRef = 11E531D3209B4CB700A78E8D /* BoundSetter.swift */; };
		11E531DF209B502900A78E8D /* Index.swift in Sources */ = {isa = PBXBuildFile; fileRef = 11E531DE209B502900A78E8D /* Index.swift */; };
		11E531E0209B502F00A78E8D /* Index.swift in Sources */ = {isa = PBXBuildFile; fileRef = 11E531DE209B502900A78E8D /* Index.swift */; };
		11E531E2209B503000A78E8D /* Index.swift in Sources */ = {isa = PBXBuildFile; fileRef = 11E531DE209B502900A78E8D /* Index.swift */; };
		11F530782101DB5F00D92335 /* Recursion.swift in Sources */ = {isa = PBXBuildFile; fileRef = 11F530772101DB5F00D92335 /* Recursion.swift */; };
		11F530792101DD0300D92335 /* Recursion.swift in Sources */ = {isa = PBXBuildFile; fileRef = 11F530772101DB5F00D92335 /* Recursion.swift */; };
		11F5307A2101DD0400D92335 /* Recursion.swift in Sources */ = {isa = PBXBuildFile; fileRef = 11F530772101DB5F00D92335 /* Recursion.swift */; };
		11F5307B2101DD0400D92335 /* Recursion.swift in Sources */ = {isa = PBXBuildFile; fileRef = 11F530772101DB5F00D92335 /* Recursion.swift */; };
		11F5307E2101DD7100D92335 /* Recursive.swift in Sources */ = {isa = PBXBuildFile; fileRef = 11F5307D2101DD7100D92335 /* Recursive.swift */; };
		11F530802101DF8A00D92335 /* Corecursive.swift in Sources */ = {isa = PBXBuildFile; fileRef = 11F5307F2101DF8A00D92335 /* Corecursive.swift */; };
		11F530822101E15E00D92335 /* Birecursive.swift in Sources */ = {isa = PBXBuildFile; fileRef = 11F530812101E15E00D92335 /* Birecursive.swift */; };
		11F530832101E15E00D92335 /* Birecursive.swift in Sources */ = {isa = PBXBuildFile; fileRef = 11F530812101E15E00D92335 /* Birecursive.swift */; };
		11F530842101E15E00D92335 /* Birecursive.swift in Sources */ = {isa = PBXBuildFile; fileRef = 11F530812101E15E00D92335 /* Birecursive.swift */; };
		11F530852101E15E00D92335 /* Birecursive.swift in Sources */ = {isa = PBXBuildFile; fileRef = 11F530812101E15E00D92335 /* Birecursive.swift */; };
		11F530862101E16100D92335 /* Corecursive.swift in Sources */ = {isa = PBXBuildFile; fileRef = 11F5307F2101DF8A00D92335 /* Corecursive.swift */; };
		11F530872101E16200D92335 /* Corecursive.swift in Sources */ = {isa = PBXBuildFile; fileRef = 11F5307F2101DF8A00D92335 /* Corecursive.swift */; };
		11F530882101E16200D92335 /* Corecursive.swift in Sources */ = {isa = PBXBuildFile; fileRef = 11F5307F2101DF8A00D92335 /* Corecursive.swift */; };
		11F5308B2101E1B000D92335 /* Fix.swift in Sources */ = {isa = PBXBuildFile; fileRef = 11F5308A2101E1B000D92335 /* Fix.swift */; };
		11F5308C2101E1B000D92335 /* Fix.swift in Sources */ = {isa = PBXBuildFile; fileRef = 11F5308A2101E1B000D92335 /* Fix.swift */; };
		11F5308D2101E1B000D92335 /* Fix.swift in Sources */ = {isa = PBXBuildFile; fileRef = 11F5308A2101E1B000D92335 /* Fix.swift */; };
		11F5308E2101E1B000D92335 /* Fix.swift in Sources */ = {isa = PBXBuildFile; fileRef = 11F5308A2101E1B000D92335 /* Fix.swift */; };
		11F530902101E6C700D92335 /* Mu.swift in Sources */ = {isa = PBXBuildFile; fileRef = 11F5308F2101E6C600D92335 /* Mu.swift */; };
		11F530912101E6C700D92335 /* Mu.swift in Sources */ = {isa = PBXBuildFile; fileRef = 11F5308F2101E6C600D92335 /* Mu.swift */; };
		11F530922101E6C700D92335 /* Mu.swift in Sources */ = {isa = PBXBuildFile; fileRef = 11F5308F2101E6C600D92335 /* Mu.swift */; };
		11F530932101E6C700D92335 /* Mu.swift in Sources */ = {isa = PBXBuildFile; fileRef = 11F5308F2101E6C600D92335 /* Mu.swift */; };
		11F530942101E6D000D92335 /* Recursive.swift in Sources */ = {isa = PBXBuildFile; fileRef = 11F5307D2101DD7100D92335 /* Recursive.swift */; };
		11F530952101E6D100D92335 /* Recursive.swift in Sources */ = {isa = PBXBuildFile; fileRef = 11F5307D2101DD7100D92335 /* Recursive.swift */; };
		11F530962101E6D100D92335 /* Recursive.swift in Sources */ = {isa = PBXBuildFile; fileRef = 11F5307D2101DD7100D92335 /* Recursive.swift */; };
		11F53098210207A100D92335 /* Nu.swift in Sources */ = {isa = PBXBuildFile; fileRef = 11F53097210207A100D92335 /* Nu.swift */; };
		11F53099210207A100D92335 /* Nu.swift in Sources */ = {isa = PBXBuildFile; fileRef = 11F53097210207A100D92335 /* Nu.swift */; };
		11F5309A210207A100D92335 /* Nu.swift in Sources */ = {isa = PBXBuildFile; fileRef = 11F53097210207A100D92335 /* Nu.swift */; };
		11F5309B210207A100D92335 /* Nu.swift in Sources */ = {isa = PBXBuildFile; fileRef = 11F53097210207A100D92335 /* Nu.swift */; };
		11F5306A20FF8B1800D92335 /* GetterTest.swift in Sources */ = {isa = PBXBuildFile; fileRef = 11F5306820FF8B1500D92335 /* GetterTest.swift */; };
		11F5306B20FF8B1900D92335 /* GetterTest.swift in Sources */ = {isa = PBXBuildFile; fileRef = 11F5306820FF8B1500D92335 /* GetterTest.swift */; };
		11F5306C20FF8B1900D92335 /* GetterTest.swift in Sources */ = {isa = PBXBuildFile; fileRef = 11F5306820FF8B1500D92335 /* GetterTest.swift */; };
		11F5306F210086FD00D92335 /* FoldTest.swift in Sources */ = {isa = PBXBuildFile; fileRef = 11F5306D210086F500D92335 /* FoldTest.swift */; };
		11F53070210086FD00D92335 /* FoldTest.swift in Sources */ = {isa = PBXBuildFile; fileRef = 11F5306D210086F500D92335 /* FoldTest.swift */; };
		11F53071210086FE00D92335 /* FoldTest.swift in Sources */ = {isa = PBXBuildFile; fileRef = 11F5306D210086F500D92335 /* FoldTest.swift */; };
		11F530732100959000D92335 /* TraversalTest.swift in Sources */ = {isa = PBXBuildFile; fileRef = 11F530722100959000D92335 /* TraversalTest.swift */; };
		11F530742100959000D92335 /* TraversalTest.swift in Sources */ = {isa = PBXBuildFile; fileRef = 11F530722100959000D92335 /* TraversalTest.swift */; };
		11F530752100959000D92335 /* TraversalTest.swift in Sources */ = {isa = PBXBuildFile; fileRef = 11F530722100959000D92335 /* TraversalTest.swift */; };
		11FE0066209C50A700183AF6 /* IsoLaws.swift in Sources */ = {isa = PBXBuildFile; fileRef = 11FE0065209C50A700183AF6 /* IsoLaws.swift */; };
		11FE0067209C50D300183AF6 /* IsoLaws.swift in Sources */ = {isa = PBXBuildFile; fileRef = 11FE0065209C50A700183AF6 /* IsoLaws.swift */; };
		11FE0068209C50D400183AF6 /* IsoLaws.swift in Sources */ = {isa = PBXBuildFile; fileRef = 11FE0065209C50A700183AF6 /* IsoLaws.swift */; };
		11FE006A209C5E3A00183AF6 /* LensLaws.swift in Sources */ = {isa = PBXBuildFile; fileRef = 11FE0069209C5E3A00183AF6 /* LensLaws.swift */; };
		11FE006B209C5E3A00183AF6 /* LensLaws.swift in Sources */ = {isa = PBXBuildFile; fileRef = 11FE0069209C5E3A00183AF6 /* LensLaws.swift */; };
		11FE006C209C5E3A00183AF6 /* LensLaws.swift in Sources */ = {isa = PBXBuildFile; fileRef = 11FE0069209C5E3A00183AF6 /* LensLaws.swift */; };
		11FE006E209C685F00183AF6 /* SetterLaws.swift in Sources */ = {isa = PBXBuildFile; fileRef = 11FE006D209C685F00183AF6 /* SetterLaws.swift */; };
		11FE006F209C685F00183AF6 /* SetterLaws.swift in Sources */ = {isa = PBXBuildFile; fileRef = 11FE006D209C685F00183AF6 /* SetterLaws.swift */; };
		11FE0070209C685F00183AF6 /* SetterLaws.swift in Sources */ = {isa = PBXBuildFile; fileRef = 11FE006D209C685F00183AF6 /* SetterLaws.swift */; };
		11FE0072209C6DEC00183AF6 /* PrismLaws.swift in Sources */ = {isa = PBXBuildFile; fileRef = 11FE0071209C6DEC00183AF6 /* PrismLaws.swift */; };
		11FE0073209C6DEC00183AF6 /* PrismLaws.swift in Sources */ = {isa = PBXBuildFile; fileRef = 11FE0071209C6DEC00183AF6 /* PrismLaws.swift */; };
		11FE0074209C6DEC00183AF6 /* PrismLaws.swift in Sources */ = {isa = PBXBuildFile; fileRef = 11FE0071209C6DEC00183AF6 /* PrismLaws.swift */; };
		11FE0076209C813C00183AF6 /* OptionalLaws.swift in Sources */ = {isa = PBXBuildFile; fileRef = 11FE0075209C813C00183AF6 /* OptionalLaws.swift */; };
		11FE0077209C813C00183AF6 /* OptionalLaws.swift in Sources */ = {isa = PBXBuildFile; fileRef = 11FE0075209C813C00183AF6 /* OptionalLaws.swift */; };
		11FE0078209C813C00183AF6 /* OptionalLaws.swift in Sources */ = {isa = PBXBuildFile; fileRef = 11FE0075209C813C00183AF6 /* OptionalLaws.swift */; };
		11FE007D209C8F9400183AF6 /* TestDomain.swift in Sources */ = {isa = PBXBuildFile; fileRef = 11FE007C209C8F9400183AF6 /* TestDomain.swift */; };
		11FE007E209C8F9400183AF6 /* TestDomain.swift in Sources */ = {isa = PBXBuildFile; fileRef = 11FE007C209C8F9400183AF6 /* TestDomain.swift */; };
		11FE007F209C8F9400183AF6 /* TestDomain.swift in Sources */ = {isa = PBXBuildFile; fileRef = 11FE007C209C8F9400183AF6 /* TestDomain.swift */; };
		11FE0081209C945900183AF6 /* IsoTest.swift in Sources */ = {isa = PBXBuildFile; fileRef = 11FE0080209C945900183AF6 /* IsoTest.swift */; };
		11FE0082209C945900183AF6 /* IsoTest.swift in Sources */ = {isa = PBXBuildFile; fileRef = 11FE0080209C945900183AF6 /* IsoTest.swift */; };
		11FE0083209C945900183AF6 /* IsoTest.swift in Sources */ = {isa = PBXBuildFile; fileRef = 11FE0080209C945900183AF6 /* IsoTest.swift */; };
		11FE0085209C976F00183AF6 /* LensTest.swift in Sources */ = {isa = PBXBuildFile; fileRef = 11FE0084209C976F00183AF6 /* LensTest.swift */; };
		11FE0086209C976F00183AF6 /* LensTest.swift in Sources */ = {isa = PBXBuildFile; fileRef = 11FE0084209C976F00183AF6 /* LensTest.swift */; };
		11FE0087209C976F00183AF6 /* LensTest.swift in Sources */ = {isa = PBXBuildFile; fileRef = 11FE0084209C976F00183AF6 /* LensTest.swift */; };
		11FE0089209C98A400183AF6 /* SetterTest.swift in Sources */ = {isa = PBXBuildFile; fileRef = 11FE0088209C98A400183AF6 /* SetterTest.swift */; };
		11FE008A209C98A400183AF6 /* SetterTest.swift in Sources */ = {isa = PBXBuildFile; fileRef = 11FE0088209C98A400183AF6 /* SetterTest.swift */; };
		11FE008B209C98A400183AF6 /* SetterTest.swift in Sources */ = {isa = PBXBuildFile; fileRef = 11FE0088209C98A400183AF6 /* SetterTest.swift */; };
		11FE0092209C9C3300183AF6 /* PrismTest.swift in Sources */ = {isa = PBXBuildFile; fileRef = 11FE0091209C9C3300183AF6 /* PrismTest.swift */; };
		11FE0093209C9C3300183AF6 /* PrismTest.swift in Sources */ = {isa = PBXBuildFile; fileRef = 11FE0091209C9C3300183AF6 /* PrismTest.swift */; };
		11FE0094209C9C3300183AF6 /* PrismTest.swift in Sources */ = {isa = PBXBuildFile; fileRef = 11FE0091209C9C3300183AF6 /* PrismTest.swift */; };
		11FE0096209C9EB800183AF6 /* OptionalTest.swift in Sources */ = {isa = PBXBuildFile; fileRef = 11FE0095209C9EB800183AF6 /* OptionalTest.swift */; };
		11FE0097209C9EB800183AF6 /* OptionalTest.swift in Sources */ = {isa = PBXBuildFile; fileRef = 11FE0095209C9EB800183AF6 /* OptionalTest.swift */; };
		11FE0098209C9EB800183AF6 /* OptionalTest.swift in Sources */ = {isa = PBXBuildFile; fileRef = 11FE0095209C9EB800183AF6 /* OptionalTest.swift */; };
		D60A59DE21079832005D53F3 /* SetK.swift in Sources */ = {isa = PBXBuildFile; fileRef = D6492805209C72F000B875F9 /* SetK.swift */; };
		D60A59E021079833005D53F3 /* SetK.swift in Sources */ = {isa = PBXBuildFile; fileRef = D6492805209C72F000B875F9 /* SetK.swift */; };
		D6492806209C72F000B875F9 /* SetK.swift in Sources */ = {isa = PBXBuildFile; fileRef = D6492805209C72F000B875F9 /* SetK.swift */; };
		D68A5220206811DF008DA945 /* Nimble.framework in CopyFiles */ = {isa = PBXBuildFile; fileRef = D68A51FE206811C6008DA945 /* Nimble.framework */; settings = {ATTRIBUTES = (CodeSignOnCopy, RemoveHeadersOnCopy, ); }; };
		D68A5221206811DF008DA945 /* SwiftCheck.framework in CopyFiles */ = {isa = PBXBuildFile; fileRef = D68A5200206811C6008DA945 /* SwiftCheck.framework */; settings = {ATTRIBUTES = (CodeSignOnCopy, RemoveHeadersOnCopy, ); }; };
		D68DC58D210665DB00D7D845 /* SetKTest.swift in Sources */ = {isa = PBXBuildFile; fileRef = D68DC58B2106653D00D7D845 /* SetKTest.swift */; };
		D68DC58E210665DB00D7D845 /* SetKTest.swift in Sources */ = {isa = PBXBuildFile; fileRef = D68DC58B2106653D00D7D845 /* SetKTest.swift */; };
		D68DC58F210665DB00D7D845 /* SetKTest.swift in Sources */ = {isa = PBXBuildFile; fileRef = D68DC58B2106653D00D7D845 /* SetKTest.swift */; };
		D6D624442068141800739E2D /* Function0Test.swift in Sources */ = {isa = PBXBuildFile; fileRef = OBJ_90 /* Function0Test.swift */; };
		D6D624452068141800739E2D /* Function1Test.swift in Sources */ = {isa = PBXBuildFile; fileRef = OBJ_91 /* Function1Test.swift */; };
		D6D624462068141800739E2D /* KleisliOperatorTest.swift in Sources */ = {isa = PBXBuildFile; fileRef = OBJ_92 /* KleisliOperatorTest.swift */; };
		D6D624472068141800739E2D /* KleisliTest.swift in Sources */ = {isa = PBXBuildFile; fileRef = OBJ_93 /* KleisliTest.swift */; };
		D6D624482068141800739E2D /* BooleanFunctionsTest.swift in Sources */ = {isa = PBXBuildFile; fileRef = OBJ_94 /* BooleanFunctionsTest.swift */; };
		D6D624492068141800739E2D /* CurryTest.swift in Sources */ = {isa = PBXBuildFile; fileRef = OBJ_95 /* CurryTest.swift */; };
		D6D6244A2068141800739E2D /* ConstTest.swift in Sources */ = {isa = PBXBuildFile; fileRef = OBJ_97 /* ConstTest.swift */; };
		D6D6244B2068141800739E2D /* CoproductTest.swift in Sources */ = {isa = PBXBuildFile; fileRef = OBJ_98 /* CoproductTest.swift */; };
		D6D6244C2068141800739E2D /* EitherTest.swift in Sources */ = {isa = PBXBuildFile; fileRef = OBJ_99 /* EitherTest.swift */; };
		D6D6244D2068141800739E2D /* EvalTest.swift in Sources */ = {isa = PBXBuildFile; fileRef = OBJ_100 /* EvalTest.swift */; };
		D6D6244E2068141800739E2D /* IdTest.swift in Sources */ = {isa = PBXBuildFile; fileRef = OBJ_101 /* IdTest.swift */; };
		D6D6244F2068141800739E2D /* IorTest.swift in Sources */ = {isa = PBXBuildFile; fileRef = OBJ_102 /* IorTest.swift */; };
		D6D624502068141800739E2D /* ListKTest.swift in Sources */ = {isa = PBXBuildFile; fileRef = OBJ_103 /* ListKTest.swift */; };
		D6D624512068141800739E2D /* OptionTest.swift in Sources */ = {isa = PBXBuildFile; fileRef = OBJ_104 /* OptionTest.swift */; };
		D6D624522068141800739E2D /* NonEmptyListTest.swift in Sources */ = {isa = PBXBuildFile; fileRef = OBJ_105 /* NonEmptyListTest.swift */; };
		D6D624532068141800739E2D /* TryTest.swift in Sources */ = {isa = PBXBuildFile; fileRef = OBJ_106 /* TryTest.swift */; };
		D6D624542068141800739E2D /* TupleTest.swift in Sources */ = {isa = PBXBuildFile; fileRef = OBJ_107 /* TupleTest.swift */; };
		D6D624552068141800739E2D /* ValidatedTest.swift in Sources */ = {isa = PBXBuildFile; fileRef = OBJ_108 /* ValidatedTest.swift */; };
		D6D624562068141800739E2D /* AsyncLaws.swift in Sources */ = {isa = PBXBuildFile; fileRef = OBJ_110 /* AsyncLaws.swift */; };
		D6D624572068141800739E2D /* IOTest.swift in Sources */ = {isa = PBXBuildFile; fileRef = OBJ_111 /* IOTest.swift */; };
		D6D624582068141800739E2D /* FreeTest.swift in Sources */ = {isa = PBXBuildFile; fileRef = OBJ_113 /* FreeTest.swift */; };
		D6D624592068141800739E2D /* NumberInstancesTest.swift in Sources */ = {isa = PBXBuildFile; fileRef = OBJ_115 /* NumberInstancesTest.swift */; };
		D6D6245A2068141800739E2D /* StringInstancesTest.swift in Sources */ = {isa = PBXBuildFile; fileRef = OBJ_116 /* StringInstancesTest.swift */; };
		D6D6245B2068141800739E2D /* PartialApplicationTest.swift in Sources */ = {isa = PBXBuildFile; fileRef = OBJ_117 /* PartialApplicationTest.swift */; };
		D6D6245C2068141800739E2D /* PredefTest.swift in Sources */ = {isa = PBXBuildFile; fileRef = OBJ_118 /* PredefTest.swift */; };
		D6D6245D2068141800739E2D /* EitherTTest.swift in Sources */ = {isa = PBXBuildFile; fileRef = OBJ_120 /* EitherTTest.swift */; };
		D6D6245E2068141800739E2D /* OptionTTest.swift in Sources */ = {isa = PBXBuildFile; fileRef = OBJ_121 /* OptionTTest.swift */; };
		D6D6245F2068141800739E2D /* StateTTest.swift in Sources */ = {isa = PBXBuildFile; fileRef = OBJ_122 /* StateTTest.swift */; };
		D6D624602068141800739E2D /* WriterTTest.swift in Sources */ = {isa = PBXBuildFile; fileRef = OBJ_123 /* WriterTTest.swift */; };
		D6D624612068141800739E2D /* ApplicativeErrorLaws.swift in Sources */ = {isa = PBXBuildFile; fileRef = OBJ_125 /* ApplicativeErrorLaws.swift */; };
		D6D624622068141800739E2D /* ApplicativeLaws.swift in Sources */ = {isa = PBXBuildFile; fileRef = OBJ_126 /* ApplicativeLaws.swift */; };
		D6D624632068141800739E2D /* ComonadLaws.swift in Sources */ = {isa = PBXBuildFile; fileRef = OBJ_127 /* ComonadLaws.swift */; };
		D6D624642068141800739E2D /* EqLaws.swift in Sources */ = {isa = PBXBuildFile; fileRef = OBJ_128 /* EqLaws.swift */; };
		D6D624652068141800739E2D /* FunctorFilterLaws.swift in Sources */ = {isa = PBXBuildFile; fileRef = OBJ_129 /* FunctorFilterLaws.swift */; };
		D6D624662068141800739E2D /* FunctorLaws.swift in Sources */ = {isa = PBXBuildFile; fileRef = OBJ_130 /* FunctorLaws.swift */; };
		D6D624672068141800739E2D /* MonadErrorLaws.swift in Sources */ = {isa = PBXBuildFile; fileRef = OBJ_131 /* MonadErrorLaws.swift */; };
		D6D624682068141800739E2D /* MonadFilterLaws.swift in Sources */ = {isa = PBXBuildFile; fileRef = OBJ_132 /* MonadFilterLaws.swift */; };
		D6D624692068141800739E2D /* MonadLaws.swift in Sources */ = {isa = PBXBuildFile; fileRef = OBJ_133 /* MonadLaws.swift */; };
		D6D6246A2068141800739E2D /* MonadStateLaws.swift in Sources */ = {isa = PBXBuildFile; fileRef = OBJ_134 /* MonadStateLaws.swift */; };
		D6D6246B2068141800739E2D /* MonadWriterLaws.swift in Sources */ = {isa = PBXBuildFile; fileRef = OBJ_135 /* MonadWriterLaws.swift */; };
		D6D6246C2068141800739E2D /* MonoidKLaws.swift in Sources */ = {isa = PBXBuildFile; fileRef = OBJ_136 /* MonoidKLaws.swift */; };
		D6D6246D2068141800739E2D /* MonoidLaws.swift in Sources */ = {isa = PBXBuildFile; fileRef = OBJ_137 /* MonoidLaws.swift */; };
		D6D6246E2068141800739E2D /* OrderLaws.swift in Sources */ = {isa = PBXBuildFile; fileRef = OBJ_138 /* OrderLaws.swift */; };
		D6D6246F2068141800739E2D /* SemigroupKLaws.swift in Sources */ = {isa = PBXBuildFile; fileRef = OBJ_139 /* SemigroupKLaws.swift */; };
		D6D624702068141800739E2D /* SemigroupLaws.swift in Sources */ = {isa = PBXBuildFile; fileRef = OBJ_140 /* SemigroupLaws.swift */; };
		D6D6247F206814C800739E2D /* Nimble.framework in Frameworks */ = {isa = PBXBuildFile; fileRef = D68A5208206811C6008DA945 /* Nimble.framework */; };
		D6D62480206814C800739E2D /* SwiftCheck.framework in Frameworks */ = {isa = PBXBuildFile; fileRef = D68A520A206811C6008DA945 /* SwiftCheck.framework */; };
		D6D62481206814CE00739E2D /* Nimble.framework in CopyFiles */ = {isa = PBXBuildFile; fileRef = D68A5208206811C6008DA945 /* Nimble.framework */; settings = {ATTRIBUTES = (CodeSignOnCopy, RemoveHeadersOnCopy, ); }; };
		D6D62482206814CE00739E2D /* SwiftCheck.framework in CopyFiles */ = {isa = PBXBuildFile; fileRef = D68A520A206811C6008DA945 /* SwiftCheck.framework */; settings = {ATTRIBUTES = (CodeSignOnCopy, RemoveHeadersOnCopy, ); }; };
		D6D624D32068178800739E2D /* Cokleisli.swift in Sources */ = {isa = PBXBuildFile; fileRef = OBJ_10 /* Cokleisli.swift */; };
		D6D624D42068178800739E2D /* Function0.swift in Sources */ = {isa = PBXBuildFile; fileRef = OBJ_11 /* Function0.swift */; };
		D6D624D52068178800739E2D /* Function1.swift in Sources */ = {isa = PBXBuildFile; fileRef = OBJ_12 /* Function1.swift */; };
		D6D624D62068178800739E2D /* FunctionK.swift in Sources */ = {isa = PBXBuildFile; fileRef = OBJ_13 /* FunctionK.swift */; };
		D6D624D72068178800739E2D /* Kleisli.swift in Sources */ = {isa = PBXBuildFile; fileRef = OBJ_14 /* Kleisli.swift */; };
		D6D624D82068178800739E2D /* KleisliOperator.swift in Sources */ = {isa = PBXBuildFile; fileRef = OBJ_15 /* KleisliOperator.swift */; };
		D6D624D92068178800739E2D /* BooleanFunctions.swift in Sources */ = {isa = PBXBuildFile; fileRef = OBJ_16 /* BooleanFunctions.swift */; };
		D6D624DA2068178800739E2D /* Curry.swift in Sources */ = {isa = PBXBuildFile; fileRef = OBJ_17 /* Curry.swift */; };
		D6D624DB2068178800739E2D /* Const.swift in Sources */ = {isa = PBXBuildFile; fileRef = OBJ_19 /* Const.swift */; };
		D6D624DC2068178800739E2D /* Coproduct.swift in Sources */ = {isa = PBXBuildFile; fileRef = OBJ_20 /* Coproduct.swift */; };
		D6D624DD2068178800739E2D /* Coreader.swift in Sources */ = {isa = PBXBuildFile; fileRef = OBJ_21 /* Coreader.swift */; };
		D6D624DE2068178800739E2D /* Either.swift in Sources */ = {isa = PBXBuildFile; fileRef = OBJ_22 /* Either.swift */; };
		D6D624DF2068178800739E2D /* Eval.swift in Sources */ = {isa = PBXBuildFile; fileRef = OBJ_23 /* Eval.swift */; };
		D6D624E02068178800739E2D /* FlatmapOperator.swift in Sources */ = {isa = PBXBuildFile; fileRef = OBJ_24 /* FlatmapOperator.swift */; };
		D6D624E12068178800739E2D /* Id.swift in Sources */ = {isa = PBXBuildFile; fileRef = OBJ_25 /* Id.swift */; };
		D6D624E22068178800739E2D /* Ior.swift in Sources */ = {isa = PBXBuildFile; fileRef = OBJ_26 /* Ior.swift */; };
		D6D624E32068178800739E2D /* ListK.swift in Sources */ = {isa = PBXBuildFile; fileRef = OBJ_27 /* ListK.swift */; };
		D6D624E42068178800739E2D /* MapK.swift in Sources */ = {isa = PBXBuildFile; fileRef = OBJ_28 /* MapK.swift */; };
		D6D624E52068178800739E2D /* Option.swift in Sources */ = {isa = PBXBuildFile; fileRef = OBJ_29 /* Option.swift */; };
		D6D624E62068178800739E2D /* NonEmptyList.swift in Sources */ = {isa = PBXBuildFile; fileRef = OBJ_30 /* NonEmptyList.swift */; };
		D6D624E72068178800739E2D /* Reader.swift in Sources */ = {isa = PBXBuildFile; fileRef = OBJ_31 /* Reader.swift */; };
		D6D624E82068178800739E2D /* State.swift in Sources */ = {isa = PBXBuildFile; fileRef = OBJ_32 /* State.swift */; };
		D6D624E92068178800739E2D /* Try.swift in Sources */ = {isa = PBXBuildFile; fileRef = OBJ_33 /* Try.swift */; };
		D6D624EA2068178800739E2D /* Tuple.swift in Sources */ = {isa = PBXBuildFile; fileRef = OBJ_34 /* Tuple.swift */; };
		D6D624EB2068178800739E2D /* Validated.swift in Sources */ = {isa = PBXBuildFile; fileRef = OBJ_35 /* Validated.swift */; };
		D6D624EC2068178800739E2D /* Async.swift in Sources */ = {isa = PBXBuildFile; fileRef = OBJ_37 /* Async.swift */; };
		D6D624ED2068178800739E2D /* IO.swift in Sources */ = {isa = PBXBuildFile; fileRef = OBJ_38 /* IO.swift */; };
		D6D624EE2068178800739E2D /* Cofree.swift in Sources */ = {isa = PBXBuildFile; fileRef = OBJ_40 /* Cofree.swift */; };
		D6D624EF2068178800739E2D /* Coyoneda.swift in Sources */ = {isa = PBXBuildFile; fileRef = OBJ_41 /* Coyoneda.swift */; };
		D6D624F02068178800739E2D /* Free.swift in Sources */ = {isa = PBXBuildFile; fileRef = OBJ_42 /* Free.swift */; };
		D6D624F12068178800739E2D /* Yoneda.swift in Sources */ = {isa = PBXBuildFile; fileRef = OBJ_43 /* Yoneda.swift */; };
		D6D624F22068178800739E2D /* HigherKinds.swift in Sources */ = {isa = PBXBuildFile; fileRef = OBJ_44 /* HigherKinds.swift */; };
		D6D624F32068178800739E2D /* NumberInstances.swift in Sources */ = {isa = PBXBuildFile; fileRef = OBJ_46 /* NumberInstances.swift */; };
		D6D624F42068178800739E2D /* StringInstances.swift in Sources */ = {isa = PBXBuildFile; fileRef = OBJ_47 /* StringInstances.swift */; };
		D6D624F52068178800739E2D /* PartialApplication.swift in Sources */ = {isa = PBXBuildFile; fileRef = OBJ_48 /* PartialApplication.swift */; };
		D6D624F62068178800739E2D /* Predef.swift in Sources */ = {isa = PBXBuildFile; fileRef = OBJ_49 /* Predef.swift */; };
		D6D624F72068178800739E2D /* EitherT.swift in Sources */ = {isa = PBXBuildFile; fileRef = OBJ_51 /* EitherT.swift */; };
		D6D624F82068178800739E2D /* OptionT.swift in Sources */ = {isa = PBXBuildFile; fileRef = OBJ_52 /* OptionT.swift */; };
		D6D624F92068178800739E2D /* StateT.swift in Sources */ = {isa = PBXBuildFile; fileRef = OBJ_53 /* StateT.swift */; };
		D6D624FA2068178800739E2D /* WriterT.swift in Sources */ = {isa = PBXBuildFile; fileRef = OBJ_54 /* WriterT.swift */; };
		D6D624FB2068178800739E2D /* Typeclass.swift in Sources */ = {isa = PBXBuildFile; fileRef = OBJ_55 /* Typeclass.swift */; };
		D6D624FC2068178800739E2D /* Alternative.swift in Sources */ = {isa = PBXBuildFile; fileRef = OBJ_57 /* Alternative.swift */; };
		D6D624FD2068178800739E2D /* Applicative.swift in Sources */ = {isa = PBXBuildFile; fileRef = OBJ_58 /* Applicative.swift */; };
		D6D624FE2068178800739E2D /* ApplicativeError.swift in Sources */ = {isa = PBXBuildFile; fileRef = OBJ_59 /* ApplicativeError.swift */; };
		D6D624FF2068178800739E2D /* Bifoldable.swift in Sources */ = {isa = PBXBuildFile; fileRef = OBJ_60 /* Bifoldable.swift */; };
		D6D625002068178800739E2D /* Bimonad.swift in Sources */ = {isa = PBXBuildFile; fileRef = OBJ_61 /* Bimonad.swift */; };
		D6D625012068178800739E2D /* Comonad.swift in Sources */ = {isa = PBXBuildFile; fileRef = OBJ_62 /* Comonad.swift */; };
		D6D625022068178800739E2D /* Composed.swift in Sources */ = {isa = PBXBuildFile; fileRef = OBJ_64 /* Composed.swift */; };
		D6D625032068178800739E2D /* ComposedFoldable.swift in Sources */ = {isa = PBXBuildFile; fileRef = OBJ_65 /* ComposedFoldable.swift */; };
		D6D625042068178800739E2D /* Eq.swift in Sources */ = {isa = PBXBuildFile; fileRef = OBJ_66 /* Eq.swift */; };
		D6D625052068178800739E2D /* Foldable.swift in Sources */ = {isa = PBXBuildFile; fileRef = OBJ_67 /* Foldable.swift */; };
		D6D625062068178800739E2D /* Functor.swift in Sources */ = {isa = PBXBuildFile; fileRef = OBJ_68 /* Functor.swift */; };
		D6D625072068178800739E2D /* FunctorFilter.swift in Sources */ = {isa = PBXBuildFile; fileRef = OBJ_69 /* FunctorFilter.swift */; };
		D6D625082068178800739E2D /* Inject.swift in Sources */ = {isa = PBXBuildFile; fileRef = OBJ_70 /* Inject.swift */; };
		D6D625092068178800739E2D /* Monad.swift in Sources */ = {isa = PBXBuildFile; fileRef = OBJ_71 /* Monad.swift */; };
		D6D6250A2068178800739E2D /* MonadCombine.swift in Sources */ = {isa = PBXBuildFile; fileRef = OBJ_72 /* MonadCombine.swift */; };
		D6D6250B2068178800739E2D /* MonadError.swift in Sources */ = {isa = PBXBuildFile; fileRef = OBJ_73 /* MonadError.swift */; };
		D6D6250C2068178800739E2D /* MonadFilter.swift in Sources */ = {isa = PBXBuildFile; fileRef = OBJ_74 /* MonadFilter.swift */; };
		D6D6250D2068178800739E2D /* MonadReader.swift in Sources */ = {isa = PBXBuildFile; fileRef = OBJ_75 /* MonadReader.swift */; };
		D6D6250E2068178800739E2D /* MonadState.swift in Sources */ = {isa = PBXBuildFile; fileRef = OBJ_76 /* MonadState.swift */; };
		D6D6250F2068178800739E2D /* MonadWriter.swift in Sources */ = {isa = PBXBuildFile; fileRef = OBJ_77 /* MonadWriter.swift */; };
		D6D625102068178800739E2D /* Monoid.swift in Sources */ = {isa = PBXBuildFile; fileRef = OBJ_78 /* Monoid.swift */; };
		D6D625112068178800739E2D /* MonoidK.swift in Sources */ = {isa = PBXBuildFile; fileRef = OBJ_79 /* MonoidK.swift */; };
		D6D625122068178800739E2D /* NonEmptyReducible.swift in Sources */ = {isa = PBXBuildFile; fileRef = OBJ_80 /* NonEmptyReducible.swift */; };
		D6D625132068178800739E2D /* Order.swift in Sources */ = {isa = PBXBuildFile; fileRef = OBJ_81 /* Order.swift */; };
		D6D625142068178800739E2D /* Reducible.swift in Sources */ = {isa = PBXBuildFile; fileRef = OBJ_82 /* Reducible.swift */; };
		D6D625152068178800739E2D /* Semigroup.swift in Sources */ = {isa = PBXBuildFile; fileRef = OBJ_83 /* Semigroup.swift */; };
		D6D625162068178800739E2D /* SemigroupK.swift in Sources */ = {isa = PBXBuildFile; fileRef = OBJ_84 /* SemigroupK.swift */; };
		D6D625172068178800739E2D /* Traverse.swift in Sources */ = {isa = PBXBuildFile; fileRef = OBJ_85 /* Traverse.swift */; };
		D6D625182068178800739E2D /* TraverseFilter.swift in Sources */ = {isa = PBXBuildFile; fileRef = OBJ_86 /* TraverseFilter.swift */; };
		D6D62523206817A700739E2D /* Function0Test.swift in Sources */ = {isa = PBXBuildFile; fileRef = OBJ_90 /* Function0Test.swift */; };
		D6D62524206817A700739E2D /* Function1Test.swift in Sources */ = {isa = PBXBuildFile; fileRef = OBJ_91 /* Function1Test.swift */; };
		D6D62525206817A700739E2D /* KleisliOperatorTest.swift in Sources */ = {isa = PBXBuildFile; fileRef = OBJ_92 /* KleisliOperatorTest.swift */; };
		D6D62526206817A700739E2D /* KleisliTest.swift in Sources */ = {isa = PBXBuildFile; fileRef = OBJ_93 /* KleisliTest.swift */; };
		D6D62527206817A700739E2D /* BooleanFunctionsTest.swift in Sources */ = {isa = PBXBuildFile; fileRef = OBJ_94 /* BooleanFunctionsTest.swift */; };
		D6D62528206817A700739E2D /* CurryTest.swift in Sources */ = {isa = PBXBuildFile; fileRef = OBJ_95 /* CurryTest.swift */; };
		D6D62529206817A700739E2D /* ConstTest.swift in Sources */ = {isa = PBXBuildFile; fileRef = OBJ_97 /* ConstTest.swift */; };
		D6D6252A206817A700739E2D /* CoproductTest.swift in Sources */ = {isa = PBXBuildFile; fileRef = OBJ_98 /* CoproductTest.swift */; };
		D6D6252B206817A700739E2D /* EitherTest.swift in Sources */ = {isa = PBXBuildFile; fileRef = OBJ_99 /* EitherTest.swift */; };
		D6D6252C206817A700739E2D /* EvalTest.swift in Sources */ = {isa = PBXBuildFile; fileRef = OBJ_100 /* EvalTest.swift */; };
		D6D6252D206817A700739E2D /* IdTest.swift in Sources */ = {isa = PBXBuildFile; fileRef = OBJ_101 /* IdTest.swift */; };
		D6D6252E206817A700739E2D /* IorTest.swift in Sources */ = {isa = PBXBuildFile; fileRef = OBJ_102 /* IorTest.swift */; };
		D6D6252F206817A700739E2D /* ListKTest.swift in Sources */ = {isa = PBXBuildFile; fileRef = OBJ_103 /* ListKTest.swift */; };
		D6D62530206817A700739E2D /* OptionTest.swift in Sources */ = {isa = PBXBuildFile; fileRef = OBJ_104 /* OptionTest.swift */; };
		D6D62531206817A700739E2D /* NonEmptyListTest.swift in Sources */ = {isa = PBXBuildFile; fileRef = OBJ_105 /* NonEmptyListTest.swift */; };
		D6D62532206817A700739E2D /* TryTest.swift in Sources */ = {isa = PBXBuildFile; fileRef = OBJ_106 /* TryTest.swift */; };
		D6D62533206817A700739E2D /* TupleTest.swift in Sources */ = {isa = PBXBuildFile; fileRef = OBJ_107 /* TupleTest.swift */; };
		D6D62534206817A700739E2D /* ValidatedTest.swift in Sources */ = {isa = PBXBuildFile; fileRef = OBJ_108 /* ValidatedTest.swift */; };
		D6D62535206817A700739E2D /* AsyncLaws.swift in Sources */ = {isa = PBXBuildFile; fileRef = OBJ_110 /* AsyncLaws.swift */; };
		D6D62536206817A700739E2D /* IOTest.swift in Sources */ = {isa = PBXBuildFile; fileRef = OBJ_111 /* IOTest.swift */; };
		D6D62537206817A700739E2D /* FreeTest.swift in Sources */ = {isa = PBXBuildFile; fileRef = OBJ_113 /* FreeTest.swift */; };
		D6D62538206817A700739E2D /* NumberInstancesTest.swift in Sources */ = {isa = PBXBuildFile; fileRef = OBJ_115 /* NumberInstancesTest.swift */; };
		D6D62539206817A700739E2D /* StringInstancesTest.swift in Sources */ = {isa = PBXBuildFile; fileRef = OBJ_116 /* StringInstancesTest.swift */; };
		D6D6253A206817A700739E2D /* PartialApplicationTest.swift in Sources */ = {isa = PBXBuildFile; fileRef = OBJ_117 /* PartialApplicationTest.swift */; };
		D6D6253B206817A700739E2D /* PredefTest.swift in Sources */ = {isa = PBXBuildFile; fileRef = OBJ_118 /* PredefTest.swift */; };
		D6D6253C206817A700739E2D /* EitherTTest.swift in Sources */ = {isa = PBXBuildFile; fileRef = OBJ_120 /* EitherTTest.swift */; };
		D6D6253D206817A700739E2D /* OptionTTest.swift in Sources */ = {isa = PBXBuildFile; fileRef = OBJ_121 /* OptionTTest.swift */; };
		D6D6253E206817A700739E2D /* StateTTest.swift in Sources */ = {isa = PBXBuildFile; fileRef = OBJ_122 /* StateTTest.swift */; };
		D6D6253F206817A700739E2D /* WriterTTest.swift in Sources */ = {isa = PBXBuildFile; fileRef = OBJ_123 /* WriterTTest.swift */; };
		D6D62540206817A700739E2D /* ApplicativeErrorLaws.swift in Sources */ = {isa = PBXBuildFile; fileRef = OBJ_125 /* ApplicativeErrorLaws.swift */; };
		D6D62541206817A700739E2D /* ApplicativeLaws.swift in Sources */ = {isa = PBXBuildFile; fileRef = OBJ_126 /* ApplicativeLaws.swift */; };
		D6D62542206817A700739E2D /* ComonadLaws.swift in Sources */ = {isa = PBXBuildFile; fileRef = OBJ_127 /* ComonadLaws.swift */; };
		D6D62543206817A700739E2D /* EqLaws.swift in Sources */ = {isa = PBXBuildFile; fileRef = OBJ_128 /* EqLaws.swift */; };
		D6D62544206817A700739E2D /* FunctorFilterLaws.swift in Sources */ = {isa = PBXBuildFile; fileRef = OBJ_129 /* FunctorFilterLaws.swift */; };
		D6D62545206817A700739E2D /* FunctorLaws.swift in Sources */ = {isa = PBXBuildFile; fileRef = OBJ_130 /* FunctorLaws.swift */; };
		D6D62546206817A700739E2D /* MonadErrorLaws.swift in Sources */ = {isa = PBXBuildFile; fileRef = OBJ_131 /* MonadErrorLaws.swift */; };
		D6D62547206817A700739E2D /* MonadFilterLaws.swift in Sources */ = {isa = PBXBuildFile; fileRef = OBJ_132 /* MonadFilterLaws.swift */; };
		D6D62548206817A700739E2D /* MonadLaws.swift in Sources */ = {isa = PBXBuildFile; fileRef = OBJ_133 /* MonadLaws.swift */; };
		D6D62549206817A700739E2D /* MonadStateLaws.swift in Sources */ = {isa = PBXBuildFile; fileRef = OBJ_134 /* MonadStateLaws.swift */; };
		D6D6254A206817A700739E2D /* MonadWriterLaws.swift in Sources */ = {isa = PBXBuildFile; fileRef = OBJ_135 /* MonadWriterLaws.swift */; };
		D6D6254B206817A700739E2D /* MonoidKLaws.swift in Sources */ = {isa = PBXBuildFile; fileRef = OBJ_136 /* MonoidKLaws.swift */; };
		D6D6254C206817A700739E2D /* MonoidLaws.swift in Sources */ = {isa = PBXBuildFile; fileRef = OBJ_137 /* MonoidLaws.swift */; };
		D6D6254D206817A700739E2D /* OrderLaws.swift in Sources */ = {isa = PBXBuildFile; fileRef = OBJ_138 /* OrderLaws.swift */; };
		D6D6254E206817A700739E2D /* SemigroupKLaws.swift in Sources */ = {isa = PBXBuildFile; fileRef = OBJ_139 /* SemigroupKLaws.swift */; };
		D6D6254F206817A700739E2D /* SemigroupLaws.swift in Sources */ = {isa = PBXBuildFile; fileRef = OBJ_140 /* SemigroupLaws.swift */; };
		D6D6255D206817E800739E2D /* SwiftCheck.framework in CopyFiles */ = {isa = PBXBuildFile; fileRef = D68A522320681219008DA945 /* SwiftCheck.framework */; settings = {ATTRIBUTES = (CodeSignOnCopy, RemoveHeadersOnCopy, ); }; };
		D6D6255E206817E800739E2D /* Nimble.framework in CopyFiles */ = {isa = PBXBuildFile; fileRef = D68A5203206811C6008DA945 /* Nimble.framework */; settings = {ATTRIBUTES = (CodeSignOnCopy, RemoveHeadersOnCopy, ); }; };
		D6DBDE9A20684C38004F979F /* Cokleisli.swift in Sources */ = {isa = PBXBuildFile; fileRef = OBJ_10 /* Cokleisli.swift */; };
		D6DBDE9B20684C38004F979F /* Function0.swift in Sources */ = {isa = PBXBuildFile; fileRef = OBJ_11 /* Function0.swift */; };
		D6DBDE9C20684C38004F979F /* Function1.swift in Sources */ = {isa = PBXBuildFile; fileRef = OBJ_12 /* Function1.swift */; };
		D6DBDE9D20684C38004F979F /* FunctionK.swift in Sources */ = {isa = PBXBuildFile; fileRef = OBJ_13 /* FunctionK.swift */; };
		D6DBDE9E20684C38004F979F /* Kleisli.swift in Sources */ = {isa = PBXBuildFile; fileRef = OBJ_14 /* Kleisli.swift */; };
		D6DBDE9F20684C38004F979F /* KleisliOperator.swift in Sources */ = {isa = PBXBuildFile; fileRef = OBJ_15 /* KleisliOperator.swift */; };
		D6DBDEA020684C38004F979F /* BooleanFunctions.swift in Sources */ = {isa = PBXBuildFile; fileRef = OBJ_16 /* BooleanFunctions.swift */; };
		D6DBDEA120684C38004F979F /* Curry.swift in Sources */ = {isa = PBXBuildFile; fileRef = OBJ_17 /* Curry.swift */; };
		D6DBDEA220684C38004F979F /* Const.swift in Sources */ = {isa = PBXBuildFile; fileRef = OBJ_19 /* Const.swift */; };
		D6DBDEA320684C38004F979F /* Coproduct.swift in Sources */ = {isa = PBXBuildFile; fileRef = OBJ_20 /* Coproduct.swift */; };
		D6DBDEA420684C38004F979F /* Coreader.swift in Sources */ = {isa = PBXBuildFile; fileRef = OBJ_21 /* Coreader.swift */; };
		D6DBDEA520684C38004F979F /* Either.swift in Sources */ = {isa = PBXBuildFile; fileRef = OBJ_22 /* Either.swift */; };
		D6DBDEA620684C38004F979F /* Eval.swift in Sources */ = {isa = PBXBuildFile; fileRef = OBJ_23 /* Eval.swift */; };
		D6DBDEA720684C38004F979F /* FlatmapOperator.swift in Sources */ = {isa = PBXBuildFile; fileRef = OBJ_24 /* FlatmapOperator.swift */; };
		D6DBDEA820684C38004F979F /* Id.swift in Sources */ = {isa = PBXBuildFile; fileRef = OBJ_25 /* Id.swift */; };
		D6DBDEA920684C38004F979F /* Ior.swift in Sources */ = {isa = PBXBuildFile; fileRef = OBJ_26 /* Ior.swift */; };
		D6DBDEAA20684C38004F979F /* ListK.swift in Sources */ = {isa = PBXBuildFile; fileRef = OBJ_27 /* ListK.swift */; };
		D6DBDEAB20684C38004F979F /* MapK.swift in Sources */ = {isa = PBXBuildFile; fileRef = OBJ_28 /* MapK.swift */; };
		D6DBDEAC20684C38004F979F /* Option.swift in Sources */ = {isa = PBXBuildFile; fileRef = OBJ_29 /* Option.swift */; };
		D6DBDEAD20684C38004F979F /* NonEmptyList.swift in Sources */ = {isa = PBXBuildFile; fileRef = OBJ_30 /* NonEmptyList.swift */; };
		D6DBDEAE20684C38004F979F /* Reader.swift in Sources */ = {isa = PBXBuildFile; fileRef = OBJ_31 /* Reader.swift */; };
		D6DBDEAF20684C38004F979F /* State.swift in Sources */ = {isa = PBXBuildFile; fileRef = OBJ_32 /* State.swift */; };
		D6DBDEB020684C38004F979F /* Try.swift in Sources */ = {isa = PBXBuildFile; fileRef = OBJ_33 /* Try.swift */; };
		D6DBDEB120684C38004F979F /* Tuple.swift in Sources */ = {isa = PBXBuildFile; fileRef = OBJ_34 /* Tuple.swift */; };
		D6DBDEB220684C38004F979F /* Validated.swift in Sources */ = {isa = PBXBuildFile; fileRef = OBJ_35 /* Validated.swift */; };
		D6DBDEB320684C38004F979F /* Async.swift in Sources */ = {isa = PBXBuildFile; fileRef = OBJ_37 /* Async.swift */; };
		D6DBDEB420684C38004F979F /* IO.swift in Sources */ = {isa = PBXBuildFile; fileRef = OBJ_38 /* IO.swift */; };
		D6DBDEB520684C38004F979F /* Cofree.swift in Sources */ = {isa = PBXBuildFile; fileRef = OBJ_40 /* Cofree.swift */; };
		D6DBDEB620684C38004F979F /* Coyoneda.swift in Sources */ = {isa = PBXBuildFile; fileRef = OBJ_41 /* Coyoneda.swift */; };
		D6DBDEB720684C38004F979F /* Free.swift in Sources */ = {isa = PBXBuildFile; fileRef = OBJ_42 /* Free.swift */; };
		D6DBDEB820684C38004F979F /* Yoneda.swift in Sources */ = {isa = PBXBuildFile; fileRef = OBJ_43 /* Yoneda.swift */; };
		D6DBDEB920684C38004F979F /* HigherKinds.swift in Sources */ = {isa = PBXBuildFile; fileRef = OBJ_44 /* HigherKinds.swift */; };
		D6DBDEBA20684C38004F979F /* NumberInstances.swift in Sources */ = {isa = PBXBuildFile; fileRef = OBJ_46 /* NumberInstances.swift */; };
		D6DBDEBB20684C38004F979F /* StringInstances.swift in Sources */ = {isa = PBXBuildFile; fileRef = OBJ_47 /* StringInstances.swift */; };
		D6DBDEBC20684C38004F979F /* PartialApplication.swift in Sources */ = {isa = PBXBuildFile; fileRef = OBJ_48 /* PartialApplication.swift */; };
		D6DBDEBD20684C38004F979F /* Predef.swift in Sources */ = {isa = PBXBuildFile; fileRef = OBJ_49 /* Predef.swift */; };
		D6DBDEBE20684C38004F979F /* EitherT.swift in Sources */ = {isa = PBXBuildFile; fileRef = OBJ_51 /* EitherT.swift */; };
		D6DBDEBF20684C38004F979F /* OptionT.swift in Sources */ = {isa = PBXBuildFile; fileRef = OBJ_52 /* OptionT.swift */; };
		D6DBDEC020684C38004F979F /* StateT.swift in Sources */ = {isa = PBXBuildFile; fileRef = OBJ_53 /* StateT.swift */; };
		D6DBDEC120684C38004F979F /* WriterT.swift in Sources */ = {isa = PBXBuildFile; fileRef = OBJ_54 /* WriterT.swift */; };
		D6DBDEC220684C38004F979F /* Typeclass.swift in Sources */ = {isa = PBXBuildFile; fileRef = OBJ_55 /* Typeclass.swift */; };
		D6DBDEC320684C38004F979F /* Alternative.swift in Sources */ = {isa = PBXBuildFile; fileRef = OBJ_57 /* Alternative.swift */; };
		D6DBDEC420684C38004F979F /* Applicative.swift in Sources */ = {isa = PBXBuildFile; fileRef = OBJ_58 /* Applicative.swift */; };
		D6DBDEC520684C38004F979F /* ApplicativeError.swift in Sources */ = {isa = PBXBuildFile; fileRef = OBJ_59 /* ApplicativeError.swift */; };
		D6DBDEC620684C38004F979F /* Bifoldable.swift in Sources */ = {isa = PBXBuildFile; fileRef = OBJ_60 /* Bifoldable.swift */; };
		D6DBDEC720684C38004F979F /* Bimonad.swift in Sources */ = {isa = PBXBuildFile; fileRef = OBJ_61 /* Bimonad.swift */; };
		D6DBDEC820684C38004F979F /* Comonad.swift in Sources */ = {isa = PBXBuildFile; fileRef = OBJ_62 /* Comonad.swift */; };
		D6DBDEC920684C38004F979F /* Composed.swift in Sources */ = {isa = PBXBuildFile; fileRef = OBJ_64 /* Composed.swift */; };
		D6DBDECA20684C38004F979F /* ComposedFoldable.swift in Sources */ = {isa = PBXBuildFile; fileRef = OBJ_65 /* ComposedFoldable.swift */; };
		D6DBDECB20684C38004F979F /* Eq.swift in Sources */ = {isa = PBXBuildFile; fileRef = OBJ_66 /* Eq.swift */; };
		D6DBDECC20684C38004F979F /* Foldable.swift in Sources */ = {isa = PBXBuildFile; fileRef = OBJ_67 /* Foldable.swift */; };
		D6DBDECD20684C38004F979F /* Functor.swift in Sources */ = {isa = PBXBuildFile; fileRef = OBJ_68 /* Functor.swift */; };
		D6DBDECE20684C38004F979F /* FunctorFilter.swift in Sources */ = {isa = PBXBuildFile; fileRef = OBJ_69 /* FunctorFilter.swift */; };
		D6DBDECF20684C38004F979F /* Inject.swift in Sources */ = {isa = PBXBuildFile; fileRef = OBJ_70 /* Inject.swift */; };
		D6DBDED020684C38004F979F /* Monad.swift in Sources */ = {isa = PBXBuildFile; fileRef = OBJ_71 /* Monad.swift */; };
		D6DBDED120684C38004F979F /* MonadCombine.swift in Sources */ = {isa = PBXBuildFile; fileRef = OBJ_72 /* MonadCombine.swift */; };
		D6DBDED220684C38004F979F /* MonadError.swift in Sources */ = {isa = PBXBuildFile; fileRef = OBJ_73 /* MonadError.swift */; };
		D6DBDED320684C38004F979F /* MonadFilter.swift in Sources */ = {isa = PBXBuildFile; fileRef = OBJ_74 /* MonadFilter.swift */; };
		D6DBDED420684C38004F979F /* MonadReader.swift in Sources */ = {isa = PBXBuildFile; fileRef = OBJ_75 /* MonadReader.swift */; };
		D6DBDED520684C38004F979F /* MonadState.swift in Sources */ = {isa = PBXBuildFile; fileRef = OBJ_76 /* MonadState.swift */; };
		D6DBDED620684C38004F979F /* MonadWriter.swift in Sources */ = {isa = PBXBuildFile; fileRef = OBJ_77 /* MonadWriter.swift */; };
		D6DBDED720684C38004F979F /* Monoid.swift in Sources */ = {isa = PBXBuildFile; fileRef = OBJ_78 /* Monoid.swift */; };
		D6DBDED820684C38004F979F /* MonoidK.swift in Sources */ = {isa = PBXBuildFile; fileRef = OBJ_79 /* MonoidK.swift */; };
		D6DBDED920684C38004F979F /* NonEmptyReducible.swift in Sources */ = {isa = PBXBuildFile; fileRef = OBJ_80 /* NonEmptyReducible.swift */; };
		D6DBDEDA20684C38004F979F /* Order.swift in Sources */ = {isa = PBXBuildFile; fileRef = OBJ_81 /* Order.swift */; };
		D6DBDEDB20684C38004F979F /* Reducible.swift in Sources */ = {isa = PBXBuildFile; fileRef = OBJ_82 /* Reducible.swift */; };
		D6DBDEDC20684C38004F979F /* Semigroup.swift in Sources */ = {isa = PBXBuildFile; fileRef = OBJ_83 /* Semigroup.swift */; };
		D6DBDEDD20684C38004F979F /* SemigroupK.swift in Sources */ = {isa = PBXBuildFile; fileRef = OBJ_84 /* SemigroupK.swift */; };
		D6DBDEDE20684C38004F979F /* Traverse.swift in Sources */ = {isa = PBXBuildFile; fileRef = OBJ_85 /* Traverse.swift */; };
		D6DBDEDF20684C38004F979F /* TraverseFilter.swift in Sources */ = {isa = PBXBuildFile; fileRef = OBJ_86 /* TraverseFilter.swift */; };
		OBJ_246 /* Function0Test.swift in Sources */ = {isa = PBXBuildFile; fileRef = OBJ_90 /* Function0Test.swift */; };
		OBJ_247 /* Function1Test.swift in Sources */ = {isa = PBXBuildFile; fileRef = OBJ_91 /* Function1Test.swift */; };
		OBJ_248 /* KleisliOperatorTest.swift in Sources */ = {isa = PBXBuildFile; fileRef = OBJ_92 /* KleisliOperatorTest.swift */; };
		OBJ_249 /* KleisliTest.swift in Sources */ = {isa = PBXBuildFile; fileRef = OBJ_93 /* KleisliTest.swift */; };
		OBJ_250 /* BooleanFunctionsTest.swift in Sources */ = {isa = PBXBuildFile; fileRef = OBJ_94 /* BooleanFunctionsTest.swift */; };
		OBJ_251 /* CurryTest.swift in Sources */ = {isa = PBXBuildFile; fileRef = OBJ_95 /* CurryTest.swift */; };
		OBJ_252 /* ConstTest.swift in Sources */ = {isa = PBXBuildFile; fileRef = OBJ_97 /* ConstTest.swift */; };
		OBJ_253 /* CoproductTest.swift in Sources */ = {isa = PBXBuildFile; fileRef = OBJ_98 /* CoproductTest.swift */; };
		OBJ_254 /* EitherTest.swift in Sources */ = {isa = PBXBuildFile; fileRef = OBJ_99 /* EitherTest.swift */; };
		OBJ_255 /* EvalTest.swift in Sources */ = {isa = PBXBuildFile; fileRef = OBJ_100 /* EvalTest.swift */; };
		OBJ_256 /* IdTest.swift in Sources */ = {isa = PBXBuildFile; fileRef = OBJ_101 /* IdTest.swift */; };
		OBJ_257 /* IorTest.swift in Sources */ = {isa = PBXBuildFile; fileRef = OBJ_102 /* IorTest.swift */; };
		OBJ_258 /* ListKTest.swift in Sources */ = {isa = PBXBuildFile; fileRef = OBJ_103 /* ListKTest.swift */; };
		OBJ_259 /* OptionTest.swift in Sources */ = {isa = PBXBuildFile; fileRef = OBJ_104 /* OptionTest.swift */; };
		OBJ_260 /* NonEmptyListTest.swift in Sources */ = {isa = PBXBuildFile; fileRef = OBJ_105 /* NonEmptyListTest.swift */; };
		OBJ_261 /* TryTest.swift in Sources */ = {isa = PBXBuildFile; fileRef = OBJ_106 /* TryTest.swift */; };
		OBJ_262 /* TupleTest.swift in Sources */ = {isa = PBXBuildFile; fileRef = OBJ_107 /* TupleTest.swift */; };
		OBJ_263 /* ValidatedTest.swift in Sources */ = {isa = PBXBuildFile; fileRef = OBJ_108 /* ValidatedTest.swift */; };
		OBJ_264 /* AsyncLaws.swift in Sources */ = {isa = PBXBuildFile; fileRef = OBJ_110 /* AsyncLaws.swift */; };
		OBJ_265 /* IOTest.swift in Sources */ = {isa = PBXBuildFile; fileRef = OBJ_111 /* IOTest.swift */; };
		OBJ_266 /* FreeTest.swift in Sources */ = {isa = PBXBuildFile; fileRef = OBJ_113 /* FreeTest.swift */; };
		OBJ_267 /* NumberInstancesTest.swift in Sources */ = {isa = PBXBuildFile; fileRef = OBJ_115 /* NumberInstancesTest.swift */; };
		OBJ_268 /* StringInstancesTest.swift in Sources */ = {isa = PBXBuildFile; fileRef = OBJ_116 /* StringInstancesTest.swift */; };
		OBJ_269 /* PartialApplicationTest.swift in Sources */ = {isa = PBXBuildFile; fileRef = OBJ_117 /* PartialApplicationTest.swift */; };
		OBJ_270 /* PredefTest.swift in Sources */ = {isa = PBXBuildFile; fileRef = OBJ_118 /* PredefTest.swift */; };
		OBJ_271 /* EitherTTest.swift in Sources */ = {isa = PBXBuildFile; fileRef = OBJ_120 /* EitherTTest.swift */; };
		OBJ_272 /* OptionTTest.swift in Sources */ = {isa = PBXBuildFile; fileRef = OBJ_121 /* OptionTTest.swift */; };
		OBJ_273 /* StateTTest.swift in Sources */ = {isa = PBXBuildFile; fileRef = OBJ_122 /* StateTTest.swift */; };
		OBJ_274 /* WriterTTest.swift in Sources */ = {isa = PBXBuildFile; fileRef = OBJ_123 /* WriterTTest.swift */; };
		OBJ_275 /* ApplicativeErrorLaws.swift in Sources */ = {isa = PBXBuildFile; fileRef = OBJ_125 /* ApplicativeErrorLaws.swift */; };
		OBJ_276 /* ApplicativeLaws.swift in Sources */ = {isa = PBXBuildFile; fileRef = OBJ_126 /* ApplicativeLaws.swift */; };
		OBJ_277 /* ComonadLaws.swift in Sources */ = {isa = PBXBuildFile; fileRef = OBJ_127 /* ComonadLaws.swift */; };
		OBJ_278 /* EqLaws.swift in Sources */ = {isa = PBXBuildFile; fileRef = OBJ_128 /* EqLaws.swift */; };
		OBJ_279 /* FunctorFilterLaws.swift in Sources */ = {isa = PBXBuildFile; fileRef = OBJ_129 /* FunctorFilterLaws.swift */; };
		OBJ_280 /* FunctorLaws.swift in Sources */ = {isa = PBXBuildFile; fileRef = OBJ_130 /* FunctorLaws.swift */; };
		OBJ_281 /* MonadErrorLaws.swift in Sources */ = {isa = PBXBuildFile; fileRef = OBJ_131 /* MonadErrorLaws.swift */; };
		OBJ_282 /* MonadFilterLaws.swift in Sources */ = {isa = PBXBuildFile; fileRef = OBJ_132 /* MonadFilterLaws.swift */; };
		OBJ_283 /* MonadLaws.swift in Sources */ = {isa = PBXBuildFile; fileRef = OBJ_133 /* MonadLaws.swift */; };
		OBJ_284 /* MonadStateLaws.swift in Sources */ = {isa = PBXBuildFile; fileRef = OBJ_134 /* MonadStateLaws.swift */; };
		OBJ_285 /* MonadWriterLaws.swift in Sources */ = {isa = PBXBuildFile; fileRef = OBJ_135 /* MonadWriterLaws.swift */; };
		OBJ_286 /* MonoidKLaws.swift in Sources */ = {isa = PBXBuildFile; fileRef = OBJ_136 /* MonoidKLaws.swift */; };
		OBJ_287 /* MonoidLaws.swift in Sources */ = {isa = PBXBuildFile; fileRef = OBJ_137 /* MonoidLaws.swift */; };
		OBJ_288 /* OrderLaws.swift in Sources */ = {isa = PBXBuildFile; fileRef = OBJ_138 /* OrderLaws.swift */; };
		OBJ_289 /* SemigroupKLaws.swift in Sources */ = {isa = PBXBuildFile; fileRef = OBJ_139 /* SemigroupKLaws.swift */; };
		OBJ_290 /* SemigroupLaws.swift in Sources */ = {isa = PBXBuildFile; fileRef = OBJ_140 /* SemigroupLaws.swift */; };
		OBJ_294 /* Bow.framework in Frameworks */ = {isa = PBXBuildFile; fileRef = "Bow::Bow::Product" /* Bow.framework */; };
		OBJ_381 /* Cokleisli.swift in Sources */ = {isa = PBXBuildFile; fileRef = OBJ_10 /* Cokleisli.swift */; };
		OBJ_382 /* Function0.swift in Sources */ = {isa = PBXBuildFile; fileRef = OBJ_11 /* Function0.swift */; };
		OBJ_383 /* Function1.swift in Sources */ = {isa = PBXBuildFile; fileRef = OBJ_12 /* Function1.swift */; };
		OBJ_384 /* FunctionK.swift in Sources */ = {isa = PBXBuildFile; fileRef = OBJ_13 /* FunctionK.swift */; };
		OBJ_385 /* Kleisli.swift in Sources */ = {isa = PBXBuildFile; fileRef = OBJ_14 /* Kleisli.swift */; };
		OBJ_386 /* KleisliOperator.swift in Sources */ = {isa = PBXBuildFile; fileRef = OBJ_15 /* KleisliOperator.swift */; };
		OBJ_387 /* BooleanFunctions.swift in Sources */ = {isa = PBXBuildFile; fileRef = OBJ_16 /* BooleanFunctions.swift */; };
		OBJ_388 /* Curry.swift in Sources */ = {isa = PBXBuildFile; fileRef = OBJ_17 /* Curry.swift */; };
		OBJ_389 /* Const.swift in Sources */ = {isa = PBXBuildFile; fileRef = OBJ_19 /* Const.swift */; };
		OBJ_390 /* Coproduct.swift in Sources */ = {isa = PBXBuildFile; fileRef = OBJ_20 /* Coproduct.swift */; };
		OBJ_391 /* Coreader.swift in Sources */ = {isa = PBXBuildFile; fileRef = OBJ_21 /* Coreader.swift */; };
		OBJ_392 /* Either.swift in Sources */ = {isa = PBXBuildFile; fileRef = OBJ_22 /* Either.swift */; };
		OBJ_393 /* Eval.swift in Sources */ = {isa = PBXBuildFile; fileRef = OBJ_23 /* Eval.swift */; };
		OBJ_394 /* FlatmapOperator.swift in Sources */ = {isa = PBXBuildFile; fileRef = OBJ_24 /* FlatmapOperator.swift */; };
		OBJ_395 /* Id.swift in Sources */ = {isa = PBXBuildFile; fileRef = OBJ_25 /* Id.swift */; };
		OBJ_396 /* Ior.swift in Sources */ = {isa = PBXBuildFile; fileRef = OBJ_26 /* Ior.swift */; };
		OBJ_397 /* ListK.swift in Sources */ = {isa = PBXBuildFile; fileRef = OBJ_27 /* ListK.swift */; };
		OBJ_398 /* MapK.swift in Sources */ = {isa = PBXBuildFile; fileRef = OBJ_28 /* MapK.swift */; };
		OBJ_399 /* Option.swift in Sources */ = {isa = PBXBuildFile; fileRef = OBJ_29 /* Option.swift */; };
		OBJ_400 /* NonEmptyList.swift in Sources */ = {isa = PBXBuildFile; fileRef = OBJ_30 /* NonEmptyList.swift */; };
		OBJ_401 /* Reader.swift in Sources */ = {isa = PBXBuildFile; fileRef = OBJ_31 /* Reader.swift */; };
		OBJ_402 /* State.swift in Sources */ = {isa = PBXBuildFile; fileRef = OBJ_32 /* State.swift */; };
		OBJ_403 /* Try.swift in Sources */ = {isa = PBXBuildFile; fileRef = OBJ_33 /* Try.swift */; };
		OBJ_404 /* Tuple.swift in Sources */ = {isa = PBXBuildFile; fileRef = OBJ_34 /* Tuple.swift */; };
		OBJ_405 /* Validated.swift in Sources */ = {isa = PBXBuildFile; fileRef = OBJ_35 /* Validated.swift */; };
		OBJ_406 /* Async.swift in Sources */ = {isa = PBXBuildFile; fileRef = OBJ_37 /* Async.swift */; };
		OBJ_407 /* IO.swift in Sources */ = {isa = PBXBuildFile; fileRef = OBJ_38 /* IO.swift */; };
		OBJ_408 /* Cofree.swift in Sources */ = {isa = PBXBuildFile; fileRef = OBJ_40 /* Cofree.swift */; };
		OBJ_409 /* Coyoneda.swift in Sources */ = {isa = PBXBuildFile; fileRef = OBJ_41 /* Coyoneda.swift */; };
		OBJ_410 /* Free.swift in Sources */ = {isa = PBXBuildFile; fileRef = OBJ_42 /* Free.swift */; };
		OBJ_411 /* Yoneda.swift in Sources */ = {isa = PBXBuildFile; fileRef = OBJ_43 /* Yoneda.swift */; };
		OBJ_412 /* HigherKinds.swift in Sources */ = {isa = PBXBuildFile; fileRef = OBJ_44 /* HigherKinds.swift */; };
		OBJ_413 /* NumberInstances.swift in Sources */ = {isa = PBXBuildFile; fileRef = OBJ_46 /* NumberInstances.swift */; };
		OBJ_414 /* StringInstances.swift in Sources */ = {isa = PBXBuildFile; fileRef = OBJ_47 /* StringInstances.swift */; };
		OBJ_415 /* PartialApplication.swift in Sources */ = {isa = PBXBuildFile; fileRef = OBJ_48 /* PartialApplication.swift */; };
		OBJ_416 /* Predef.swift in Sources */ = {isa = PBXBuildFile; fileRef = OBJ_49 /* Predef.swift */; };
		OBJ_417 /* EitherT.swift in Sources */ = {isa = PBXBuildFile; fileRef = OBJ_51 /* EitherT.swift */; };
		OBJ_418 /* OptionT.swift in Sources */ = {isa = PBXBuildFile; fileRef = OBJ_52 /* OptionT.swift */; };
		OBJ_419 /* StateT.swift in Sources */ = {isa = PBXBuildFile; fileRef = OBJ_53 /* StateT.swift */; };
		OBJ_420 /* WriterT.swift in Sources */ = {isa = PBXBuildFile; fileRef = OBJ_54 /* WriterT.swift */; };
		OBJ_421 /* Typeclass.swift in Sources */ = {isa = PBXBuildFile; fileRef = OBJ_55 /* Typeclass.swift */; };
		OBJ_422 /* Alternative.swift in Sources */ = {isa = PBXBuildFile; fileRef = OBJ_57 /* Alternative.swift */; };
		OBJ_423 /* Applicative.swift in Sources */ = {isa = PBXBuildFile; fileRef = OBJ_58 /* Applicative.swift */; };
		OBJ_424 /* ApplicativeError.swift in Sources */ = {isa = PBXBuildFile; fileRef = OBJ_59 /* ApplicativeError.swift */; };
		OBJ_425 /* Bifoldable.swift in Sources */ = {isa = PBXBuildFile; fileRef = OBJ_60 /* Bifoldable.swift */; };
		OBJ_426 /* Bimonad.swift in Sources */ = {isa = PBXBuildFile; fileRef = OBJ_61 /* Bimonad.swift */; };
		OBJ_427 /* Comonad.swift in Sources */ = {isa = PBXBuildFile; fileRef = OBJ_62 /* Comonad.swift */; };
		OBJ_428 /* Composed.swift in Sources */ = {isa = PBXBuildFile; fileRef = OBJ_64 /* Composed.swift */; };
		OBJ_429 /* ComposedFoldable.swift in Sources */ = {isa = PBXBuildFile; fileRef = OBJ_65 /* ComposedFoldable.swift */; };
		OBJ_430 /* Eq.swift in Sources */ = {isa = PBXBuildFile; fileRef = OBJ_66 /* Eq.swift */; };
		OBJ_431 /* Foldable.swift in Sources */ = {isa = PBXBuildFile; fileRef = OBJ_67 /* Foldable.swift */; };
		OBJ_432 /* Functor.swift in Sources */ = {isa = PBXBuildFile; fileRef = OBJ_68 /* Functor.swift */; };
		OBJ_433 /* FunctorFilter.swift in Sources */ = {isa = PBXBuildFile; fileRef = OBJ_69 /* FunctorFilter.swift */; };
		OBJ_434 /* Inject.swift in Sources */ = {isa = PBXBuildFile; fileRef = OBJ_70 /* Inject.swift */; };
		OBJ_435 /* Monad.swift in Sources */ = {isa = PBXBuildFile; fileRef = OBJ_71 /* Monad.swift */; };
		OBJ_436 /* MonadCombine.swift in Sources */ = {isa = PBXBuildFile; fileRef = OBJ_72 /* MonadCombine.swift */; };
		OBJ_437 /* MonadError.swift in Sources */ = {isa = PBXBuildFile; fileRef = OBJ_73 /* MonadError.swift */; };
		OBJ_438 /* MonadFilter.swift in Sources */ = {isa = PBXBuildFile; fileRef = OBJ_74 /* MonadFilter.swift */; };
		OBJ_439 /* MonadReader.swift in Sources */ = {isa = PBXBuildFile; fileRef = OBJ_75 /* MonadReader.swift */; };
		OBJ_440 /* MonadState.swift in Sources */ = {isa = PBXBuildFile; fileRef = OBJ_76 /* MonadState.swift */; };
		OBJ_441 /* MonadWriter.swift in Sources */ = {isa = PBXBuildFile; fileRef = OBJ_77 /* MonadWriter.swift */; };
		OBJ_442 /* Monoid.swift in Sources */ = {isa = PBXBuildFile; fileRef = OBJ_78 /* Monoid.swift */; };
		OBJ_443 /* MonoidK.swift in Sources */ = {isa = PBXBuildFile; fileRef = OBJ_79 /* MonoidK.swift */; };
		OBJ_444 /* NonEmptyReducible.swift in Sources */ = {isa = PBXBuildFile; fileRef = OBJ_80 /* NonEmptyReducible.swift */; };
		OBJ_445 /* Order.swift in Sources */ = {isa = PBXBuildFile; fileRef = OBJ_81 /* Order.swift */; };
		OBJ_446 /* Reducible.swift in Sources */ = {isa = PBXBuildFile; fileRef = OBJ_82 /* Reducible.swift */; };
		OBJ_447 /* Semigroup.swift in Sources */ = {isa = PBXBuildFile; fileRef = OBJ_83 /* Semigroup.swift */; };
		OBJ_448 /* SemigroupK.swift in Sources */ = {isa = PBXBuildFile; fileRef = OBJ_84 /* SemigroupK.swift */; };
		OBJ_449 /* Traverse.swift in Sources */ = {isa = PBXBuildFile; fileRef = OBJ_85 /* Traverse.swift */; };
		OBJ_450 /* TraverseFilter.swift in Sources */ = {isa = PBXBuildFile; fileRef = OBJ_86 /* TraverseFilter.swift */; };
/* End PBXBuildFile section */

/* Begin PBXContainerItemProxy section */
		D653FC452067C58D00535EF6 /* PBXContainerItemProxy */ = {
			isa = PBXContainerItemProxy;
			containerPortal = OBJ_1 /* Project object */;
			proxyType = 1;
			remoteGlobalIDString = "Bow::Bow";
			remoteInfo = Bow;
		};
		D6D624422068141800739E2D /* PBXContainerItemProxy */ = {
			isa = PBXContainerItemProxy;
			containerPortal = OBJ_1 /* Project object */;
			proxyType = 1;
			remoteGlobalIDString = "Bow::Bow";
			remoteInfo = Bow;
		};
		D6D62521206817A700739E2D /* PBXContainerItemProxy */ = {
			isa = PBXContainerItemProxy;
			containerPortal = OBJ_1 /* Project object */;
			proxyType = 1;
			remoteGlobalIDString = "Bow::Bow";
			remoteInfo = Bow;
		};
/* End PBXContainerItemProxy section */

/* Begin PBXCopyFilesBuildPhase section */
		115E3C522166258000709EC3 /* CopyFiles */ = {
			isa = PBXCopyFilesBuildPhase;
			buildActionMask = 2147483647;
			dstPath = "";
			dstSubfolderSpec = 10;
			files = (
				115E3C56216625B100709EC3 /* RxCocoa.framework in CopyFiles */,
				115E3C57216625B100709EC3 /* RxSwift.framework in CopyFiles */,
				115E3C58216625B100709EC3 /* RxBlocking.framework in CopyFiles */,
			);
			runOnlyForDeploymentPostprocessing = 0;
		};
		1181FD612164DDEE0037B298 /* CopyFiles */ = {
			isa = PBXCopyFilesBuildPhase;
			buildActionMask = 2147483647;
			dstPath = "";
			dstSubfolderSpec = 10;
			files = (
				115E3C6D216627F300709EC3 /* RxCocoa.framework in CopyFiles */,
				115E3C6E216627F300709EC3 /* RxSwift.framework in CopyFiles */,
				115E3C6F216627F300709EC3 /* RxBlocking.framework in CopyFiles */,
			);
			runOnlyForDeploymentPostprocessing = 0;
		};
		11D6DCE721662EA30068D575 /* CopyFiles */ = {
			isa = PBXCopyFilesBuildPhase;
			buildActionMask = 2147483647;
			dstPath = "";
			dstSubfolderSpec = 10;
			files = (
				11D6DCEA21662EC00068D575 /* RxSwift.framework in CopyFiles */,
				11D6DCEB21662EC00068D575 /* RxCocoa.framework in CopyFiles */,
			);
			runOnlyForDeploymentPostprocessing = 0;
		};
		D66B91BC2068080D001A5B64 /* CopyFiles */ = {
			isa = PBXCopyFilesBuildPhase;
			buildActionMask = 2147483647;
			dstPath = "";
			dstSubfolderSpec = 10;
			files = (
				115E3C5C2166266600709EC3 /* RxCocoa.framework in CopyFiles */,
				115E3C5D2166266600709EC3 /* RxSwift.framework in CopyFiles */,
				115E3C5E2166266600709EC3 /* RxBlocking.framework in CopyFiles */,
				D68A5220206811DF008DA945 /* Nimble.framework in CopyFiles */,
				D68A5221206811DF008DA945 /* SwiftCheck.framework in CopyFiles */,
			);
			runOnlyForDeploymentPostprocessing = 0;
		};
		D6D624762068141800739E2D /* CopyFiles */ = {
			isa = PBXCopyFilesBuildPhase;
			buildActionMask = 2147483647;
			dstPath = "";
			dstSubfolderSpec = 10;
			files = (
				115E3C8121662B4F00709EC3 /* RxCocoa.framework in CopyFiles */,
				115E3C8221662B4F00709EC3 /* RxSwift.framework in CopyFiles */,
				D6D62481206814CE00739E2D /* Nimble.framework in CopyFiles */,
				D6D62482206814CE00739E2D /* SwiftCheck.framework in CopyFiles */,
			);
			runOnlyForDeploymentPostprocessing = 0;
		};
		D6D62555206817A700739E2D /* CopyFiles */ = {
			isa = PBXCopyFilesBuildPhase;
			buildActionMask = 2147483647;
			dstPath = "";
			dstSubfolderSpec = 10;
			files = (
				115E3C62216626EB00709EC3 /* RxCocoa.framework in CopyFiles */,
				115E3C63216626EB00709EC3 /* RxSwift.framework in CopyFiles */,
				115E3C64216626EB00709EC3 /* RxBlocking.framework in CopyFiles */,
				D6D6255D206817E800739E2D /* SwiftCheck.framework in CopyFiles */,
				D6D6255E206817E800739E2D /* Nimble.framework in CopyFiles */,
			);
			runOnlyForDeploymentPostprocessing = 0;
		};
/* End PBXCopyFilesBuildPhase section */

/* Begin PBXFileReference section */
		111082CB2085D9DD00C8563C /* Show.swift */ = {isa = PBXFileReference; lastKnownFileType = sourcecode.swift; path = Show.swift; sourceTree = "<group>"; };
		111082D02085DD4D00C8563C /* ShowLaws.swift */ = {isa = PBXFileReference; lastKnownFileType = sourcecode.swift; path = ShowLaws.swift; sourceTree = "<group>"; };
		1116204520F37AE300685EC4 /* Either+Optics.swift */ = {isa = PBXFileReference; lastKnownFileType = sourcecode.swift; path = "Either+Optics.swift"; sourceTree = "<group>"; };
		1116204720F37D1900685EC4 /* Id+Optics.swift */ = {isa = PBXFileReference; lastKnownFileType = sourcecode.swift; path = "Id+Optics.swift"; sourceTree = "<group>"; };
		1116204920F37DFA00685EC4 /* ListK+Optics.swift */ = {isa = PBXFileReference; lastKnownFileType = sourcecode.swift; path = "ListK+Optics.swift"; sourceTree = "<group>"; };
		1116204B20F380E300685EC4 /* NonEmptyList+Optics.swift */ = {isa = PBXFileReference; lastKnownFileType = sourcecode.swift; path = "NonEmptyList+Optics.swift"; sourceTree = "<group>"; };
		1116204E20F3820500685EC4 /* Maybe+Optics.swift */ = {isa = PBXFileReference; lastKnownFileType = sourcecode.swift; path = "Maybe+Optics.swift"; sourceTree = "<group>"; };
		1116205F20F38A5C00685EC4 /* String+Optics.swift */ = {isa = PBXFileReference; lastKnownFileType = sourcecode.swift; path = "String+Optics.swift"; sourceTree = "<group>"; };
		1116206120F398CB00685EC4 /* Try+Optics.swift */ = {isa = PBXFileReference; lastKnownFileType = sourcecode.swift; path = "Try+Optics.swift"; sourceTree = "<group>"; };
		1116206620F39E0700685EC4 /* Validated+Optics.swift */ = {isa = PBXFileReference; lastKnownFileType = sourcecode.swift; path = "Validated+Optics.swift"; sourceTree = "<group>"; };
		1116207320F3AC1800685EC4 /* At+Optics.swift */ = {isa = PBXFileReference; lastKnownFileType = sourcecode.swift; path = "At+Optics.swift"; sourceTree = "<group>"; };
		1116207820F4923E00685EC4 /* Each+Optics.swift */ = {isa = PBXFileReference; lastKnownFileType = sourcecode.swift; path = "Each+Optics.swift"; sourceTree = "<group>"; };
		1116208320F4971A00685EC4 /* EitherOpticsInstances.swift */ = {isa = PBXFileReference; lastKnownFileType = sourcecode.swift; path = EitherOpticsInstances.swift; sourceTree = "<group>"; };
		1116208820F4999D00685EC4 /* ListKOpticsInstances.swift */ = {isa = PBXFileReference; lastKnownFileType = sourcecode.swift; path = ListKOpticsInstances.swift; sourceTree = "<group>"; };
		1116208D20F4AB1700685EC4 /* NonEmptyListOpticsInstances.swift */ = {isa = PBXFileReference; lastKnownFileType = sourcecode.swift; path = NonEmptyListOpticsInstances.swift; sourceTree = "<group>"; };
		1116209220F4B0B500685EC4 /* MaybeOpticsInstances.swift */ = {isa = PBXFileReference; lastKnownFileType = sourcecode.swift; path = MaybeOpticsInstances.swift; sourceTree = "<group>"; };
		1116209720F4B1DA00685EC4 /* StringOpticsInstances.swift */ = {isa = PBXFileReference; lastKnownFileType = sourcecode.swift; path = StringOpticsInstances.swift; sourceTree = "<group>"; };
		1116209C20F4B88500685EC4 /* TryOpticsInstances.swift */ = {isa = PBXFileReference; lastKnownFileType = sourcecode.swift; path = TryOpticsInstances.swift; sourceTree = "<group>"; };
		111620A620F606F300685EC4 /* FoldableLaws.swift */ = {isa = PBXFileReference; lastKnownFileType = sourcecode.swift; path = FoldableLaws.swift; sourceTree = "<group>"; };
		111620AE20F6131E00685EC4 /* BimonadLaws.swift */ = {isa = PBXFileReference; lastKnownFileType = sourcecode.swift; path = BimonadLaws.swift; sourceTree = "<group>"; };
<<<<<<< HEAD
		1145F23E2167506800D4AE81 /* Generic.swift */ = {isa = PBXFileReference; lastKnownFileType = sourcecode.swift; path = Generic.swift; sourceTree = "<group>"; };
		1145F243216750D900D4AE81 /* HList.swift */ = {isa = PBXFileReference; lastKnownFileType = sourcecode.swift; path = HList.swift; sourceTree = "<group>"; };
		1145F24821675D6200D4AE81 /* Product.swift */ = {isa = PBXFileReference; lastKnownFileType = sourcecode.swift; path = Product.swift; sourceTree = "<group>"; };
=======
		1145F2222166337A00D4AE81 /* SingleKTest.swift */ = {isa = PBXFileReference; lastKnownFileType = sourcecode.swift; path = SingleKTest.swift; sourceTree = "<group>"; };
		1145F226216648E600D4AE81 /* MaybeKTest.swift */ = {isa = PBXFileReference; lastKnownFileType = sourcecode.swift; path = MaybeKTest.swift; sourceTree = "<group>"; };
		1145F22A21664E2400D4AE81 /* ObservableKTest.swift */ = {isa = PBXFileReference; lastKnownFileType = sourcecode.swift; path = ObservableKTest.swift; sourceTree = "<group>"; };
>>>>>>> 48669116
		1156839C216247290001749D /* Invariant.swift */ = {isa = PBXFileReference; lastKnownFileType = sourcecode.swift; path = Invariant.swift; sourceTree = "<group>"; };
		115683A1216248FC0001749D /* Contravariant.swift */ = {isa = PBXFileReference; lastKnownFileType = sourcecode.swift; path = Contravariant.swift; sourceTree = "<group>"; };
		115683A621624AE80001749D /* Bifunctor.swift */ = {isa = PBXFileReference; lastKnownFileType = sourcecode.swift; path = Bifunctor.swift; sourceTree = "<group>"; };
		115683AB21624C370001749D /* Profunctor.swift */ = {isa = PBXFileReference; lastKnownFileType = sourcecode.swift; path = Profunctor.swift; sourceTree = "<group>"; };
		115683B021624D7B0001749D /* Category.swift */ = {isa = PBXFileReference; lastKnownFileType = sourcecode.swift; path = Category.swift; sourceTree = "<group>"; };
		115683B521624EEA0001749D /* InvariantLaws.swift */ = {isa = PBXFileReference; lastKnownFileType = sourcecode.swift; path = InvariantLaws.swift; sourceTree = "<group>"; };
		115683B9216253E00001749D /* ContravariantLaws.swift */ = {isa = PBXFileReference; lastKnownFileType = sourcecode.swift; path = ContravariantLaws.swift; sourceTree = "<group>"; };
		115683BD216255F30001749D /* CategoryLaws.swift */ = {isa = PBXFileReference; lastKnownFileType = sourcecode.swift; path = CategoryLaws.swift; sourceTree = "<group>"; };
		115683C121625D550001749D /* BifunctorLaws.swift */ = {isa = PBXFileReference; lastKnownFileType = sourcecode.swift; path = BifunctorLaws.swift; sourceTree = "<group>"; };
		115683C521625F930001749D /* ProfunctorLaws.swift */ = {isa = PBXFileReference; lastKnownFileType = sourcecode.swift; path = ProfunctorLaws.swift; sourceTree = "<group>"; };
		115683CA2162689A0001749D /* MonadDefer.swift */ = {isa = PBXFileReference; lastKnownFileType = sourcecode.swift; path = MonadDefer.swift; sourceTree = "<group>"; };
		115683CF21626B980001749D /* Effect.swift */ = {isa = PBXFileReference; lastKnownFileType = sourcecode.swift; path = Effect.swift; sourceTree = "<group>"; };
		115683D421626D3B0001749D /* ConcurrentEffect.swift */ = {isa = PBXFileReference; lastKnownFileType = sourcecode.swift; path = ConcurrentEffect.swift; sourceTree = "<group>"; };
		115E3C452166228400709EC3 /* RxBlocking.framework */ = {isa = PBXFileReference; lastKnownFileType = wrapper.framework; name = RxBlocking.framework; path = Carthage/Build/Mac/RxBlocking.framework; sourceTree = "<group>"; };
		115E3C4F216622EE00709EC3 /* RxBlocking.framework */ = {isa = PBXFileReference; lastKnownFileType = wrapper.framework; name = RxBlocking.framework; path = Carthage/Build/iOS/RxBlocking.framework; sourceTree = "<group>"; };
		115E3C53216625B000709EC3 /* RxCocoa.framework */ = {isa = PBXFileReference; lastKnownFileType = wrapper.framework; name = RxCocoa.framework; path = Carthage/Build/iOS/RxCocoa.framework; sourceTree = "<group>"; };
		115E3C54216625B100709EC3 /* RxSwift.framework */ = {isa = PBXFileReference; lastKnownFileType = wrapper.framework; name = RxSwift.framework; path = Carthage/Build/iOS/RxSwift.framework; sourceTree = "<group>"; };
		115E3C55216625B100709EC3 /* RxBlocking.framework */ = {isa = PBXFileReference; lastKnownFileType = wrapper.framework; name = RxBlocking.framework; path = Carthage/Build/iOS/RxBlocking.framework; sourceTree = "<group>"; };
		115E3C592166266600709EC3 /* RxCocoa.framework */ = {isa = PBXFileReference; lastKnownFileType = wrapper.framework; name = RxCocoa.framework; path = Carthage/Build/iOS/RxCocoa.framework; sourceTree = "<group>"; };
		115E3C5A2166266600709EC3 /* RxSwift.framework */ = {isa = PBXFileReference; lastKnownFileType = wrapper.framework; name = RxSwift.framework; path = Carthage/Build/iOS/RxSwift.framework; sourceTree = "<group>"; };
		115E3C5B2166266600709EC3 /* RxBlocking.framework */ = {isa = PBXFileReference; lastKnownFileType = wrapper.framework; name = RxBlocking.framework; path = Carthage/Build/iOS/RxBlocking.framework; sourceTree = "<group>"; };
		115E3C5F216626EA00709EC3 /* RxCocoa.framework */ = {isa = PBXFileReference; lastKnownFileType = wrapper.framework; name = RxCocoa.framework; path = Carthage/Build/Mac/RxCocoa.framework; sourceTree = "<group>"; };
		115E3C60216626EA00709EC3 /* RxSwift.framework */ = {isa = PBXFileReference; lastKnownFileType = wrapper.framework; name = RxSwift.framework; path = Carthage/Build/Mac/RxSwift.framework; sourceTree = "<group>"; };
		115E3C61216626EA00709EC3 /* RxBlocking.framework */ = {isa = PBXFileReference; lastKnownFileType = wrapper.framework; name = RxBlocking.framework; path = Carthage/Build/Mac/RxBlocking.framework; sourceTree = "<group>"; };
		115E3C6A216627F300709EC3 /* RxCocoa.framework */ = {isa = PBXFileReference; lastKnownFileType = wrapper.framework; name = RxCocoa.framework; path = Carthage/Build/Mac/RxCocoa.framework; sourceTree = "<group>"; };
		115E3C6B216627F300709EC3 /* RxSwift.framework */ = {isa = PBXFileReference; lastKnownFileType = wrapper.framework; name = RxSwift.framework; path = Carthage/Build/Mac/RxSwift.framework; sourceTree = "<group>"; };
		115E3C6C216627F300709EC3 /* RxBlocking.framework */ = {isa = PBXFileReference; lastKnownFileType = wrapper.framework; name = RxBlocking.framework; path = Carthage/Build/Mac/RxBlocking.framework; sourceTree = "<group>"; };
		115E3C722166294400709EC3 /* RxBlocking.framework */ = {isa = PBXFileReference; lastKnownFileType = wrapper.framework; name = RxBlocking.framework; path = Carthage/Build/watchOS/RxBlocking.framework; sourceTree = "<group>"; };
		115E3C77216629AD00709EC3 /* RxCocoa.framework */ = {isa = PBXFileReference; lastKnownFileType = wrapper.framework; name = RxCocoa.framework; path = Carthage/Build/watchOS/RxCocoa.framework; sourceTree = "<group>"; };
		115E3C78216629AD00709EC3 /* RxSwift.framework */ = {isa = PBXFileReference; lastKnownFileType = wrapper.framework; name = RxSwift.framework; path = Carthage/Build/watchOS/RxSwift.framework; sourceTree = "<group>"; };
		115E3C79216629AE00709EC3 /* RxBlocking.framework */ = {isa = PBXFileReference; lastKnownFileType = wrapper.framework; name = RxBlocking.framework; path = Carthage/Build/watchOS/RxBlocking.framework; sourceTree = "<group>"; };
		115E3C7F21662B4E00709EC3 /* RxCocoa.framework */ = {isa = PBXFileReference; lastKnownFileType = wrapper.framework; name = RxCocoa.framework; path = Carthage/Build/tvOS/RxCocoa.framework; sourceTree = "<group>"; };
		115E3C8021662B4F00709EC3 /* RxSwift.framework */ = {isa = PBXFileReference; lastKnownFileType = wrapper.framework; name = RxSwift.framework; path = Carthage/Build/tvOS/RxSwift.framework; sourceTree = "<group>"; };
		11635BAD20F6464E007BB4FA /* AlternativeLaws.swift */ = {isa = PBXFileReference; lastKnownFileType = sourcecode.swift; path = AlternativeLaws.swift; sourceTree = "<group>"; };
		11635BB120F64A20007BB4FA /* MonadCombineLaws.swift */ = {isa = PBXFileReference; lastKnownFileType = sourcecode.swift; path = MonadCombineLaws.swift; sourceTree = "<group>"; };
		11635BB520F76131007BB4FA /* TraverseLaws.swift */ = {isa = PBXFileReference; lastKnownFileType = sourcecode.swift; path = TraverseLaws.swift; sourceTree = "<group>"; };
		11635BB920F77FE5007BB4FA /* TraverseFilterLaws.swift */ = {isa = PBXFileReference; lastKnownFileType = sourcecode.swift; path = TraverseFilterLaws.swift; sourceTree = "<group>"; };
		116890172163894600F3A7A6 /* Moore.swift */ = {isa = PBXFileReference; lastKnownFileType = sourcecode.swift; path = Moore.swift; sourceTree = "<group>"; };
		1168901C21638B3D00F3A7A6 /* Store.swift */ = {isa = PBXFileReference; lastKnownFileType = sourcecode.swift; path = Store.swift; sourceTree = "<group>"; };
		1168902121638D8800F3A7A6 /* Sum.swift */ = {isa = PBXFileReference; lastKnownFileType = sourcecode.swift; path = Sum.swift; sourceTree = "<group>"; };
		11689026216392EF00F3A7A6 /* Day.swift */ = {isa = PBXFileReference; lastKnownFileType = sourcecode.swift; path = Day.swift; sourceTree = "<group>"; };
		1168902B2164AAFB00F3A7A6 /* DayTest.swift */ = {isa = PBXFileReference; lastKnownFileType = sourcecode.swift; path = DayTest.swift; sourceTree = "<group>"; };
		1168902F2164B10000F3A7A6 /* MooreTest.swift */ = {isa = PBXFileReference; lastKnownFileType = sourcecode.swift; path = MooreTest.swift; sourceTree = "<group>"; };
		116890332164B6E300F3A7A6 /* StoreTest.swift */ = {isa = PBXFileReference; lastKnownFileType = sourcecode.swift; path = StoreTest.swift; sourceTree = "<group>"; };
		116890372164BA6D00F3A7A6 /* SumTest.swift */ = {isa = PBXFileReference; lastKnownFileType = sourcecode.swift; path = SumTest.swift; sourceTree = "<group>"; };
		1181FD4D2164DCD90037B298 /* SingleK.swift */ = {isa = PBXFileReference; lastKnownFileType = sourcecode.swift; path = SingleK.swift; sourceTree = "<group>"; };
		1181FD522164DD210037B298 /* RxTest.framework */ = {isa = PBXFileReference; lastKnownFileType = wrapper.framework; name = RxTest.framework; path = Carthage/Build/iOS/RxTest.framework; sourceTree = "<group>"; };
		1181FD542164DD400037B298 /* RxSwift.framework */ = {isa = PBXFileReference; lastKnownFileType = wrapper.framework; name = RxSwift.framework; path = Carthage/Build/iOS/RxSwift.framework; sourceTree = "<group>"; };
		1181FD552164DD400037B298 /* RxCocoa.framework */ = {isa = PBXFileReference; lastKnownFileType = wrapper.framework; name = RxCocoa.framework; path = Carthage/Build/iOS/RxCocoa.framework; sourceTree = "<group>"; };
		1181FD5D2164DDE70037B298 /* RxSwift.framework */ = {isa = PBXFileReference; lastKnownFileType = wrapper.framework; name = RxSwift.framework; path = Carthage/Build/Mac/RxSwift.framework; sourceTree = "<group>"; };
		1181FD5E2164DDE70037B298 /* RxCocoa.framework */ = {isa = PBXFileReference; lastKnownFileType = wrapper.framework; name = RxCocoa.framework; path = Carthage/Build/Mac/RxCocoa.framework; sourceTree = "<group>"; };
		1181FD662164DE250037B298 /* RxSwift.framework */ = {isa = PBXFileReference; lastKnownFileType = wrapper.framework; name = RxSwift.framework; path = Carthage/Build/watchOS/RxSwift.framework; sourceTree = "<group>"; };
		1181FD672164DE250037B298 /* RxCocoa.framework */ = {isa = PBXFileReference; lastKnownFileType = wrapper.framework; name = RxCocoa.framework; path = Carthage/Build/watchOS/RxCocoa.framework; sourceTree = "<group>"; };
		1181FD6F2164DE570037B298 /* RxSwift.framework */ = {isa = PBXFileReference; lastKnownFileType = wrapper.framework; name = RxSwift.framework; path = Carthage/Build/tvOS/RxSwift.framework; sourceTree = "<group>"; };
		1181FD702164DE570037B298 /* RxCocoa.framework */ = {isa = PBXFileReference; lastKnownFileType = wrapper.framework; name = RxCocoa.framework; path = Carthage/Build/tvOS/RxCocoa.framework; sourceTree = "<group>"; };
		1181FD77216502410037B298 /* MaybeK.swift */ = {isa = PBXFileReference; lastKnownFileType = sourcecode.swift; path = MaybeK.swift; sourceTree = "<group>"; };
		1181FD7C2165F7A00037B298 /* ObservableK.swift */ = {isa = PBXFileReference; lastKnownFileType = sourcecode.swift; path = ObservableK.swift; sourceTree = "<group>"; };
		11AC527220974D58008EC1E4 /* Getter.swift */ = {isa = PBXFileReference; lastKnownFileType = sourcecode.swift; path = Getter.swift; sourceTree = "<group>"; };
		11AC527420975422008EC1E4 /* Iso.swift */ = {isa = PBXFileReference; lastKnownFileType = sourcecode.swift; path = Iso.swift; sourceTree = "<group>"; };
		11AC527620975EE5008EC1E4 /* Lens.swift */ = {isa = PBXFileReference; lastKnownFileType = sourcecode.swift; path = Lens.swift; sourceTree = "<group>"; };
		11C9B6AE20DB8A8D00AFD4AA /* Traversal.swift */ = {isa = PBXFileReference; lastKnownFileType = sourcecode.swift; path = Traversal.swift; sourceTree = "<group>"; };
		11C9B6B020DBB02000AFD4AA /* Each.swift */ = {isa = PBXFileReference; lastKnownFileType = sourcecode.swift; path = Each.swift; sourceTree = "<group>"; };
		11C9B6B220DBB0EC00AFD4AA /* FilterIndex.swift */ = {isa = PBXFileReference; lastKnownFileType = sourcecode.swift; path = FilterIndex.swift; sourceTree = "<group>"; };
		11C9B6B420DBB19500AFD4AA /* TraversalLaws.swift */ = {isa = PBXFileReference; lastKnownFileType = sourcecode.swift; path = TraversalLaws.swift; sourceTree = "<group>"; };
		11D6DCDD21662D4E0068D575 /* Bow_watchOS.framework */ = {isa = PBXFileReference; explicitFileType = wrapper.framework; includeInIndex = 0; path = Bow_watchOS.framework; sourceTree = BUILT_PRODUCTS_DIR; };
		11D6DCDF21662D4E0068D575 /* Bow_watchOS.h */ = {isa = PBXFileReference; lastKnownFileType = sourcecode.c.h; path = Bow_watchOS.h; sourceTree = "<group>"; };
		11D6DCE021662D4E0068D575 /* Info.plist */ = {isa = PBXFileReference; lastKnownFileType = text.plist.xml; path = Info.plist; sourceTree = "<group>"; };
		11D6DCE821662EC00068D575 /* RxSwift.framework */ = {isa = PBXFileReference; lastKnownFileType = wrapper.framework; name = RxSwift.framework; path = Carthage/Build/watchOS/RxSwift.framework; sourceTree = "<group>"; };
		11D6DCE921662EC00068D575 /* RxCocoa.framework */ = {isa = PBXFileReference; lastKnownFileType = wrapper.framework; name = RxCocoa.framework; path = Carthage/Build/watchOS/RxCocoa.framework; sourceTree = "<group>"; };
		11E531B0209AE89A00A78E8D /* Prism.swift */ = {isa = PBXFileReference; lastKnownFileType = sourcecode.swift; path = Prism.swift; sourceTree = "<group>"; };
		11E531B5209AF80100A78E8D /* Optional.swift */ = {isa = PBXFileReference; lastKnownFileType = sourcecode.swift; path = Optional.swift; sourceTree = "<group>"; };
		11E531BA209B0BE300A78E8D /* Setter.swift */ = {isa = PBXFileReference; lastKnownFileType = sourcecode.swift; path = Setter.swift; sourceTree = "<group>"; };
		11E531BF209B1C3F00A78E8D /* Fold.swift */ = {isa = PBXFileReference; lastKnownFileType = sourcecode.swift; path = Fold.swift; sourceTree = "<group>"; };
		11E531C4209B29EF00A78E8D /* BoolInstances.swift */ = {isa = PBXFileReference; lastKnownFileType = sourcecode.swift; path = BoolInstances.swift; sourceTree = "<group>"; };
		11E531C6209B2B3400A78E8D /* BoolInstancesTest.swift */ = {isa = PBXFileReference; lastKnownFileType = sourcecode.swift; path = BoolInstancesTest.swift; sourceTree = "<group>"; };
		11E531CA209B2FEA00A78E8D /* MaybeInstances.swift */ = {isa = PBXFileReference; lastKnownFileType = sourcecode.swift; path = MaybeInstances.swift; sourceTree = "<group>"; };
		11E531D3209B4CB700A78E8D /* BoundSetter.swift */ = {isa = PBXFileReference; lastKnownFileType = sourcecode.swift; path = BoundSetter.swift; sourceTree = "<group>"; };
		11E531D6209B4EF400A78E8D /* At.swift */ = {isa = PBXFileReference; lastKnownFileType = sourcecode.swift; path = At.swift; sourceTree = "<group>"; };
		11E531DE209B502900A78E8D /* Index.swift */ = {isa = PBXFileReference; lastKnownFileType = sourcecode.swift; path = Index.swift; sourceTree = "<group>"; };
		11F530772101DB5F00D92335 /* Recursion.swift */ = {isa = PBXFileReference; lastKnownFileType = sourcecode.swift; path = Recursion.swift; sourceTree = "<group>"; };
		11F5307D2101DD7100D92335 /* Recursive.swift */ = {isa = PBXFileReference; lastKnownFileType = sourcecode.swift; path = Recursive.swift; sourceTree = "<group>"; };
		11F5307F2101DF8A00D92335 /* Corecursive.swift */ = {isa = PBXFileReference; lastKnownFileType = sourcecode.swift; path = Corecursive.swift; sourceTree = "<group>"; };
		11F530812101E15E00D92335 /* Birecursive.swift */ = {isa = PBXFileReference; lastKnownFileType = sourcecode.swift; path = Birecursive.swift; sourceTree = "<group>"; };
		11F5308A2101E1B000D92335 /* Fix.swift */ = {isa = PBXFileReference; lastKnownFileType = sourcecode.swift; path = Fix.swift; sourceTree = "<group>"; };
		11F5308F2101E6C600D92335 /* Mu.swift */ = {isa = PBXFileReference; lastKnownFileType = sourcecode.swift; path = Mu.swift; sourceTree = "<group>"; };
		11F53097210207A100D92335 /* Nu.swift */ = {isa = PBXFileReference; lastKnownFileType = sourcecode.swift; path = Nu.swift; sourceTree = "<group>"; };
		11F5306820FF8B1500D92335 /* GetterTest.swift */ = {isa = PBXFileReference; lastKnownFileType = sourcecode.swift; path = GetterTest.swift; sourceTree = "<group>"; };
		11F5306D210086F500D92335 /* FoldTest.swift */ = {isa = PBXFileReference; lastKnownFileType = sourcecode.swift; path = FoldTest.swift; sourceTree = "<group>"; };
		11F530722100959000D92335 /* TraversalTest.swift */ = {isa = PBXFileReference; lastKnownFileType = sourcecode.swift; path = TraversalTest.swift; sourceTree = "<group>"; };
		11FE0065209C50A700183AF6 /* IsoLaws.swift */ = {isa = PBXFileReference; lastKnownFileType = sourcecode.swift; name = IsoLaws.swift; path = Tests/BowTests/Optics/Laws/IsoLaws.swift; sourceTree = SOURCE_ROOT; };
		11FE0069209C5E3A00183AF6 /* LensLaws.swift */ = {isa = PBXFileReference; lastKnownFileType = sourcecode.swift; name = LensLaws.swift; path = Tests/BowTests/Optics/Laws/LensLaws.swift; sourceTree = SOURCE_ROOT; };
		11FE006D209C685F00183AF6 /* SetterLaws.swift */ = {isa = PBXFileReference; lastKnownFileType = sourcecode.swift; name = SetterLaws.swift; path = Tests/BowTests/Optics/Laws/SetterLaws.swift; sourceTree = SOURCE_ROOT; };
		11FE0071209C6DEC00183AF6 /* PrismLaws.swift */ = {isa = PBXFileReference; lastKnownFileType = sourcecode.swift; name = PrismLaws.swift; path = Tests/BowTests/Optics/Laws/PrismLaws.swift; sourceTree = SOURCE_ROOT; };
		11FE0075209C813C00183AF6 /* OptionalLaws.swift */ = {isa = PBXFileReference; lastKnownFileType = sourcecode.swift; name = OptionalLaws.swift; path = Tests/BowTests/Optics/Laws/OptionalLaws.swift; sourceTree = SOURCE_ROOT; };
		11FE007C209C8F9400183AF6 /* TestDomain.swift */ = {isa = PBXFileReference; lastKnownFileType = sourcecode.swift; path = TestDomain.swift; sourceTree = "<group>"; };
		11FE0080209C945900183AF6 /* IsoTest.swift */ = {isa = PBXFileReference; lastKnownFileType = sourcecode.swift; path = IsoTest.swift; sourceTree = "<group>"; };
		11FE0084209C976F00183AF6 /* LensTest.swift */ = {isa = PBXFileReference; lastKnownFileType = sourcecode.swift; path = LensTest.swift; sourceTree = "<group>"; };
		11FE0088209C98A400183AF6 /* SetterTest.swift */ = {isa = PBXFileReference; lastKnownFileType = sourcecode.swift; path = SetterTest.swift; sourceTree = "<group>"; };
		11FE0091209C9C3300183AF6 /* PrismTest.swift */ = {isa = PBXFileReference; lastKnownFileType = sourcecode.swift; path = PrismTest.swift; sourceTree = "<group>"; };
		11FE0095209C9EB800183AF6 /* OptionalTest.swift */ = {isa = PBXFileReference; lastKnownFileType = sourcecode.swift; path = OptionalTest.swift; sourceTree = "<group>"; };
		"Bow::Bow::Product" /* Bow.framework */ = {isa = PBXFileReference; explicitFileType = wrapper.framework; path = Bow.framework; sourceTree = BUILT_PRODUCTS_DIR; };
		"Bow::BowTests::Product" /* BowTests.xctest */ = {isa = PBXFileReference; explicitFileType = wrapper.cfbundle; path = BowTests.xctest; sourceTree = BUILT_PRODUCTS_DIR; };
		D6492805209C72F000B875F9 /* SetK.swift */ = {isa = PBXFileReference; lastKnownFileType = sourcecode.swift; path = SetK.swift; sourceTree = "<group>"; };
		D68A51FE206811C6008DA945 /* Nimble.framework */ = {isa = PBXFileReference; lastKnownFileType = wrapper.framework; path = Nimble.framework; sourceTree = "<group>"; };
		D68A51FF206811C6008DA945 /* Nimble.framework.dSYM */ = {isa = PBXFileReference; lastKnownFileType = wrapper.dsym; path = Nimble.framework.dSYM; sourceTree = "<group>"; };
		D68A5200206811C6008DA945 /* SwiftCheck.framework */ = {isa = PBXFileReference; lastKnownFileType = wrapper.framework; path = SwiftCheck.framework; sourceTree = "<group>"; };
		D68A5201206811C6008DA945 /* SwiftCheck.framework.dSYM */ = {isa = PBXFileReference; lastKnownFileType = wrapper.dsym; path = SwiftCheck.framework.dSYM; sourceTree = "<group>"; };
		D68A5203206811C6008DA945 /* Nimble.framework */ = {isa = PBXFileReference; lastKnownFileType = wrapper.framework; path = Nimble.framework; sourceTree = "<group>"; };
		D68A5204206811C6008DA945 /* Nimble.framework.dSYM */ = {isa = PBXFileReference; lastKnownFileType = wrapper.dsym; path = Nimble.framework.dSYM; sourceTree = "<group>"; };
		D68A5205206811C6008DA945 /* SwiftCheck.framework.dSYM */ = {isa = PBXFileReference; lastKnownFileType = wrapper.dsym; path = SwiftCheck.framework.dSYM; sourceTree = "<group>"; };
		D68A5207206811C6008DA945 /* FA66BA08-28C4-3BB7-A0A6-62E5F30CEBC3.bcsymbolmap */ = {isa = PBXFileReference; fileEncoding = 4; lastKnownFileType = text; path = "FA66BA08-28C4-3BB7-A0A6-62E5F30CEBC3.bcsymbolmap"; sourceTree = "<group>"; };
		D68A5208206811C6008DA945 /* Nimble.framework */ = {isa = PBXFileReference; lastKnownFileType = wrapper.framework; path = Nimble.framework; sourceTree = "<group>"; };
		D68A5209206811C6008DA945 /* Nimble.framework.dSYM */ = {isa = PBXFileReference; lastKnownFileType = wrapper.dsym; path = Nimble.framework.dSYM; sourceTree = "<group>"; };
		D68A520A206811C6008DA945 /* SwiftCheck.framework */ = {isa = PBXFileReference; lastKnownFileType = wrapper.framework; path = SwiftCheck.framework; sourceTree = "<group>"; };
		D68A520B206811C6008DA945 /* SwiftCheck.framework.dSYM */ = {isa = PBXFileReference; lastKnownFileType = wrapper.dsym; path = SwiftCheck.framework.dSYM; sourceTree = "<group>"; };
		D68A522320681219008DA945 /* SwiftCheck.framework */ = {isa = PBXFileReference; lastKnownFileType = wrapper.framework; path = SwiftCheck.framework; sourceTree = "<group>"; };
		D68DC58B2106653D00D7D845 /* SetKTest.swift */ = {isa = PBXFileReference; lastKnownFileType = sourcecode.swift; path = SetKTest.swift; sourceTree = "<group>"; };
		D6D6247C2068141800739E2D /* BowTests.xctest */ = {isa = PBXFileReference; explicitFileType = wrapper.cfbundle; includeInIndex = 0; path = BowTests.xctest; sourceTree = BUILT_PRODUCTS_DIR; };
		D6D6251D2068178800739E2D /* Bow.framework */ = {isa = PBXFileReference; explicitFileType = wrapper.framework; includeInIndex = 0; path = Bow.framework; sourceTree = BUILT_PRODUCTS_DIR; };
		D6D6255B206817A700739E2D /* BowTests.xctest */ = {isa = PBXFileReference; explicitFileType = wrapper.cfbundle; includeInIndex = 0; path = BowTests.xctest; sourceTree = BUILT_PRODUCTS_DIR; };
		D6DBDE9220684BEB004F979F /* Bow.framework */ = {isa = PBXFileReference; explicitFileType = wrapper.framework; includeInIndex = 0; path = Bow.framework; sourceTree = BUILT_PRODUCTS_DIR; };
		OBJ_10 /* Cokleisli.swift */ = {isa = PBXFileReference; lastKnownFileType = sourcecode.swift; path = Cokleisli.swift; sourceTree = "<group>"; };
		OBJ_100 /* EvalTest.swift */ = {isa = PBXFileReference; lastKnownFileType = sourcecode.swift; path = EvalTest.swift; sourceTree = "<group>"; };
		OBJ_101 /* IdTest.swift */ = {isa = PBXFileReference; lastKnownFileType = sourcecode.swift; path = IdTest.swift; sourceTree = "<group>"; };
		OBJ_102 /* IorTest.swift */ = {isa = PBXFileReference; lastKnownFileType = sourcecode.swift; path = IorTest.swift; sourceTree = "<group>"; };
		OBJ_103 /* ListKTest.swift */ = {isa = PBXFileReference; lastKnownFileType = sourcecode.swift; path = ListKTest.swift; sourceTree = "<group>"; };
		OBJ_104 /* OptionTest.swift */ = {isa = PBXFileReference; lastKnownFileType = sourcecode.swift; path = OptionTest.swift; sourceTree = "<group>"; };
		OBJ_105 /* NonEmptyListTest.swift */ = {isa = PBXFileReference; lastKnownFileType = sourcecode.swift; path = NonEmptyListTest.swift; sourceTree = "<group>"; };
		OBJ_106 /* TryTest.swift */ = {isa = PBXFileReference; lastKnownFileType = sourcecode.swift; path = TryTest.swift; sourceTree = "<group>"; };
		OBJ_107 /* TupleTest.swift */ = {isa = PBXFileReference; lastKnownFileType = sourcecode.swift; path = TupleTest.swift; sourceTree = "<group>"; };
		OBJ_108 /* ValidatedTest.swift */ = {isa = PBXFileReference; lastKnownFileType = sourcecode.swift; path = ValidatedTest.swift; sourceTree = "<group>"; };
		OBJ_11 /* Function0.swift */ = {isa = PBXFileReference; lastKnownFileType = sourcecode.swift; path = Function0.swift; sourceTree = "<group>"; };
		OBJ_110 /* AsyncLaws.swift */ = {isa = PBXFileReference; lastKnownFileType = sourcecode.swift; path = AsyncLaws.swift; sourceTree = "<group>"; };
		OBJ_111 /* IOTest.swift */ = {isa = PBXFileReference; lastKnownFileType = sourcecode.swift; path = IOTest.swift; sourceTree = "<group>"; };
		OBJ_113 /* FreeTest.swift */ = {isa = PBXFileReference; lastKnownFileType = sourcecode.swift; path = FreeTest.swift; sourceTree = "<group>"; };
		OBJ_115 /* NumberInstancesTest.swift */ = {isa = PBXFileReference; lastKnownFileType = sourcecode.swift; path = NumberInstancesTest.swift; sourceTree = "<group>"; };
		OBJ_116 /* StringInstancesTest.swift */ = {isa = PBXFileReference; lastKnownFileType = sourcecode.swift; path = StringInstancesTest.swift; sourceTree = "<group>"; };
		OBJ_117 /* PartialApplicationTest.swift */ = {isa = PBXFileReference; lastKnownFileType = sourcecode.swift; path = PartialApplicationTest.swift; sourceTree = "<group>"; };
		OBJ_118 /* PredefTest.swift */ = {isa = PBXFileReference; lastKnownFileType = sourcecode.swift; path = PredefTest.swift; sourceTree = "<group>"; };
		OBJ_12 /* Function1.swift */ = {isa = PBXFileReference; lastKnownFileType = sourcecode.swift; path = Function1.swift; sourceTree = "<group>"; };
		OBJ_120 /* EitherTTest.swift */ = {isa = PBXFileReference; lastKnownFileType = sourcecode.swift; path = EitherTTest.swift; sourceTree = "<group>"; };
		OBJ_121 /* OptionTTest.swift */ = {isa = PBXFileReference; lastKnownFileType = sourcecode.swift; path = OptionTTest.swift; sourceTree = "<group>"; };
		OBJ_122 /* StateTTest.swift */ = {isa = PBXFileReference; lastKnownFileType = sourcecode.swift; path = StateTTest.swift; sourceTree = "<group>"; };
		OBJ_123 /* WriterTTest.swift */ = {isa = PBXFileReference; lastKnownFileType = sourcecode.swift; path = WriterTTest.swift; sourceTree = "<group>"; };
		OBJ_125 /* ApplicativeErrorLaws.swift */ = {isa = PBXFileReference; lastKnownFileType = sourcecode.swift; path = ApplicativeErrorLaws.swift; sourceTree = "<group>"; };
		OBJ_126 /* ApplicativeLaws.swift */ = {isa = PBXFileReference; lastKnownFileType = sourcecode.swift; path = ApplicativeLaws.swift; sourceTree = "<group>"; };
		OBJ_127 /* ComonadLaws.swift */ = {isa = PBXFileReference; lastKnownFileType = sourcecode.swift; path = ComonadLaws.swift; sourceTree = "<group>"; };
		OBJ_128 /* EqLaws.swift */ = {isa = PBXFileReference; lastKnownFileType = sourcecode.swift; path = EqLaws.swift; sourceTree = "<group>"; };
		OBJ_129 /* FunctorFilterLaws.swift */ = {isa = PBXFileReference; lastKnownFileType = sourcecode.swift; path = FunctorFilterLaws.swift; sourceTree = "<group>"; };
		OBJ_13 /* FunctionK.swift */ = {isa = PBXFileReference; lastKnownFileType = sourcecode.swift; path = FunctionK.swift; sourceTree = "<group>"; };
		OBJ_130 /* FunctorLaws.swift */ = {isa = PBXFileReference; lastKnownFileType = sourcecode.swift; path = FunctorLaws.swift; sourceTree = "<group>"; };
		OBJ_131 /* MonadErrorLaws.swift */ = {isa = PBXFileReference; lastKnownFileType = sourcecode.swift; path = MonadErrorLaws.swift; sourceTree = "<group>"; };
		OBJ_132 /* MonadFilterLaws.swift */ = {isa = PBXFileReference; lastKnownFileType = sourcecode.swift; path = MonadFilterLaws.swift; sourceTree = "<group>"; };
		OBJ_133 /* MonadLaws.swift */ = {isa = PBXFileReference; lastKnownFileType = sourcecode.swift; path = MonadLaws.swift; sourceTree = "<group>"; };
		OBJ_134 /* MonadStateLaws.swift */ = {isa = PBXFileReference; lastKnownFileType = sourcecode.swift; path = MonadStateLaws.swift; sourceTree = "<group>"; };
		OBJ_135 /* MonadWriterLaws.swift */ = {isa = PBXFileReference; lastKnownFileType = sourcecode.swift; path = MonadWriterLaws.swift; sourceTree = "<group>"; };
		OBJ_136 /* MonoidKLaws.swift */ = {isa = PBXFileReference; lastKnownFileType = sourcecode.swift; path = MonoidKLaws.swift; sourceTree = "<group>"; };
		OBJ_137 /* MonoidLaws.swift */ = {isa = PBXFileReference; lastKnownFileType = sourcecode.swift; path = MonoidLaws.swift; sourceTree = "<group>"; };
		OBJ_138 /* OrderLaws.swift */ = {isa = PBXFileReference; lastKnownFileType = sourcecode.swift; path = OrderLaws.swift; sourceTree = "<group>"; };
		OBJ_139 /* SemigroupKLaws.swift */ = {isa = PBXFileReference; lastKnownFileType = sourcecode.swift; path = SemigroupKLaws.swift; sourceTree = "<group>"; };
		OBJ_14 /* Kleisli.swift */ = {isa = PBXFileReference; lastKnownFileType = sourcecode.swift; path = Kleisli.swift; sourceTree = "<group>"; };
		OBJ_140 /* SemigroupLaws.swift */ = {isa = PBXFileReference; lastKnownFileType = sourcecode.swift; path = SemigroupLaws.swift; sourceTree = "<group>"; };
		OBJ_15 /* KleisliOperator.swift */ = {isa = PBXFileReference; lastKnownFileType = sourcecode.swift; path = KleisliOperator.swift; sourceTree = "<group>"; };
		OBJ_16 /* BooleanFunctions.swift */ = {isa = PBXFileReference; lastKnownFileType = sourcecode.swift; path = BooleanFunctions.swift; sourceTree = "<group>"; };
		OBJ_17 /* Curry.swift */ = {isa = PBXFileReference; lastKnownFileType = sourcecode.swift; path = Curry.swift; sourceTree = "<group>"; };
		OBJ_19 /* Const.swift */ = {isa = PBXFileReference; lastKnownFileType = sourcecode.swift; path = Const.swift; sourceTree = "<group>"; };
		OBJ_20 /* Coproduct.swift */ = {isa = PBXFileReference; lastKnownFileType = sourcecode.swift; path = Coproduct.swift; sourceTree = "<group>"; };
		OBJ_21 /* Coreader.swift */ = {isa = PBXFileReference; lastKnownFileType = sourcecode.swift; path = Coreader.swift; sourceTree = "<group>"; };
		OBJ_22 /* Either.swift */ = {isa = PBXFileReference; lastKnownFileType = sourcecode.swift; path = Either.swift; sourceTree = "<group>"; };
		OBJ_23 /* Eval.swift */ = {isa = PBXFileReference; lastKnownFileType = sourcecode.swift; path = Eval.swift; sourceTree = "<group>"; };
		OBJ_24 /* FlatmapOperator.swift */ = {isa = PBXFileReference; lastKnownFileType = sourcecode.swift; path = FlatmapOperator.swift; sourceTree = "<group>"; };
		OBJ_25 /* Id.swift */ = {isa = PBXFileReference; lastKnownFileType = sourcecode.swift; path = Id.swift; sourceTree = "<group>"; };
		OBJ_26 /* Ior.swift */ = {isa = PBXFileReference; lastKnownFileType = sourcecode.swift; path = Ior.swift; sourceTree = "<group>"; };
		OBJ_27 /* ListK.swift */ = {isa = PBXFileReference; lastKnownFileType = sourcecode.swift; path = ListK.swift; sourceTree = "<group>"; };
		OBJ_28 /* MapK.swift */ = {isa = PBXFileReference; lastKnownFileType = sourcecode.swift; path = MapK.swift; sourceTree = "<group>"; };
		OBJ_29 /* Option.swift */ = {isa = PBXFileReference; lastKnownFileType = sourcecode.swift; path = Option.swift; sourceTree = "<group>"; };
		OBJ_30 /* NonEmptyList.swift */ = {isa = PBXFileReference; lastKnownFileType = sourcecode.swift; path = NonEmptyList.swift; sourceTree = "<group>"; };
		OBJ_31 /* Reader.swift */ = {isa = PBXFileReference; lastKnownFileType = sourcecode.swift; path = Reader.swift; sourceTree = "<group>"; };
		OBJ_32 /* State.swift */ = {isa = PBXFileReference; lastKnownFileType = sourcecode.swift; path = State.swift; sourceTree = "<group>"; };
		OBJ_33 /* Try.swift */ = {isa = PBXFileReference; lastKnownFileType = sourcecode.swift; path = Try.swift; sourceTree = "<group>"; };
		OBJ_34 /* Tuple.swift */ = {isa = PBXFileReference; lastKnownFileType = sourcecode.swift; path = Tuple.swift; sourceTree = "<group>"; };
		OBJ_35 /* Validated.swift */ = {isa = PBXFileReference; lastKnownFileType = sourcecode.swift; path = Validated.swift; sourceTree = "<group>"; };
		OBJ_37 /* Async.swift */ = {isa = PBXFileReference; lastKnownFileType = sourcecode.swift; path = Async.swift; sourceTree = "<group>"; };
		OBJ_38 /* IO.swift */ = {isa = PBXFileReference; lastKnownFileType = sourcecode.swift; path = IO.swift; sourceTree = "<group>"; };
		OBJ_40 /* Cofree.swift */ = {isa = PBXFileReference; lastKnownFileType = sourcecode.swift; path = Cofree.swift; sourceTree = "<group>"; };
		OBJ_41 /* Coyoneda.swift */ = {isa = PBXFileReference; lastKnownFileType = sourcecode.swift; path = Coyoneda.swift; sourceTree = "<group>"; };
		OBJ_42 /* Free.swift */ = {isa = PBXFileReference; lastKnownFileType = sourcecode.swift; path = Free.swift; sourceTree = "<group>"; };
		OBJ_43 /* Yoneda.swift */ = {isa = PBXFileReference; lastKnownFileType = sourcecode.swift; path = Yoneda.swift; sourceTree = "<group>"; };
		OBJ_44 /* HigherKinds.swift */ = {isa = PBXFileReference; lastKnownFileType = sourcecode.swift; path = HigherKinds.swift; sourceTree = "<group>"; };
		OBJ_46 /* NumberInstances.swift */ = {isa = PBXFileReference; lastKnownFileType = sourcecode.swift; path = NumberInstances.swift; sourceTree = "<group>"; };
		OBJ_47 /* StringInstances.swift */ = {isa = PBXFileReference; lastKnownFileType = sourcecode.swift; path = StringInstances.swift; sourceTree = "<group>"; };
		OBJ_48 /* PartialApplication.swift */ = {isa = PBXFileReference; lastKnownFileType = sourcecode.swift; path = PartialApplication.swift; sourceTree = "<group>"; };
		OBJ_49 /* Predef.swift */ = {isa = PBXFileReference; lastKnownFileType = sourcecode.swift; path = Predef.swift; sourceTree = "<group>"; };
		OBJ_51 /* EitherT.swift */ = {isa = PBXFileReference; lastKnownFileType = sourcecode.swift; path = EitherT.swift; sourceTree = "<group>"; };
		OBJ_52 /* OptionT.swift */ = {isa = PBXFileReference; lastKnownFileType = sourcecode.swift; path = OptionT.swift; sourceTree = "<group>"; };
		OBJ_53 /* StateT.swift */ = {isa = PBXFileReference; lastKnownFileType = sourcecode.swift; path = StateT.swift; sourceTree = "<group>"; };
		OBJ_54 /* WriterT.swift */ = {isa = PBXFileReference; lastKnownFileType = sourcecode.swift; path = WriterT.swift; sourceTree = "<group>"; };
		OBJ_55 /* Typeclass.swift */ = {isa = PBXFileReference; lastKnownFileType = sourcecode.swift; path = Typeclass.swift; sourceTree = "<group>"; };
		OBJ_57 /* Alternative.swift */ = {isa = PBXFileReference; lastKnownFileType = sourcecode.swift; path = Alternative.swift; sourceTree = "<group>"; };
		OBJ_58 /* Applicative.swift */ = {isa = PBXFileReference; lastKnownFileType = sourcecode.swift; path = Applicative.swift; sourceTree = "<group>"; };
		OBJ_59 /* ApplicativeError.swift */ = {isa = PBXFileReference; lastKnownFileType = sourcecode.swift; path = ApplicativeError.swift; sourceTree = "<group>"; };
		OBJ_6 /* Package.swift */ = {isa = PBXFileReference; explicitFileType = sourcecode.swift; path = Package.swift; sourceTree = "<group>"; };
		OBJ_60 /* Bifoldable.swift */ = {isa = PBXFileReference; lastKnownFileType = sourcecode.swift; path = Bifoldable.swift; sourceTree = "<group>"; };
		OBJ_61 /* Bimonad.swift */ = {isa = PBXFileReference; lastKnownFileType = sourcecode.swift; path = Bimonad.swift; sourceTree = "<group>"; };
		OBJ_62 /* Comonad.swift */ = {isa = PBXFileReference; lastKnownFileType = sourcecode.swift; path = Comonad.swift; sourceTree = "<group>"; };
		OBJ_64 /* Composed.swift */ = {isa = PBXFileReference; lastKnownFileType = sourcecode.swift; path = Composed.swift; sourceTree = "<group>"; };
		OBJ_65 /* ComposedFoldable.swift */ = {isa = PBXFileReference; lastKnownFileType = sourcecode.swift; path = ComposedFoldable.swift; sourceTree = "<group>"; };
		OBJ_66 /* Eq.swift */ = {isa = PBXFileReference; lastKnownFileType = sourcecode.swift; path = Eq.swift; sourceTree = "<group>"; };
		OBJ_67 /* Foldable.swift */ = {isa = PBXFileReference; lastKnownFileType = sourcecode.swift; path = Foldable.swift; sourceTree = "<group>"; };
		OBJ_68 /* Functor.swift */ = {isa = PBXFileReference; lastKnownFileType = sourcecode.swift; path = Functor.swift; sourceTree = "<group>"; };
		OBJ_69 /* FunctorFilter.swift */ = {isa = PBXFileReference; lastKnownFileType = sourcecode.swift; path = FunctorFilter.swift; sourceTree = "<group>"; };
		OBJ_70 /* Inject.swift */ = {isa = PBXFileReference; lastKnownFileType = sourcecode.swift; path = Inject.swift; sourceTree = "<group>"; };
		OBJ_71 /* Monad.swift */ = {isa = PBXFileReference; lastKnownFileType = sourcecode.swift; path = Monad.swift; sourceTree = "<group>"; };
		OBJ_72 /* MonadCombine.swift */ = {isa = PBXFileReference; lastKnownFileType = sourcecode.swift; path = MonadCombine.swift; sourceTree = "<group>"; };
		OBJ_73 /* MonadError.swift */ = {isa = PBXFileReference; lastKnownFileType = sourcecode.swift; path = MonadError.swift; sourceTree = "<group>"; };
		OBJ_74 /* MonadFilter.swift */ = {isa = PBXFileReference; lastKnownFileType = sourcecode.swift; path = MonadFilter.swift; sourceTree = "<group>"; };
		OBJ_75 /* MonadReader.swift */ = {isa = PBXFileReference; lastKnownFileType = sourcecode.swift; path = MonadReader.swift; sourceTree = "<group>"; };
		OBJ_76 /* MonadState.swift */ = {isa = PBXFileReference; lastKnownFileType = sourcecode.swift; path = MonadState.swift; sourceTree = "<group>"; };
		OBJ_77 /* MonadWriter.swift */ = {isa = PBXFileReference; lastKnownFileType = sourcecode.swift; path = MonadWriter.swift; sourceTree = "<group>"; };
		OBJ_78 /* Monoid.swift */ = {isa = PBXFileReference; lastKnownFileType = sourcecode.swift; path = Monoid.swift; sourceTree = "<group>"; };
		OBJ_79 /* MonoidK.swift */ = {isa = PBXFileReference; lastKnownFileType = sourcecode.swift; path = MonoidK.swift; sourceTree = "<group>"; };
		OBJ_80 /* NonEmptyReducible.swift */ = {isa = PBXFileReference; lastKnownFileType = sourcecode.swift; path = NonEmptyReducible.swift; sourceTree = "<group>"; };
		OBJ_81 /* Order.swift */ = {isa = PBXFileReference; lastKnownFileType = sourcecode.swift; path = Order.swift; sourceTree = "<group>"; };
		OBJ_82 /* Reducible.swift */ = {isa = PBXFileReference; lastKnownFileType = sourcecode.swift; path = Reducible.swift; sourceTree = "<group>"; };
		OBJ_83 /* Semigroup.swift */ = {isa = PBXFileReference; lastKnownFileType = sourcecode.swift; path = Semigroup.swift; sourceTree = "<group>"; };
		OBJ_84 /* SemigroupK.swift */ = {isa = PBXFileReference; lastKnownFileType = sourcecode.swift; path = SemigroupK.swift; sourceTree = "<group>"; };
		OBJ_85 /* Traverse.swift */ = {isa = PBXFileReference; lastKnownFileType = sourcecode.swift; path = Traverse.swift; sourceTree = "<group>"; };
		OBJ_86 /* TraverseFilter.swift */ = {isa = PBXFileReference; lastKnownFileType = sourcecode.swift; path = TraverseFilter.swift; sourceTree = "<group>"; };
		OBJ_90 /* Function0Test.swift */ = {isa = PBXFileReference; lastKnownFileType = sourcecode.swift; path = Function0Test.swift; sourceTree = "<group>"; };
		OBJ_91 /* Function1Test.swift */ = {isa = PBXFileReference; lastKnownFileType = sourcecode.swift; path = Function1Test.swift; sourceTree = "<group>"; };
		OBJ_92 /* KleisliOperatorTest.swift */ = {isa = PBXFileReference; lastKnownFileType = sourcecode.swift; path = KleisliOperatorTest.swift; sourceTree = "<group>"; };
		OBJ_93 /* KleisliTest.swift */ = {isa = PBXFileReference; lastKnownFileType = sourcecode.swift; path = KleisliTest.swift; sourceTree = "<group>"; };
		OBJ_94 /* BooleanFunctionsTest.swift */ = {isa = PBXFileReference; lastKnownFileType = sourcecode.swift; path = BooleanFunctionsTest.swift; sourceTree = "<group>"; };
		OBJ_95 /* CurryTest.swift */ = {isa = PBXFileReference; lastKnownFileType = sourcecode.swift; path = CurryTest.swift; sourceTree = "<group>"; };
		OBJ_97 /* ConstTest.swift */ = {isa = PBXFileReference; lastKnownFileType = sourcecode.swift; path = ConstTest.swift; sourceTree = "<group>"; };
		OBJ_98 /* CoproductTest.swift */ = {isa = PBXFileReference; lastKnownFileType = sourcecode.swift; path = CoproductTest.swift; sourceTree = "<group>"; };
		OBJ_99 /* EitherTest.swift */ = {isa = PBXFileReference; lastKnownFileType = sourcecode.swift; path = EitherTest.swift; sourceTree = "<group>"; };
/* End PBXFileReference section */

/* Begin PBXFrameworksBuildPhase section */
		11D6DCDA21662D4E0068D575 /* Frameworks */ = {
			isa = PBXFrameworksBuildPhase;
			buildActionMask = 2147483647;
			files = (
				11D6DCE521662E950068D575 /* RxCocoa.framework in Frameworks */,
				11D6DCE621662E950068D575 /* RxSwift.framework in Frameworks */,
			);
			runOnlyForDeploymentPostprocessing = 0;
		};
		D6D624712068141800739E2D /* Frameworks */ = {
			isa = PBXFrameworksBuildPhase;
			buildActionMask = 0;
			files = (
				D6D6247F206814C800739E2D /* Nimble.framework in Frameworks */,
				D6D62480206814C800739E2D /* SwiftCheck.framework in Frameworks */,
			);
			runOnlyForDeploymentPostprocessing = 0;
		};
		D6D625192068178800739E2D /* Frameworks */ = {
			isa = PBXFrameworksBuildPhase;
			buildActionMask = 0;
			files = (
				115E3C462166228400709EC3 /* RxBlocking.framework in Frameworks */,
				115E3C432166228400709EC3 /* RxCocoa.framework in Frameworks */,
				115E3C442166228400709EC3 /* RxSwift.framework in Frameworks */,
			);
			runOnlyForDeploymentPostprocessing = 0;
		};
		D6D62550206817A700739E2D /* Frameworks */ = {
			isa = PBXFrameworksBuildPhase;
			buildActionMask = 0;
			files = (
				115E3C652166273500709EC3 /* Bow.framework in Frameworks */,
			);
			runOnlyForDeploymentPostprocessing = 0;
		};
		D6DBDE8E20684BEB004F979F /* Frameworks */ = {
			isa = PBXFrameworksBuildPhase;
			buildActionMask = 2147483647;
			files = (
			);
			runOnlyForDeploymentPostprocessing = 0;
		};
		OBJ_291 /* Frameworks */ = {
			isa = PBXFrameworksBuildPhase;
			buildActionMask = 0;
			files = (
				OBJ_294 /* Bow.framework in Frameworks */,
			);
			runOnlyForDeploymentPostprocessing = 0;
		};
		OBJ_451 /* Frameworks */ = {
			isa = PBXFrameworksBuildPhase;
			buildActionMask = 0;
			files = (
				115E3C50216622EE00709EC3 /* RxBlocking.framework in Frameworks */,
				115E3C4D216622EE00709EC3 /* RxCocoa.framework in Frameworks */,
				115E3C4E216622EE00709EC3 /* RxSwift.framework in Frameworks */,
			);
			runOnlyForDeploymentPostprocessing = 0;
		};
/* End PBXFrameworksBuildPhase section */

/* Begin PBXGroup section */
		1116204420F37ABA00685EC4 /* STD */ = {
			isa = PBXGroup;
			children = (
				1116204520F37AE300685EC4 /* Either+Optics.swift */,
				1116204720F37D1900685EC4 /* Id+Optics.swift */,
				1116204920F37DFA00685EC4 /* ListK+Optics.swift */,
				1116204B20F380E300685EC4 /* NonEmptyList+Optics.swift */,
				1116204E20F3820500685EC4 /* Maybe+Optics.swift */,
				1116205F20F38A5C00685EC4 /* String+Optics.swift */,
				1116206120F398CB00685EC4 /* Try+Optics.swift */,
				1116206620F39E0700685EC4 /* Validated+Optics.swift */,
			);
			path = STD;
			sourceTree = "<group>";
		};
		1116207220F3ABF200685EC4 /* DSL */ = {
			isa = PBXGroup;
			children = (
				1116207320F3AC1800685EC4 /* At+Optics.swift */,
				1116207820F4923E00685EC4 /* Each+Optics.swift */,
			);
			path = DSL;
			sourceTree = "<group>";
		};
		1116208220F496E100685EC4 /* Instances */ = {
			isa = PBXGroup;
			children = (
				1116208320F4971A00685EC4 /* EitherOpticsInstances.swift */,
				1116208820F4999D00685EC4 /* ListKOpticsInstances.swift */,
				1116209220F4B0B500685EC4 /* MaybeOpticsInstances.swift */,
				1116208D20F4AB1700685EC4 /* NonEmptyListOpticsInstances.swift */,
				1116209720F4B1DA00685EC4 /* StringOpticsInstances.swift */,
				1116209C20F4B88500685EC4 /* TryOpticsInstances.swift */,
			);
			path = Instances;
			sourceTree = "<group>";
		};
<<<<<<< HEAD
		1145F23D2167503D00D4AE81 /* Generic */ = {
			isa = PBXGroup;
			children = (
				1145F23E2167506800D4AE81 /* Generic.swift */,
				1145F243216750D900D4AE81 /* HList.swift */,
				1145F24821675D6200D4AE81 /* Product.swift */,
			);
			path = Generic;
=======
		1145F21F21662F5D00D4AE81 /* Recovered References */ = {
			isa = PBXGroup;
			children = (
				115E3C53216625B000709EC3 /* RxCocoa.framework */,
				115E3C54216625B100709EC3 /* RxSwift.framework */,
				115E3C55216625B100709EC3 /* RxBlocking.framework */,
				11D6DCE821662EC00068D575 /* RxSwift.framework */,
				11D6DCE921662EC00068D575 /* RxCocoa.framework */,
				115E3C5F216626EA00709EC3 /* RxCocoa.framework */,
				115E3C60216626EA00709EC3 /* RxSwift.framework */,
				115E3C61216626EA00709EC3 /* RxBlocking.framework */,
			);
			name = "Recovered References";
			sourceTree = "<group>";
		};
		1145F2202166332F00D4AE81 /* Rx */ = {
			isa = PBXGroup;
			children = (
				1145F226216648E600D4AE81 /* MaybeKTest.swift */,
				1145F22A21664E2400D4AE81 /* ObservableKTest.swift */,
				1145F2222166337A00D4AE81 /* SingleKTest.swift */,
			);
			path = Rx;
			sourceTree = "<group>";
		};
		1145F2212166334500D4AE81 /* Typeclasses */ = {
			isa = PBXGroup;
			children = (
				OBJ_110 /* AsyncLaws.swift */,
			);
			path = Typeclasses;
>>>>>>> 48669116
			sourceTree = "<group>";
		};
		115683C9216268810001749D /* Typeclasses */ = {
			isa = PBXGroup;
			children = (
				OBJ_37 /* Async.swift */,
				115683D421626D3B0001749D /* ConcurrentEffect.swift */,
				115683CF21626B980001749D /* Effect.swift */,
				115683CA2162689A0001749D /* MonadDefer.swift */,
			);
			path = Typeclasses;
			sourceTree = "<group>";
		};
		1181FD4C2164DB9A0037B298 /* Rx */ = {
			isa = PBXGroup;
			children = (
				1181FD77216502410037B298 /* MaybeK.swift */,
				1181FD7C2165F7A00037B298 /* ObservableK.swift */,
				1181FD4D2164DCD90037B298 /* SingleK.swift */,
			);
			path = Rx;
			sourceTree = "<group>";
		};
		11AC527120974B29008EC1E4 /* Optics */ = {
			isa = PBXGroup;
			children = (
				11E531D3209B4CB700A78E8D /* BoundSetter.swift */,
				11E531BF209B1C3F00A78E8D /* Fold.swift */,
				11AC527220974D58008EC1E4 /* Getter.swift */,
				11AC527420975422008EC1E4 /* Iso.swift */,
				11AC527620975EE5008EC1E4 /* Lens.swift */,
				11E531B5209AF80100A78E8D /* Optional.swift */,
				11E531B0209AE89A00A78E8D /* Prism.swift */,
				11E531BA209B0BE300A78E8D /* Setter.swift */,
				11C9B6AE20DB8A8D00AFD4AA /* Traversal.swift */,
				1116207220F3ABF200685EC4 /* DSL */,
				1116208220F496E100685EC4 /* Instances */,
				1116204420F37ABA00685EC4 /* STD */,
				11E531D5209B4ECC00A78E8D /* Typeclasses */,
			);
			path = Optics;
			sourceTree = "<group>";
		};
		11D6DCDE21662D4E0068D575 /* Bow-watchOS */ = {
			isa = PBXGroup;
			children = (
				11D6DCDF21662D4E0068D575 /* Bow_watchOS.h */,
				11D6DCE021662D4E0068D575 /* Info.plist */,
			);
			path = "Bow-watchOS";
			sourceTree = "<group>";
		};
		11E531D5209B4ECC00A78E8D /* Typeclasses */ = {
			isa = PBXGroup;
			children = (
				11E531D6209B4EF400A78E8D /* At.swift */,
				11C9B6B020DBB02000AFD4AA /* Each.swift */,
				11C9B6B220DBB0EC00AFD4AA /* FilterIndex.swift */,
				11E531DE209B502900A78E8D /* Index.swift */,
			);
			path = Typeclasses;
			sourceTree = "<group>";
		};
		11F530762101DB4100D92335 /* RecursionSchemes */ = {
			isa = PBXGroup;
			children = (
				11F530892101E19100D92335 /* Data */,
				11F5307C2101DD4600D92335 /* Typeclasses */,
				11F530772101DB5F00D92335 /* Recursion.swift */,
			);
			path = RecursionSchemes;
			sourceTree = "<group>";
		};
		11F5307C2101DD4600D92335 /* Typeclasses */ = {
			isa = PBXGroup;
			children = (
				11F530812101E15E00D92335 /* Birecursive.swift */,
				11F5307F2101DF8A00D92335 /* Corecursive.swift */,
				11F5307D2101DD7100D92335 /* Recursive.swift */,
			);
			path = Typeclasses;
			sourceTree = "<group>";
		};
		11F530892101E19100D92335 /* Data */ = {
			isa = PBXGroup;
			children = (
				11F5308A2101E1B000D92335 /* Fix.swift */,
				11F5308F2101E6C600D92335 /* Mu.swift */,
				11F53097210207A100D92335 /* Nu.swift */,
			);
			path = Data;
			sourceTree = "<group>";
		};
		11FE007A209C8E5A00183AF6 /* Optics */ = {
			isa = PBXGroup;
			children = (
				11F5306D210086F500D92335 /* FoldTest.swift */,
				11F5306820FF8B1500D92335 /* GetterTest.swift */,
				11FE0080209C945900183AF6 /* IsoTest.swift */,
				11FE0084209C976F00183AF6 /* LensTest.swift */,
				11FE0095209C9EB800183AF6 /* OptionalTest.swift */,
				11FE0091209C9C3300183AF6 /* PrismTest.swift */,
				11FE0088209C98A400183AF6 /* SetterTest.swift */,
				11FE007C209C8F9400183AF6 /* TestDomain.swift */,
				11F530722100959000D92335 /* TraversalTest.swift */,
				11FE007B209C8E6900183AF6 /* Laws */,
			);
			path = Optics;
			sourceTree = "<group>";
		};
		11FE007B209C8E6900183AF6 /* Laws */ = {
			isa = PBXGroup;
			children = (
				11FE0065209C50A700183AF6 /* IsoLaws.swift */,
				11FE0069209C5E3A00183AF6 /* LensLaws.swift */,
				11FE0075209C813C00183AF6 /* OptionalLaws.swift */,
				11FE0071209C6DEC00183AF6 /* PrismLaws.swift */,
				11FE006D209C685F00183AF6 /* SetterLaws.swift */,
				11C9B6B420DBB19500AFD4AA /* TraversalLaws.swift */,
			);
			path = Laws;
			sourceTree = "<group>";
		};
		D68A51F9206811C6008DA945 /* Build */ = {
			isa = PBXGroup;
			children = (
				D68A51FD206811C6008DA945 /* iOS */,
				D68A5202206811C6008DA945 /* Mac */,
				D68A5206206811C6008DA945 /* tvOS */,
			);
			name = Build;
			path = Carthage/Build;
			sourceTree = "<group>";
		};
		D68A51FD206811C6008DA945 /* iOS */ = {
			isa = PBXGroup;
			children = (
				D68A51FE206811C6008DA945 /* Nimble.framework */,
				D68A51FF206811C6008DA945 /* Nimble.framework.dSYM */,
				D68A5200206811C6008DA945 /* SwiftCheck.framework */,
				D68A5201206811C6008DA945 /* SwiftCheck.framework.dSYM */,
			);
			path = iOS;
			sourceTree = "<group>";
		};
		D68A5202206811C6008DA945 /* Mac */ = {
			isa = PBXGroup;
			children = (
				D68A522320681219008DA945 /* SwiftCheck.framework */,
				D68A5203206811C6008DA945 /* Nimble.framework */,
				D68A5204206811C6008DA945 /* Nimble.framework.dSYM */,
				D68A5205206811C6008DA945 /* SwiftCheck.framework.dSYM */,
			);
			path = Mac;
			sourceTree = "<group>";
		};
		D68A5206206811C6008DA945 /* tvOS */ = {
			isa = PBXGroup;
			children = (
				D68A5207206811C6008DA945 /* FA66BA08-28C4-3BB7-A0A6-62E5F30CEBC3.bcsymbolmap */,
				D68A5208206811C6008DA945 /* Nimble.framework */,
				D68A5209206811C6008DA945 /* Nimble.framework.dSYM */,
				D68A520A206811C6008DA945 /* SwiftCheck.framework */,
				D68A520B206811C6008DA945 /* SwiftCheck.framework.dSYM */,
			);
			path = tvOS;
			sourceTree = "<group>";
		};
		D6D623EF2068134800739E2D /* Frameworks */ = {
			isa = PBXGroup;
			children = (
				115E3C452166228400709EC3 /* RxBlocking.framework */,
				115E3C4F216622EE00709EC3 /* RxBlocking.framework */,
				115E3C722166294400709EC3 /* RxBlocking.framework */,
				1181FD552164DD400037B298 /* RxCocoa.framework */,
				1181FD5E2164DDE70037B298 /* RxCocoa.framework */,
				1181FD672164DE250037B298 /* RxCocoa.framework */,
				1181FD702164DE570037B298 /* RxCocoa.framework */,
				1181FD542164DD400037B298 /* RxSwift.framework */,
				1181FD5D2164DDE70037B298 /* RxSwift.framework */,
				1181FD662164DE250037B298 /* RxSwift.framework */,
				1181FD6F2164DE570037B298 /* RxSwift.framework */,
				1181FD522164DD210037B298 /* RxTest.framework */,
			);
			name = Frameworks;
			sourceTree = "<group>";
		};
		OBJ_109 /* Effects */ = {
			isa = PBXGroup;
			children = (
				OBJ_111 /* IOTest.swift */,
				1145F2202166332F00D4AE81 /* Rx */,
				1145F2212166334500D4AE81 /* Typeclasses */,
			);
			path = Effects;
			sourceTree = "<group>";
		};
		OBJ_112 /* Free */ = {
			isa = PBXGroup;
			children = (
				OBJ_113 /* FreeTest.swift */,
			);
			path = Free;
			sourceTree = "<group>";
		};
		OBJ_114 /* Instances */ = {
			isa = PBXGroup;
			children = (
				11E531C6209B2B3400A78E8D /* BoolInstancesTest.swift */,
				OBJ_115 /* NumberInstancesTest.swift */,
				OBJ_116 /* StringInstancesTest.swift */,
			);
			path = Instances;
			sourceTree = "<group>";
		};
		OBJ_119 /* Transformers */ = {
			isa = PBXGroup;
			children = (
				OBJ_120 /* EitherTTest.swift */,
				OBJ_121 /* OptionTTest.swift */,
				OBJ_122 /* StateTTest.swift */,
				OBJ_123 /* WriterTTest.swift */,
			);
			path = Transformers;
			sourceTree = "<group>";
		};
		OBJ_124 /* Typeclasses */ = {
			isa = PBXGroup;
			children = (
				11635BAD20F6464E007BB4FA /* AlternativeLaws.swift */,
				OBJ_125 /* ApplicativeErrorLaws.swift */,
				OBJ_126 /* ApplicativeLaws.swift */,
				115683C121625D550001749D /* BifunctorLaws.swift */,
				111620AE20F6131E00685EC4 /* BimonadLaws.swift */,
				115683BD216255F30001749D /* CategoryLaws.swift */,
				OBJ_127 /* ComonadLaws.swift */,
				115683B9216253E00001749D /* ContravariantLaws.swift */,
				OBJ_128 /* EqLaws.swift */,
				111620A620F606F300685EC4 /* FoldableLaws.swift */,
				OBJ_129 /* FunctorFilterLaws.swift */,
				OBJ_130 /* FunctorLaws.swift */,
				115683B521624EEA0001749D /* InvariantLaws.swift */,
				11635BB120F64A20007BB4FA /* MonadCombineLaws.swift */,
				OBJ_131 /* MonadErrorLaws.swift */,
				OBJ_132 /* MonadFilterLaws.swift */,
				OBJ_133 /* MonadLaws.swift */,
				OBJ_134 /* MonadStateLaws.swift */,
				OBJ_135 /* MonadWriterLaws.swift */,
				OBJ_136 /* MonoidKLaws.swift */,
				OBJ_137 /* MonoidLaws.swift */,
				OBJ_138 /* OrderLaws.swift */,
				115683C521625F930001749D /* ProfunctorLaws.swift */,
				OBJ_139 /* SemigroupKLaws.swift */,
				OBJ_140 /* SemigroupLaws.swift */,
				111082D02085DD4D00C8563C /* ShowLaws.swift */,
				11635BB920F77FE5007BB4FA /* TraverseFilterLaws.swift */,
				11635BB520F76131007BB4FA /* TraverseLaws.swift */,
			);
			path = Typeclasses;
			sourceTree = "<group>";
		};
		OBJ_18 /* Data */ = {
			isa = PBXGroup;
			children = (
				OBJ_19 /* Const.swift */,
				OBJ_20 /* Coproduct.swift */,
				OBJ_21 /* Coreader.swift */,
				11689026216392EF00F3A7A6 /* Day.swift */,
				OBJ_22 /* Either.swift */,
				OBJ_23 /* Eval.swift */,
				OBJ_24 /* FlatmapOperator.swift */,
				OBJ_25 /* Id.swift */,
				OBJ_26 /* Ior.swift */,
				OBJ_27 /* ListK.swift */,
				OBJ_28 /* MapK.swift */,
				116890172163894600F3A7A6 /* Moore.swift */,
				OBJ_30 /* NonEmptyList.swift */,
				OBJ_29 /* Option.swift */,
				OBJ_31 /* Reader.swift */,
				D6492805209C72F000B875F9 /* SetK.swift */,
				OBJ_32 /* State.swift */,
				1168901C21638B3D00F3A7A6 /* Store.swift */,
				1168902121638D8800F3A7A6 /* Sum.swift */,
				OBJ_33 /* Try.swift */,
				OBJ_34 /* Tuple.swift */,
				OBJ_35 /* Validated.swift */,
			);
			path = Data;
			sourceTree = "<group>";
		};
		OBJ_218 /* Products */ = {
			isa = PBXGroup;
			children = (
				"Bow::BowTests::Product" /* BowTests.xctest */,
				"Bow::Bow::Product" /* Bow.framework */,
				D6D6247C2068141800739E2D /* BowTests.xctest */,
				D6D6251D2068178800739E2D /* Bow.framework */,
				D6D6255B206817A700739E2D /* BowTests.xctest */,
				D6DBDE9220684BEB004F979F /* Bow.framework */,
				11D6DCDD21662D4E0068D575 /* Bow_watchOS.framework */,
			);
			name = Products;
			sourceTree = BUILT_PRODUCTS_DIR;
		};
		OBJ_36 /* Effects */ = {
			isa = PBXGroup;
			children = (
				OBJ_38 /* IO.swift */,
				1181FD4C2164DB9A0037B298 /* Rx */,
				115683C9216268810001749D /* Typeclasses */,
			);
			path = Effects;
			sourceTree = "<group>";
		};
		OBJ_39 /* Free */ = {
			isa = PBXGroup;
			children = (
				OBJ_40 /* Cofree.swift */,
				OBJ_41 /* Coyoneda.swift */,
				OBJ_42 /* Free.swift */,
				OBJ_43 /* Yoneda.swift */,
			);
			path = Free;
			sourceTree = "<group>";
		};
		OBJ_45 /* Instances */ = {
			isa = PBXGroup;
			children = (
				11E531C4209B29EF00A78E8D /* BoolInstances.swift */,
				11E531CA209B2FEA00A78E8D /* MaybeInstances.swift */,
				OBJ_46 /* NumberInstances.swift */,
				OBJ_47 /* StringInstances.swift */,
			);
			path = Instances;
			sourceTree = "<group>";
		};
		OBJ_5 = {
			isa = PBXGroup;
			children = (
				115E3C79216629AE00709EC3 /* RxBlocking.framework */,
				115E3C7F21662B4E00709EC3 /* RxCocoa.framework */,
				115E3C8021662B4F00709EC3 /* RxSwift.framework */,
				OBJ_6 /* Package.swift */,
				11D6DCDE21662D4E0068D575 /* Bow-watchOS */,
				D68A51F9206811C6008DA945 /* Build */,
				D6D623EF2068134800739E2D /* Frameworks */,
				OBJ_218 /* Products */,
				OBJ_7 /* Sources */,
				OBJ_87 /* Tests */,
				115E3C5B2166266600709EC3 /* RxBlocking.framework */,
				115E3C6C216627F300709EC3 /* RxBlocking.framework */,
				115E3C592166266600709EC3 /* RxCocoa.framework */,
				115E3C6A216627F300709EC3 /* RxCocoa.framework */,
				115E3C6B216627F300709EC3 /* RxSwift.framework */,
				115E3C77216629AD00709EC3 /* RxCocoa.framework */,
				115E3C78216629AD00709EC3 /* RxSwift.framework */,
				115E3C5A2166266600709EC3 /* RxSwift.framework */,
				1145F21F21662F5D00D4AE81 /* Recovered References */,
			);
			sourceTree = "<group>";
		};
		OBJ_50 /* Transformers */ = {
			isa = PBXGroup;
			children = (
				OBJ_51 /* EitherT.swift */,
				OBJ_52 /* OptionT.swift */,
				OBJ_53 /* StateT.swift */,
				OBJ_54 /* WriterT.swift */,
			);
			path = Transformers;
			sourceTree = "<group>";
		};
		OBJ_56 /* Typeclasses */ = {
			isa = PBXGroup;
			children = (
				OBJ_57 /* Alternative.swift */,
				OBJ_58 /* Applicative.swift */,
				OBJ_59 /* ApplicativeError.swift */,
				OBJ_60 /* Bifoldable.swift */,
				115683A621624AE80001749D /* Bifunctor.swift */,
				OBJ_61 /* Bimonad.swift */,
				115683B021624D7B0001749D /* Category.swift */,
				OBJ_62 /* Comonad.swift */,
				115683A1216248FC0001749D /* Contravariant.swift */,
				OBJ_66 /* Eq.swift */,
				OBJ_67 /* Foldable.swift */,
				OBJ_68 /* Functor.swift */,
				OBJ_69 /* FunctorFilter.swift */,
				OBJ_70 /* Inject.swift */,
				1156839C216247290001749D /* Invariant.swift */,
				OBJ_71 /* Monad.swift */,
				OBJ_72 /* MonadCombine.swift */,
				OBJ_73 /* MonadError.swift */,
				OBJ_74 /* MonadFilter.swift */,
				OBJ_75 /* MonadReader.swift */,
				OBJ_76 /* MonadState.swift */,
				OBJ_77 /* MonadWriter.swift */,
				OBJ_78 /* Monoid.swift */,
				OBJ_79 /* MonoidK.swift */,
				OBJ_80 /* NonEmptyReducible.swift */,
				OBJ_81 /* Order.swift */,
				115683AB21624C370001749D /* Profunctor.swift */,
				OBJ_82 /* Reducible.swift */,
				OBJ_83 /* Semigroup.swift */,
				OBJ_84 /* SemigroupK.swift */,
				111082CB2085D9DD00C8563C /* Show.swift */,
				OBJ_85 /* Traverse.swift */,
				OBJ_86 /* TraverseFilter.swift */,
				OBJ_63 /* Composed */,
			);
			path = Typeclasses;
			sourceTree = "<group>";
		};
		OBJ_63 /* Composed */ = {
			isa = PBXGroup;
			children = (
				OBJ_64 /* Composed.swift */,
				OBJ_65 /* ComposedFoldable.swift */,
			);
			path = Composed;
			sourceTree = "<group>";
		};
		OBJ_7 /* Sources */ = {
			isa = PBXGroup;
			children = (
				OBJ_8 /* Bow */,
			);
			path = Sources;
			sourceTree = SOURCE_ROOT;
		};
		OBJ_8 /* Bow */ = {
			isa = PBXGroup;
			children = (
				OBJ_16 /* BooleanFunctions.swift */,
				OBJ_17 /* Curry.swift */,
				OBJ_44 /* HigherKinds.swift */,
				OBJ_48 /* PartialApplication.swift */,
				OBJ_49 /* Predef.swift */,
				OBJ_55 /* Typeclass.swift */,
				OBJ_9 /* Arrow */,
				OBJ_18 /* Data */,
				OBJ_36 /* Effects */,
				OBJ_39 /* Free */,
				1145F23D2167503D00D4AE81 /* Generic */,
				OBJ_45 /* Instances */,
				11AC527120974B29008EC1E4 /* Optics */,
				11F530762101DB4100D92335 /* RecursionSchemes */,
				OBJ_50 /* Transformers */,
				OBJ_56 /* Typeclasses */,
			);
			path = Bow;
			sourceTree = "<group>";
		};
		OBJ_87 /* Tests */ = {
			isa = PBXGroup;
			children = (
				OBJ_88 /* BowTests */,
			);
			path = Tests;
			sourceTree = SOURCE_ROOT;
		};
		OBJ_88 /* BowTests */ = {
			isa = PBXGroup;
			children = (
				OBJ_94 /* BooleanFunctionsTest.swift */,
				OBJ_95 /* CurryTest.swift */,
				OBJ_117 /* PartialApplicationTest.swift */,
				OBJ_118 /* PredefTest.swift */,
				OBJ_89 /* Arrow */,
				OBJ_96 /* Data */,
				OBJ_109 /* Effects */,
				OBJ_112 /* Free */,
				OBJ_114 /* Instances */,
				11FE007A209C8E5A00183AF6 /* Optics */,
				OBJ_119 /* Transformers */,
				OBJ_124 /* Typeclasses */,
			);
			path = BowTests;
			sourceTree = "<group>";
		};
		OBJ_89 /* Arrow */ = {
			isa = PBXGroup;
			children = (
				OBJ_90 /* Function0Test.swift */,
				OBJ_91 /* Function1Test.swift */,
				OBJ_92 /* KleisliOperatorTest.swift */,
				OBJ_93 /* KleisliTest.swift */,
			);
			path = Arrow;
			sourceTree = "<group>";
		};
		OBJ_9 /* Arrow */ = {
			isa = PBXGroup;
			children = (
				OBJ_10 /* Cokleisli.swift */,
				OBJ_11 /* Function0.swift */,
				OBJ_12 /* Function1.swift */,
				OBJ_13 /* FunctionK.swift */,
				OBJ_14 /* Kleisli.swift */,
				OBJ_15 /* KleisliOperator.swift */,
			);
			path = Arrow;
			sourceTree = "<group>";
		};
		OBJ_96 /* Data */ = {
			isa = PBXGroup;
			children = (
				OBJ_97 /* ConstTest.swift */,
				OBJ_98 /* CoproductTest.swift */,
				1168902B2164AAFB00F3A7A6 /* DayTest.swift */,
				OBJ_99 /* EitherTest.swift */,
				OBJ_100 /* EvalTest.swift */,
				OBJ_101 /* IdTest.swift */,
				OBJ_102 /* IorTest.swift */,
				OBJ_103 /* ListKTest.swift */,
				1168902F2164B10000F3A7A6 /* MooreTest.swift */,
				OBJ_105 /* NonEmptyListTest.swift */,
				OBJ_104 /* OptionTest.swift */,
				D68DC58B2106653D00D7D845 /* SetKTest.swift */,
				116890332164B6E300F3A7A6 /* StoreTest.swift */,
				116890372164BA6D00F3A7A6 /* SumTest.swift */,
				OBJ_106 /* TryTest.swift */,
				OBJ_107 /* TupleTest.swift */,
				OBJ_108 /* ValidatedTest.swift */,
			);
			path = Data;
			sourceTree = "<group>";
		};
/* End PBXGroup section */

/* Begin PBXHeadersBuildPhase section */
		11D6DCD821662D4E0068D575 /* Headers */ = {
			isa = PBXHeadersBuildPhase;
			buildActionMask = 2147483647;
			files = (
				11D6DCE121662D4E0068D575 /* Bow_watchOS.h in Headers */,
			);
			runOnlyForDeploymentPostprocessing = 0;
		};
/* End PBXHeadersBuildPhase section */

/* Begin PBXNativeTarget section */
		11D6DCDC21662D4E0068D575 /* Bow-watchOS */ = {
			isa = PBXNativeTarget;
			buildConfigurationList = 11D6DCE221662D4E0068D575 /* Build configuration list for PBXNativeTarget "Bow-watchOS" */;
			buildPhases = (
				11D6DCD821662D4E0068D575 /* Headers */,
				11D6DCD921662D4E0068D575 /* Sources */,
				11D6DCDA21662D4E0068D575 /* Frameworks */,
				11D6DCDB21662D4E0068D575 /* Resources */,
				11D6DCEC21662EC80068D575 /* ShellScript */,
				11D6DCE721662EA30068D575 /* CopyFiles */,
			);
			buildRules = (
			);
			dependencies = (
			);
			name = "Bow-watchOS";
			productName = "Bow-watchOS";
			productReference = 11D6DCDD21662D4E0068D575 /* Bow_watchOS.framework */;
			productType = "com.apple.product-type.framework";
		};
		"Bow::Bow" /* Bow */ = {
			isa = PBXNativeTarget;
			buildConfigurationList = OBJ_377 /* Build configuration list for PBXNativeTarget "Bow" */;
			buildPhases = (
				OBJ_380 /* Sources */,
				OBJ_451 /* Frameworks */,
				115E3C512166231100709EC3 /* ShellScript */,
				115E3C522166258000709EC3 /* CopyFiles */,
			);
			buildRules = (
			);
			dependencies = (
			);
			name = Bow;
			productName = Bow;
			productReference = "Bow::Bow::Product" /* Bow.framework */;
			productType = "com.apple.product-type.framework";
		};
		"Bow::BowTests" /* BowTests */ = {
			isa = PBXNativeTarget;
			buildConfigurationList = OBJ_242 /* Build configuration list for PBXNativeTarget "BowTests" */;
			buildPhases = (
				OBJ_245 /* Sources */,
				OBJ_291 /* Frameworks */,
				D66B91BB20680771001A5B64 /* ShellScript */,
				D66B91BC2068080D001A5B64 /* CopyFiles */,
			);
			buildRules = (
			);
			dependencies = (
				OBJ_299 /* PBXTargetDependency */,
			);
			name = BowTests;
			productName = BowTests;
			productReference = "Bow::BowTests::Product" /* BowTests.xctest */;
			productType = "com.apple.product-type.bundle.unit-test";
		};
		D6D624402068141800739E2D /* BowTests-tvOS */ = {
			isa = PBXNativeTarget;
			buildConfigurationList = D6D624792068141800739E2D /* Build configuration list for PBXNativeTarget "BowTests-tvOS" */;
			buildPhases = (
				D6D624432068141800739E2D /* Sources */,
				D6D624712068141800739E2D /* Frameworks */,
				D6D624752068141800739E2D /* ShellScript */,
				D6D624762068141800739E2D /* CopyFiles */,
			);
			buildRules = (
			);
			dependencies = (
				D6D624412068141800739E2D /* PBXTargetDependency */,
			);
			name = "BowTests-tvOS";
			productName = BowTests;
			productReference = D6D6247C2068141800739E2D /* BowTests.xctest */;
			productType = "com.apple.product-type.bundle.unit-test";
		};
		D6D624D12068178800739E2D /* Bow-macOS */ = {
			isa = PBXNativeTarget;
			buildConfigurationList = D6D6251A2068178800739E2D /* Build configuration list for PBXNativeTarget "Bow-macOS" */;
			buildPhases = (
				D6D624D22068178800739E2D /* Sources */,
				D6D625192068178800739E2D /* Frameworks */,
				115E3C692166279300709EC3 /* ShellScript */,
				1181FD612164DDEE0037B298 /* CopyFiles */,
			);
			buildRules = (
			);
			dependencies = (
			);
			name = "Bow-macOS";
			productName = Bow;
			productReference = D6D6251D2068178800739E2D /* Bow.framework */;
			productType = "com.apple.product-type.framework";
		};
		D6D6251F206817A700739E2D /* BowTests-macOS */ = {
			isa = PBXNativeTarget;
			buildConfigurationList = D6D62558206817A700739E2D /* Build configuration list for PBXNativeTarget "BowTests-macOS" */;
			buildPhases = (
				D6D62522206817A700739E2D /* Sources */,
				D6D62550206817A700739E2D /* Frameworks */,
				D6D62554206817A700739E2D /* ShellScript */,
				D6D62555206817A700739E2D /* CopyFiles */,
			);
			buildRules = (
			);
			dependencies = (
				D6D62520206817A700739E2D /* PBXTargetDependency */,
			);
			name = "BowTests-macOS";
			productName = BowTests;
			productReference = D6D6255B206817A700739E2D /* BowTests.xctest */;
			productType = "com.apple.product-type.bundle.unit-test";
		};
		D6DBDE9120684BEB004F979F /* Bow-tvOS */ = {
			isa = PBXNativeTarget;
			buildConfigurationList = D6DBDE9720684BEB004F979F /* Build configuration list for PBXNativeTarget "Bow-tvOS" */;
			buildPhases = (
				D6DBDE8D20684BEB004F979F /* Sources */,
				D6DBDE8E20684BEB004F979F /* Frameworks */,
				115E3C7E21662AD900709EC3 /* ShellScript */,
				D6DBDE9020684BEB004F979F /* Resources */,
			);
			buildRules = (
			);
			dependencies = (
			);
			name = "Bow-tvOS";
			productName = TestTVOS;
			productReference = D6DBDE9220684BEB004F979F /* Bow.framework */;
			productType = "com.apple.product-type.framework";
		};
/* End PBXNativeTarget section */

/* Begin PBXProject section */
		OBJ_1 /* Project object */ = {
			isa = PBXProject;
			attributes = {
				LastUpgradeCheck = 0930;
				TargetAttributes = {
					11D6DCDC21662D4E0068D575 = {
						CreatedOnToolsVersion = 10.0;
						ProvisioningStyle = Automatic;
					};
					"Bow::Bow" = {
						LastSwiftMigration = 1000;
					};
					"Bow::BowTests" = {
						LastSwiftMigration = 1000;
					};
					D6DBDE9120684BEB004F979F = {
						CreatedOnToolsVersion = 9.2;
						ProvisioningStyle = Manual;
					};
				};
			};
			buildConfigurationList = OBJ_2 /* Build configuration list for PBXProject "Bow" */;
			compatibilityVersion = "Xcode 3.2";
			developmentRegion = English;
			hasScannedForEncodings = 0;
			knownRegions = (
				en,
			);
			mainGroup = OBJ_5;
			productRefGroup = OBJ_218 /* Products */;
			projectDirPath = "";
			projectRoot = "";
			targets = (
				"Bow::Bow" /* Bow */,
				D6D624D12068178800739E2D /* Bow-macOS */,
				D6DBDE9120684BEB004F979F /* Bow-tvOS */,
				11D6DCDC21662D4E0068D575 /* Bow-watchOS */,
				"Bow::BowTests" /* BowTests */,
				D6D624402068141800739E2D /* BowTests-tvOS */,
				D6D6251F206817A700739E2D /* BowTests-macOS */,
			);
		};
/* End PBXProject section */

/* Begin PBXResourcesBuildPhase section */
		11D6DCDB21662D4E0068D575 /* Resources */ = {
			isa = PBXResourcesBuildPhase;
			buildActionMask = 2147483647;
			files = (
			);
			runOnlyForDeploymentPostprocessing = 0;
		};
		D6DBDE9020684BEB004F979F /* Resources */ = {
			isa = PBXResourcesBuildPhase;
			buildActionMask = 2147483647;
			files = (
			);
			runOnlyForDeploymentPostprocessing = 0;
		};
/* End PBXResourcesBuildPhase section */

/* Begin PBXShellScriptBuildPhase section */
		115E3C512166231100709EC3 /* ShellScript */ = {
			isa = PBXShellScriptBuildPhase;
			buildActionMask = 8;
			files = (
			);
			inputFileListPaths = (
			);
			inputPaths = (
				"$(SRCROOT)/Carthage/Build/iOS/RxSwift.framework",
				"$(SRCROOT)/Carthage/Build/iOS/RxCocoa.framework",
				"$(SRCROOT)/Carthage/Build/iOS/RxBlocking.framework",
			);
			outputFileListPaths = (
			);
			outputPaths = (
			);
			runOnlyForDeploymentPostprocessing = 1;
			shellPath = /bin/sh;
			shellScript = "/usr/local/bin/carthage copy-frameworks\n";
		};
		115E3C692166279300709EC3 /* ShellScript */ = {
			isa = PBXShellScriptBuildPhase;
			buildActionMask = 8;
			files = (
			);
			inputFileListPaths = (
			);
			inputPaths = (
				"$(SRCROOT)/Carthage/Build/Mac/RxSwift.framework",
				"$(SRCROOT)/Carthage/Build/Mac/RxCocoa.framework",
				"$(SRCROOT)/Carthage/Build/Mac/RxBlocking.framework",
			);
			outputFileListPaths = (
			);
			outputPaths = (
			);
			runOnlyForDeploymentPostprocessing = 1;
			shellPath = /bin/sh;
			shellScript = "/usr/local/bin/carthage copy-frameworks\n";
		};
		115E3C7E21662AD900709EC3 /* ShellScript */ = {
			isa = PBXShellScriptBuildPhase;
			buildActionMask = 2147483647;
			files = (
			);
			inputFileListPaths = (
			);
			inputPaths = (
			);
			outputFileListPaths = (
			);
			outputPaths = (
			);
			runOnlyForDeploymentPostprocessing = 0;
			shellPath = /bin/sh;
			shellScript = "";
		};
		11D6DCEC21662EC80068D575 /* ShellScript */ = {
			isa = PBXShellScriptBuildPhase;
			buildActionMask = 8;
			files = (
			);
			inputFileListPaths = (
			);
			inputPaths = (
				"$(SRCROOT)/Carthage/Build/watchOS/RxSwift.framework",
				"$(SRCROOT)/Carthage/Build/watchOS/RxCocoa.framework",
			);
			outputFileListPaths = (
			);
			outputPaths = (
			);
			runOnlyForDeploymentPostprocessing = 1;
			shellPath = /bin/sh;
			shellScript = "/usr/local/bin/carthage copy-frameworks\n";
		};
		D66B91BB20680771001A5B64 /* ShellScript */ = {
			isa = PBXShellScriptBuildPhase;
			buildActionMask = 8;
			files = (
			);
			inputPaths = (
				"$(SRCROOT)/Carthage/Build/iOS/Nimble.framework",
				"$(SRCROOT)/Carthage/Build/iOS/SwiftCheck.framework",
				"$(SRCROOT)/Carthage/Build/iOS/RxSwift.framework",
				"$(SRCROOT)/Carthage/Build/iOS/RxCocoa.framework",
				"$(SRCROOT)/Carthage/Build/iOS/RxBlocking.framework",
			);
			outputPaths = (
			);
			runOnlyForDeploymentPostprocessing = 1;
			shellPath = /bin/sh;
			shellScript = "/usr/local/bin/carthage copy-frameworks\n";
		};
		D6D624752068141800739E2D /* ShellScript */ = {
			isa = PBXShellScriptBuildPhase;
			buildActionMask = 8;
			files = (
			);
			inputPaths = (
				"$(SRCROOT)/Carthage/Build/Mac/Nimble.framework",
				"$(SRCROOT)/Carthage/Build/Mac/SwiftCheck.framework",
				"$(SRCROOT)/Carthage/Build/Mac/RxSwift.framework",
				"$(SRCROOT)/Carthage/Build/Mac/RxCocoa.framework",
			);
			outputPaths = (
			);
			runOnlyForDeploymentPostprocessing = 1;
			shellPath = /bin/sh;
			shellScript = "/usr/local/bin/carthage copy-frameworks\n";
		};
		D6D62554206817A700739E2D /* ShellScript */ = {
			isa = PBXShellScriptBuildPhase;
			buildActionMask = 8;
			files = (
			);
			inputPaths = (
				"$(SRCROOT)/Carthage/Build/Mac/Nimble.framework",
				"$(SRCROOT)/Carthage/Build/Mac/SwiftCheck.framework",
				"$(SRCROOT)/Carthage/Build/Mac/RxSwift.framework",
				"$(SRCROOT)/Carthage/Build/Mac/RxCocoa.framework",
				"$(SRCROOT)/Carthage/Build/Mac/RxBlocking.framework",
			);
			outputPaths = (
			);
			runOnlyForDeploymentPostprocessing = 1;
			shellPath = /bin/sh;
			shellScript = "/usr/local/bin/carthage copy-frameworks\n";
		};
/* End PBXShellScriptBuildPhase section */

/* Begin PBXSourcesBuildPhase section */
		11D6DCD921662D4E0068D575 /* Sources */ = {
			isa = PBXSourcesBuildPhase;
			buildActionMask = 2147483647;
			files = (
			);
			runOnlyForDeploymentPostprocessing = 0;
		};
		D6D624432068141800739E2D /* Sources */ = {
			isa = PBXSourcesBuildPhase;
			buildActionMask = 0;
			files = (
				1145F228216648E600D4AE81 /* MaybeKTest.swift in Sources */,
				D6D624442068141800739E2D /* Function0Test.swift in Sources */,
				D6D624452068141800739E2D /* Function1Test.swift in Sources */,
				11F530742100959000D92335 /* TraversalTest.swift in Sources */,
				115683C321625D550001749D /* BifunctorLaws.swift in Sources */,
				116890352164B6E300F3A7A6 /* StoreTest.swift in Sources */,
				11FE008A209C98A400183AF6 /* SetterTest.swift in Sources */,
				D6D624462068141800739E2D /* KleisliOperatorTest.swift in Sources */,
				11FE006F209C685F00183AF6 /* SetterLaws.swift in Sources */,
				D6D624472068141800739E2D /* KleisliTest.swift in Sources */,
				115683B721624EEA0001749D /* InvariantLaws.swift in Sources */,
				D6D624482068141800739E2D /* BooleanFunctionsTest.swift in Sources */,
				D6D624492068141800739E2D /* CurryTest.swift in Sources */,
				111620B420F6137B00685EC4 /* BimonadLaws.swift in Sources */,
				1168902D2164AAFB00F3A7A6 /* DayTest.swift in Sources */,
				D6D6244A2068141800739E2D /* ConstTest.swift in Sources */,
				116890392164BA6D00F3A7A6 /* SumTest.swift in Sources */,
				11F53070210086FD00D92335 /* FoldTest.swift in Sources */,
				115683BB216253E00001749D /* ContravariantLaws.swift in Sources */,
				D6D6244B2068141800739E2D /* CoproductTest.swift in Sources */,
				D6D6244C2068141800739E2D /* EitherTest.swift in Sources */,
				D6D6244D2068141800739E2D /* EvalTest.swift in Sources */,
				11FE0067209C50D300183AF6 /* IsoLaws.swift in Sources */,
				11FE0073209C6DEC00183AF6 /* PrismLaws.swift in Sources */,
				D6D6244E2068141800739E2D /* IdTest.swift in Sources */,
				11635BB720F76131007BB4FA /* TraverseLaws.swift in Sources */,
				D6D6244F2068141800739E2D /* IorTest.swift in Sources */,
				D6D624502068141800739E2D /* ListKTest.swift in Sources */,
				D6D624512068141800739E2D /* OptionTest.swift in Sources */,
				D6D624522068141800739E2D /* NonEmptyListTest.swift in Sources */,
				D6D624532068141800739E2D /* TryTest.swift in Sources */,
				116890312164B10000F3A7A6 /* MooreTest.swift in Sources */,
				D6D624542068141800739E2D /* TupleTest.swift in Sources */,
				11FE006B209C5E3A00183AF6 /* LensLaws.swift in Sources */,
				D6D624552068141800739E2D /* ValidatedTest.swift in Sources */,
				D6D624562068141800739E2D /* AsyncLaws.swift in Sources */,
				D68DC58E210665DB00D7D845 /* SetKTest.swift in Sources */,
				D6D624572068141800739E2D /* IOTest.swift in Sources */,
				D6D624582068141800739E2D /* FreeTest.swift in Sources */,
				D6D624592068141800739E2D /* NumberInstancesTest.swift in Sources */,
				115683BF216255F30001749D /* CategoryLaws.swift in Sources */,
				D6D6245A2068141800739E2D /* StringInstancesTest.swift in Sources */,
				D6D6245B2068141800739E2D /* PartialApplicationTest.swift in Sources */,
				D6D6245C2068141800739E2D /* PredefTest.swift in Sources */,
				11635BBB20F77FE5007BB4FA /* TraverseFilterLaws.swift in Sources */,
				11FE0082209C945900183AF6 /* IsoTest.swift in Sources */,
				D6D6245D2068141800739E2D /* EitherTTest.swift in Sources */,
				115683C721625F930001749D /* ProfunctorLaws.swift in Sources */,
				D6D6245E2068141800739E2D /* OptionTTest.swift in Sources */,
				D6D6245F2068141800739E2D /* StateTTest.swift in Sources */,
				D6D624602068141800739E2D /* WriterTTest.swift in Sources */,
				11FE0086209C976F00183AF6 /* LensTest.swift in Sources */,
				D6D624612068141800739E2D /* ApplicativeErrorLaws.swift in Sources */,
				111620AC20F6070200685EC4 /* FoldableLaws.swift in Sources */,
				D6D624622068141800739E2D /* ApplicativeLaws.swift in Sources */,
				1145F22C21664E2400D4AE81 /* ObservableKTest.swift in Sources */,
				11635BAF20F6464E007BB4FA /* AlternativeLaws.swift in Sources */,
				1145F2242166337A00D4AE81 /* SingleKTest.swift in Sources */,
				D6D624632068141800739E2D /* ComonadLaws.swift in Sources */,
				D6D624642068141800739E2D /* EqLaws.swift in Sources */,
				D6D624652068141800739E2D /* FunctorFilterLaws.swift in Sources */,
				11FE0077209C813C00183AF6 /* OptionalLaws.swift in Sources */,
				D6D624662068141800739E2D /* FunctorLaws.swift in Sources */,
				11E531C8209B2B5700A78E8D /* BoolInstancesTest.swift in Sources */,
				D6D624672068141800739E2D /* MonadErrorLaws.swift in Sources */,
				D6D624682068141800739E2D /* MonadFilterLaws.swift in Sources */,
				11AA440F2088D4080091B474 /* ShowLaws.swift in Sources */,
				D6D624692068141800739E2D /* MonadLaws.swift in Sources */,
				D6D6246A2068141800739E2D /* MonadStateLaws.swift in Sources */,
				11F5306B20FF8B1900D92335 /* GetterTest.swift in Sources */,
				D6D6246B2068141800739E2D /* MonadWriterLaws.swift in Sources */,
				D6D6246C2068141800739E2D /* MonoidKLaws.swift in Sources */,
				D6D6246D2068141800739E2D /* MonoidLaws.swift in Sources */,
				D6D6246E2068141800739E2D /* OrderLaws.swift in Sources */,
				11C9B6B720DBB34D00AFD4AA /* TraversalLaws.swift in Sources */,
				11635BB320F64A20007BB4FA /* MonadCombineLaws.swift in Sources */,
				11FE0093209C9C3300183AF6 /* PrismTest.swift in Sources */,
				11FE007E209C8F9400183AF6 /* TestDomain.swift in Sources */,
				D6D6246F2068141800739E2D /* SemigroupKLaws.swift in Sources */,
				D6D624702068141800739E2D /* SemigroupLaws.swift in Sources */,
				11FE0097209C9EB800183AF6 /* OptionalTest.swift in Sources */,
			);
			runOnlyForDeploymentPostprocessing = 0;
		};
		D6D624D22068178800739E2D /* Sources */ = {
			isa = PBXSourcesBuildPhase;
			buildActionMask = 0;
			files = (
				11F530792101DD0300D92335 /* Recursion.swift in Sources */,
				11F530832101E15E00D92335 /* Birecursive.swift in Sources */,
				1116206820F39EBB00685EC4 /* Validated+Optics.swift in Sources */,
				11F530912101E6C700D92335 /* Mu.swift in Sources */,
				1116209420F4B0B500685EC4 /* MaybeOpticsInstances.swift in Sources */,
				D6D624D32068178800739E2D /* Cokleisli.swift in Sources */,
				D6D624D42068178800739E2D /* Function0.swift in Sources */,
				11C9B6D420DCF54A00AFD4AA /* FilterIndex.swift in Sources */,
				D6D624D52068178800739E2D /* Function1.swift in Sources */,
				1116205420F385D300685EC4 /* Id+Optics.swift in Sources */,
				D6D624D62068178800739E2D /* FunctionK.swift in Sources */,
				D6D624D72068178800739E2D /* Kleisli.swift in Sources */,
				D6D624D82068178800739E2D /* KleisliOperator.swift in Sources */,
				D6D624D92068178800739E2D /* BooleanFunctions.swift in Sources */,
				1116208F20F4AB6200685EC4 /* NonEmptyListOpticsInstances.swift in Sources */,
				1168901E21638B3D00F3A7A6 /* Store.swift in Sources */,
				D6D624DA2068178800739E2D /* Curry.swift in Sources */,
				11E531D8209B4FCD00A78E8D /* At.swift in Sources */,
				1156839E2162472C0001749D /* Invariant.swift in Sources */,
				D6D624DB2068178800739E2D /* Const.swift in Sources */,
				115683D121626B980001749D /* Effect.swift in Sources */,
				D6D624DC2068178800739E2D /* Coproduct.swift in Sources */,
				11AC52782097697C008EC1E4 /* Getter.swift in Sources */,
				11AC527A2097697C008EC1E4 /* Lens.swift in Sources */,
				D6D624DD2068178800739E2D /* Coreader.swift in Sources */,
				D6D624DE2068178800739E2D /* Either.swift in Sources */,
				D6D624DF2068178800739E2D /* Eval.swift in Sources */,
				D6D624E02068178800739E2D /* FlatmapOperator.swift in Sources */,
				115683B221624D7B0001749D /* Category.swift in Sources */,
				D6D624E12068178800739E2D /* Id.swift in Sources */,
				D6D624E22068178800739E2D /* Ior.swift in Sources */,
				D6D624E32068178800739E2D /* ListK.swift in Sources */,
				D6D624E42068178800739E2D /* MapK.swift in Sources */,
				D6D624E52068178800739E2D /* Option.swift in Sources */,
				D6D624E62068178800739E2D /* NonEmptyList.swift in Sources */,
				D6D624E72068178800739E2D /* Reader.swift in Sources */,
				D6D624E82068178800739E2D /* State.swift in Sources */,
				D6D624E92068178800739E2D /* Try.swift in Sources */,
				1181FD7E2165F7A00037B298 /* ObservableK.swift in Sources */,
				D6D624EA2068178800739E2D /* Tuple.swift in Sources */,
				D6D624EB2068178800739E2D /* Validated.swift in Sources */,
				111082CD2085DBF700C8563C /* Show.swift in Sources */,
				1145F2402167506800D4AE81 /* Generic.swift in Sources */,
				D6D624EC2068178800739E2D /* Async.swift in Sources */,
				1145F245216750D900D4AE81 /* HList.swift in Sources */,
				D6D624ED2068178800739E2D /* IO.swift in Sources */,
				1116209E20F4B88500685EC4 /* TryOpticsInstances.swift in Sources */,
				D6D624EE2068178800739E2D /* Cofree.swift in Sources */,
				D6D624EF2068178800739E2D /* Coyoneda.swift in Sources */,
				11E531C1209B1CE700A78E8D /* Fold.swift in Sources */,
				1116206320F398D800685EC4 /* Try+Optics.swift in Sources */,
				D6D624F02068178800739E2D /* Free.swift in Sources */,
				D6D624F12068178800739E2D /* Yoneda.swift in Sources */,
				D6D624F22068178800739E2D /* HigherKinds.swift in Sources */,
				11F530862101E16100D92335 /* Corecursive.swift in Sources */,
				D6D624F32068178800739E2D /* NumberInstances.swift in Sources */,
				1116206B20F39EC000685EC4 /* String+Optics.swift in Sources */,
				D6D624F42068178800739E2D /* StringInstances.swift in Sources */,
				11E531DB209B4FD200A78E8D /* BoundSetter.swift in Sources */,
				D6D624F52068178800739E2D /* PartialApplication.swift in Sources */,
				115683A821624AE80001749D /* Bifunctor.swift in Sources */,
				11AC52792097697C008EC1E4 /* Iso.swift in Sources */,
				11E531B2209AF13600A78E8D /* Prism.swift in Sources */,
				D6D624F62068178800739E2D /* Predef.swift in Sources */,
				116890192163894600F3A7A6 /* Moore.swift in Sources */,
				D6D624F72068178800739E2D /* EitherT.swift in Sources */,
				1116205620F385D300685EC4 /* NonEmptyList+Optics.swift in Sources */,
				115683AD21624C370001749D /* Profunctor.swift in Sources */,
				D6D624F82068178800739E2D /* OptionT.swift in Sources */,
				D6D624F92068178800739E2D /* StateT.swift in Sources */,
				D6D624FA2068178800739E2D /* WriterT.swift in Sources */,
				D6D624FB2068178800739E2D /* Typeclass.swift in Sources */,
				11E531CC209B319E00A78E8D /* MaybeInstances.swift in Sources */,
				115683A3216248FC0001749D /* Contravariant.swift in Sources */,
				D6D624FC2068178800739E2D /* Alternative.swift in Sources */,
				D6D624FD2068178800739E2D /* Applicative.swift in Sources */,
				116D42C52110A66500363A86 /* BoolInstances.swift in Sources */,
				D6D624FE2068178800739E2D /* ApplicativeError.swift in Sources */,
				1168902321638D8800F3A7A6 /* Sum.swift in Sources */,
				1181FD4F2164DCD90037B298 /* SingleK.swift in Sources */,
				11C9B6D120DCF54600AFD4AA /* Each.swift in Sources */,
				D6D624FF2068178800739E2D /* Bifoldable.swift in Sources */,
				D6D625002068178800739E2D /* Bimonad.swift in Sources */,
				1181FD79216502410037B298 /* MaybeK.swift in Sources */,
				D6D625012068178800739E2D /* Comonad.swift in Sources */,
				1116205320F385D300685EC4 /* Either+Optics.swift in Sources */,
				1116208A20F49B1E00685EC4 /* ListKOpticsInstances.swift in Sources */,
				11689028216392EF00F3A7A6 /* Day.swift in Sources */,
				D6D625022068178800739E2D /* Composed.swift in Sources */,
				D6D625032068178800739E2D /* ComposedFoldable.swift in Sources */,
				11F53099210207A100D92335 /* Nu.swift in Sources */,
				D6D625042068178800739E2D /* Eq.swift in Sources */,
				11E531B7209AFAF500A78E8D /* Optional.swift in Sources */,
				D6D625052068178800739E2D /* Foldable.swift in Sources */,
				D6D625062068178800739E2D /* Functor.swift in Sources */,
				11C9B6D720DCF55000AFD4AA /* Traversal.swift in Sources */,
				D6D625072068178800739E2D /* FunctorFilter.swift in Sources */,
				D6D625082068178800739E2D /* Inject.swift in Sources */,
				D6D625092068178800739E2D /* Monad.swift in Sources */,
				D6D6250A2068178800739E2D /* MonadCombine.swift in Sources */,
				1116205520F385D300685EC4 /* ListK+Optics.swift in Sources */,
				D6D6250B2068178800739E2D /* MonadError.swift in Sources */,
				1116207520F3AD7000685EC4 /* At+Optics.swift in Sources */,
				D6D6250C2068178800739E2D /* MonadFilter.swift in Sources */,
				1116209920F4B1DA00685EC4 /* StringOpticsInstances.swift in Sources */,
				11E531BC209B148E00A78E8D /* Setter.swift in Sources */,
				115683D621626D3B0001749D /* ConcurrentEffect.swift in Sources */,
				1145F24A21675D6200D4AE81 /* Product.swift in Sources */,
				1116208520F4972100685EC4 /* EitherOpticsInstances.swift in Sources */,
				D6D6250D2068178800739E2D /* MonadReader.swift in Sources */,
				11F530942101E6D000D92335 /* Recursive.swift in Sources */,
				115683CC2162689A0001749D /* MonadDefer.swift in Sources */,
				D6D6250E2068178800739E2D /* MonadState.swift in Sources */,
				D60A59DE21079832005D53F3 /* SetK.swift in Sources */,
				D6D6250F2068178800739E2D /* MonadWriter.swift in Sources */,
				D6D625102068178800739E2D /* Monoid.swift in Sources */,
				D6D625112068178800739E2D /* MonoidK.swift in Sources */,
				D6D625122068178800739E2D /* NonEmptyReducible.swift in Sources */,
				D6D625132068178800739E2D /* Order.swift in Sources */,
				11E531E0209B502F00A78E8D /* Index.swift in Sources */,
				1116207A20F4937400685EC4 /* Each+Optics.swift in Sources */,
				D6D625142068178800739E2D /* Reducible.swift in Sources */,
				D6D625152068178800739E2D /* Semigroup.swift in Sources */,
				11F5308C2101E1B000D92335 /* Fix.swift in Sources */,
				1116205020F385C300685EC4 /* Maybe+Optics.swift in Sources */,
				D6D625162068178800739E2D /* SemigroupK.swift in Sources */,
				D6D625172068178800739E2D /* Traverse.swift in Sources */,
				D6D625182068178800739E2D /* TraverseFilter.swift in Sources */,
			);
			runOnlyForDeploymentPostprocessing = 0;
		};
		D6D62522206817A700739E2D /* Sources */ = {
			isa = PBXSourcesBuildPhase;
			buildActionMask = 0;
			files = (
				1145F229216648E600D4AE81 /* MaybeKTest.swift in Sources */,
				D6D62523206817A700739E2D /* Function0Test.swift in Sources */,
				D6D62524206817A700739E2D /* Function1Test.swift in Sources */,
				11F530752100959000D92335 /* TraversalTest.swift in Sources */,
				115683C421625D550001749D /* BifunctorLaws.swift in Sources */,
				116890362164B6E300F3A7A6 /* StoreTest.swift in Sources */,
				11FE008B209C98A400183AF6 /* SetterTest.swift in Sources */,
				D6D62525206817A700739E2D /* KleisliOperatorTest.swift in Sources */,
				11FE0070209C685F00183AF6 /* SetterLaws.swift in Sources */,
				D6D62526206817A700739E2D /* KleisliTest.swift in Sources */,
				115683B821624EEA0001749D /* InvariantLaws.swift in Sources */,
				D6D62527206817A700739E2D /* BooleanFunctionsTest.swift in Sources */,
				D6D62528206817A700739E2D /* CurryTest.swift in Sources */,
				111620B520F6137C00685EC4 /* BimonadLaws.swift in Sources */,
				1168902E2164AAFB00F3A7A6 /* DayTest.swift in Sources */,
				D6D62529206817A700739E2D /* ConstTest.swift in Sources */,
				1168903A2164BA6D00F3A7A6 /* SumTest.swift in Sources */,
				11F53071210086FE00D92335 /* FoldTest.swift in Sources */,
				115683BC216253E00001749D /* ContravariantLaws.swift in Sources */,
				D6D6252A206817A700739E2D /* CoproductTest.swift in Sources */,
				D6D6252B206817A700739E2D /* EitherTest.swift in Sources */,
				D6D6252C206817A700739E2D /* EvalTest.swift in Sources */,
				11FE0068209C50D400183AF6 /* IsoLaws.swift in Sources */,
				11FE0074209C6DEC00183AF6 /* PrismLaws.swift in Sources */,
				D6D6252D206817A700739E2D /* IdTest.swift in Sources */,
				11635BB820F76131007BB4FA /* TraverseLaws.swift in Sources */,
				D6D6252E206817A700739E2D /* IorTest.swift in Sources */,
				D6D6252F206817A700739E2D /* ListKTest.swift in Sources */,
				D6D62530206817A700739E2D /* OptionTest.swift in Sources */,
				D6D62531206817A700739E2D /* NonEmptyListTest.swift in Sources */,
				D6D62532206817A700739E2D /* TryTest.swift in Sources */,
				116890322164B10000F3A7A6 /* MooreTest.swift in Sources */,
				D6D62533206817A700739E2D /* TupleTest.swift in Sources */,
				11FE006C209C5E3A00183AF6 /* LensLaws.swift in Sources */,
				D6D62534206817A700739E2D /* ValidatedTest.swift in Sources */,
				D6D62535206817A700739E2D /* AsyncLaws.swift in Sources */,
				D68DC58F210665DB00D7D845 /* SetKTest.swift in Sources */,
				D6D62536206817A700739E2D /* IOTest.swift in Sources */,
				D6D62537206817A700739E2D /* FreeTest.swift in Sources */,
				D6D62538206817A700739E2D /* NumberInstancesTest.swift in Sources */,
				115683C0216255F30001749D /* CategoryLaws.swift in Sources */,
				D6D62539206817A700739E2D /* StringInstancesTest.swift in Sources */,
				D6D6253A206817A700739E2D /* PartialApplicationTest.swift in Sources */,
				D6D6253B206817A700739E2D /* PredefTest.swift in Sources */,
				11635BBC20F77FE5007BB4FA /* TraverseFilterLaws.swift in Sources */,
				11FE0083209C945900183AF6 /* IsoTest.swift in Sources */,
				D6D6253C206817A700739E2D /* EitherTTest.swift in Sources */,
				115683C821625F930001749D /* ProfunctorLaws.swift in Sources */,
				D6D6253D206817A700739E2D /* OptionTTest.swift in Sources */,
				D6D6253E206817A700739E2D /* StateTTest.swift in Sources */,
				D6D6253F206817A700739E2D /* WriterTTest.swift in Sources */,
				11FE0087209C976F00183AF6 /* LensTest.swift in Sources */,
				D6D62540206817A700739E2D /* ApplicativeErrorLaws.swift in Sources */,
				111620AD20F6070300685EC4 /* FoldableLaws.swift in Sources */,
				D6D62541206817A700739E2D /* ApplicativeLaws.swift in Sources */,
				1145F22D21664E2400D4AE81 /* ObservableKTest.swift in Sources */,
				11635BB020F6464E007BB4FA /* AlternativeLaws.swift in Sources */,
				1145F2252166337A00D4AE81 /* SingleKTest.swift in Sources */,
				D6D62542206817A700739E2D /* ComonadLaws.swift in Sources */,
				D6D62543206817A700739E2D /* EqLaws.swift in Sources */,
				D6D62544206817A700739E2D /* FunctorFilterLaws.swift in Sources */,
				11FE0078209C813C00183AF6 /* OptionalLaws.swift in Sources */,
				D6D62545206817A700739E2D /* FunctorLaws.swift in Sources */,
				11E531C9209B2B5700A78E8D /* BoolInstancesTest.swift in Sources */,
				D6D62546206817A700739E2D /* MonadErrorLaws.swift in Sources */,
				D6D62547206817A700739E2D /* MonadFilterLaws.swift in Sources */,
				11AA44102088D4090091B474 /* ShowLaws.swift in Sources */,
				D6D62548206817A700739E2D /* MonadLaws.swift in Sources */,
				D6D62549206817A700739E2D /* MonadStateLaws.swift in Sources */,
				11F5306C20FF8B1900D92335 /* GetterTest.swift in Sources */,
				D6D6254A206817A700739E2D /* MonadWriterLaws.swift in Sources */,
				D6D6254B206817A700739E2D /* MonoidKLaws.swift in Sources */,
				D6D6254C206817A700739E2D /* MonoidLaws.swift in Sources */,
				D6D6254D206817A700739E2D /* OrderLaws.swift in Sources */,
				11C9B6B820DBB34D00AFD4AA /* TraversalLaws.swift in Sources */,
				11635BB420F64A20007BB4FA /* MonadCombineLaws.swift in Sources */,
				11FE0094209C9C3300183AF6 /* PrismTest.swift in Sources */,
				11FE007F209C8F9400183AF6 /* TestDomain.swift in Sources */,
				D6D6254E206817A700739E2D /* SemigroupKLaws.swift in Sources */,
				D6D6254F206817A700739E2D /* SemigroupLaws.swift in Sources */,
				11FE0098209C9EB800183AF6 /* OptionalTest.swift in Sources */,
			);
			runOnlyForDeploymentPostprocessing = 0;
		};
		D6D62563206841B300739E2D /* Sources */ = {
			isa = PBXSourcesBuildPhase;
			buildActionMask = 0;
			files = (
				11F5307A2101DD0400D92335 /* Recursion.swift in Sources */,
				11F530842101E15E00D92335 /* Birecursive.swift in Sources */,
				1116206920F39EBC00685EC4 /* Validated+Optics.swift in Sources */,
				11F530922101E6C700D92335 /* Mu.swift in Sources */,
				1116209520F4B0B500685EC4 /* MaybeOpticsInstances.swift in Sources */,
				D6D62564206841B300739E2D /* Cokleisli.swift in Sources */,
				D6D62565206841B300739E2D /* Function0.swift in Sources */,
				11C9B6D520DCF54B00AFD4AA /* FilterIndex.swift in Sources */,
				D6D62566206841B300739E2D /* Function1.swift in Sources */,
				1116205820F385D300685EC4 /* Id+Optics.swift in Sources */,
				D6D62567206841B300739E2D /* FunctionK.swift in Sources */,
				D6D62568206841B300739E2D /* Kleisli.swift in Sources */,
				D6D62569206841B300739E2D /* KleisliOperator.swift in Sources */,
				D6D6256A206841B300739E2D /* BooleanFunctions.swift in Sources */,
				1116209020F4AB6200685EC4 /* NonEmptyListOpticsInstances.swift in Sources */,
				1168901F21638B3D00F3A7A6 /* Store.swift in Sources */,
				D6D6256B206841B300739E2D /* Curry.swift in Sources */,
				11E531D9209B4FCD00A78E8D /* At.swift in Sources */,
				1156839F2162472C0001749D /* Invariant.swift in Sources */,
				D6D6256C206841B300739E2D /* Const.swift in Sources */,
				115683D221626B980001749D /* Effect.swift in Sources */,
				D6D6256D206841B300739E2D /* Coproduct.swift in Sources */,
				11AC527B2097697C008EC1E4 /* Getter.swift in Sources */,
				11AC527D2097697C008EC1E4 /* Lens.swift in Sources */,
				D6D6256E206841B300739E2D /* Coreader.swift in Sources */,
				D6D6256F206841B300739E2D /* Either.swift in Sources */,
				D6D62570206841B300739E2D /* Eval.swift in Sources */,
				D6D62571206841B300739E2D /* FlatmapOperator.swift in Sources */,
				115683B321624D7B0001749D /* Category.swift in Sources */,
				D6D62572206841B300739E2D /* Id.swift in Sources */,
				D6D62573206841B300739E2D /* Ior.swift in Sources */,
				D6D62574206841B300739E2D /* ListK.swift in Sources */,
				D6D62575206841B300739E2D /* MapK.swift in Sources */,
				D6D62576206841B300739E2D /* Option.swift in Sources */,
				D6D62577206841B300739E2D /* NonEmptyList.swift in Sources */,
				D6D62578206841B300739E2D /* Reader.swift in Sources */,
				D6D62579206841B300739E2D /* State.swift in Sources */,
				D6D6257A206841B300739E2D /* Try.swift in Sources */,
				D6D6257B206841B300739E2D /* Tuple.swift in Sources */,
				D6D6257C206841B300739E2D /* Validated.swift in Sources */,
				111082CE2085DBF800C8563C /* Show.swift in Sources */,
				1145F2412167506800D4AE81 /* Generic.swift in Sources */,
				D6D6257D206841B300739E2D /* Async.swift in Sources */,
				1145F246216750D900D4AE81 /* HList.swift in Sources */,
				D6D6257E206841B300739E2D /* IO.swift in Sources */,
				1116209F20F4B88500685EC4 /* TryOpticsInstances.swift in Sources */,
				D6D6257F206841B300739E2D /* Cofree.swift in Sources */,
				D6D62580206841B300739E2D /* Coyoneda.swift in Sources */,
				11E531C2209B1CE800A78E8D /* Fold.swift in Sources */,
				1116206420F398D900685EC4 /* Try+Optics.swift in Sources */,
				D6D62581206841B300739E2D /* Free.swift in Sources */,
				D6D62582206841B300739E2D /* Yoneda.swift in Sources */,
				D6D62583206841B300739E2D /* HigherKinds.swift in Sources */,
				11F530872101E16200D92335 /* Corecursive.swift in Sources */,
				D6D62584206841B300739E2D /* NumberInstances.swift in Sources */,
				1116206C20F39EC100685EC4 /* String+Optics.swift in Sources */,
				D6D62585206841B300739E2D /* StringInstances.swift in Sources */,
				11E531DC209B4FD300A78E8D /* BoundSetter.swift in Sources */,
				D6D62586206841B300739E2D /* PartialApplication.swift in Sources */,
				115683A921624AE80001749D /* Bifunctor.swift in Sources */,
				11AC527C2097697C008EC1E4 /* Iso.swift in Sources */,
				11E531B3209AF13600A78E8D /* Prism.swift in Sources */,
				D6D62587206841B300739E2D /* Predef.swift in Sources */,
				1168901A2163894600F3A7A6 /* Moore.swift in Sources */,
				D6D62588206841B300739E2D /* EitherT.swift in Sources */,
				1116205A20F385D300685EC4 /* NonEmptyList+Optics.swift in Sources */,
				115683AE21624C370001749D /* Profunctor.swift in Sources */,
				D6D62589206841B300739E2D /* OptionT.swift in Sources */,
				D6D6258A206841B300739E2D /* StateT.swift in Sources */,
				D6D6258B206841B300739E2D /* WriterT.swift in Sources */,
				D6D6258C206841B300739E2D /* Typeclass.swift in Sources */,
				11E531CD209B319F00A78E8D /* MaybeInstances.swift in Sources */,
				115683A4216248FC0001749D /* Contravariant.swift in Sources */,
				D6D6258D206841B300739E2D /* Alternative.swift in Sources */,
				D6D6258E206841B300739E2D /* Applicative.swift in Sources */,
				116D42C62110A66500363A86 /* BoolInstances.swift in Sources */,
				D6D6258F206841B300739E2D /* ApplicativeError.swift in Sources */,
				1168902421638D8800F3A7A6 /* Sum.swift in Sources */,
				11C9B6D220DCF54700AFD4AA /* Each.swift in Sources */,
				D6D62590206841B300739E2D /* Bifoldable.swift in Sources */,
				D6D62591206841B300739E2D /* Bimonad.swift in Sources */,
				D6D62592206841B300739E2D /* Comonad.swift in Sources */,
				1116205720F385D300685EC4 /* Either+Optics.swift in Sources */,
				1116208B20F49B1F00685EC4 /* ListKOpticsInstances.swift in Sources */,
				11689029216392EF00F3A7A6 /* Day.swift in Sources */,
				D6D62593206841B300739E2D /* Composed.swift in Sources */,
				D6D62594206841B300739E2D /* ComposedFoldable.swift in Sources */,
				11F5309A210207A100D92335 /* Nu.swift in Sources */,
				D6D62595206841B300739E2D /* Eq.swift in Sources */,
				11E531B8209AFAF600A78E8D /* Optional.swift in Sources */,
				D6D62596206841B300739E2D /* Foldable.swift in Sources */,
				D6D62597206841B300739E2D /* Functor.swift in Sources */,
				11C9B6D820DCF55000AFD4AA /* Traversal.swift in Sources */,
				D6D62598206841B300739E2D /* FunctorFilter.swift in Sources */,
				D6D62599206841B300739E2D /* Inject.swift in Sources */,
				D6D6259A206841B300739E2D /* Monad.swift in Sources */,
				D6D6259B206841B300739E2D /* MonadCombine.swift in Sources */,
				1116205920F385D300685EC4 /* ListK+Optics.swift in Sources */,
				D6D6259C206841B300739E2D /* MonadError.swift in Sources */,
				1116207620F3AD7000685EC4 /* At+Optics.swift in Sources */,
				D6D6259D206841B300739E2D /* MonadFilter.swift in Sources */,
				1116209A20F4B1DA00685EC4 /* StringOpticsInstances.swift in Sources */,
				11E531BD209B148E00A78E8D /* Setter.swift in Sources */,
				115683D721626D3B0001749D /* ConcurrentEffect.swift in Sources */,
				1145F24B21675D6200D4AE81 /* Product.swift in Sources */,
				1116208620F4972200685EC4 /* EitherOpticsInstances.swift in Sources */,
				D6D6259E206841B300739E2D /* MonadReader.swift in Sources */,
				11F530962101E6D100D92335 /* Recursive.swift in Sources */,
				115683CD2162689A0001749D /* MonadDefer.swift in Sources */,
				D6D6259F206841B300739E2D /* MonadState.swift in Sources */,
				D60A59DF21079833005D53F3 /* SetK.swift in Sources */,
				D6D625A0206841B300739E2D /* MonadWriter.swift in Sources */,
				D6D625A1206841B300739E2D /* Monoid.swift in Sources */,
				D6D625A2206841B300739E2D /* MonoidK.swift in Sources */,
				D6D625A3206841B300739E2D /* NonEmptyReducible.swift in Sources */,
				D6D625A4206841B300739E2D /* Order.swift in Sources */,
				11E531E1209B503000A78E8D /* Index.swift in Sources */,
				1116207B20F4937500685EC4 /* Each+Optics.swift in Sources */,
				D6D625A5206841B300739E2D /* Reducible.swift in Sources */,
				D6D625A6206841B300739E2D /* Semigroup.swift in Sources */,
				11F5308D2101E1B000D92335 /* Fix.swift in Sources */,
				1116205120F385C400685EC4 /* Maybe+Optics.swift in Sources */,
				D6D625A7206841B300739E2D /* SemigroupK.swift in Sources */,
				D6D625A8206841B300739E2D /* Traverse.swift in Sources */,
				D6D625A9206841B300739E2D /* TraverseFilter.swift in Sources */,
			);
			runOnlyForDeploymentPostprocessing = 0;
		};
		D6DBDE8D20684BEB004F979F /* Sources */ = {
			isa = PBXSourcesBuildPhase;
			buildActionMask = 2147483647;
			files = (
				11F5307B2101DD0400D92335 /* Recursion.swift in Sources */,
				11F530852101E15E00D92335 /* Birecursive.swift in Sources */,
				1116206A20F39EBC00685EC4 /* Validated+Optics.swift in Sources */,
				11F530932101E6C700D92335 /* Mu.swift in Sources */,
				1116209620F4B0B500685EC4 /* MaybeOpticsInstances.swift in Sources */,
				D6DBDE9A20684C38004F979F /* Cokleisli.swift in Sources */,
				D6DBDE9B20684C38004F979F /* Function0.swift in Sources */,
				11C9B6D620DCF54B00AFD4AA /* FilterIndex.swift in Sources */,
				D6DBDE9C20684C38004F979F /* Function1.swift in Sources */,
				1116205C20F385D400685EC4 /* Id+Optics.swift in Sources */,
				D6DBDE9D20684C38004F979F /* FunctionK.swift in Sources */,
				D6DBDE9E20684C38004F979F /* Kleisli.swift in Sources */,
				D6DBDE9F20684C38004F979F /* KleisliOperator.swift in Sources */,
				D6DBDEA020684C38004F979F /* BooleanFunctions.swift in Sources */,
				1116209120F4AB6300685EC4 /* NonEmptyListOpticsInstances.swift in Sources */,
				1168902021638B3D00F3A7A6 /* Store.swift in Sources */,
				D6DBDEA120684C38004F979F /* Curry.swift in Sources */,
				11E531DA209B4FCE00A78E8D /* At.swift in Sources */,
				115683A02162472D0001749D /* Invariant.swift in Sources */,
				D6DBDEA220684C38004F979F /* Const.swift in Sources */,
				115683D321626B980001749D /* Effect.swift in Sources */,
				D6DBDEA320684C38004F979F /* Coproduct.swift in Sources */,
				11AC527E2097697D008EC1E4 /* Getter.swift in Sources */,
				11AC52802097697D008EC1E4 /* Lens.swift in Sources */,
				D6DBDEA420684C38004F979F /* Coreader.swift in Sources */,
				D6DBDEA520684C38004F979F /* Either.swift in Sources */,
				D6DBDEA620684C38004F979F /* Eval.swift in Sources */,
				D6DBDEA720684C38004F979F /* FlatmapOperator.swift in Sources */,
				115683B421624D7B0001749D /* Category.swift in Sources */,
				D6DBDEA820684C38004F979F /* Id.swift in Sources */,
				D6DBDEA920684C38004F979F /* Ior.swift in Sources */,
				D6DBDEAA20684C38004F979F /* ListK.swift in Sources */,
				D6DBDEAB20684C38004F979F /* MapK.swift in Sources */,
				D6DBDEAC20684C38004F979F /* Option.swift in Sources */,
				D6DBDEAD20684C38004F979F /* NonEmptyList.swift in Sources */,
				D6DBDEAE20684C38004F979F /* Reader.swift in Sources */,
				D6DBDEAF20684C38004F979F /* State.swift in Sources */,
				D6DBDEB020684C38004F979F /* Try.swift in Sources */,
				1181FD802165F7A00037B298 /* ObservableK.swift in Sources */,
				D6DBDEB120684C38004F979F /* Tuple.swift in Sources */,
				D6DBDEB220684C38004F979F /* Validated.swift in Sources */,
				111082CF2085DBF800C8563C /* Show.swift in Sources */,
				1145F2422167506800D4AE81 /* Generic.swift in Sources */,
				D6DBDEB320684C38004F979F /* Async.swift in Sources */,
				1145F247216750D900D4AE81 /* HList.swift in Sources */,
				D6DBDEB420684C38004F979F /* IO.swift in Sources */,
				111620A020F4B88500685EC4 /* TryOpticsInstances.swift in Sources */,
				D6DBDEB520684C38004F979F /* Cofree.swift in Sources */,
				D6DBDEB620684C38004F979F /* Coyoneda.swift in Sources */,
				11E531C3209B1CE900A78E8D /* Fold.swift in Sources */,
				1116206520F398D900685EC4 /* Try+Optics.swift in Sources */,
				D6DBDEB720684C38004F979F /* Free.swift in Sources */,
				D6DBDEB820684C38004F979F /* Yoneda.swift in Sources */,
				D6DBDEB920684C38004F979F /* HigherKinds.swift in Sources */,
				11F530882101E16200D92335 /* Corecursive.swift in Sources */,
				D6DBDEBA20684C38004F979F /* NumberInstances.swift in Sources */,
				1116206D20F39EC100685EC4 /* String+Optics.swift in Sources */,
				D6DBDEBB20684C38004F979F /* StringInstances.swift in Sources */,
				11E531DD209B4FD400A78E8D /* BoundSetter.swift in Sources */,
				D6DBDEBC20684C38004F979F /* PartialApplication.swift in Sources */,
				115683AA21624AE80001749D /* Bifunctor.swift in Sources */,
				11AC527F2097697D008EC1E4 /* Iso.swift in Sources */,
				11E531B4209AF13700A78E8D /* Prism.swift in Sources */,
				D6DBDEBD20684C38004F979F /* Predef.swift in Sources */,
				1168901B2163894600F3A7A6 /* Moore.swift in Sources */,
				D6DBDEBE20684C38004F979F /* EitherT.swift in Sources */,
				1116205E20F385D400685EC4 /* NonEmptyList+Optics.swift in Sources */,
				115683AF21624C370001749D /* Profunctor.swift in Sources */,
				D6DBDEBF20684C38004F979F /* OptionT.swift in Sources */,
				D6DBDEC020684C38004F979F /* StateT.swift in Sources */,
				D6DBDEC120684C38004F979F /* WriterT.swift in Sources */,
				D6DBDEC220684C38004F979F /* Typeclass.swift in Sources */,
				11E531CE209B31A000A78E8D /* MaybeInstances.swift in Sources */,
				115683A5216248FC0001749D /* Contravariant.swift in Sources */,
				D6DBDEC320684C38004F979F /* Alternative.swift in Sources */,
				D6DBDEC420684C38004F979F /* Applicative.swift in Sources */,
				116D42C72110A66600363A86 /* BoolInstances.swift in Sources */,
				D6DBDEC520684C38004F979F /* ApplicativeError.swift in Sources */,
				1168902521638D8800F3A7A6 /* Sum.swift in Sources */,
				1181FD512164DCD90037B298 /* SingleK.swift in Sources */,
				11C9B6D320DCF54800AFD4AA /* Each.swift in Sources */,
				D6DBDEC620684C38004F979F /* Bifoldable.swift in Sources */,
				D6DBDEC720684C38004F979F /* Bimonad.swift in Sources */,
				1181FD7B216502410037B298 /* MaybeK.swift in Sources */,
				D6DBDEC820684C38004F979F /* Comonad.swift in Sources */,
				1116205B20F385D400685EC4 /* Either+Optics.swift in Sources */,
				1116208C20F49B1F00685EC4 /* ListKOpticsInstances.swift in Sources */,
				1168902A216392EF00F3A7A6 /* Day.swift in Sources */,
				D6DBDEC920684C38004F979F /* Composed.swift in Sources */,
				D6DBDECA20684C38004F979F /* ComposedFoldable.swift in Sources */,
				11F5309B210207A100D92335 /* Nu.swift in Sources */,
				D6DBDECB20684C38004F979F /* Eq.swift in Sources */,
				11E531B9209AFAF700A78E8D /* Optional.swift in Sources */,
				D6DBDECC20684C38004F979F /* Foldable.swift in Sources */,
				D6DBDECD20684C38004F979F /* Functor.swift in Sources */,
				11C9B6D920DCF55100AFD4AA /* Traversal.swift in Sources */,
				D6DBDECE20684C38004F979F /* FunctorFilter.swift in Sources */,
				D6DBDECF20684C38004F979F /* Inject.swift in Sources */,
				D6DBDED020684C38004F979F /* Monad.swift in Sources */,
				D6DBDED120684C38004F979F /* MonadCombine.swift in Sources */,
				1116205D20F385D400685EC4 /* ListK+Optics.swift in Sources */,
				D6DBDED220684C38004F979F /* MonadError.swift in Sources */,
				1116207720F3AD7100685EC4 /* At+Optics.swift in Sources */,
				D6DBDED320684C38004F979F /* MonadFilter.swift in Sources */,
				1116209B20F4B1DA00685EC4 /* StringOpticsInstances.swift in Sources */,
				11E531BE209B148F00A78E8D /* Setter.swift in Sources */,
				115683D821626D3B0001749D /* ConcurrentEffect.swift in Sources */,
				1145F24C21675D6200D4AE81 /* Product.swift in Sources */,
				1116208720F4972200685EC4 /* EitherOpticsInstances.swift in Sources */,
				D6DBDED420684C38004F979F /* MonadReader.swift in Sources */,
				11F530952101E6D100D92335 /* Recursive.swift in Sources */,
				115683CE2162689A0001749D /* MonadDefer.swift in Sources */,
				D6DBDED520684C38004F979F /* MonadState.swift in Sources */,
				D60A59E021079833005D53F3 /* SetK.swift in Sources */,
				D6DBDED620684C38004F979F /* MonadWriter.swift in Sources */,
				D6DBDED720684C38004F979F /* Monoid.swift in Sources */,
				D6DBDED820684C38004F979F /* MonoidK.swift in Sources */,
				D6DBDED920684C38004F979F /* NonEmptyReducible.swift in Sources */,
				D6DBDEDA20684C38004F979F /* Order.swift in Sources */,
				11E531E2209B503000A78E8D /* Index.swift in Sources */,
				1116207C20F4937600685EC4 /* Each+Optics.swift in Sources */,
				D6DBDEDB20684C38004F979F /* Reducible.swift in Sources */,
				D6DBDEDC20684C38004F979F /* Semigroup.swift in Sources */,
				11F5308E2101E1B000D92335 /* Fix.swift in Sources */,
				1116205220F385C500685EC4 /* Maybe+Optics.swift in Sources */,
				D6DBDEDD20684C38004F979F /* SemigroupK.swift in Sources */,
				D6DBDEDE20684C38004F979F /* Traverse.swift in Sources */,
				D6DBDEDF20684C38004F979F /* TraverseFilter.swift in Sources */,
			);
			runOnlyForDeploymentPostprocessing = 0;
		};
		OBJ_245 /* Sources */ = {
			isa = PBXSourcesBuildPhase;
			buildActionMask = 0;
			files = (
				1145F227216648E600D4AE81 /* MaybeKTest.swift in Sources */,
				OBJ_246 /* Function0Test.swift in Sources */,
				OBJ_247 /* Function1Test.swift in Sources */,
				11F530732100959000D92335 /* TraversalTest.swift in Sources */,
				115683C221625D550001749D /* BifunctorLaws.swift in Sources */,
				116890342164B6E300F3A7A6 /* StoreTest.swift in Sources */,
				11FE0089209C98A400183AF6 /* SetterTest.swift in Sources */,
				OBJ_248 /* KleisliOperatorTest.swift in Sources */,
				11FE006E209C685F00183AF6 /* SetterLaws.swift in Sources */,
				OBJ_249 /* KleisliTest.swift in Sources */,
				115683B621624EEA0001749D /* InvariantLaws.swift in Sources */,
				OBJ_250 /* BooleanFunctionsTest.swift in Sources */,
				OBJ_251 /* CurryTest.swift in Sources */,
				111620B320F6137B00685EC4 /* BimonadLaws.swift in Sources */,
				1168902C2164AAFB00F3A7A6 /* DayTest.swift in Sources */,
				OBJ_252 /* ConstTest.swift in Sources */,
				116890382164BA6D00F3A7A6 /* SumTest.swift in Sources */,
				11F5306F210086FD00D92335 /* FoldTest.swift in Sources */,
				115683BA216253E00001749D /* ContravariantLaws.swift in Sources */,
				OBJ_253 /* CoproductTest.swift in Sources */,
				OBJ_254 /* EitherTest.swift in Sources */,
				OBJ_255 /* EvalTest.swift in Sources */,
				11FE0066209C50A700183AF6 /* IsoLaws.swift in Sources */,
				11FE0072209C6DEC00183AF6 /* PrismLaws.swift in Sources */,
				OBJ_256 /* IdTest.swift in Sources */,
				11635BB620F76131007BB4FA /* TraverseLaws.swift in Sources */,
				OBJ_257 /* IorTest.swift in Sources */,
				OBJ_258 /* ListKTest.swift in Sources */,
				OBJ_259 /* OptionTest.swift in Sources */,
				OBJ_260 /* NonEmptyListTest.swift in Sources */,
				OBJ_261 /* TryTest.swift in Sources */,
				116890302164B10000F3A7A6 /* MooreTest.swift in Sources */,
				OBJ_262 /* TupleTest.swift in Sources */,
				11FE006A209C5E3A00183AF6 /* LensLaws.swift in Sources */,
				OBJ_263 /* ValidatedTest.swift in Sources */,
				OBJ_264 /* AsyncLaws.swift in Sources */,
				D68DC58D210665DB00D7D845 /* SetKTest.swift in Sources */,
				OBJ_265 /* IOTest.swift in Sources */,
				OBJ_266 /* FreeTest.swift in Sources */,
				OBJ_267 /* NumberInstancesTest.swift in Sources */,
				115683BE216255F30001749D /* CategoryLaws.swift in Sources */,
				OBJ_268 /* StringInstancesTest.swift in Sources */,
				OBJ_269 /* PartialApplicationTest.swift in Sources */,
				OBJ_270 /* PredefTest.swift in Sources */,
				11635BBA20F77FE5007BB4FA /* TraverseFilterLaws.swift in Sources */,
				11FE0081209C945900183AF6 /* IsoTest.swift in Sources */,
				OBJ_271 /* EitherTTest.swift in Sources */,
				115683C621625F930001749D /* ProfunctorLaws.swift in Sources */,
				OBJ_272 /* OptionTTest.swift in Sources */,
				OBJ_273 /* StateTTest.swift in Sources */,
				OBJ_274 /* WriterTTest.swift in Sources */,
				11FE0085209C976F00183AF6 /* LensTest.swift in Sources */,
				OBJ_275 /* ApplicativeErrorLaws.swift in Sources */,
				111620AB20F6070200685EC4 /* FoldableLaws.swift in Sources */,
				OBJ_276 /* ApplicativeLaws.swift in Sources */,
				1145F22B21664E2400D4AE81 /* ObservableKTest.swift in Sources */,
				11635BAE20F6464E007BB4FA /* AlternativeLaws.swift in Sources */,
				1145F2232166337A00D4AE81 /* SingleKTest.swift in Sources */,
				OBJ_277 /* ComonadLaws.swift in Sources */,
				OBJ_278 /* EqLaws.swift in Sources */,
				OBJ_279 /* FunctorFilterLaws.swift in Sources */,
				11FE0076209C813C00183AF6 /* OptionalLaws.swift in Sources */,
				OBJ_280 /* FunctorLaws.swift in Sources */,
				11E531C7209B2B3400A78E8D /* BoolInstancesTest.swift in Sources */,
				OBJ_281 /* MonadErrorLaws.swift in Sources */,
				OBJ_282 /* MonadFilterLaws.swift in Sources */,
				111082D12085DD4D00C8563C /* ShowLaws.swift in Sources */,
				OBJ_283 /* MonadLaws.swift in Sources */,
				OBJ_284 /* MonadStateLaws.swift in Sources */,
				11F5306A20FF8B1800D92335 /* GetterTest.swift in Sources */,
				OBJ_285 /* MonadWriterLaws.swift in Sources */,
				OBJ_286 /* MonoidKLaws.swift in Sources */,
				OBJ_287 /* MonoidLaws.swift in Sources */,
				OBJ_288 /* OrderLaws.swift in Sources */,
				11C9B6B620DBB34C00AFD4AA /* TraversalLaws.swift in Sources */,
				11635BB220F64A20007BB4FA /* MonadCombineLaws.swift in Sources */,
				11FE0092209C9C3300183AF6 /* PrismTest.swift in Sources */,
				11FE007D209C8F9400183AF6 /* TestDomain.swift in Sources */,
				OBJ_289 /* SemigroupKLaws.swift in Sources */,
				OBJ_290 /* SemigroupLaws.swift in Sources */,
				11FE0096209C9EB800183AF6 /* OptionalTest.swift in Sources */,
			);
			runOnlyForDeploymentPostprocessing = 0;
		};
		OBJ_380 /* Sources */ = {
			isa = PBXSourcesBuildPhase;
			buildActionMask = 0;
			files = (
				OBJ_381 /* Cokleisli.swift in Sources */,
				OBJ_382 /* Function0.swift in Sources */,
				11E531D7209B4EF400A78E8D /* At.swift in Sources */,
				OBJ_383 /* Function1.swift in Sources */,
				1116204820F37D1900685EC4 /* Id+Optics.swift in Sources */,
				OBJ_384 /* FunctionK.swift in Sources */,
				OBJ_385 /* Kleisli.swift in Sources */,
				11E531CB209B2FEA00A78E8D /* MaybeInstances.swift in Sources */,
				OBJ_386 /* KleisliOperator.swift in Sources */,
				11F530802101DF8A00D92335 /* Corecursive.swift in Sources */,
				1116209D20F4B88500685EC4 /* TryOpticsInstances.swift in Sources */,
				OBJ_387 /* BooleanFunctions.swift in Sources */,
				OBJ_388 /* Curry.swift in Sources */,
				1168901D21638B3D00F3A7A6 /* Store.swift in Sources */,
				OBJ_389 /* Const.swift in Sources */,
				OBJ_390 /* Coproduct.swift in Sources */,
				1156839D216247290001749D /* Invariant.swift in Sources */,
				1116207420F3AC1800685EC4 /* At+Optics.swift in Sources */,
				115683D021626B980001749D /* Effect.swift in Sources */,
				11AC527320974D58008EC1E4 /* Getter.swift in Sources */,
				11AC527720975EE5008EC1E4 /* Lens.swift in Sources */,
				OBJ_391 /* Coreader.swift in Sources */,
				OBJ_392 /* Either.swift in Sources */,
				OBJ_393 /* Eval.swift in Sources */,
				OBJ_394 /* FlatmapOperator.swift in Sources */,
				OBJ_395 /* Id.swift in Sources */,
				11F530782101DB5F00D92335 /* Recursion.swift in Sources */,
				115683B121624D7B0001749D /* Category.swift in Sources */,
				OBJ_396 /* Ior.swift in Sources */,
				OBJ_397 /* ListK.swift in Sources */,
				OBJ_398 /* MapK.swift in Sources */,
				OBJ_399 /* Option.swift in Sources */,
				OBJ_400 /* NonEmptyList.swift in Sources */,
				OBJ_401 /* Reader.swift in Sources */,
				OBJ_402 /* State.swift in Sources */,
				OBJ_403 /* Try.swift in Sources */,
				1116208920F4999D00685EC4 /* ListKOpticsInstances.swift in Sources */,
				1181FD7D2165F7A00037B298 /* ObservableK.swift in Sources */,
				OBJ_404 /* Tuple.swift in Sources */,
				OBJ_405 /* Validated.swift in Sources */,
				11F5307E2101DD7100D92335 /* Recursive.swift in Sources */,
				111082CC2085D9DD00C8563C /* Show.swift in Sources */,
				1145F23F2167506800D4AE81 /* Generic.swift in Sources */,
				OBJ_406 /* Async.swift in Sources */,
				1145F244216750D900D4AE81 /* HList.swift in Sources */,
				OBJ_407 /* IO.swift in Sources */,
				OBJ_408 /* Cofree.swift in Sources */,
				OBJ_409 /* Coyoneda.swift in Sources */,
				11F5308B2101E1B000D92335 /* Fix.swift in Sources */,
				11E531C0209B1C3F00A78E8D /* Fold.swift in Sources */,
				OBJ_410 /* Free.swift in Sources */,
				OBJ_411 /* Yoneda.swift in Sources */,
				11C9B6B120DBB02000AFD4AA /* Each.swift in Sources */,
				OBJ_412 /* HigherKinds.swift in Sources */,
				1116209320F4B0B500685EC4 /* MaybeOpticsInstances.swift in Sources */,
				OBJ_413 /* NumberInstances.swift in Sources */,
				1116209820F4B1DA00685EC4 /* StringOpticsInstances.swift in Sources */,
				OBJ_414 /* StringInstances.swift in Sources */,
				11E531D4209B4CB700A78E8D /* BoundSetter.swift in Sources */,
				OBJ_415 /* PartialApplication.swift in Sources */,
				115683A721624AE80001749D /* Bifunctor.swift in Sources */,
				11AC527520975422008EC1E4 /* Iso.swift in Sources */,
				11C9B6B320DBB0EC00AFD4AA /* FilterIndex.swift in Sources */,
				11E531B1209AE89A00A78E8D /* Prism.swift in Sources */,
				116890182163894600F3A7A6 /* Moore.swift in Sources */,
				1116204C20F380E300685EC4 /* NonEmptyList+Optics.swift in Sources */,
				OBJ_416 /* Predef.swift in Sources */,
				115683AC21624C370001749D /* Profunctor.swift in Sources */,
				OBJ_417 /* EitherT.swift in Sources */,
				OBJ_418 /* OptionT.swift in Sources */,
				OBJ_419 /* StateT.swift in Sources */,
				OBJ_420 /* WriterT.swift in Sources */,
				OBJ_421 /* Typeclass.swift in Sources */,
				115683A2216248FC0001749D /* Contravariant.swift in Sources */,
				1116208420F4971A00685EC4 /* EitherOpticsInstances.swift in Sources */,
				OBJ_422 /* Alternative.swift in Sources */,
				OBJ_423 /* Applicative.swift in Sources */,
				OBJ_424 /* ApplicativeError.swift in Sources */,
				1168902221638D8800F3A7A6 /* Sum.swift in Sources */,
				1181FD4E2164DCD90037B298 /* SingleK.swift in Sources */,
				OBJ_425 /* Bifoldable.swift in Sources */,
				OBJ_426 /* Bimonad.swift in Sources */,
				1116208E20F4AB1700685EC4 /* NonEmptyListOpticsInstances.swift in Sources */,
				1181FD78216502410037B298 /* MaybeK.swift in Sources */,
				OBJ_427 /* Comonad.swift in Sources */,
				1116204620F37AE300685EC4 /* Either+Optics.swift in Sources */,
				OBJ_428 /* Composed.swift in Sources */,
				11689027216392EF00F3A7A6 /* Day.swift in Sources */,
				11E531C5209B29EF00A78E8D /* BoolInstances.swift in Sources */,
				OBJ_429 /* ComposedFoldable.swift in Sources */,
				1116206720F39E0700685EC4 /* Validated+Optics.swift in Sources */,
				OBJ_430 /* Eq.swift in Sources */,
				11E531B6209AF80100A78E8D /* Optional.swift in Sources */,
				OBJ_431 /* Foldable.swift in Sources */,
				D6492806209C72F000B875F9 /* SetK.swift in Sources */,
				OBJ_432 /* Functor.swift in Sources */,
				11E531DF209B502900A78E8D /* Index.swift in Sources */,
				1116204F20F3820500685EC4 /* Maybe+Optics.swift in Sources */,
				OBJ_433 /* FunctorFilter.swift in Sources */,
				OBJ_434 /* Inject.swift in Sources */,
				OBJ_435 /* Monad.swift in Sources */,
				1116204A20F37DFA00685EC4 /* ListK+Optics.swift in Sources */,
				OBJ_436 /* MonadCombine.swift in Sources */,
				OBJ_437 /* MonadError.swift in Sources */,
				OBJ_438 /* MonadFilter.swift in Sources */,
				115683D521626D3B0001749D /* ConcurrentEffect.swift in Sources */,
				1145F24921675D6200D4AE81 /* Product.swift in Sources */,
				11E531BB209B0BE300A78E8D /* Setter.swift in Sources */,
				11F530822101E15E00D92335 /* Birecursive.swift in Sources */,
				1116207920F4923E00685EC4 /* Each+Optics.swift in Sources */,
				115683CB2162689A0001749D /* MonadDefer.swift in Sources */,
				OBJ_439 /* MonadReader.swift in Sources */,
				OBJ_440 /* MonadState.swift in Sources */,
				OBJ_441 /* MonadWriter.swift in Sources */,
				11C9B6AF20DB8A8D00AFD4AA /* Traversal.swift in Sources */,
				1116206020F38A5C00685EC4 /* String+Optics.swift in Sources */,
				OBJ_442 /* Monoid.swift in Sources */,
				11F53098210207A100D92335 /* Nu.swift in Sources */,
				OBJ_443 /* MonoidK.swift in Sources */,
				OBJ_444 /* NonEmptyReducible.swift in Sources */,
				OBJ_445 /* Order.swift in Sources */,
				11F530902101E6C700D92335 /* Mu.swift in Sources */,
				OBJ_446 /* Reducible.swift in Sources */,
				OBJ_447 /* Semigroup.swift in Sources */,
				OBJ_448 /* SemigroupK.swift in Sources */,
				OBJ_449 /* Traverse.swift in Sources */,
				1116206220F398CB00685EC4 /* Try+Optics.swift in Sources */,
				OBJ_450 /* TraverseFilter.swift in Sources */,
			);
			runOnlyForDeploymentPostprocessing = 0;
		};
/* End PBXSourcesBuildPhase section */

/* Begin PBXTargetDependency section */
		D6D624412068141800739E2D /* PBXTargetDependency */ = {
			isa = PBXTargetDependency;
			target = "Bow::Bow" /* Bow */;
			targetProxy = D6D624422068141800739E2D /* PBXContainerItemProxy */;
		};
		D6D62520206817A700739E2D /* PBXTargetDependency */ = {
			isa = PBXTargetDependency;
			target = "Bow::Bow" /* Bow */;
			targetProxy = D6D62521206817A700739E2D /* PBXContainerItemProxy */;
		};
		OBJ_299 /* PBXTargetDependency */ = {
			isa = PBXTargetDependency;
			target = "Bow::Bow" /* Bow */;
			targetProxy = D653FC452067C58D00535EF6 /* PBXContainerItemProxy */;
		};
/* End PBXTargetDependency section */

/* Begin XCBuildConfiguration section */
		11D6DCE321662D4E0068D575 /* Debug */ = {
			isa = XCBuildConfiguration;
			buildSettings = {
				ALWAYS_SEARCH_USER_PATHS = NO;
				APPLICATION_EXTENSION_API_ONLY = YES;
				CLANG_ANALYZER_NONNULL = YES;
				CLANG_ANALYZER_NUMBER_OBJECT_CONVERSION = YES_AGGRESSIVE;
				CLANG_CXX_LANGUAGE_STANDARD = "gnu++14";
				CLANG_CXX_LIBRARY = "libc++";
				CLANG_ENABLE_MODULES = YES;
				CLANG_ENABLE_OBJC_WEAK = YES;
				CLANG_WARN_DIRECT_OBJC_ISA_USAGE = YES_ERROR;
				CLANG_WARN_DOCUMENTATION_COMMENTS = YES;
				CLANG_WARN_OBJC_ROOT_CLASS = YES_ERROR;
				CLANG_WARN_UNGUARDED_AVAILABILITY = YES_AGGRESSIVE;
				CODE_SIGN_IDENTITY = "";
				CODE_SIGN_STYLE = Automatic;
				CURRENT_PROJECT_VERSION = 1;
				DEFINES_MODULE = YES;
				DYLIB_COMPATIBILITY_VERSION = 1;
				DYLIB_CURRENT_VERSION = 1;
				DYLIB_INSTALL_NAME_BASE = "@rpath";
				FRAMEWORK_SEARCH_PATHS = (
					"$(inherited)",
					"$(PROJECT_DIR)/Carthage/Build/watchOS",
				);
				GCC_C_LANGUAGE_STANDARD = gnu11;
				GCC_DYNAMIC_NO_PIC = NO;
				GCC_PREPROCESSOR_DEFINITIONS = (
					"DEBUG=1",
					"$(inherited)",
				);
				GCC_WARN_ABOUT_RETURN_TYPE = YES_ERROR;
				GCC_WARN_UNINITIALIZED_AUTOS = YES_AGGRESSIVE;
				INFOPLIST_FILE = "Bow-watchOS/Info.plist";
				INSTALL_PATH = "$(LOCAL_LIBRARY_DIR)/Frameworks";
				LD_RUNPATH_SEARCH_PATHS = "$(inherited) @executable_path/Frameworks @loader_path/Frameworks";
				MTL_ENABLE_DEBUG_INFO = INCLUDE_SOURCE;
				MTL_FAST_MATH = YES;
				PRODUCT_BUNDLE_IDENTIFIER = "com.arrow-kt.Bow-watchOS";
				PRODUCT_NAME = "$(TARGET_NAME:c99extidentifier)";
				SDKROOT = watchos;
				SKIP_INSTALL = YES;
				SWIFT_ACTIVE_COMPILATION_CONDITIONS = DEBUG;
				SWIFT_VERSION = 4.2;
				TARGETED_DEVICE_FAMILY = 4;
				VERSIONING_SYSTEM = "apple-generic";
				VERSION_INFO_PREFIX = "";
				WATCHOS_DEPLOYMENT_TARGET = 5.0;
			};
			name = Debug;
		};
		11D6DCE421662D4E0068D575 /* Release */ = {
			isa = XCBuildConfiguration;
			buildSettings = {
				ALWAYS_SEARCH_USER_PATHS = NO;
				APPLICATION_EXTENSION_API_ONLY = YES;
				CLANG_ANALYZER_NONNULL = YES;
				CLANG_ANALYZER_NUMBER_OBJECT_CONVERSION = YES_AGGRESSIVE;
				CLANG_CXX_LANGUAGE_STANDARD = "gnu++14";
				CLANG_CXX_LIBRARY = "libc++";
				CLANG_ENABLE_MODULES = YES;
				CLANG_ENABLE_OBJC_WEAK = YES;
				CLANG_WARN_DIRECT_OBJC_ISA_USAGE = YES_ERROR;
				CLANG_WARN_DOCUMENTATION_COMMENTS = YES;
				CLANG_WARN_OBJC_ROOT_CLASS = YES_ERROR;
				CLANG_WARN_UNGUARDED_AVAILABILITY = YES_AGGRESSIVE;
				CODE_SIGN_IDENTITY = "";
				CODE_SIGN_STYLE = Automatic;
				COPY_PHASE_STRIP = NO;
				CURRENT_PROJECT_VERSION = 1;
				DEFINES_MODULE = YES;
				DYLIB_COMPATIBILITY_VERSION = 1;
				DYLIB_CURRENT_VERSION = 1;
				DYLIB_INSTALL_NAME_BASE = "@rpath";
				ENABLE_NS_ASSERTIONS = NO;
				FRAMEWORK_SEARCH_PATHS = (
					"$(inherited)",
					"$(PROJECT_DIR)/Carthage/Build/watchOS",
				);
				GCC_C_LANGUAGE_STANDARD = gnu11;
				GCC_WARN_ABOUT_RETURN_TYPE = YES_ERROR;
				GCC_WARN_UNINITIALIZED_AUTOS = YES_AGGRESSIVE;
				INFOPLIST_FILE = "Bow-watchOS/Info.plist";
				INSTALL_PATH = "$(LOCAL_LIBRARY_DIR)/Frameworks";
				LD_RUNPATH_SEARCH_PATHS = "$(inherited) @executable_path/Frameworks @loader_path/Frameworks";
				MTL_ENABLE_DEBUG_INFO = NO;
				MTL_FAST_MATH = YES;
				PRODUCT_BUNDLE_IDENTIFIER = "com.arrow-kt.Bow-watchOS";
				PRODUCT_NAME = "$(TARGET_NAME:c99extidentifier)";
				SDKROOT = watchos;
				SKIP_INSTALL = YES;
				SWIFT_VERSION = 4.2;
				TARGETED_DEVICE_FAMILY = 4;
				VALIDATE_PRODUCT = YES;
				VERSIONING_SYSTEM = "apple-generic";
				VERSION_INFO_PREFIX = "";
				WATCHOS_DEPLOYMENT_TARGET = 5.0;
			};
			name = Release;
		};
		D6D6247A2068141800739E2D /* Debug */ = {
			isa = XCBuildConfiguration;
			buildSettings = {
				ALWAYS_EMBED_SWIFT_STANDARD_LIBRARIES = YES;
				CODE_SIGN_IDENTITY = "";
				FRAMEWORK_SEARCH_PATHS = (
					"$(inherited)",
					"$(SRCROOT)/Carthage/Build/tvOS/**",
				);
				HEADER_SEARCH_PATHS = "$(inherited)";
				INFOPLIST_FILE = Tests/Info.plist;
				LD_RUNPATH_SEARCH_PATHS = "@loader_path/../Frameworks @loader_path/Frameworks";
				OTHER_LDFLAGS = "$(inherited)";
				OTHER_SWIFT_FLAGS = "$(inherited)";
				PRODUCT_NAME = "$(TARGET_NAME)";
				SDKROOT = appletvos;
				SUPPORTED_PLATFORMS = "appletvsimulator appletvos";
				SWIFT_VERSION = 4.0;
				TARGET_NAME = BowTests;
			};
			name = Debug;
		};
		D6D6247B2068141800739E2D /* Release */ = {
			isa = XCBuildConfiguration;
			buildSettings = {
				ALWAYS_EMBED_SWIFT_STANDARD_LIBRARIES = YES;
				CODE_SIGN_IDENTITY = "";
				FRAMEWORK_SEARCH_PATHS = (
					"$(inherited)",
					"$(SRCROOT)/Carthage/Build/tvOS/**",
				);
				HEADER_SEARCH_PATHS = "$(inherited)";
				INFOPLIST_FILE = Tests/Info.plist;
				LD_RUNPATH_SEARCH_PATHS = "@loader_path/../Frameworks @loader_path/Frameworks";
				OTHER_LDFLAGS = "$(inherited)";
				OTHER_SWIFT_FLAGS = "$(inherited)";
				PRODUCT_NAME = "$(TARGET_NAME)";
				SDKROOT = appletvos;
				SUPPORTED_PLATFORMS = "appletvsimulator appletvos";
				SWIFT_VERSION = 4.0;
				TARGET_NAME = BowTests;
			};
			name = Release;
		};
		D6D6251B2068178800739E2D /* Debug */ = {
			isa = XCBuildConfiguration;
			buildSettings = {
				ENABLE_TESTABILITY = YES;
				FRAMEWORK_SEARCH_PATHS = (
					"$(inherited)",
					"$(PROJECT_DIR)/Carthage/Build/Mac",
				);
				HEADER_SEARCH_PATHS = "$(inherited)";
				INFOPLIST_FILE = Bow.xcodeproj/Bow_Info.plist;
				LD_RUNPATH_SEARCH_PATHS = "$(TOOLCHAIN_DIR)/usr/lib/swift/macosx";
				OTHER_LDFLAGS = "$(inherited)";
				OTHER_SWIFT_FLAGS = "$(inherited)";
				PRODUCT_BUNDLE_IDENTIFIER = "com.arrow-kt.bowmacOS";
				PRODUCT_MODULE_NAME = "$(TARGET_NAME:c99extidentifier)";
				PRODUCT_NAME = "$(TARGET_NAME)";
				SDKROOT = macosx;
				SKIP_INSTALL = YES;
				SUPPORTED_PLATFORMS = macosx;
				SWIFT_VERSION = 4.0;
				TARGET_NAME = Bow;
			};
			name = Debug;
		};
		D6D6251C2068178800739E2D /* Release */ = {
			isa = XCBuildConfiguration;
			buildSettings = {
				ENABLE_TESTABILITY = YES;
				FRAMEWORK_SEARCH_PATHS = (
					"$(inherited)",
					"$(PROJECT_DIR)/Carthage/Build/Mac",
				);
				HEADER_SEARCH_PATHS = "$(inherited)";
				INFOPLIST_FILE = Bow.xcodeproj/Bow_Info.plist;
				LD_RUNPATH_SEARCH_PATHS = "$(TOOLCHAIN_DIR)/usr/lib/swift/macosx";
				OTHER_LDFLAGS = "$(inherited)";
				OTHER_SWIFT_FLAGS = "$(inherited)";
				PRODUCT_BUNDLE_IDENTIFIER = "com.arrow-kt.bowmacOS";
				PRODUCT_MODULE_NAME = "$(TARGET_NAME:c99extidentifier)";
				PRODUCT_NAME = "$(TARGET_NAME)";
				SDKROOT = macosx;
				SKIP_INSTALL = YES;
				SUPPORTED_PLATFORMS = macosx;
				SWIFT_VERSION = 4.0;
				TARGET_NAME = Bow;
			};
			name = Release;
		};
		D6D62559206817A700739E2D /* Debug */ = {
			isa = XCBuildConfiguration;
			buildSettings = {
				ALWAYS_EMBED_SWIFT_STANDARD_LIBRARIES = YES;
				FRAMEWORK_SEARCH_PATHS = (
					"$(inherited)",
					"$(SRCROOT)/Carthage/Build/Mac/**",
					"$(PROJECT_DIR)/Carthage/Build/Mac",
				);
				HEADER_SEARCH_PATHS = "$(inherited)";
				INFOPLIST_FILE = Tests/Info.plist;
				LD_RUNPATH_SEARCH_PATHS = "@loader_path/../Frameworks @loader_path/Frameworks";
				OTHER_LDFLAGS = "$(inherited)";
				OTHER_SWIFT_FLAGS = "$(inherited)";
				PRODUCT_NAME = "$(TARGET_NAME)";
				SDKROOT = macosx;
				SUPPORTED_PLATFORMS = macosx;
				SWIFT_VERSION = 4.0;
				TARGET_NAME = BowTests;
			};
			name = Debug;
		};
		D6D6255A206817A700739E2D /* Release */ = {
			isa = XCBuildConfiguration;
			buildSettings = {
				ALWAYS_EMBED_SWIFT_STANDARD_LIBRARIES = YES;
				FRAMEWORK_SEARCH_PATHS = (
					"$(inherited)",
					"$(SRCROOT)/Carthage/Build/Mac/**",
					"$(PROJECT_DIR)/Carthage/Build/Mac",
				);
				HEADER_SEARCH_PATHS = "$(inherited)";
				INFOPLIST_FILE = Tests/Info.plist;
				LD_RUNPATH_SEARCH_PATHS = "@loader_path/../Frameworks @loader_path/Frameworks";
				OTHER_LDFLAGS = "$(inherited)";
				OTHER_SWIFT_FLAGS = "$(inherited)";
				PRODUCT_NAME = "$(TARGET_NAME)";
				SDKROOT = macosx;
				SUPPORTED_PLATFORMS = macosx;
				SWIFT_VERSION = 4.0;
				TARGET_NAME = BowTests;
			};
			name = Release;
		};
		D6DBDE9820684BEB004F979F /* Debug */ = {
			isa = XCBuildConfiguration;
			buildSettings = {
				ALWAYS_SEARCH_USER_PATHS = NO;
				CLANG_ANALYZER_NONNULL = YES;
				CLANG_ANALYZER_NUMBER_OBJECT_CONVERSION = YES_AGGRESSIVE;
				CLANG_CXX_LANGUAGE_STANDARD = "gnu++14";
				CLANG_CXX_LIBRARY = "libc++";
				CLANG_ENABLE_MODULES = YES;
				CLANG_WARN_BLOCK_CAPTURE_AUTORELEASING = YES;
				CLANG_WARN_BOOL_CONVERSION = YES;
				CLANG_WARN_COMMA = YES;
				CLANG_WARN_CONSTANT_CONVERSION = YES;
				CLANG_WARN_DIRECT_OBJC_ISA_USAGE = YES_ERROR;
				CLANG_WARN_DOCUMENTATION_COMMENTS = YES;
				CLANG_WARN_EMPTY_BODY = YES;
				CLANG_WARN_ENUM_CONVERSION = YES;
				CLANG_WARN_INFINITE_RECURSION = YES;
				CLANG_WARN_INT_CONVERSION = YES;
				CLANG_WARN_NON_LITERAL_NULL_CONVERSION = YES;
				CLANG_WARN_OBJC_LITERAL_CONVERSION = YES;
				CLANG_WARN_OBJC_ROOT_CLASS = YES_ERROR;
				CLANG_WARN_RANGE_LOOP_ANALYSIS = YES;
				CLANG_WARN_STRICT_PROTOTYPES = YES;
				CLANG_WARN_SUSPICIOUS_MOVE = YES;
				CLANG_WARN_UNGUARDED_AVAILABILITY = YES_AGGRESSIVE;
				CLANG_WARN_UNREACHABLE_CODE = YES;
				CLANG_WARN__DUPLICATE_METHOD_MATCH = YES;
				CODE_SIGN_IDENTITY = "";
				CODE_SIGN_STYLE = Manual;
				CURRENT_PROJECT_VERSION = 1;
				DEFINES_MODULE = YES;
				DEVELOPMENT_TEAM = "";
				DYLIB_COMPATIBILITY_VERSION = 1;
				DYLIB_CURRENT_VERSION = 1;
				DYLIB_INSTALL_NAME_BASE = "@rpath";
				ENABLE_STRICT_OBJC_MSGSEND = YES;
				ENABLE_TESTABILITY = YES;
				FRAMEWORK_SEARCH_PATHS = (
					"$(inherited)",
					"$(PROJECT_DIR)/Carthage/Build/tvOS",
				);
				GCC_C_LANGUAGE_STANDARD = gnu11;
				GCC_DYNAMIC_NO_PIC = NO;
				GCC_NO_COMMON_BLOCKS = YES;
				GCC_PREPROCESSOR_DEFINITIONS = (
					"DEBUG=1",
					"$(inherited)",
				);
				GCC_WARN_64_TO_32_BIT_CONVERSION = YES;
				GCC_WARN_ABOUT_RETURN_TYPE = YES_ERROR;
				GCC_WARN_UNDECLARED_SELECTOR = YES;
				GCC_WARN_UNINITIALIZED_AUTOS = YES_AGGRESSIVE;
				GCC_WARN_UNUSED_FUNCTION = YES;
				GCC_WARN_UNUSED_VARIABLE = YES;
				INFOPLIST_FILE = Bow.xcodeproj/Bow_Info.plist;
				INSTALL_PATH = "$(LOCAL_LIBRARY_DIR)/Frameworks";
				LD_RUNPATH_SEARCH_PATHS = "$(inherited) @executable_path/Frameworks @loader_path/Frameworks";
				MTL_ENABLE_DEBUG_INFO = YES;
				PRODUCT_BUNDLE_IDENTIFIER = "com.arrow-kt.bowTVOS";
				PRODUCT_MODULE_NAME = "$(PROJECT_NAME)";
				PRODUCT_NAME = "$(PROJECT_NAME)";
				PROVISIONING_PROFILE_SPECIFIER = "";
				SDKROOT = appletvos;
				SKIP_INSTALL = YES;
				SUPPORTED_PLATFORMS = "appletvsimulator appletvos";
				SWIFT_ACTIVE_COMPILATION_CONDITIONS = DEBUG;
				SWIFT_VERSION = 4.0;
				TARGETED_DEVICE_FAMILY = 3;
				TVOS_DEPLOYMENT_TARGET = 11.2;
				VERSIONING_SYSTEM = "apple-generic";
				VERSION_INFO_PREFIX = "";
			};
			name = Debug;
		};
		D6DBDE9920684BEB004F979F /* Release */ = {
			isa = XCBuildConfiguration;
			buildSettings = {
				ALWAYS_SEARCH_USER_PATHS = NO;
				CLANG_ANALYZER_NONNULL = YES;
				CLANG_ANALYZER_NUMBER_OBJECT_CONVERSION = YES_AGGRESSIVE;
				CLANG_CXX_LANGUAGE_STANDARD = "gnu++14";
				CLANG_CXX_LIBRARY = "libc++";
				CLANG_ENABLE_MODULES = YES;
				CLANG_WARN_BLOCK_CAPTURE_AUTORELEASING = YES;
				CLANG_WARN_BOOL_CONVERSION = YES;
				CLANG_WARN_COMMA = YES;
				CLANG_WARN_CONSTANT_CONVERSION = YES;
				CLANG_WARN_DIRECT_OBJC_ISA_USAGE = YES_ERROR;
				CLANG_WARN_DOCUMENTATION_COMMENTS = YES;
				CLANG_WARN_EMPTY_BODY = YES;
				CLANG_WARN_ENUM_CONVERSION = YES;
				CLANG_WARN_INFINITE_RECURSION = YES;
				CLANG_WARN_INT_CONVERSION = YES;
				CLANG_WARN_NON_LITERAL_NULL_CONVERSION = YES;
				CLANG_WARN_OBJC_LITERAL_CONVERSION = YES;
				CLANG_WARN_OBJC_ROOT_CLASS = YES_ERROR;
				CLANG_WARN_RANGE_LOOP_ANALYSIS = YES;
				CLANG_WARN_STRICT_PROTOTYPES = YES;
				CLANG_WARN_SUSPICIOUS_MOVE = YES;
				CLANG_WARN_UNGUARDED_AVAILABILITY = YES_AGGRESSIVE;
				CLANG_WARN_UNREACHABLE_CODE = YES;
				CLANG_WARN__DUPLICATE_METHOD_MATCH = YES;
				CODE_SIGN_IDENTITY = "";
				CODE_SIGN_STYLE = Manual;
				COPY_PHASE_STRIP = NO;
				CURRENT_PROJECT_VERSION = 1;
				DEFINES_MODULE = YES;
				DEVELOPMENT_TEAM = "";
				DYLIB_COMPATIBILITY_VERSION = 1;
				DYLIB_CURRENT_VERSION = 1;
				DYLIB_INSTALL_NAME_BASE = "@rpath";
				ENABLE_NS_ASSERTIONS = NO;
				ENABLE_STRICT_OBJC_MSGSEND = YES;
				FRAMEWORK_SEARCH_PATHS = (
					"$(inherited)",
					"$(PROJECT_DIR)/Carthage/Build/tvOS",
				);
				GCC_C_LANGUAGE_STANDARD = gnu11;
				GCC_NO_COMMON_BLOCKS = YES;
				GCC_WARN_64_TO_32_BIT_CONVERSION = YES;
				GCC_WARN_ABOUT_RETURN_TYPE = YES_ERROR;
				GCC_WARN_UNDECLARED_SELECTOR = YES;
				GCC_WARN_UNINITIALIZED_AUTOS = YES_AGGRESSIVE;
				GCC_WARN_UNUSED_FUNCTION = YES;
				GCC_WARN_UNUSED_VARIABLE = YES;
				INFOPLIST_FILE = Bow.xcodeproj/Bow_Info.plist;
				INSTALL_PATH = "$(LOCAL_LIBRARY_DIR)/Frameworks";
				LD_RUNPATH_SEARCH_PATHS = "$(inherited) @executable_path/Frameworks @loader_path/Frameworks";
				MTL_ENABLE_DEBUG_INFO = NO;
				PRODUCT_BUNDLE_IDENTIFIER = "com.arrow-kt.bowTVOS";
				PRODUCT_MODULE_NAME = "$(PROJECT_NAME)";
				PRODUCT_NAME = "$(PROJECT_NAME)";
				PROVISIONING_PROFILE_SPECIFIER = "";
				SDKROOT = appletvos;
				SKIP_INSTALL = YES;
				SUPPORTED_PLATFORMS = "appletvsimulator appletvos";
				SWIFT_VERSION = 4.0;
				TARGETED_DEVICE_FAMILY = 3;
				TVOS_DEPLOYMENT_TARGET = 11.2;
				VALIDATE_PRODUCT = YES;
				VERSIONING_SYSTEM = "apple-generic";
				VERSION_INFO_PREFIX = "";
			};
			name = Release;
		};
		OBJ_243 /* Debug */ = {
			isa = XCBuildConfiguration;
			buildSettings = {
				ALWAYS_EMBED_SWIFT_STANDARD_LIBRARIES = YES;
				FRAMEWORK_SEARCH_PATHS = (
					"$(inherited)",
					"$(SRCROOT)/Carthage/Build/iOS/**",
					"$(PROJECT_DIR)/Carthage/Build/iOS",
					"$(PROJECT_DIR)/Carthage/Build/Mac",
					"$(PROJECT_DIR)/Carthage/Build/tvOS",
				);
				HEADER_SEARCH_PATHS = "$(inherited)";
				INFOPLIST_FILE = Tests/Info.plist;
				LD_RUNPATH_SEARCH_PATHS = "@loader_path/../Frameworks @loader_path/Frameworks";
				OTHER_LDFLAGS = "$(inherited)";
				OTHER_SWIFT_FLAGS = "$(inherited)";
				SDKROOT = iphoneos;
				SUPPORTED_PLATFORMS = "iphonesimulator iphoneos";
				SWIFT_VERSION = 4.2;
				TARGET_NAME = BowTests;
			};
			name = Debug;
		};
		OBJ_244 /* Release */ = {
			isa = XCBuildConfiguration;
			buildSettings = {
				ALWAYS_EMBED_SWIFT_STANDARD_LIBRARIES = YES;
				FRAMEWORK_SEARCH_PATHS = (
					"$(inherited)",
					"$(SRCROOT)/Carthage/Build/iOS/**",
					"$(PROJECT_DIR)/Carthage/Build/iOS",
					"$(PROJECT_DIR)/Carthage/Build/Mac",
					"$(PROJECT_DIR)/Carthage/Build/tvOS",
				);
				HEADER_SEARCH_PATHS = "$(inherited)";
				INFOPLIST_FILE = Tests/Info.plist;
				LD_RUNPATH_SEARCH_PATHS = "@loader_path/../Frameworks @loader_path/Frameworks";
				OTHER_LDFLAGS = "$(inherited)";
				OTHER_SWIFT_FLAGS = "$(inherited)";
				SDKROOT = iphoneos;
				SUPPORTED_PLATFORMS = "iphonesimulator iphoneos";
				SWIFT_VERSION = 4.2;
				TARGET_NAME = BowTests;
			};
			name = Release;
		};
		OBJ_3 /* Debug */ = {
			isa = XCBuildConfiguration;
			buildSettings = {
				CLANG_ENABLE_OBJC_ARC = YES;
				CLANG_WARN_BLOCK_CAPTURE_AUTORELEASING = YES;
				CLANG_WARN_BOOL_CONVERSION = YES;
				CLANG_WARN_COMMA = YES;
				CLANG_WARN_CONSTANT_CONVERSION = YES;
				CLANG_WARN_DEPRECATED_OBJC_IMPLEMENTATIONS = YES;
				CLANG_WARN_EMPTY_BODY = YES;
				CLANG_WARN_ENUM_CONVERSION = YES;
				CLANG_WARN_INFINITE_RECURSION = YES;
				CLANG_WARN_INT_CONVERSION = YES;
				CLANG_WARN_NON_LITERAL_NULL_CONVERSION = YES;
				CLANG_WARN_OBJC_IMPLICIT_RETAIN_SELF = YES;
				CLANG_WARN_OBJC_LITERAL_CONVERSION = YES;
				CLANG_WARN_RANGE_LOOP_ANALYSIS = YES;
				CLANG_WARN_STRICT_PROTOTYPES = YES;
				CLANG_WARN_SUSPICIOUS_MOVE = YES;
				CLANG_WARN_UNREACHABLE_CODE = YES;
				CLANG_WARN__DUPLICATE_METHOD_MATCH = YES;
				COMBINE_HIDPI_IMAGES = YES;
				COPY_PHASE_STRIP = NO;
				DEBUG_INFORMATION_FORMAT = dwarf;
				DYLIB_INSTALL_NAME_BASE = "@rpath";
				ENABLE_NS_ASSERTIONS = YES;
				ENABLE_STRICT_OBJC_MSGSEND = YES;
				ENABLE_TESTABILITY = YES;
				GCC_NO_COMMON_BLOCKS = YES;
				GCC_OPTIMIZATION_LEVEL = 0;
				GCC_WARN_64_TO_32_BIT_CONVERSION = YES;
				GCC_WARN_ABOUT_RETURN_TYPE = YES;
				GCC_WARN_UNDECLARED_SELECTOR = YES;
				GCC_WARN_UNINITIALIZED_AUTOS = YES;
				GCC_WARN_UNUSED_FUNCTION = YES;
				GCC_WARN_UNUSED_VARIABLE = YES;
				MACOSX_DEPLOYMENT_TARGET = 10.10;
				ONLY_ACTIVE_ARCH = YES;
				OTHER_SWIFT_FLAGS = "-DXcode";
				PRODUCT_NAME = "$(TARGET_NAME)";
				SDKROOT = macosx;
				SUPPORTED_PLATFORMS = "macosx iphoneos iphonesimulator appletvos appletvsimulator watchos watchsimulator";
				SWIFT_ACTIVE_COMPILATION_CONDITIONS = SWIFT_PACKAGE;
				SWIFT_OPTIMIZATION_LEVEL = "-Onone";
				USE_HEADERMAP = NO;
			};
			name = Debug;
		};
		OBJ_378 /* Debug */ = {
			isa = XCBuildConfiguration;
			buildSettings = {
				ENABLE_TESTABILITY = YES;
				FRAMEWORK_SEARCH_PATHS = (
					"$(inherited)",
					"$(SRCROOT)/Carthage/Build/iOS/**",
					"$(PROJECT_DIR)/Carthage/Build/iOS",
				);
				HEADER_SEARCH_PATHS = "$(inherited)";
				INFOPLIST_FILE = Bow.xcodeproj/Bow_Info.plist;
				LD_RUNPATH_SEARCH_PATHS = "$(TOOLCHAIN_DIR)/usr/lib/swift/macosx";
				OTHER_LDFLAGS = "$(inherited)";
				OTHER_SWIFT_FLAGS = "$(inherited)";
				PRODUCT_BUNDLE_IDENTIFIER = "com.arrow-kt.bow";
				PRODUCT_MODULE_NAME = "$(TARGET_NAME:c99extidentifier)";
				PRODUCT_NAME = "$(TARGET_NAME:c99extidentifier)";
				SDKROOT = iphoneos;
				SKIP_INSTALL = YES;
				SUPPORTED_PLATFORMS = "iphonesimulator iphoneos";
				SWIFT_VERSION = 4.2;
				TARGET_NAME = Bow;
			};
			name = Debug;
		};
		OBJ_379 /* Release */ = {
			isa = XCBuildConfiguration;
			buildSettings = {
				ENABLE_TESTABILITY = YES;
				FRAMEWORK_SEARCH_PATHS = (
					"$(inherited)",
					"$(SRCROOT)/Carthage/Build/iOS/**",
					"$(PROJECT_DIR)/Carthage/Build/iOS",
				);
				HEADER_SEARCH_PATHS = "$(inherited)";
				INFOPLIST_FILE = Bow.xcodeproj/Bow_Info.plist;
				LD_RUNPATH_SEARCH_PATHS = "$(TOOLCHAIN_DIR)/usr/lib/swift/macosx";
				OTHER_LDFLAGS = "$(inherited)";
				OTHER_SWIFT_FLAGS = "$(inherited)";
				PRODUCT_BUNDLE_IDENTIFIER = "com.arrow-kt.bow";
				PRODUCT_MODULE_NAME = "$(TARGET_NAME:c99extidentifier)";
				PRODUCT_NAME = "$(TARGET_NAME:c99extidentifier)";
				SDKROOT = iphoneos;
				SKIP_INSTALL = YES;
				SUPPORTED_PLATFORMS = "iphonesimulator iphoneos";
				SWIFT_VERSION = 4.2;
				TARGET_NAME = Bow;
			};
			name = Release;
		};
		OBJ_4 /* Release */ = {
			isa = XCBuildConfiguration;
			buildSettings = {
				CLANG_ENABLE_OBJC_ARC = YES;
				CLANG_WARN_BLOCK_CAPTURE_AUTORELEASING = YES;
				CLANG_WARN_BOOL_CONVERSION = YES;
				CLANG_WARN_COMMA = YES;
				CLANG_WARN_CONSTANT_CONVERSION = YES;
				CLANG_WARN_DEPRECATED_OBJC_IMPLEMENTATIONS = YES;
				CLANG_WARN_EMPTY_BODY = YES;
				CLANG_WARN_ENUM_CONVERSION = YES;
				CLANG_WARN_INFINITE_RECURSION = YES;
				CLANG_WARN_INT_CONVERSION = YES;
				CLANG_WARN_NON_LITERAL_NULL_CONVERSION = YES;
				CLANG_WARN_OBJC_IMPLICIT_RETAIN_SELF = YES;
				CLANG_WARN_OBJC_LITERAL_CONVERSION = YES;
				CLANG_WARN_RANGE_LOOP_ANALYSIS = YES;
				CLANG_WARN_STRICT_PROTOTYPES = YES;
				CLANG_WARN_SUSPICIOUS_MOVE = YES;
				CLANG_WARN_UNREACHABLE_CODE = YES;
				CLANG_WARN__DUPLICATE_METHOD_MATCH = YES;
				COMBINE_HIDPI_IMAGES = YES;
				COPY_PHASE_STRIP = YES;
				DEBUG_INFORMATION_FORMAT = "dwarf-with-dsym";
				DYLIB_INSTALL_NAME_BASE = "@rpath";
				ENABLE_STRICT_OBJC_MSGSEND = YES;
				GCC_NO_COMMON_BLOCKS = YES;
				GCC_OPTIMIZATION_LEVEL = s;
				GCC_WARN_64_TO_32_BIT_CONVERSION = YES;
				GCC_WARN_ABOUT_RETURN_TYPE = YES;
				GCC_WARN_UNDECLARED_SELECTOR = YES;
				GCC_WARN_UNINITIALIZED_AUTOS = YES;
				GCC_WARN_UNUSED_FUNCTION = YES;
				GCC_WARN_UNUSED_VARIABLE = YES;
				MACOSX_DEPLOYMENT_TARGET = 10.10;
				OTHER_SWIFT_FLAGS = "-DXcode";
				PRODUCT_NAME = "$(TARGET_NAME)";
				SDKROOT = macosx;
				SUPPORTED_PLATFORMS = "macosx iphoneos iphonesimulator appletvos appletvsimulator watchos watchsimulator";
				SWIFT_ACTIVE_COMPILATION_CONDITIONS = SWIFT_PACKAGE;
				SWIFT_OPTIMIZATION_LEVEL = "-Owholemodule";
				USE_HEADERMAP = NO;
			};
			name = Release;
		};
/* End XCBuildConfiguration section */

/* Begin XCConfigurationList section */
		11D6DCE221662D4E0068D575 /* Build configuration list for PBXNativeTarget "Bow-watchOS" */ = {
			isa = XCConfigurationList;
			buildConfigurations = (
				11D6DCE321662D4E0068D575 /* Debug */,
				11D6DCE421662D4E0068D575 /* Release */,
			);
			defaultConfigurationIsVisible = 0;
			defaultConfigurationName = Debug;
		};
		D6D624792068141800739E2D /* Build configuration list for PBXNativeTarget "BowTests-tvOS" */ = {
			isa = XCConfigurationList;
			buildConfigurations = (
				D6D6247A2068141800739E2D /* Debug */,
				D6D6247B2068141800739E2D /* Release */,
			);
			defaultConfigurationIsVisible = 0;
			defaultConfigurationName = Debug;
		};
		D6D6251A2068178800739E2D /* Build configuration list for PBXNativeTarget "Bow-macOS" */ = {
			isa = XCConfigurationList;
			buildConfigurations = (
				D6D6251B2068178800739E2D /* Debug */,
				D6D6251C2068178800739E2D /* Release */,
			);
			defaultConfigurationIsVisible = 0;
			defaultConfigurationName = Debug;
		};
		D6D62558206817A700739E2D /* Build configuration list for PBXNativeTarget "BowTests-macOS" */ = {
			isa = XCConfigurationList;
			buildConfigurations = (
				D6D62559206817A700739E2D /* Debug */,
				D6D6255A206817A700739E2D /* Release */,
			);
			defaultConfigurationIsVisible = 0;
			defaultConfigurationName = Debug;
		};
		D6DBDE9720684BEB004F979F /* Build configuration list for PBXNativeTarget "Bow-tvOS" */ = {
			isa = XCConfigurationList;
			buildConfigurations = (
				D6DBDE9820684BEB004F979F /* Debug */,
				D6DBDE9920684BEB004F979F /* Release */,
			);
			defaultConfigurationIsVisible = 0;
			defaultConfigurationName = Debug;
		};
		OBJ_2 /* Build configuration list for PBXProject "Bow" */ = {
			isa = XCConfigurationList;
			buildConfigurations = (
				OBJ_3 /* Debug */,
				OBJ_4 /* Release */,
			);
			defaultConfigurationIsVisible = 0;
			defaultConfigurationName = Debug;
		};
		OBJ_242 /* Build configuration list for PBXNativeTarget "BowTests" */ = {
			isa = XCConfigurationList;
			buildConfigurations = (
				OBJ_243 /* Debug */,
				OBJ_244 /* Release */,
			);
			defaultConfigurationIsVisible = 0;
			defaultConfigurationName = Debug;
		};
		OBJ_377 /* Build configuration list for PBXNativeTarget "Bow" */ = {
			isa = XCConfigurationList;
			buildConfigurations = (
				OBJ_378 /* Debug */,
				OBJ_379 /* Release */,
			);
			defaultConfigurationIsVisible = 0;
			defaultConfigurationName = Debug;
		};
/* End XCConfigurationList section */
	};
	rootObject = OBJ_1 /* Project object */;
}<|MERGE_RESOLUTION|>--- conflicted
+++ resolved
@@ -65,7 +65,6 @@
 		111620B320F6137B00685EC4 /* BimonadLaws.swift in Sources */ = {isa = PBXBuildFile; fileRef = 111620AE20F6131E00685EC4 /* BimonadLaws.swift */; };
 		111620B420F6137B00685EC4 /* BimonadLaws.swift in Sources */ = {isa = PBXBuildFile; fileRef = 111620AE20F6131E00685EC4 /* BimonadLaws.swift */; };
 		111620B520F6137C00685EC4 /* BimonadLaws.swift in Sources */ = {isa = PBXBuildFile; fileRef = 111620AE20F6131E00685EC4 /* BimonadLaws.swift */; };
-<<<<<<< HEAD
 		1145F23F2167506800D4AE81 /* Generic.swift in Sources */ = {isa = PBXBuildFile; fileRef = 1145F23E2167506800D4AE81 /* Generic.swift */; };
 		1145F2402167506800D4AE81 /* Generic.swift in Sources */ = {isa = PBXBuildFile; fileRef = 1145F23E2167506800D4AE81 /* Generic.swift */; };
 		1145F2412167506800D4AE81 /* Generic.swift in Sources */ = {isa = PBXBuildFile; fileRef = 1145F23E2167506800D4AE81 /* Generic.swift */; };
@@ -78,7 +77,6 @@
 		1145F24A21675D6200D4AE81 /* Product.swift in Sources */ = {isa = PBXBuildFile; fileRef = 1145F24821675D6200D4AE81 /* Product.swift */; };
 		1145F24B21675D6200D4AE81 /* Product.swift in Sources */ = {isa = PBXBuildFile; fileRef = 1145F24821675D6200D4AE81 /* Product.swift */; };
 		1145F24C21675D6200D4AE81 /* Product.swift in Sources */ = {isa = PBXBuildFile; fileRef = 1145F24821675D6200D4AE81 /* Product.swift */; };
-=======
 		1145F2232166337A00D4AE81 /* SingleKTest.swift in Sources */ = {isa = PBXBuildFile; fileRef = 1145F2222166337A00D4AE81 /* SingleKTest.swift */; };
 		1145F2242166337A00D4AE81 /* SingleKTest.swift in Sources */ = {isa = PBXBuildFile; fileRef = 1145F2222166337A00D4AE81 /* SingleKTest.swift */; };
 		1145F2252166337A00D4AE81 /* SingleKTest.swift in Sources */ = {isa = PBXBuildFile; fileRef = 1145F2222166337A00D4AE81 /* SingleKTest.swift */; };
@@ -88,7 +86,6 @@
 		1145F22B21664E2400D4AE81 /* ObservableKTest.swift in Sources */ = {isa = PBXBuildFile; fileRef = 1145F22A21664E2400D4AE81 /* ObservableKTest.swift */; };
 		1145F22C21664E2400D4AE81 /* ObservableKTest.swift in Sources */ = {isa = PBXBuildFile; fileRef = 1145F22A21664E2400D4AE81 /* ObservableKTest.swift */; };
 		1145F22D21664E2400D4AE81 /* ObservableKTest.swift in Sources */ = {isa = PBXBuildFile; fileRef = 1145F22A21664E2400D4AE81 /* ObservableKTest.swift */; };
->>>>>>> 48669116
 		1156839D216247290001749D /* Invariant.swift in Sources */ = {isa = PBXBuildFile; fileRef = 1156839C216247290001749D /* Invariant.swift */; };
 		1156839E2162472C0001749D /* Invariant.swift in Sources */ = {isa = PBXBuildFile; fileRef = 1156839C216247290001749D /* Invariant.swift */; };
 		115683A02162472D0001749D /* Invariant.swift in Sources */ = {isa = PBXBuildFile; fileRef = 1156839C216247290001749D /* Invariant.swift */; };
@@ -812,15 +809,12 @@
 		1116209C20F4B88500685EC4 /* TryOpticsInstances.swift */ = {isa = PBXFileReference; lastKnownFileType = sourcecode.swift; path = TryOpticsInstances.swift; sourceTree = "<group>"; };
 		111620A620F606F300685EC4 /* FoldableLaws.swift */ = {isa = PBXFileReference; lastKnownFileType = sourcecode.swift; path = FoldableLaws.swift; sourceTree = "<group>"; };
 		111620AE20F6131E00685EC4 /* BimonadLaws.swift */ = {isa = PBXFileReference; lastKnownFileType = sourcecode.swift; path = BimonadLaws.swift; sourceTree = "<group>"; };
-<<<<<<< HEAD
 		1145F23E2167506800D4AE81 /* Generic.swift */ = {isa = PBXFileReference; lastKnownFileType = sourcecode.swift; path = Generic.swift; sourceTree = "<group>"; };
 		1145F243216750D900D4AE81 /* HList.swift */ = {isa = PBXFileReference; lastKnownFileType = sourcecode.swift; path = HList.swift; sourceTree = "<group>"; };
 		1145F24821675D6200D4AE81 /* Product.swift */ = {isa = PBXFileReference; lastKnownFileType = sourcecode.swift; path = Product.swift; sourceTree = "<group>"; };
-=======
 		1145F2222166337A00D4AE81 /* SingleKTest.swift */ = {isa = PBXFileReference; lastKnownFileType = sourcecode.swift; path = SingleKTest.swift; sourceTree = "<group>"; };
 		1145F226216648E600D4AE81 /* MaybeKTest.swift */ = {isa = PBXFileReference; lastKnownFileType = sourcecode.swift; path = MaybeKTest.swift; sourceTree = "<group>"; };
 		1145F22A21664E2400D4AE81 /* ObservableKTest.swift */ = {isa = PBXFileReference; lastKnownFileType = sourcecode.swift; path = ObservableKTest.swift; sourceTree = "<group>"; };
->>>>>>> 48669116
 		1156839C216247290001749D /* Invariant.swift */ = {isa = PBXFileReference; lastKnownFileType = sourcecode.swift; path = Invariant.swift; sourceTree = "<group>"; };
 		115683A1216248FC0001749D /* Contravariant.swift */ = {isa = PBXFileReference; lastKnownFileType = sourcecode.swift; path = Contravariant.swift; sourceTree = "<group>"; };
 		115683A621624AE80001749D /* Bifunctor.swift */ = {isa = PBXFileReference; lastKnownFileType = sourcecode.swift; path = Bifunctor.swift; sourceTree = "<group>"; };
@@ -1162,7 +1156,6 @@
 			path = Instances;
 			sourceTree = "<group>";
 		};
-<<<<<<< HEAD
 		1145F23D2167503D00D4AE81 /* Generic */ = {
 			isa = PBXGroup;
 			children = (
@@ -1171,7 +1164,6 @@
 				1145F24821675D6200D4AE81 /* Product.swift */,
 			);
 			path = Generic;
-=======
 		1145F21F21662F5D00D4AE81 /* Recovered References */ = {
 			isa = PBXGroup;
 			children = (
@@ -1203,7 +1195,6 @@
 				OBJ_110 /* AsyncLaws.swift */,
 			);
 			path = Typeclasses;
->>>>>>> 48669116
 			sourceTree = "<group>";
 		};
 		115683C9216268810001749D /* Typeclasses */ = {
