--- conflicted
+++ resolved
@@ -7,1092 +7,631 @@
 	objects = {
 
 /* Begin PBXBuildFile section */
-<<<<<<< HEAD
-		1145F23F2167506800D4AE81 /* Generic.swift in Sources */ = {isa = PBXBuildFile; fileRef = 1145F23E2167506800D4AE81 /* Generic.swift */; };
-		1145F2402167506800D4AE81 /* Generic.swift in Sources */ = {isa = PBXBuildFile; fileRef = 1145F23E2167506800D4AE81 /* Generic.swift */; };
-		1145F2412167506800D4AE81 /* Generic.swift in Sources */ = {isa = PBXBuildFile; fileRef = 1145F23E2167506800D4AE81 /* Generic.swift */; };
-		1145F2422167506800D4AE81 /* Generic.swift in Sources */ = {isa = PBXBuildFile; fileRef = 1145F23E2167506800D4AE81 /* Generic.swift */; };
-		1145F244216750D900D4AE81 /* HList.swift in Sources */ = {isa = PBXBuildFile; fileRef = 1145F243216750D900D4AE81 /* HList.swift */; };
-		1145F245216750D900D4AE81 /* HList.swift in Sources */ = {isa = PBXBuildFile; fileRef = 1145F243216750D900D4AE81 /* HList.swift */; };
-		1145F246216750D900D4AE81 /* HList.swift in Sources */ = {isa = PBXBuildFile; fileRef = 1145F243216750D900D4AE81 /* HList.swift */; };
-		1145F247216750D900D4AE81 /* HList.swift in Sources */ = {isa = PBXBuildFile; fileRef = 1145F243216750D900D4AE81 /* HList.swift */; };
-		1145F24921675D6200D4AE81 /* Product.swift in Sources */ = {isa = PBXBuildFile; fileRef = 1145F24821675D6200D4AE81 /* Product.swift */; };
-		1145F24A21675D6200D4AE81 /* Product.swift in Sources */ = {isa = PBXBuildFile; fileRef = 1145F24821675D6200D4AE81 /* Product.swift */; };
-		1145F24B21675D6200D4AE81 /* Product.swift in Sources */ = {isa = PBXBuildFile; fileRef = 1145F24821675D6200D4AE81 /* Product.swift */; };
-		1145F24C21675D6200D4AE81 /* Product.swift in Sources */ = {isa = PBXBuildFile; fileRef = 1145F24821675D6200D4AE81 /* Product.swift */; };
-=======
-		111082CC2085D9DD00C8563C /* Show.swift in Sources */ = {isa = PBXBuildFile; fileRef = 111082CB2085D9DD00C8563C /* Show.swift */; };
-		111082CD2085DBF700C8563C /* Show.swift in Sources */ = {isa = PBXBuildFile; fileRef = 111082CB2085D9DD00C8563C /* Show.swift */; };
-		111082CF2085DBF800C8563C /* Show.swift in Sources */ = {isa = PBXBuildFile; fileRef = 111082CB2085D9DD00C8563C /* Show.swift */; };
-		111082D12085DD4D00C8563C /* ShowLaws.swift in Sources */ = {isa = PBXBuildFile; fileRef = 111082D02085DD4D00C8563C /* ShowLaws.swift */; };
-		1116204620F37AE300685EC4 /* Either+Optics.swift in Sources */ = {isa = PBXBuildFile; fileRef = 1116204520F37AE300685EC4 /* Either+Optics.swift */; };
-		1116204820F37D1900685EC4 /* Id+Optics.swift in Sources */ = {isa = PBXBuildFile; fileRef = 1116204720F37D1900685EC4 /* Id+Optics.swift */; };
-		1116204A20F37DFA00685EC4 /* ListK+Optics.swift in Sources */ = {isa = PBXBuildFile; fileRef = 1116204920F37DFA00685EC4 /* ListK+Optics.swift */; };
-		1116204C20F380E300685EC4 /* NonEmptyList+Optics.swift in Sources */ = {isa = PBXBuildFile; fileRef = 1116204B20F380E300685EC4 /* NonEmptyList+Optics.swift */; };
-		1116204F20F3820500685EC4 /* Maybe+Optics.swift in Sources */ = {isa = PBXBuildFile; fileRef = 1116204E20F3820500685EC4 /* Maybe+Optics.swift */; };
-		1116205020F385C300685EC4 /* Maybe+Optics.swift in Sources */ = {isa = PBXBuildFile; fileRef = 1116204E20F3820500685EC4 /* Maybe+Optics.swift */; };
-		1116205220F385C500685EC4 /* Maybe+Optics.swift in Sources */ = {isa = PBXBuildFile; fileRef = 1116204E20F3820500685EC4 /* Maybe+Optics.swift */; };
-		1116205320F385D300685EC4 /* Either+Optics.swift in Sources */ = {isa = PBXBuildFile; fileRef = 1116204520F37AE300685EC4 /* Either+Optics.swift */; };
-		1116205420F385D300685EC4 /* Id+Optics.swift in Sources */ = {isa = PBXBuildFile; fileRef = 1116204720F37D1900685EC4 /* Id+Optics.swift */; };
-		1116205520F385D300685EC4 /* ListK+Optics.swift in Sources */ = {isa = PBXBuildFile; fileRef = 1116204920F37DFA00685EC4 /* ListK+Optics.swift */; };
-		1116205620F385D300685EC4 /* NonEmptyList+Optics.swift in Sources */ = {isa = PBXBuildFile; fileRef = 1116204B20F380E300685EC4 /* NonEmptyList+Optics.swift */; };
-		1116205B20F385D400685EC4 /* Either+Optics.swift in Sources */ = {isa = PBXBuildFile; fileRef = 1116204520F37AE300685EC4 /* Either+Optics.swift */; };
-		1116205C20F385D400685EC4 /* Id+Optics.swift in Sources */ = {isa = PBXBuildFile; fileRef = 1116204720F37D1900685EC4 /* Id+Optics.swift */; };
-		1116205D20F385D400685EC4 /* ListK+Optics.swift in Sources */ = {isa = PBXBuildFile; fileRef = 1116204920F37DFA00685EC4 /* ListK+Optics.swift */; };
-		1116205E20F385D400685EC4 /* NonEmptyList+Optics.swift in Sources */ = {isa = PBXBuildFile; fileRef = 1116204B20F380E300685EC4 /* NonEmptyList+Optics.swift */; };
-		1116206020F38A5C00685EC4 /* String+Optics.swift in Sources */ = {isa = PBXBuildFile; fileRef = 1116205F20F38A5C00685EC4 /* String+Optics.swift */; };
-		1116206220F398CB00685EC4 /* Try+Optics.swift in Sources */ = {isa = PBXBuildFile; fileRef = 1116206120F398CB00685EC4 /* Try+Optics.swift */; };
-		1116206320F398D800685EC4 /* Try+Optics.swift in Sources */ = {isa = PBXBuildFile; fileRef = 1116206120F398CB00685EC4 /* Try+Optics.swift */; };
-		1116206520F398D900685EC4 /* Try+Optics.swift in Sources */ = {isa = PBXBuildFile; fileRef = 1116206120F398CB00685EC4 /* Try+Optics.swift */; };
-		1116206720F39E0700685EC4 /* Validated+Optics.swift in Sources */ = {isa = PBXBuildFile; fileRef = 1116206620F39E0700685EC4 /* Validated+Optics.swift */; };
-		1116206820F39EBB00685EC4 /* Validated+Optics.swift in Sources */ = {isa = PBXBuildFile; fileRef = 1116206620F39E0700685EC4 /* Validated+Optics.swift */; };
-		1116206A20F39EBC00685EC4 /* Validated+Optics.swift in Sources */ = {isa = PBXBuildFile; fileRef = 1116206620F39E0700685EC4 /* Validated+Optics.swift */; };
-		1116206B20F39EC000685EC4 /* String+Optics.swift in Sources */ = {isa = PBXBuildFile; fileRef = 1116205F20F38A5C00685EC4 /* String+Optics.swift */; };
-		1116206D20F39EC100685EC4 /* String+Optics.swift in Sources */ = {isa = PBXBuildFile; fileRef = 1116205F20F38A5C00685EC4 /* String+Optics.swift */; };
-		1116207420F3AC1800685EC4 /* At+Optics.swift in Sources */ = {isa = PBXBuildFile; fileRef = 1116207320F3AC1800685EC4 /* At+Optics.swift */; };
-		1116207520F3AD7000685EC4 /* At+Optics.swift in Sources */ = {isa = PBXBuildFile; fileRef = 1116207320F3AC1800685EC4 /* At+Optics.swift */; };
-		1116207720F3AD7100685EC4 /* At+Optics.swift in Sources */ = {isa = PBXBuildFile; fileRef = 1116207320F3AC1800685EC4 /* At+Optics.swift */; };
-		1116207920F4923E00685EC4 /* Each+Optics.swift in Sources */ = {isa = PBXBuildFile; fileRef = 1116207820F4923E00685EC4 /* Each+Optics.swift */; };
-		1116207A20F4937400685EC4 /* Each+Optics.swift in Sources */ = {isa = PBXBuildFile; fileRef = 1116207820F4923E00685EC4 /* Each+Optics.swift */; };
-		1116207C20F4937600685EC4 /* Each+Optics.swift in Sources */ = {isa = PBXBuildFile; fileRef = 1116207820F4923E00685EC4 /* Each+Optics.swift */; };
-		1116208420F4971A00685EC4 /* EitherOpticsInstances.swift in Sources */ = {isa = PBXBuildFile; fileRef = 1116208320F4971A00685EC4 /* EitherOpticsInstances.swift */; };
-		1116208520F4972100685EC4 /* EitherOpticsInstances.swift in Sources */ = {isa = PBXBuildFile; fileRef = 1116208320F4971A00685EC4 /* EitherOpticsInstances.swift */; };
-		1116208720F4972200685EC4 /* EitherOpticsInstances.swift in Sources */ = {isa = PBXBuildFile; fileRef = 1116208320F4971A00685EC4 /* EitherOpticsInstances.swift */; };
-		1116208920F4999D00685EC4 /* ListKOpticsInstances.swift in Sources */ = {isa = PBXBuildFile; fileRef = 1116208820F4999D00685EC4 /* ListKOpticsInstances.swift */; };
-		1116208A20F49B1E00685EC4 /* ListKOpticsInstances.swift in Sources */ = {isa = PBXBuildFile; fileRef = 1116208820F4999D00685EC4 /* ListKOpticsInstances.swift */; };
-		1116208C20F49B1F00685EC4 /* ListKOpticsInstances.swift in Sources */ = {isa = PBXBuildFile; fileRef = 1116208820F4999D00685EC4 /* ListKOpticsInstances.swift */; };
-		1116208E20F4AB1700685EC4 /* NonEmptyListOpticsInstances.swift in Sources */ = {isa = PBXBuildFile; fileRef = 1116208D20F4AB1700685EC4 /* NonEmptyListOpticsInstances.swift */; };
-		1116208F20F4AB6200685EC4 /* NonEmptyListOpticsInstances.swift in Sources */ = {isa = PBXBuildFile; fileRef = 1116208D20F4AB1700685EC4 /* NonEmptyListOpticsInstances.swift */; };
-		1116209120F4AB6300685EC4 /* NonEmptyListOpticsInstances.swift in Sources */ = {isa = PBXBuildFile; fileRef = 1116208D20F4AB1700685EC4 /* NonEmptyListOpticsInstances.swift */; };
-		1116209320F4B0B500685EC4 /* MaybeOpticsInstances.swift in Sources */ = {isa = PBXBuildFile; fileRef = 1116209220F4B0B500685EC4 /* MaybeOpticsInstances.swift */; };
-		1116209420F4B0B500685EC4 /* MaybeOpticsInstances.swift in Sources */ = {isa = PBXBuildFile; fileRef = 1116209220F4B0B500685EC4 /* MaybeOpticsInstances.swift */; };
-		1116209620F4B0B500685EC4 /* MaybeOpticsInstances.swift in Sources */ = {isa = PBXBuildFile; fileRef = 1116209220F4B0B500685EC4 /* MaybeOpticsInstances.swift */; };
-		1116209820F4B1DA00685EC4 /* StringOpticsInstances.swift in Sources */ = {isa = PBXBuildFile; fileRef = 1116209720F4B1DA00685EC4 /* StringOpticsInstances.swift */; };
-		1116209920F4B1DA00685EC4 /* StringOpticsInstances.swift in Sources */ = {isa = PBXBuildFile; fileRef = 1116209720F4B1DA00685EC4 /* StringOpticsInstances.swift */; };
-		1116209B20F4B1DA00685EC4 /* StringOpticsInstances.swift in Sources */ = {isa = PBXBuildFile; fileRef = 1116209720F4B1DA00685EC4 /* StringOpticsInstances.swift */; };
-		1116209D20F4B88500685EC4 /* TryOpticsInstances.swift in Sources */ = {isa = PBXBuildFile; fileRef = 1116209C20F4B88500685EC4 /* TryOpticsInstances.swift */; };
-		1116209E20F4B88500685EC4 /* TryOpticsInstances.swift in Sources */ = {isa = PBXBuildFile; fileRef = 1116209C20F4B88500685EC4 /* TryOpticsInstances.swift */; };
-		111620A020F4B88500685EC4 /* TryOpticsInstances.swift in Sources */ = {isa = PBXBuildFile; fileRef = 1116209C20F4B88500685EC4 /* TryOpticsInstances.swift */; };
-		111620AB20F6070200685EC4 /* FoldableLaws.swift in Sources */ = {isa = PBXBuildFile; fileRef = 111620A620F606F300685EC4 /* FoldableLaws.swift */; };
-		111620AC20F6070200685EC4 /* FoldableLaws.swift in Sources */ = {isa = PBXBuildFile; fileRef = 111620A620F606F300685EC4 /* FoldableLaws.swift */; };
-		111620AD20F6070300685EC4 /* FoldableLaws.swift in Sources */ = {isa = PBXBuildFile; fileRef = 111620A620F606F300685EC4 /* FoldableLaws.swift */; };
-		111620B320F6137B00685EC4 /* BimonadLaws.swift in Sources */ = {isa = PBXBuildFile; fileRef = 111620AE20F6131E00685EC4 /* BimonadLaws.swift */; };
-		111620B420F6137B00685EC4 /* BimonadLaws.swift in Sources */ = {isa = PBXBuildFile; fileRef = 111620AE20F6131E00685EC4 /* BimonadLaws.swift */; };
-		111620B520F6137C00685EC4 /* BimonadLaws.swift in Sources */ = {isa = PBXBuildFile; fileRef = 111620AE20F6131E00685EC4 /* BimonadLaws.swift */; };
-		1145F2232166337A00D4AE81 /* SingleKTest.swift in Sources */ = {isa = PBXBuildFile; fileRef = 1145F2222166337A00D4AE81 /* SingleKTest.swift */; };
-		1145F2242166337A00D4AE81 /* SingleKTest.swift in Sources */ = {isa = PBXBuildFile; fileRef = 1145F2222166337A00D4AE81 /* SingleKTest.swift */; };
-		1145F2252166337A00D4AE81 /* SingleKTest.swift in Sources */ = {isa = PBXBuildFile; fileRef = 1145F2222166337A00D4AE81 /* SingleKTest.swift */; };
-		1145F227216648E600D4AE81 /* MaybeKTest.swift in Sources */ = {isa = PBXBuildFile; fileRef = 1145F226216648E600D4AE81 /* MaybeKTest.swift */; };
-		1145F228216648E600D4AE81 /* MaybeKTest.swift in Sources */ = {isa = PBXBuildFile; fileRef = 1145F226216648E600D4AE81 /* MaybeKTest.swift */; };
-		1145F229216648E600D4AE81 /* MaybeKTest.swift in Sources */ = {isa = PBXBuildFile; fileRef = 1145F226216648E600D4AE81 /* MaybeKTest.swift */; };
-		1145F22B21664E2400D4AE81 /* ObservableKTest.swift in Sources */ = {isa = PBXBuildFile; fileRef = 1145F22A21664E2400D4AE81 /* ObservableKTest.swift */; };
-		1145F22C21664E2400D4AE81 /* ObservableKTest.swift in Sources */ = {isa = PBXBuildFile; fileRef = 1145F22A21664E2400D4AE81 /* ObservableKTest.swift */; };
-		1145F22D21664E2400D4AE81 /* ObservableKTest.swift in Sources */ = {isa = PBXBuildFile; fileRef = 1145F22A21664E2400D4AE81 /* ObservableKTest.swift */; };
-		114D52D5216B496000495778 /* Result.framework in Frameworks */ = {isa = PBXBuildFile; fileRef = 114D52D4216B496000495778 /* Result.framework */; };
-		114D52D7216B497400495778 /* BrightFutures.framework in Frameworks */ = {isa = PBXBuildFile; fileRef = 114D52D6216B497400495778 /* BrightFutures.framework */; };
-		114D52DA216B49BD00495778 /* BrightFutures.framework in CopyFiles */ = {isa = PBXBuildFile; fileRef = 114D52D8216B49BD00495778 /* BrightFutures.framework */; settings = {ATTRIBUTES = (CodeSignOnCopy, RemoveHeadersOnCopy, ); }; };
-		114D52DB216B49BD00495778 /* Result.framework in CopyFiles */ = {isa = PBXBuildFile; fileRef = 114D52D9216B49BD00495778 /* Result.framework */; settings = {ATTRIBUTES = (CodeSignOnCopy, RemoveHeadersOnCopy, ); }; };
-		114D52DE216B49DA00495778 /* BrightFutures.framework in Frameworks */ = {isa = PBXBuildFile; fileRef = 114D52DC216B49DA00495778 /* BrightFutures.framework */; };
-		114D52DF216B49DA00495778 /* Result.framework in Frameworks */ = {isa = PBXBuildFile; fileRef = 114D52DD216B49DA00495778 /* Result.framework */; };
-		114D52E2216B4A0C00495778 /* Result.framework in CopyFiles */ = {isa = PBXBuildFile; fileRef = 114D52E0216B4A0C00495778 /* Result.framework */; settings = {ATTRIBUTES = (CodeSignOnCopy, RemoveHeadersOnCopy, ); }; };
-		114D52E3216B4A0C00495778 /* BrightFutures.framework in CopyFiles */ = {isa = PBXBuildFile; fileRef = 114D52E1216B4A0C00495778 /* BrightFutures.framework */; settings = {ATTRIBUTES = (CodeSignOnCopy, RemoveHeadersOnCopy, ); }; };
-		114D52E4216B4A3000495778 /* RxCocoa.framework in Frameworks */ = {isa = PBXBuildFile; fileRef = 1181FD702164DE570037B298 /* RxCocoa.framework */; };
-		114D52E5216B4A3000495778 /* RxSwift.framework in Frameworks */ = {isa = PBXBuildFile; fileRef = 1181FD6F2164DE570037B298 /* RxSwift.framework */; };
-		114D52E8216B4A3000495778 /* BrightFutures.framework in Frameworks */ = {isa = PBXBuildFile; fileRef = 114D52E6216B4A3000495778 /* BrightFutures.framework */; };
-		114D52E9216B4A3000495778 /* Result.framework in Frameworks */ = {isa = PBXBuildFile; fileRef = 114D52E7216B4A3000495778 /* Result.framework */; };
-		114D52EE216B4AAC00495778 /* Result.framework in Resources */ = {isa = PBXBuildFile; fileRef = 114D52EA216B4AAC00495778 /* Result.framework */; };
-		114D52EF216B4AAC00495778 /* BrightFutures.framework in Resources */ = {isa = PBXBuildFile; fileRef = 114D52EB216B4AAC00495778 /* BrightFutures.framework */; };
-		114D52F0216B4AAC00495778 /* RxCocoa.framework in Resources */ = {isa = PBXBuildFile; fileRef = 114D52EC216B4AAC00495778 /* RxCocoa.framework */; };
-		114D52F1216B4AAC00495778 /* RxSwift.framework in Resources */ = {isa = PBXBuildFile; fileRef = 114D52ED216B4AAC00495778 /* RxSwift.framework */; };
-		114D52F8216B4AFA00495778 /* BrightFutures.framework in CopyFiles */ = {isa = PBXBuildFile; fileRef = 114D52F6216B4AFA00495778 /* BrightFutures.framework */; settings = {ATTRIBUTES = (CodeSignOnCopy, RemoveHeadersOnCopy, ); }; };
-		114D52F9216B4AFA00495778 /* Result.framework in CopyFiles */ = {isa = PBXBuildFile; fileRef = 114D52F7216B4AFA00495778 /* Result.framework */; settings = {ATTRIBUTES = (CodeSignOnCopy, RemoveHeadersOnCopy, ); }; };
-		114D52FC216B4B3700495778 /* BrightFutures.framework in CopyFiles */ = {isa = PBXBuildFile; fileRef = 114D52FA216B4B3600495778 /* BrightFutures.framework */; settings = {ATTRIBUTES = (CodeSignOnCopy, RemoveHeadersOnCopy, ); }; };
-		114D52FD216B4B3700495778 /* Result.framework in CopyFiles */ = {isa = PBXBuildFile; fileRef = 114D52FB216B4B3700495778 /* Result.framework */; settings = {ATTRIBUTES = (CodeSignOnCopy, RemoveHeadersOnCopy, ); }; };
-		114D5304216B4B9000495778 /* Result.framework in CopyFiles */ = {isa = PBXBuildFile; fileRef = 114D5302216B4B9000495778 /* Result.framework */; settings = {ATTRIBUTES = (CodeSignOnCopy, RemoveHeadersOnCopy, ); }; };
-		114D5305216B4B9000495778 /* BrightFutures.framework in CopyFiles */ = {isa = PBXBuildFile; fileRef = 114D5303216B4B9000495778 /* BrightFutures.framework */; settings = {ATTRIBUTES = (CodeSignOnCopy, RemoveHeadersOnCopy, ); }; };
-		114D5308216B4BC800495778 /* Result.framework in CopyFiles */ = {isa = PBXBuildFile; fileRef = 114D5306216B4BC800495778 /* Result.framework */; settings = {ATTRIBUTES = (CodeSignOnCopy, RemoveHeadersOnCopy, ); }; };
-		114D5309216B4BC800495778 /* BrightFutures.framework in CopyFiles */ = {isa = PBXBuildFile; fileRef = 114D5307216B4BC800495778 /* BrightFutures.framework */; settings = {ATTRIBUTES = (CodeSignOnCopy, RemoveHeadersOnCopy, ); }; };
-		114D530C216B4CD000495778 /* Result.swift in Sources */ = {isa = PBXBuildFile; fileRef = 114D530B216B4CD000495778 /* Result.swift */; };
-		114D530D216B4CD000495778 /* Result.swift in Sources */ = {isa = PBXBuildFile; fileRef = 114D530B216B4CD000495778 /* Result.swift */; };
-		114D530E216B4CD000495778 /* Result.swift in Sources */ = {isa = PBXBuildFile; fileRef = 114D530B216B4CD000495778 /* Result.swift */; };
-		114D530F216B4CD000495778 /* Result.swift in Sources */ = {isa = PBXBuildFile; fileRef = 114D530B216B4CD000495778 /* Result.swift */; };
-		114D5312216B4F6C00495778 /* FutureK.swift in Sources */ = {isa = PBXBuildFile; fileRef = 114D5311216B4F6C00495778 /* FutureK.swift */; };
-		114D5313216B4F6C00495778 /* FutureK.swift in Sources */ = {isa = PBXBuildFile; fileRef = 114D5311216B4F6C00495778 /* FutureK.swift */; };
-		114D5314216B4F6C00495778 /* FutureK.swift in Sources */ = {isa = PBXBuildFile; fileRef = 114D5311216B4F6C00495778 /* FutureK.swift */; };
-		114D5315216B4F6C00495778 /* FutureK.swift in Sources */ = {isa = PBXBuildFile; fileRef = 114D5311216B4F6C00495778 /* FutureK.swift */; };
-		114D5318216B6C1C00495778 /* FutureKTest.swift in Sources */ = {isa = PBXBuildFile; fileRef = 114D5317216B6C1C00495778 /* FutureKTest.swift */; };
-		114D5319216B6C1C00495778 /* FutureKTest.swift in Sources */ = {isa = PBXBuildFile; fileRef = 114D5317216B6C1C00495778 /* FutureKTest.swift */; };
-		114D531A216B6C1C00495778 /* FutureKTest.swift in Sources */ = {isa = PBXBuildFile; fileRef = 114D5317216B6C1C00495778 /* FutureKTest.swift */; };
-		1156839D216247290001749D /* Invariant.swift in Sources */ = {isa = PBXBuildFile; fileRef = 1156839C216247290001749D /* Invariant.swift */; };
-		1156839E2162472C0001749D /* Invariant.swift in Sources */ = {isa = PBXBuildFile; fileRef = 1156839C216247290001749D /* Invariant.swift */; };
-		115683A02162472D0001749D /* Invariant.swift in Sources */ = {isa = PBXBuildFile; fileRef = 1156839C216247290001749D /* Invariant.swift */; };
-		115683A2216248FC0001749D /* Contravariant.swift in Sources */ = {isa = PBXBuildFile; fileRef = 115683A1216248FC0001749D /* Contravariant.swift */; };
-		115683A3216248FC0001749D /* Contravariant.swift in Sources */ = {isa = PBXBuildFile; fileRef = 115683A1216248FC0001749D /* Contravariant.swift */; };
-		115683A5216248FC0001749D /* Contravariant.swift in Sources */ = {isa = PBXBuildFile; fileRef = 115683A1216248FC0001749D /* Contravariant.swift */; };
-		115683A721624AE80001749D /* Bifunctor.swift in Sources */ = {isa = PBXBuildFile; fileRef = 115683A621624AE80001749D /* Bifunctor.swift */; };
-		115683A821624AE80001749D /* Bifunctor.swift in Sources */ = {isa = PBXBuildFile; fileRef = 115683A621624AE80001749D /* Bifunctor.swift */; };
-		115683AA21624AE80001749D /* Bifunctor.swift in Sources */ = {isa = PBXBuildFile; fileRef = 115683A621624AE80001749D /* Bifunctor.swift */; };
-		115683AC21624C370001749D /* Profunctor.swift in Sources */ = {isa = PBXBuildFile; fileRef = 115683AB21624C370001749D /* Profunctor.swift */; };
-		115683AD21624C370001749D /* Profunctor.swift in Sources */ = {isa = PBXBuildFile; fileRef = 115683AB21624C370001749D /* Profunctor.swift */; };
-		115683AF21624C370001749D /* Profunctor.swift in Sources */ = {isa = PBXBuildFile; fileRef = 115683AB21624C370001749D /* Profunctor.swift */; };
-		115683B121624D7B0001749D /* Category.swift in Sources */ = {isa = PBXBuildFile; fileRef = 115683B021624D7B0001749D /* Category.swift */; };
-		115683B221624D7B0001749D /* Category.swift in Sources */ = {isa = PBXBuildFile; fileRef = 115683B021624D7B0001749D /* Category.swift */; };
-		115683B421624D7B0001749D /* Category.swift in Sources */ = {isa = PBXBuildFile; fileRef = 115683B021624D7B0001749D /* Category.swift */; };
-		115683B621624EEA0001749D /* InvariantLaws.swift in Sources */ = {isa = PBXBuildFile; fileRef = 115683B521624EEA0001749D /* InvariantLaws.swift */; };
-		115683B721624EEA0001749D /* InvariantLaws.swift in Sources */ = {isa = PBXBuildFile; fileRef = 115683B521624EEA0001749D /* InvariantLaws.swift */; };
-		115683B821624EEA0001749D /* InvariantLaws.swift in Sources */ = {isa = PBXBuildFile; fileRef = 115683B521624EEA0001749D /* InvariantLaws.swift */; };
-		115683BA216253E00001749D /* ContravariantLaws.swift in Sources */ = {isa = PBXBuildFile; fileRef = 115683B9216253E00001749D /* ContravariantLaws.swift */; };
-		115683BB216253E00001749D /* ContravariantLaws.swift in Sources */ = {isa = PBXBuildFile; fileRef = 115683B9216253E00001749D /* ContravariantLaws.swift */; };
-		115683BC216253E00001749D /* ContravariantLaws.swift in Sources */ = {isa = PBXBuildFile; fileRef = 115683B9216253E00001749D /* ContravariantLaws.swift */; };
-		115683BE216255F30001749D /* CategoryLaws.swift in Sources */ = {isa = PBXBuildFile; fileRef = 115683BD216255F30001749D /* CategoryLaws.swift */; };
-		115683BF216255F30001749D /* CategoryLaws.swift in Sources */ = {isa = PBXBuildFile; fileRef = 115683BD216255F30001749D /* CategoryLaws.swift */; };
-		115683C0216255F30001749D /* CategoryLaws.swift in Sources */ = {isa = PBXBuildFile; fileRef = 115683BD216255F30001749D /* CategoryLaws.swift */; };
-		115683C221625D550001749D /* BifunctorLaws.swift in Sources */ = {isa = PBXBuildFile; fileRef = 115683C121625D550001749D /* BifunctorLaws.swift */; };
-		115683C321625D550001749D /* BifunctorLaws.swift in Sources */ = {isa = PBXBuildFile; fileRef = 115683C121625D550001749D /* BifunctorLaws.swift */; };
-		115683C421625D550001749D /* BifunctorLaws.swift in Sources */ = {isa = PBXBuildFile; fileRef = 115683C121625D550001749D /* BifunctorLaws.swift */; };
-		115683C621625F930001749D /* ProfunctorLaws.swift in Sources */ = {isa = PBXBuildFile; fileRef = 115683C521625F930001749D /* ProfunctorLaws.swift */; };
-		115683C721625F930001749D /* ProfunctorLaws.swift in Sources */ = {isa = PBXBuildFile; fileRef = 115683C521625F930001749D /* ProfunctorLaws.swift */; };
-		115683C821625F930001749D /* ProfunctorLaws.swift in Sources */ = {isa = PBXBuildFile; fileRef = 115683C521625F930001749D /* ProfunctorLaws.swift */; };
-		115683CB2162689A0001749D /* MonadDefer.swift in Sources */ = {isa = PBXBuildFile; fileRef = 115683CA2162689A0001749D /* MonadDefer.swift */; };
-		115683CC2162689A0001749D /* MonadDefer.swift in Sources */ = {isa = PBXBuildFile; fileRef = 115683CA2162689A0001749D /* MonadDefer.swift */; };
-		115683CE2162689A0001749D /* MonadDefer.swift in Sources */ = {isa = PBXBuildFile; fileRef = 115683CA2162689A0001749D /* MonadDefer.swift */; };
-		115683D021626B980001749D /* Effect.swift in Sources */ = {isa = PBXBuildFile; fileRef = 115683CF21626B980001749D /* Effect.swift */; };
-		115683D121626B980001749D /* Effect.swift in Sources */ = {isa = PBXBuildFile; fileRef = 115683CF21626B980001749D /* Effect.swift */; };
-		115683D321626B980001749D /* Effect.swift in Sources */ = {isa = PBXBuildFile; fileRef = 115683CF21626B980001749D /* Effect.swift */; };
-		115683D521626D3B0001749D /* ConcurrentEffect.swift in Sources */ = {isa = PBXBuildFile; fileRef = 115683D421626D3B0001749D /* ConcurrentEffect.swift */; };
-		115683D621626D3B0001749D /* ConcurrentEffect.swift in Sources */ = {isa = PBXBuildFile; fileRef = 115683D421626D3B0001749D /* ConcurrentEffect.swift */; };
-		115683D821626D3B0001749D /* ConcurrentEffect.swift in Sources */ = {isa = PBXBuildFile; fileRef = 115683D421626D3B0001749D /* ConcurrentEffect.swift */; };
-		115E3C432166228400709EC3 /* RxCocoa.framework in Frameworks */ = {isa = PBXBuildFile; fileRef = 1181FD5E2164DDE70037B298 /* RxCocoa.framework */; };
-		115E3C442166228400709EC3 /* RxSwift.framework in Frameworks */ = {isa = PBXBuildFile; fileRef = 1181FD5D2164DDE70037B298 /* RxSwift.framework */; };
-		115E3C462166228400709EC3 /* RxBlocking.framework in Frameworks */ = {isa = PBXBuildFile; fileRef = 115E3C452166228400709EC3 /* RxBlocking.framework */; };
-		115E3C4D216622EE00709EC3 /* RxCocoa.framework in Frameworks */ = {isa = PBXBuildFile; fileRef = 1181FD552164DD400037B298 /* RxCocoa.framework */; };
-		115E3C4E216622EE00709EC3 /* RxSwift.framework in Frameworks */ = {isa = PBXBuildFile; fileRef = 1181FD542164DD400037B298 /* RxSwift.framework */; };
-		115E3C56216625B100709EC3 /* RxCocoa.framework in CopyFiles */ = {isa = PBXBuildFile; fileRef = 115E3C53216625B000709EC3 /* RxCocoa.framework */; settings = {ATTRIBUTES = (CodeSignOnCopy, RemoveHeadersOnCopy, ); }; };
-		115E3C57216625B100709EC3 /* RxSwift.framework in CopyFiles */ = {isa = PBXBuildFile; fileRef = 115E3C54216625B100709EC3 /* RxSwift.framework */; settings = {ATTRIBUTES = (CodeSignOnCopy, RemoveHeadersOnCopy, ); }; };
-		115E3C58216625B100709EC3 /* RxBlocking.framework in CopyFiles */ = {isa = PBXBuildFile; fileRef = 115E3C55216625B100709EC3 /* RxBlocking.framework */; settings = {ATTRIBUTES = (CodeSignOnCopy, RemoveHeadersOnCopy, ); }; };
-		115E3C5C2166266600709EC3 /* RxCocoa.framework in CopyFiles */ = {isa = PBXBuildFile; fileRef = 115E3C592166266600709EC3 /* RxCocoa.framework */; settings = {ATTRIBUTES = (CodeSignOnCopy, RemoveHeadersOnCopy, ); }; };
-		115E3C5D2166266600709EC3 /* RxSwift.framework in CopyFiles */ = {isa = PBXBuildFile; fileRef = 115E3C5A2166266600709EC3 /* RxSwift.framework */; settings = {ATTRIBUTES = (CodeSignOnCopy, RemoveHeadersOnCopy, ); }; };
-		115E3C5E2166266600709EC3 /* RxBlocking.framework in CopyFiles */ = {isa = PBXBuildFile; fileRef = 115E3C5B2166266600709EC3 /* RxBlocking.framework */; settings = {ATTRIBUTES = (CodeSignOnCopy, RemoveHeadersOnCopy, ); }; };
-		115E3C62216626EB00709EC3 /* RxCocoa.framework in CopyFiles */ = {isa = PBXBuildFile; fileRef = 115E3C5F216626EA00709EC3 /* RxCocoa.framework */; settings = {ATTRIBUTES = (CodeSignOnCopy, RemoveHeadersOnCopy, ); }; };
-		115E3C63216626EB00709EC3 /* RxSwift.framework in CopyFiles */ = {isa = PBXBuildFile; fileRef = 115E3C60216626EA00709EC3 /* RxSwift.framework */; settings = {ATTRIBUTES = (CodeSignOnCopy, RemoveHeadersOnCopy, ); }; };
-		115E3C64216626EB00709EC3 /* RxBlocking.framework in CopyFiles */ = {isa = PBXBuildFile; fileRef = 115E3C61216626EA00709EC3 /* RxBlocking.framework */; settings = {ATTRIBUTES = (CodeSignOnCopy, RemoveHeadersOnCopy, ); }; };
-		115E3C652166273500709EC3 /* Bow.framework in Frameworks */ = {isa = PBXBuildFile; fileRef = D6D6251D2068178800739E2D /* Bow.framework */; };
-		115E3C6D216627F300709EC3 /* RxCocoa.framework in CopyFiles */ = {isa = PBXBuildFile; fileRef = 115E3C6A216627F300709EC3 /* RxCocoa.framework */; settings = {ATTRIBUTES = (CodeSignOnCopy, ); }; };
-		115E3C6E216627F300709EC3 /* RxSwift.framework in CopyFiles */ = {isa = PBXBuildFile; fileRef = 115E3C6B216627F300709EC3 /* RxSwift.framework */; settings = {ATTRIBUTES = (CodeSignOnCopy, ); }; };
-		115E3C6F216627F300709EC3 /* RxBlocking.framework in CopyFiles */ = {isa = PBXBuildFile; fileRef = 115E3C6C216627F300709EC3 /* RxBlocking.framework */; settings = {ATTRIBUTES = (CodeSignOnCopy, ); }; };
-		115E3C8121662B4F00709EC3 /* RxCocoa.framework in CopyFiles */ = {isa = PBXBuildFile; fileRef = 115E3C7F21662B4E00709EC3 /* RxCocoa.framework */; settings = {ATTRIBUTES = (CodeSignOnCopy, RemoveHeadersOnCopy, ); }; };
-		115E3C8221662B4F00709EC3 /* RxSwift.framework in CopyFiles */ = {isa = PBXBuildFile; fileRef = 115E3C8021662B4F00709EC3 /* RxSwift.framework */; settings = {ATTRIBUTES = (CodeSignOnCopy, RemoveHeadersOnCopy, ); }; };
-		11635BAE20F6464E007BB4FA /* AlternativeLaws.swift in Sources */ = {isa = PBXBuildFile; fileRef = 11635BAD20F6464E007BB4FA /* AlternativeLaws.swift */; };
-		11635BAF20F6464E007BB4FA /* AlternativeLaws.swift in Sources */ = {isa = PBXBuildFile; fileRef = 11635BAD20F6464E007BB4FA /* AlternativeLaws.swift */; };
-		11635BB020F6464E007BB4FA /* AlternativeLaws.swift in Sources */ = {isa = PBXBuildFile; fileRef = 11635BAD20F6464E007BB4FA /* AlternativeLaws.swift */; };
-		11635BB220F64A20007BB4FA /* MonadCombineLaws.swift in Sources */ = {isa = PBXBuildFile; fileRef = 11635BB120F64A20007BB4FA /* MonadCombineLaws.swift */; };
-		11635BB320F64A20007BB4FA /* MonadCombineLaws.swift in Sources */ = {isa = PBXBuildFile; fileRef = 11635BB120F64A20007BB4FA /* MonadCombineLaws.swift */; };
-		11635BB420F64A20007BB4FA /* MonadCombineLaws.swift in Sources */ = {isa = PBXBuildFile; fileRef = 11635BB120F64A20007BB4FA /* MonadCombineLaws.swift */; };
-		11635BB620F76131007BB4FA /* TraverseLaws.swift in Sources */ = {isa = PBXBuildFile; fileRef = 11635BB520F76131007BB4FA /* TraverseLaws.swift */; };
-		11635BB720F76131007BB4FA /* TraverseLaws.swift in Sources */ = {isa = PBXBuildFile; fileRef = 11635BB520F76131007BB4FA /* TraverseLaws.swift */; };
-		11635BB820F76131007BB4FA /* TraverseLaws.swift in Sources */ = {isa = PBXBuildFile; fileRef = 11635BB520F76131007BB4FA /* TraverseLaws.swift */; };
-		11635BBA20F77FE5007BB4FA /* TraverseFilterLaws.swift in Sources */ = {isa = PBXBuildFile; fileRef = 11635BB920F77FE5007BB4FA /* TraverseFilterLaws.swift */; };
-		11635BBB20F77FE5007BB4FA /* TraverseFilterLaws.swift in Sources */ = {isa = PBXBuildFile; fileRef = 11635BB920F77FE5007BB4FA /* TraverseFilterLaws.swift */; };
-		11635BBC20F77FE5007BB4FA /* TraverseFilterLaws.swift in Sources */ = {isa = PBXBuildFile; fileRef = 11635BB920F77FE5007BB4FA /* TraverseFilterLaws.swift */; };
-		116890182163894600F3A7A6 /* Moore.swift in Sources */ = {isa = PBXBuildFile; fileRef = 116890172163894600F3A7A6 /* Moore.swift */; };
-		116890192163894600F3A7A6 /* Moore.swift in Sources */ = {isa = PBXBuildFile; fileRef = 116890172163894600F3A7A6 /* Moore.swift */; };
-		1168901A2163894600F3A7A6 /* Moore.swift in Sources */ = {isa = PBXBuildFile; fileRef = 116890172163894600F3A7A6 /* Moore.swift */; };
-		1168901B2163894600F3A7A6 /* Moore.swift in Sources */ = {isa = PBXBuildFile; fileRef = 116890172163894600F3A7A6 /* Moore.swift */; };
-		1168901D21638B3D00F3A7A6 /* Store.swift in Sources */ = {isa = PBXBuildFile; fileRef = 1168901C21638B3D00F3A7A6 /* Store.swift */; };
-		1168901E21638B3D00F3A7A6 /* Store.swift in Sources */ = {isa = PBXBuildFile; fileRef = 1168901C21638B3D00F3A7A6 /* Store.swift */; };
-		1168901F21638B3D00F3A7A6 /* Store.swift in Sources */ = {isa = PBXBuildFile; fileRef = 1168901C21638B3D00F3A7A6 /* Store.swift */; };
-		1168902021638B3D00F3A7A6 /* Store.swift in Sources */ = {isa = PBXBuildFile; fileRef = 1168901C21638B3D00F3A7A6 /* Store.swift */; };
-		1168902221638D8800F3A7A6 /* Sum.swift in Sources */ = {isa = PBXBuildFile; fileRef = 1168902121638D8800F3A7A6 /* Sum.swift */; };
-		1168902321638D8800F3A7A6 /* Sum.swift in Sources */ = {isa = PBXBuildFile; fileRef = 1168902121638D8800F3A7A6 /* Sum.swift */; };
-		1168902421638D8800F3A7A6 /* Sum.swift in Sources */ = {isa = PBXBuildFile; fileRef = 1168902121638D8800F3A7A6 /* Sum.swift */; };
-		1168902521638D8800F3A7A6 /* Sum.swift in Sources */ = {isa = PBXBuildFile; fileRef = 1168902121638D8800F3A7A6 /* Sum.swift */; };
-		11689027216392EF00F3A7A6 /* Day.swift in Sources */ = {isa = PBXBuildFile; fileRef = 11689026216392EF00F3A7A6 /* Day.swift */; };
-		11689028216392EF00F3A7A6 /* Day.swift in Sources */ = {isa = PBXBuildFile; fileRef = 11689026216392EF00F3A7A6 /* Day.swift */; };
-		11689029216392EF00F3A7A6 /* Day.swift in Sources */ = {isa = PBXBuildFile; fileRef = 11689026216392EF00F3A7A6 /* Day.swift */; };
-		1168902A216392EF00F3A7A6 /* Day.swift in Sources */ = {isa = PBXBuildFile; fileRef = 11689026216392EF00F3A7A6 /* Day.swift */; };
-		1168902C2164AAFB00F3A7A6 /* DayTest.swift in Sources */ = {isa = PBXBuildFile; fileRef = 1168902B2164AAFB00F3A7A6 /* DayTest.swift */; };
-		1168902D2164AAFB00F3A7A6 /* DayTest.swift in Sources */ = {isa = PBXBuildFile; fileRef = 1168902B2164AAFB00F3A7A6 /* DayTest.swift */; };
-		1168902E2164AAFB00F3A7A6 /* DayTest.swift in Sources */ = {isa = PBXBuildFile; fileRef = 1168902B2164AAFB00F3A7A6 /* DayTest.swift */; };
-		116890302164B10000F3A7A6 /* MooreTest.swift in Sources */ = {isa = PBXBuildFile; fileRef = 1168902F2164B10000F3A7A6 /* MooreTest.swift */; };
-		116890312164B10000F3A7A6 /* MooreTest.swift in Sources */ = {isa = PBXBuildFile; fileRef = 1168902F2164B10000F3A7A6 /* MooreTest.swift */; };
-		116890322164B10000F3A7A6 /* MooreTest.swift in Sources */ = {isa = PBXBuildFile; fileRef = 1168902F2164B10000F3A7A6 /* MooreTest.swift */; };
-		116890342164B6E300F3A7A6 /* StoreTest.swift in Sources */ = {isa = PBXBuildFile; fileRef = 116890332164B6E300F3A7A6 /* StoreTest.swift */; };
-		116890352164B6E300F3A7A6 /* StoreTest.swift in Sources */ = {isa = PBXBuildFile; fileRef = 116890332164B6E300F3A7A6 /* StoreTest.swift */; };
-		116890362164B6E300F3A7A6 /* StoreTest.swift in Sources */ = {isa = PBXBuildFile; fileRef = 116890332164B6E300F3A7A6 /* StoreTest.swift */; };
-		116890382164BA6D00F3A7A6 /* SumTest.swift in Sources */ = {isa = PBXBuildFile; fileRef = 116890372164BA6D00F3A7A6 /* SumTest.swift */; };
-		116890392164BA6D00F3A7A6 /* SumTest.swift in Sources */ = {isa = PBXBuildFile; fileRef = 116890372164BA6D00F3A7A6 /* SumTest.swift */; };
-		1168903A2164BA6D00F3A7A6 /* SumTest.swift in Sources */ = {isa = PBXBuildFile; fileRef = 116890372164BA6D00F3A7A6 /* SumTest.swift */; };
->>>>>>> 0bc008c1
-		116D42C52110A66500363A86 /* BoolInstances.swift in Sources */ = {isa = PBXBuildFile; fileRef = 11E531C4209B29EF00A78E8D /* BoolInstances.swift */; };
-		116D42C62110A66500363A86 /* BoolInstances.swift in Sources */ = {isa = PBXBuildFile; fileRef = 11E531C4209B29EF00A78E8D /* BoolInstances.swift */; };
-		116D42C72110A66600363A86 /* BoolInstances.swift in Sources */ = {isa = PBXBuildFile; fileRef = 11E531C4209B29EF00A78E8D /* BoolInstances.swift */; };
-<<<<<<< HEAD
-=======
-		1181FD4E2164DCD90037B298 /* SingleK.swift in Sources */ = {isa = PBXBuildFile; fileRef = 1181FD4D2164DCD90037B298 /* SingleK.swift */; };
-		1181FD4F2164DCD90037B298 /* SingleK.swift in Sources */ = {isa = PBXBuildFile; fileRef = 1181FD4D2164DCD90037B298 /* SingleK.swift */; };
-		1181FD512164DCD90037B298 /* SingleK.swift in Sources */ = {isa = PBXBuildFile; fileRef = 1181FD4D2164DCD90037B298 /* SingleK.swift */; };
-		1181FD78216502410037B298 /* MaybeK.swift in Sources */ = {isa = PBXBuildFile; fileRef = 1181FD77216502410037B298 /* MaybeK.swift */; };
-		1181FD79216502410037B298 /* MaybeK.swift in Sources */ = {isa = PBXBuildFile; fileRef = 1181FD77216502410037B298 /* MaybeK.swift */; };
-		1181FD7B216502410037B298 /* MaybeK.swift in Sources */ = {isa = PBXBuildFile; fileRef = 1181FD77216502410037B298 /* MaybeK.swift */; };
-		1181FD7D2165F7A00037B298 /* ObservableK.swift in Sources */ = {isa = PBXBuildFile; fileRef = 1181FD7C2165F7A00037B298 /* ObservableK.swift */; };
-		1181FD7E2165F7A00037B298 /* ObservableK.swift in Sources */ = {isa = PBXBuildFile; fileRef = 1181FD7C2165F7A00037B298 /* ObservableK.swift */; };
-		1181FD802165F7A00037B298 /* ObservableK.swift in Sources */ = {isa = PBXBuildFile; fileRef = 1181FD7C2165F7A00037B298 /* ObservableK.swift */; };
-		11AA440F2088D4080091B474 /* ShowLaws.swift in Sources */ = {isa = PBXBuildFile; fileRef = 111082D02085DD4D00C8563C /* ShowLaws.swift */; };
-		11AA44102088D4090091B474 /* ShowLaws.swift in Sources */ = {isa = PBXBuildFile; fileRef = 111082D02085DD4D00C8563C /* ShowLaws.swift */; };
-		11AC527320974D58008EC1E4 /* Getter.swift in Sources */ = {isa = PBXBuildFile; fileRef = 11AC527220974D58008EC1E4 /* Getter.swift */; };
-		11AC527520975422008EC1E4 /* Iso.swift in Sources */ = {isa = PBXBuildFile; fileRef = 11AC527420975422008EC1E4 /* Iso.swift */; };
-		11AC527720975EE5008EC1E4 /* Lens.swift in Sources */ = {isa = PBXBuildFile; fileRef = 11AC527620975EE5008EC1E4 /* Lens.swift */; };
-		11AC52782097697C008EC1E4 /* Getter.swift in Sources */ = {isa = PBXBuildFile; fileRef = 11AC527220974D58008EC1E4 /* Getter.swift */; };
-		11AC52792097697C008EC1E4 /* Iso.swift in Sources */ = {isa = PBXBuildFile; fileRef = 11AC527420975422008EC1E4 /* Iso.swift */; };
-		11AC527A2097697C008EC1E4 /* Lens.swift in Sources */ = {isa = PBXBuildFile; fileRef = 11AC527620975EE5008EC1E4 /* Lens.swift */; };
-		11AC527E2097697D008EC1E4 /* Getter.swift in Sources */ = {isa = PBXBuildFile; fileRef = 11AC527220974D58008EC1E4 /* Getter.swift */; };
-		11AC527F2097697D008EC1E4 /* Iso.swift in Sources */ = {isa = PBXBuildFile; fileRef = 11AC527420975422008EC1E4 /* Iso.swift */; };
-		11AC52802097697D008EC1E4 /* Lens.swift in Sources */ = {isa = PBXBuildFile; fileRef = 11AC527620975EE5008EC1E4 /* Lens.swift */; };
-		11C9B6AF20DB8A8D00AFD4AA /* Traversal.swift in Sources */ = {isa = PBXBuildFile; fileRef = 11C9B6AE20DB8A8D00AFD4AA /* Traversal.swift */; };
-		11C9B6B120DBB02000AFD4AA /* Each.swift in Sources */ = {isa = PBXBuildFile; fileRef = 11C9B6B020DBB02000AFD4AA /* Each.swift */; };
-		11C9B6B320DBB0EC00AFD4AA /* FilterIndex.swift in Sources */ = {isa = PBXBuildFile; fileRef = 11C9B6B220DBB0EC00AFD4AA /* FilterIndex.swift */; };
-		11C9B6B620DBB34C00AFD4AA /* TraversalLaws.swift in Sources */ = {isa = PBXBuildFile; fileRef = 11C9B6B420DBB19500AFD4AA /* TraversalLaws.swift */; };
-		11C9B6B720DBB34D00AFD4AA /* TraversalLaws.swift in Sources */ = {isa = PBXBuildFile; fileRef = 11C9B6B420DBB19500AFD4AA /* TraversalLaws.swift */; };
-		11C9B6B820DBB34D00AFD4AA /* TraversalLaws.swift in Sources */ = {isa = PBXBuildFile; fileRef = 11C9B6B420DBB19500AFD4AA /* TraversalLaws.swift */; };
-		11C9B6D120DCF54600AFD4AA /* Each.swift in Sources */ = {isa = PBXBuildFile; fileRef = 11C9B6B020DBB02000AFD4AA /* Each.swift */; };
-		11C9B6D320DCF54800AFD4AA /* Each.swift in Sources */ = {isa = PBXBuildFile; fileRef = 11C9B6B020DBB02000AFD4AA /* Each.swift */; };
-		11C9B6D420DCF54A00AFD4AA /* FilterIndex.swift in Sources */ = {isa = PBXBuildFile; fileRef = 11C9B6B220DBB0EC00AFD4AA /* FilterIndex.swift */; };
-		11C9B6D620DCF54B00AFD4AA /* FilterIndex.swift in Sources */ = {isa = PBXBuildFile; fileRef = 11C9B6B220DBB0EC00AFD4AA /* FilterIndex.swift */; };
-		11C9B6D720DCF55000AFD4AA /* Traversal.swift in Sources */ = {isa = PBXBuildFile; fileRef = 11C9B6AE20DB8A8D00AFD4AA /* Traversal.swift */; };
-		11C9B6D920DCF55100AFD4AA /* Traversal.swift in Sources */ = {isa = PBXBuildFile; fileRef = 11C9B6AE20DB8A8D00AFD4AA /* Traversal.swift */; };
-		11D6DCE521662E950068D575 /* RxCocoa.framework in Frameworks */ = {isa = PBXBuildFile; fileRef = 1181FD672164DE250037B298 /* RxCocoa.framework */; };
-		11D6DCE621662E950068D575 /* RxSwift.framework in Frameworks */ = {isa = PBXBuildFile; fileRef = 1181FD662164DE250037B298 /* RxSwift.framework */; };
-		11D6DCEA21662EC00068D575 /* RxSwift.framework in CopyFiles */ = {isa = PBXBuildFile; fileRef = 11D6DCE821662EC00068D575 /* RxSwift.framework */; settings = {ATTRIBUTES = (CodeSignOnCopy, RemoveHeadersOnCopy, ); }; };
-		11D6DCEB21662EC00068D575 /* RxCocoa.framework in CopyFiles */ = {isa = PBXBuildFile; fileRef = 11D6DCE921662EC00068D575 /* RxCocoa.framework */; settings = {ATTRIBUTES = (CodeSignOnCopy, RemoveHeadersOnCopy, ); }; };
-		11E4666721748B5F002DE61F /* BooleanFunctions.swift in Sources */ = {isa = PBXBuildFile; fileRef = OBJ_16 /* BooleanFunctions.swift */; };
-		11E4666821748B5F002DE61F /* Curry.swift in Sources */ = {isa = PBXBuildFile; fileRef = OBJ_17 /* Curry.swift */; };
-		11E4666921748B5F002DE61F /* HigherKinds.swift in Sources */ = {isa = PBXBuildFile; fileRef = OBJ_44 /* HigherKinds.swift */; };
-		11E4666A21748B5F002DE61F /* PartialApplication.swift in Sources */ = {isa = PBXBuildFile; fileRef = OBJ_48 /* PartialApplication.swift */; };
-		11E4666B21748B5F002DE61F /* Predef.swift in Sources */ = {isa = PBXBuildFile; fileRef = OBJ_49 /* Predef.swift */; };
-		11E4666C21748B5F002DE61F /* Typeclass.swift in Sources */ = {isa = PBXBuildFile; fileRef = OBJ_55 /* Typeclass.swift */; };
-		11E4666D21748B5F002DE61F /* Cokleisli.swift in Sources */ = {isa = PBXBuildFile; fileRef = OBJ_10 /* Cokleisli.swift */; };
-		11E4666E21748B5F002DE61F /* Function0.swift in Sources */ = {isa = PBXBuildFile; fileRef = OBJ_11 /* Function0.swift */; };
-		11E4666F21748B5F002DE61F /* Function1.swift in Sources */ = {isa = PBXBuildFile; fileRef = OBJ_12 /* Function1.swift */; };
-		11E4667021748B5F002DE61F /* FunctionK.swift in Sources */ = {isa = PBXBuildFile; fileRef = OBJ_13 /* FunctionK.swift */; };
-		11E4667121748B5F002DE61F /* Kleisli.swift in Sources */ = {isa = PBXBuildFile; fileRef = OBJ_14 /* Kleisli.swift */; };
-		11E4667221748B5F002DE61F /* KleisliOperator.swift in Sources */ = {isa = PBXBuildFile; fileRef = OBJ_15 /* KleisliOperator.swift */; };
-		11E4667321748B5F002DE61F /* Const.swift in Sources */ = {isa = PBXBuildFile; fileRef = OBJ_19 /* Const.swift */; };
-		11E4667421748B5F002DE61F /* Coproduct.swift in Sources */ = {isa = PBXBuildFile; fileRef = OBJ_20 /* Coproduct.swift */; };
-		11E4667521748B5F002DE61F /* Coreader.swift in Sources */ = {isa = PBXBuildFile; fileRef = OBJ_21 /* Coreader.swift */; };
-		11E4667621748B5F002DE61F /* Either.swift in Sources */ = {isa = PBXBuildFile; fileRef = OBJ_22 /* Either.swift */; };
-		11E4667721748B5F002DE61F /* Eval.swift in Sources */ = {isa = PBXBuildFile; fileRef = OBJ_23 /* Eval.swift */; };
-		11E4667821748B5F002DE61F /* FlatmapOperator.swift in Sources */ = {isa = PBXBuildFile; fileRef = OBJ_24 /* FlatmapOperator.swift */; };
-		11E4667921748B5F002DE61F /* Id.swift in Sources */ = {isa = PBXBuildFile; fileRef = OBJ_25 /* Id.swift */; };
-		11E4667A21748B5F002DE61F /* Ior.swift in Sources */ = {isa = PBXBuildFile; fileRef = OBJ_26 /* Ior.swift */; };
-		11E4667B21748B5F002DE61F /* ListK.swift in Sources */ = {isa = PBXBuildFile; fileRef = OBJ_27 /* ListK.swift */; };
-		11E4667C21748B5F002DE61F /* MapK.swift in Sources */ = {isa = PBXBuildFile; fileRef = OBJ_28 /* MapK.swift */; };
-		11E4667D21748B5F002DE61F /* NonEmptyList.swift in Sources */ = {isa = PBXBuildFile; fileRef = OBJ_30 /* NonEmptyList.swift */; };
-		11E4667E21748B5F002DE61F /* Option.swift in Sources */ = {isa = PBXBuildFile; fileRef = OBJ_29 /* Option.swift */; };
-		11E4667F21748B5F002DE61F /* Reader.swift in Sources */ = {isa = PBXBuildFile; fileRef = OBJ_31 /* Reader.swift */; };
-		11E4668021748B5F002DE61F /* SetK.swift in Sources */ = {isa = PBXBuildFile; fileRef = D6492805209C72F000B875F9 /* SetK.swift */; };
-		11E4668121748B5F002DE61F /* State.swift in Sources */ = {isa = PBXBuildFile; fileRef = OBJ_32 /* State.swift */; };
-		11E4668221748B5F002DE61F /* Try.swift in Sources */ = {isa = PBXBuildFile; fileRef = OBJ_33 /* Try.swift */; };
-		11E4668321748B5F002DE61F /* Tuple.swift in Sources */ = {isa = PBXBuildFile; fileRef = OBJ_34 /* Tuple.swift */; };
-		11E4668421748B5F002DE61F /* Validated.swift in Sources */ = {isa = PBXBuildFile; fileRef = OBJ_35 /* Validated.swift */; };
-		11E4668521748B5F002DE61F /* IO.swift in Sources */ = {isa = PBXBuildFile; fileRef = OBJ_38 /* IO.swift */; };
-		11E4668621748B5F002DE61F /* MaybeK.swift in Sources */ = {isa = PBXBuildFile; fileRef = 1181FD77216502410037B298 /* MaybeK.swift */; };
-		11E4668721748B5F002DE61F /* ObservableK.swift in Sources */ = {isa = PBXBuildFile; fileRef = 1181FD7C2165F7A00037B298 /* ObservableK.swift */; };
-		11E4668821748B5F002DE61F /* SingleK.swift in Sources */ = {isa = PBXBuildFile; fileRef = 1181FD4D2164DCD90037B298 /* SingleK.swift */; };
-		11E4668921748B5F002DE61F /* Async.swift in Sources */ = {isa = PBXBuildFile; fileRef = OBJ_37 /* Async.swift */; };
-		11E4668A21748B5F002DE61F /* ConcurrentEffect.swift in Sources */ = {isa = PBXBuildFile; fileRef = 115683D421626D3B0001749D /* ConcurrentEffect.swift */; };
-		11E4668B21748B5F002DE61F /* Effect.swift in Sources */ = {isa = PBXBuildFile; fileRef = 115683CF21626B980001749D /* Effect.swift */; };
-		11E4668C21748B5F002DE61F /* MonadDefer.swift in Sources */ = {isa = PBXBuildFile; fileRef = 115683CA2162689A0001749D /* MonadDefer.swift */; };
-		11E4668D21748B5F002DE61F /* Cofree.swift in Sources */ = {isa = PBXBuildFile; fileRef = OBJ_40 /* Cofree.swift */; };
-		11E4668E21748B5F002DE61F /* Coyoneda.swift in Sources */ = {isa = PBXBuildFile; fileRef = OBJ_41 /* Coyoneda.swift */; };
-		11E4668F21748B5F002DE61F /* Free.swift in Sources */ = {isa = PBXBuildFile; fileRef = OBJ_42 /* Free.swift */; };
-		11E4669021748B5F002DE61F /* Yoneda.swift in Sources */ = {isa = PBXBuildFile; fileRef = OBJ_43 /* Yoneda.swift */; };
-		11E4669121748B5F002DE61F /* BoolInstances.swift in Sources */ = {isa = PBXBuildFile; fileRef = 11E531C4209B29EF00A78E8D /* BoolInstances.swift */; };
-		11E4669221748B5F002DE61F /* MaybeInstances.swift in Sources */ = {isa = PBXBuildFile; fileRef = 11E531CA209B2FEA00A78E8D /* MaybeInstances.swift */; };
-		11E4669321748B5F002DE61F /* NumberInstances.swift in Sources */ = {isa = PBXBuildFile; fileRef = OBJ_46 /* NumberInstances.swift */; };
-		11E4669421748B5F002DE61F /* StringInstances.swift in Sources */ = {isa = PBXBuildFile; fileRef = OBJ_47 /* StringInstances.swift */; };
-		11E4669521748B5F002DE61F /* BoundSetter.swift in Sources */ = {isa = PBXBuildFile; fileRef = 11E531D3209B4CB700A78E8D /* BoundSetter.swift */; };
-		11E4669621748B5F002DE61F /* Fold.swift in Sources */ = {isa = PBXBuildFile; fileRef = 11E531BF209B1C3F00A78E8D /* Fold.swift */; };
-		11E4669721748B5F002DE61F /* Getter.swift in Sources */ = {isa = PBXBuildFile; fileRef = 11AC527220974D58008EC1E4 /* Getter.swift */; };
-		11E4669821748B5F002DE61F /* Iso.swift in Sources */ = {isa = PBXBuildFile; fileRef = 11AC527420975422008EC1E4 /* Iso.swift */; };
-		11E4669921748B5F002DE61F /* Lens.swift in Sources */ = {isa = PBXBuildFile; fileRef = 11AC527620975EE5008EC1E4 /* Lens.swift */; };
-		11E4669A21748B5F002DE61F /* Optional.swift in Sources */ = {isa = PBXBuildFile; fileRef = 11E531B5209AF80100A78E8D /* Optional.swift */; };
-		11E4669B21748B5F002DE61F /* Prism.swift in Sources */ = {isa = PBXBuildFile; fileRef = 11E531B0209AE89A00A78E8D /* Prism.swift */; };
-		11E4669C21748B5F002DE61F /* Setter.swift in Sources */ = {isa = PBXBuildFile; fileRef = 11E531BA209B0BE300A78E8D /* Setter.swift */; };
-		11E4669D21748B5F002DE61F /* Traversal.swift in Sources */ = {isa = PBXBuildFile; fileRef = 11C9B6AE20DB8A8D00AFD4AA /* Traversal.swift */; };
-		11E4669E21748B5F002DE61F /* At+Optics.swift in Sources */ = {isa = PBXBuildFile; fileRef = 1116207320F3AC1800685EC4 /* At+Optics.swift */; };
-		11E4669F21748B5F002DE61F /* Each+Optics.swift in Sources */ = {isa = PBXBuildFile; fileRef = 1116207820F4923E00685EC4 /* Each+Optics.swift */; };
-		11E466A021748B5F002DE61F /* EitherOpticsInstances.swift in Sources */ = {isa = PBXBuildFile; fileRef = 1116208320F4971A00685EC4 /* EitherOpticsInstances.swift */; };
-		11E466A121748B5F002DE61F /* ListKOpticsInstances.swift in Sources */ = {isa = PBXBuildFile; fileRef = 1116208820F4999D00685EC4 /* ListKOpticsInstances.swift */; };
-		11E466A221748B5F002DE61F /* MaybeOpticsInstances.swift in Sources */ = {isa = PBXBuildFile; fileRef = 1116209220F4B0B500685EC4 /* MaybeOpticsInstances.swift */; };
-		11E466A321748B5F002DE61F /* NonEmptyListOpticsInstances.swift in Sources */ = {isa = PBXBuildFile; fileRef = 1116208D20F4AB1700685EC4 /* NonEmptyListOpticsInstances.swift */; };
-		11E466A421748B5F002DE61F /* StringOpticsInstances.swift in Sources */ = {isa = PBXBuildFile; fileRef = 1116209720F4B1DA00685EC4 /* StringOpticsInstances.swift */; };
-		11E466A521748B5F002DE61F /* TryOpticsInstances.swift in Sources */ = {isa = PBXBuildFile; fileRef = 1116209C20F4B88500685EC4 /* TryOpticsInstances.swift */; };
-		11E466A621748B5F002DE61F /* Either+Optics.swift in Sources */ = {isa = PBXBuildFile; fileRef = 1116204520F37AE300685EC4 /* Either+Optics.swift */; };
-		11E466A721748B5F002DE61F /* Id+Optics.swift in Sources */ = {isa = PBXBuildFile; fileRef = 1116204720F37D1900685EC4 /* Id+Optics.swift */; };
-		11E466A821748B5F002DE61F /* ListK+Optics.swift in Sources */ = {isa = PBXBuildFile; fileRef = 1116204920F37DFA00685EC4 /* ListK+Optics.swift */; };
-		11E466A921748B5F002DE61F /* NonEmptyList+Optics.swift in Sources */ = {isa = PBXBuildFile; fileRef = 1116204B20F380E300685EC4 /* NonEmptyList+Optics.swift */; };
-		11E466AA21748B5F002DE61F /* Maybe+Optics.swift in Sources */ = {isa = PBXBuildFile; fileRef = 1116204E20F3820500685EC4 /* Maybe+Optics.swift */; };
-		11E466AB21748B5F002DE61F /* String+Optics.swift in Sources */ = {isa = PBXBuildFile; fileRef = 1116205F20F38A5C00685EC4 /* String+Optics.swift */; };
-		11E466AC21748B5F002DE61F /* Try+Optics.swift in Sources */ = {isa = PBXBuildFile; fileRef = 1116206120F398CB00685EC4 /* Try+Optics.swift */; };
-		11E466AD21748B5F002DE61F /* Validated+Optics.swift in Sources */ = {isa = PBXBuildFile; fileRef = 1116206620F39E0700685EC4 /* Validated+Optics.swift */; };
-		11E466AE21748B5F002DE61F /* At.swift in Sources */ = {isa = PBXBuildFile; fileRef = 11E531D6209B4EF400A78E8D /* At.swift */; };
-		11E466AF21748B5F002DE61F /* Each.swift in Sources */ = {isa = PBXBuildFile; fileRef = 11C9B6B020DBB02000AFD4AA /* Each.swift */; };
-		11E466B021748B5F002DE61F /* FilterIndex.swift in Sources */ = {isa = PBXBuildFile; fileRef = 11C9B6B220DBB0EC00AFD4AA /* FilterIndex.swift */; };
-		11E466B121748B5F002DE61F /* Index.swift in Sources */ = {isa = PBXBuildFile; fileRef = 11E531DE209B502900A78E8D /* Index.swift */; };
-		11E466B221748B5F002DE61F /* Fix.swift in Sources */ = {isa = PBXBuildFile; fileRef = 11F5308A2101E1B000D92335 /* Fix.swift */; };
-		11E466B321748B5F002DE61F /* Mu.swift in Sources */ = {isa = PBXBuildFile; fileRef = 11F5308F2101E6C600D92335 /* Mu.swift */; };
-		11E466B421748B5F002DE61F /* Nu.swift in Sources */ = {isa = PBXBuildFile; fileRef = 11F53097210207A100D92335 /* Nu.swift */; };
-		11E466B521748B5F002DE61F /* Birecursive.swift in Sources */ = {isa = PBXBuildFile; fileRef = 11F530812101E15E00D92335 /* Birecursive.swift */; };
-		11E466B621748B5F002DE61F /* Corecursive.swift in Sources */ = {isa = PBXBuildFile; fileRef = 11F5307F2101DF8A00D92335 /* Corecursive.swift */; };
-		11E466B721748B5F002DE61F /* Recursive.swift in Sources */ = {isa = PBXBuildFile; fileRef = 11F5307D2101DD7100D92335 /* Recursive.swift */; };
-		11E466B821748B5F002DE61F /* Recursion.swift in Sources */ = {isa = PBXBuildFile; fileRef = 11F530772101DB5F00D92335 /* Recursion.swift */; };
-		11E466B921748B5F002DE61F /* EitherT.swift in Sources */ = {isa = PBXBuildFile; fileRef = OBJ_51 /* EitherT.swift */; };
-		11E466BA21748B5F002DE61F /* OptionT.swift in Sources */ = {isa = PBXBuildFile; fileRef = OBJ_52 /* OptionT.swift */; };
-		11E466BB21748B5F002DE61F /* StateT.swift in Sources */ = {isa = PBXBuildFile; fileRef = OBJ_53 /* StateT.swift */; };
-		11E466BC21748B5F002DE61F /* WriterT.swift in Sources */ = {isa = PBXBuildFile; fileRef = OBJ_54 /* WriterT.swift */; };
-		11E466BD21748B5F002DE61F /* Alternative.swift in Sources */ = {isa = PBXBuildFile; fileRef = OBJ_57 /* Alternative.swift */; };
-		11E466BE21748B5F002DE61F /* Applicative.swift in Sources */ = {isa = PBXBuildFile; fileRef = OBJ_58 /* Applicative.swift */; };
-		11E466BF21748B5F002DE61F /* ApplicativeError.swift in Sources */ = {isa = PBXBuildFile; fileRef = OBJ_59 /* ApplicativeError.swift */; };
-		11E466C021748B5F002DE61F /* Bifoldable.swift in Sources */ = {isa = PBXBuildFile; fileRef = OBJ_60 /* Bifoldable.swift */; };
-		11E466C121748B5F002DE61F /* Bifunctor.swift in Sources */ = {isa = PBXBuildFile; fileRef = 115683A621624AE80001749D /* Bifunctor.swift */; };
-		11E466C221748B5F002DE61F /* Bimonad.swift in Sources */ = {isa = PBXBuildFile; fileRef = OBJ_61 /* Bimonad.swift */; };
-		11E466C321748B5F002DE61F /* Category.swift in Sources */ = {isa = PBXBuildFile; fileRef = 115683B021624D7B0001749D /* Category.swift */; };
-		11E466C421748B5F002DE61F /* Comonad.swift in Sources */ = {isa = PBXBuildFile; fileRef = OBJ_62 /* Comonad.swift */; };
-		11E466C521748B5F002DE61F /* Contravariant.swift in Sources */ = {isa = PBXBuildFile; fileRef = 115683A1216248FC0001749D /* Contravariant.swift */; };
-		11E466C621748B5F002DE61F /* Eq.swift in Sources */ = {isa = PBXBuildFile; fileRef = OBJ_66 /* Eq.swift */; };
-		11E466C721748B5F002DE61F /* Foldable.swift in Sources */ = {isa = PBXBuildFile; fileRef = OBJ_67 /* Foldable.swift */; };
-		11E466C821748B5F002DE61F /* Functor.swift in Sources */ = {isa = PBXBuildFile; fileRef = OBJ_68 /* Functor.swift */; };
-		11E466C921748B5F002DE61F /* FunctorFilter.swift in Sources */ = {isa = PBXBuildFile; fileRef = OBJ_69 /* FunctorFilter.swift */; };
-		11E466CA21748B5F002DE61F /* Inject.swift in Sources */ = {isa = PBXBuildFile; fileRef = OBJ_70 /* Inject.swift */; };
-		11E466CB21748B5F002DE61F /* Invariant.swift in Sources */ = {isa = PBXBuildFile; fileRef = 1156839C216247290001749D /* Invariant.swift */; };
-		11E466CC21748B5F002DE61F /* Monad.swift in Sources */ = {isa = PBXBuildFile; fileRef = OBJ_71 /* Monad.swift */; };
-		11E466CD21748B5F002DE61F /* MonadCombine.swift in Sources */ = {isa = PBXBuildFile; fileRef = OBJ_72 /* MonadCombine.swift */; };
-		11E466CE21748B5F002DE61F /* MonadError.swift in Sources */ = {isa = PBXBuildFile; fileRef = OBJ_73 /* MonadError.swift */; };
-		11E466CF21748B5F002DE61F /* MonadFilter.swift in Sources */ = {isa = PBXBuildFile; fileRef = OBJ_74 /* MonadFilter.swift */; };
-		11E466D021748B5F002DE61F /* MonadReader.swift in Sources */ = {isa = PBXBuildFile; fileRef = OBJ_75 /* MonadReader.swift */; };
-		11E466D121748B5F002DE61F /* MonadState.swift in Sources */ = {isa = PBXBuildFile; fileRef = OBJ_76 /* MonadState.swift */; };
-		11E466D221748B5F002DE61F /* MonadWriter.swift in Sources */ = {isa = PBXBuildFile; fileRef = OBJ_77 /* MonadWriter.swift */; };
-		11E466D321748B5F002DE61F /* Monoid.swift in Sources */ = {isa = PBXBuildFile; fileRef = OBJ_78 /* Monoid.swift */; };
-		11E466D421748B5F002DE61F /* MonoidK.swift in Sources */ = {isa = PBXBuildFile; fileRef = OBJ_79 /* MonoidK.swift */; };
-		11E466D521748B5F002DE61F /* NonEmptyReducible.swift in Sources */ = {isa = PBXBuildFile; fileRef = OBJ_80 /* NonEmptyReducible.swift */; };
-		11E466D621748B5F002DE61F /* Order.swift in Sources */ = {isa = PBXBuildFile; fileRef = OBJ_81 /* Order.swift */; };
-		11E466D721748B5F002DE61F /* Profunctor.swift in Sources */ = {isa = PBXBuildFile; fileRef = 115683AB21624C370001749D /* Profunctor.swift */; };
-		11E466D821748B5F002DE61F /* Reducible.swift in Sources */ = {isa = PBXBuildFile; fileRef = OBJ_82 /* Reducible.swift */; };
-		11E466D921748B5F002DE61F /* Semigroup.swift in Sources */ = {isa = PBXBuildFile; fileRef = OBJ_83 /* Semigroup.swift */; };
-		11E466DA21748B5F002DE61F /* SemigroupK.swift in Sources */ = {isa = PBXBuildFile; fileRef = OBJ_84 /* SemigroupK.swift */; };
-		11E466DB21748B5F002DE61F /* Show.swift in Sources */ = {isa = PBXBuildFile; fileRef = 111082CB2085D9DD00C8563C /* Show.swift */; };
-		11E466DC21748B5F002DE61F /* Traverse.swift in Sources */ = {isa = PBXBuildFile; fileRef = OBJ_85 /* Traverse.swift */; };
-		11E466DD21748B5F002DE61F /* TraverseFilter.swift in Sources */ = {isa = PBXBuildFile; fileRef = OBJ_86 /* TraverseFilter.swift */; };
-		11E466DE21748B5F002DE61F /* Composed.swift in Sources */ = {isa = PBXBuildFile; fileRef = OBJ_64 /* Composed.swift */; };
-		11E466DF21748B5F002DE61F /* ComposedFoldable.swift in Sources */ = {isa = PBXBuildFile; fileRef = OBJ_65 /* ComposedFoldable.swift */; };
-		11E466E021748E65002DE61F /* BrightFutures.framework in Frameworks */ = {isa = PBXBuildFile; fileRef = 114D52F3216B4ACE00495778 /* BrightFutures.framework */; };
-		11E466E121748E65002DE61F /* Result.framework in Frameworks */ = {isa = PBXBuildFile; fileRef = 114D52F2216B4ACE00495778 /* Result.framework */; };
-		11E531B1209AE89A00A78E8D /* Prism.swift in Sources */ = {isa = PBXBuildFile; fileRef = 11E531B0209AE89A00A78E8D /* Prism.swift */; };
-		11E531B2209AF13600A78E8D /* Prism.swift in Sources */ = {isa = PBXBuildFile; fileRef = 11E531B0209AE89A00A78E8D /* Prism.swift */; };
-		11E531B4209AF13700A78E8D /* Prism.swift in Sources */ = {isa = PBXBuildFile; fileRef = 11E531B0209AE89A00A78E8D /* Prism.swift */; };
-		11E531B6209AF80100A78E8D /* Optional.swift in Sources */ = {isa = PBXBuildFile; fileRef = 11E531B5209AF80100A78E8D /* Optional.swift */; };
-		11E531B7209AFAF500A78E8D /* Optional.swift in Sources */ = {isa = PBXBuildFile; fileRef = 11E531B5209AF80100A78E8D /* Optional.swift */; };
-		11E531B9209AFAF700A78E8D /* Optional.swift in Sources */ = {isa = PBXBuildFile; fileRef = 11E531B5209AF80100A78E8D /* Optional.swift */; };
-		11E531BB209B0BE300A78E8D /* Setter.swift in Sources */ = {isa = PBXBuildFile; fileRef = 11E531BA209B0BE300A78E8D /* Setter.swift */; };
-		11E531BC209B148E00A78E8D /* Setter.swift in Sources */ = {isa = PBXBuildFile; fileRef = 11E531BA209B0BE300A78E8D /* Setter.swift */; };
-		11E531BE209B148F00A78E8D /* Setter.swift in Sources */ = {isa = PBXBuildFile; fileRef = 11E531BA209B0BE300A78E8D /* Setter.swift */; };
-		11E531C0209B1C3F00A78E8D /* Fold.swift in Sources */ = {isa = PBXBuildFile; fileRef = 11E531BF209B1C3F00A78E8D /* Fold.swift */; };
-		11E531C1209B1CE700A78E8D /* Fold.swift in Sources */ = {isa = PBXBuildFile; fileRef = 11E531BF209B1C3F00A78E8D /* Fold.swift */; };
-		11E531C3209B1CE900A78E8D /* Fold.swift in Sources */ = {isa = PBXBuildFile; fileRef = 11E531BF209B1C3F00A78E8D /* Fold.swift */; };
->>>>>>> 0bc008c1
-		11E531C5209B29EF00A78E8D /* BoolInstances.swift in Sources */ = {isa = PBXBuildFile; fileRef = 11E531C4209B29EF00A78E8D /* BoolInstances.swift */; };
-		11E531CB209B2FEA00A78E8D /* MaybeInstances.swift in Sources */ = {isa = PBXBuildFile; fileRef = 11E531CA209B2FEA00A78E8D /* MaybeInstances.swift */; };
-		11E531CC209B319E00A78E8D /* MaybeInstances.swift in Sources */ = {isa = PBXBuildFile; fileRef = 11E531CA209B2FEA00A78E8D /* MaybeInstances.swift */; };
-		11E531CD209B319F00A78E8D /* MaybeInstances.swift in Sources */ = {isa = PBXBuildFile; fileRef = 11E531CA209B2FEA00A78E8D /* MaybeInstances.swift */; };
-		11E531CE209B31A000A78E8D /* MaybeInstances.swift in Sources */ = {isa = PBXBuildFile; fileRef = 11E531CA209B2FEA00A78E8D /* MaybeInstances.swift */; };
-<<<<<<< HEAD
-		8B62043B217A23C9004544D3 /* Try.swift in Sources */ = {isa = PBXBuildFile; fileRef = 8B620425217A23C8004544D3 /* Try.swift */; };
-		8B62043C217A23C9004544D3 /* Id.swift in Sources */ = {isa = PBXBuildFile; fileRef = 8B620426217A23C8004544D3 /* Id.swift */; };
-		8B62043D217A23C9004544D3 /* ListK.swift in Sources */ = {isa = PBXBuildFile; fileRef = 8B620427217A23C8004544D3 /* ListK.swift */; };
-		8B62043E217A23C9004544D3 /* Coproduct.swift in Sources */ = {isa = PBXBuildFile; fileRef = 8B620428217A23C8004544D3 /* Coproduct.swift */; };
-		8B62043F217A23C9004544D3 /* Moore.swift in Sources */ = {isa = PBXBuildFile; fileRef = 8B620429217A23C8004544D3 /* Moore.swift */; };
-		8B620440217A23C9004544D3 /* MapK.swift in Sources */ = {isa = PBXBuildFile; fileRef = 8B62042A217A23C8004544D3 /* MapK.swift */; };
-		8B620441217A23C9004544D3 /* Sum.swift in Sources */ = {isa = PBXBuildFile; fileRef = 8B62042B217A23C8004544D3 /* Sum.swift */; };
-		8B620442217A23C9004544D3 /* Coreader.swift in Sources */ = {isa = PBXBuildFile; fileRef = 8B62042C217A23C8004544D3 /* Coreader.swift */; };
-		8B620443217A23C9004544D3 /* Day.swift in Sources */ = {isa = PBXBuildFile; fileRef = 8B62042D217A23C8004544D3 /* Day.swift */; };
-		8B620444217A23C9004544D3 /* Store.swift in Sources */ = {isa = PBXBuildFile; fileRef = 8B62042E217A23C8004544D3 /* Store.swift */; };
-		8B620445217A23C9004544D3 /* State.swift in Sources */ = {isa = PBXBuildFile; fileRef = 8B62042F217A23C8004544D3 /* State.swift */; };
-		8B620446217A23C9004544D3 /* Tuple.swift in Sources */ = {isa = PBXBuildFile; fileRef = 8B620430217A23C8004544D3 /* Tuple.swift */; };
-		8B620447217A23C9004544D3 /* Validated.swift in Sources */ = {isa = PBXBuildFile; fileRef = 8B620431217A23C9004544D3 /* Validated.swift */; };
-		8B620448217A23C9004544D3 /* Const.swift in Sources */ = {isa = PBXBuildFile; fileRef = 8B620432217A23C9004544D3 /* Const.swift */; };
-		8B620449217A23C9004544D3 /* FlatmapOperator.swift in Sources */ = {isa = PBXBuildFile; fileRef = 8B620433217A23C9004544D3 /* FlatmapOperator.swift */; };
-		8B62044A217A23C9004544D3 /* Reader.swift in Sources */ = {isa = PBXBuildFile; fileRef = 8B620434217A23C9004544D3 /* Reader.swift */; };
-		8B62044B217A23C9004544D3 /* SetK.swift in Sources */ = {isa = PBXBuildFile; fileRef = 8B620435217A23C9004544D3 /* SetK.swift */; };
-		8B62044C217A23C9004544D3 /* Either.swift in Sources */ = {isa = PBXBuildFile; fileRef = 8B620436217A23C9004544D3 /* Either.swift */; };
-		8B62044D217A23C9004544D3 /* Eval.swift in Sources */ = {isa = PBXBuildFile; fileRef = 8B620437217A23C9004544D3 /* Eval.swift */; };
-		8B62044E217A23C9004544D3 /* Ior.swift in Sources */ = {isa = PBXBuildFile; fileRef = 8B620438217A23C9004544D3 /* Ior.swift */; };
-		8B62044F217A23C9004544D3 /* NonEmptyList.swift in Sources */ = {isa = PBXBuildFile; fileRef = 8B620439217A23C9004544D3 /* NonEmptyList.swift */; };
-		8B620450217A23C9004544D3 /* Option.swift in Sources */ = {isa = PBXBuildFile; fileRef = 8B62043A217A23C9004544D3 /* Option.swift */; };
-		8B620451217A23CC004544D3 /* Const.swift in Sources */ = {isa = PBXBuildFile; fileRef = 8B620432217A23C9004544D3 /* Const.swift */; };
-		8B620452217A23CC004544D3 /* Coproduct.swift in Sources */ = {isa = PBXBuildFile; fileRef = 8B620428217A23C8004544D3 /* Coproduct.swift */; };
-		8B620453217A23CC004544D3 /* Coreader.swift in Sources */ = {isa = PBXBuildFile; fileRef = 8B62042C217A23C8004544D3 /* Coreader.swift */; };
-		8B620454217A23CC004544D3 /* Day.swift in Sources */ = {isa = PBXBuildFile; fileRef = 8B62042D217A23C8004544D3 /* Day.swift */; };
-		8B620455217A23CC004544D3 /* Either.swift in Sources */ = {isa = PBXBuildFile; fileRef = 8B620436217A23C9004544D3 /* Either.swift */; };
-		8B620456217A23CC004544D3 /* Eval.swift in Sources */ = {isa = PBXBuildFile; fileRef = 8B620437217A23C9004544D3 /* Eval.swift */; };
-		8B620457217A23CC004544D3 /* FlatmapOperator.swift in Sources */ = {isa = PBXBuildFile; fileRef = 8B620433217A23C9004544D3 /* FlatmapOperator.swift */; };
-		8B620458217A23CC004544D3 /* Id.swift in Sources */ = {isa = PBXBuildFile; fileRef = 8B620426217A23C8004544D3 /* Id.swift */; };
-		8B620459217A23CC004544D3 /* Ior.swift in Sources */ = {isa = PBXBuildFile; fileRef = 8B620438217A23C9004544D3 /* Ior.swift */; };
-		8B62045A217A23CC004544D3 /* ListK.swift in Sources */ = {isa = PBXBuildFile; fileRef = 8B620427217A23C8004544D3 /* ListK.swift */; };
-		8B62045B217A23CC004544D3 /* MapK.swift in Sources */ = {isa = PBXBuildFile; fileRef = 8B62042A217A23C8004544D3 /* MapK.swift */; };
-		8B62045C217A23CC004544D3 /* Moore.swift in Sources */ = {isa = PBXBuildFile; fileRef = 8B620429217A23C8004544D3 /* Moore.swift */; };
-		8B62045D217A23CC004544D3 /* NonEmptyList.swift in Sources */ = {isa = PBXBuildFile; fileRef = 8B620439217A23C9004544D3 /* NonEmptyList.swift */; };
-		8B62045E217A23CC004544D3 /* Option.swift in Sources */ = {isa = PBXBuildFile; fileRef = 8B62043A217A23C9004544D3 /* Option.swift */; };
-		8B62045F217A23CC004544D3 /* Reader.swift in Sources */ = {isa = PBXBuildFile; fileRef = 8B620434217A23C9004544D3 /* Reader.swift */; };
-		8B620460217A23CC004544D3 /* SetK.swift in Sources */ = {isa = PBXBuildFile; fileRef = 8B620435217A23C9004544D3 /* SetK.swift */; };
-		8B620461217A23CC004544D3 /* State.swift in Sources */ = {isa = PBXBuildFile; fileRef = 8B62042F217A23C8004544D3 /* State.swift */; };
-		8B620462217A23CC004544D3 /* Store.swift in Sources */ = {isa = PBXBuildFile; fileRef = 8B62042E217A23C8004544D3 /* Store.swift */; };
-		8B620463217A23CC004544D3 /* Sum.swift in Sources */ = {isa = PBXBuildFile; fileRef = 8B62042B217A23C8004544D3 /* Sum.swift */; };
-		8B620464217A23CC004544D3 /* Try.swift in Sources */ = {isa = PBXBuildFile; fileRef = 8B620425217A23C8004544D3 /* Try.swift */; };
-		8B620465217A23CC004544D3 /* Tuple.swift in Sources */ = {isa = PBXBuildFile; fileRef = 8B620430217A23C8004544D3 /* Tuple.swift */; };
-		8B620466217A23CC004544D3 /* Validated.swift in Sources */ = {isa = PBXBuildFile; fileRef = 8B620431217A23C9004544D3 /* Validated.swift */; };
-		8B620467217A23CC004544D3 /* Const.swift in Sources */ = {isa = PBXBuildFile; fileRef = 8B620432217A23C9004544D3 /* Const.swift */; };
-		8B620468217A23CC004544D3 /* Coproduct.swift in Sources */ = {isa = PBXBuildFile; fileRef = 8B620428217A23C8004544D3 /* Coproduct.swift */; };
-		8B620469217A23CC004544D3 /* Coreader.swift in Sources */ = {isa = PBXBuildFile; fileRef = 8B62042C217A23C8004544D3 /* Coreader.swift */; };
-		8B62046A217A23CC004544D3 /* Day.swift in Sources */ = {isa = PBXBuildFile; fileRef = 8B62042D217A23C8004544D3 /* Day.swift */; };
-		8B62046B217A23CC004544D3 /* Either.swift in Sources */ = {isa = PBXBuildFile; fileRef = 8B620436217A23C9004544D3 /* Either.swift */; };
-		8B62046C217A23CC004544D3 /* Eval.swift in Sources */ = {isa = PBXBuildFile; fileRef = 8B620437217A23C9004544D3 /* Eval.swift */; };
-		8B62046D217A23CC004544D3 /* FlatmapOperator.swift in Sources */ = {isa = PBXBuildFile; fileRef = 8B620433217A23C9004544D3 /* FlatmapOperator.swift */; };
-		8B62046E217A23CC004544D3 /* Id.swift in Sources */ = {isa = PBXBuildFile; fileRef = 8B620426217A23C8004544D3 /* Id.swift */; };
-		8B62046F217A23CC004544D3 /* Ior.swift in Sources */ = {isa = PBXBuildFile; fileRef = 8B620438217A23C9004544D3 /* Ior.swift */; };
-		8B620470217A23CC004544D3 /* ListK.swift in Sources */ = {isa = PBXBuildFile; fileRef = 8B620427217A23C8004544D3 /* ListK.swift */; };
-		8B620471217A23CC004544D3 /* MapK.swift in Sources */ = {isa = PBXBuildFile; fileRef = 8B62042A217A23C8004544D3 /* MapK.swift */; };
-		8B620472217A23CC004544D3 /* Moore.swift in Sources */ = {isa = PBXBuildFile; fileRef = 8B620429217A23C8004544D3 /* Moore.swift */; };
-		8B620473217A23CC004544D3 /* NonEmptyList.swift in Sources */ = {isa = PBXBuildFile; fileRef = 8B620439217A23C9004544D3 /* NonEmptyList.swift */; };
-		8B620474217A23CC004544D3 /* Option.swift in Sources */ = {isa = PBXBuildFile; fileRef = 8B62043A217A23C9004544D3 /* Option.swift */; };
-		8B620475217A23CC004544D3 /* Reader.swift in Sources */ = {isa = PBXBuildFile; fileRef = 8B620434217A23C9004544D3 /* Reader.swift */; };
-		8B620476217A23CC004544D3 /* SetK.swift in Sources */ = {isa = PBXBuildFile; fileRef = 8B620435217A23C9004544D3 /* SetK.swift */; };
-		8B620477217A23CC004544D3 /* State.swift in Sources */ = {isa = PBXBuildFile; fileRef = 8B62042F217A23C8004544D3 /* State.swift */; };
-		8B620478217A23CC004544D3 /* Store.swift in Sources */ = {isa = PBXBuildFile; fileRef = 8B62042E217A23C8004544D3 /* Store.swift */; };
-		8B620479217A23CC004544D3 /* Sum.swift in Sources */ = {isa = PBXBuildFile; fileRef = 8B62042B217A23C8004544D3 /* Sum.swift */; };
-		8B62047A217A23CC004544D3 /* Try.swift in Sources */ = {isa = PBXBuildFile; fileRef = 8B620425217A23C8004544D3 /* Try.swift */; };
-		8B62047B217A23CC004544D3 /* Tuple.swift in Sources */ = {isa = PBXBuildFile; fileRef = 8B620430217A23C8004544D3 /* Tuple.swift */; };
-		8B62047C217A23CC004544D3 /* Validated.swift in Sources */ = {isa = PBXBuildFile; fileRef = 8B620431217A23C9004544D3 /* Validated.swift */; };
-		8B62047D217A23CD004544D3 /* Const.swift in Sources */ = {isa = PBXBuildFile; fileRef = 8B620432217A23C9004544D3 /* Const.swift */; };
-		8B62047E217A23CD004544D3 /* Coproduct.swift in Sources */ = {isa = PBXBuildFile; fileRef = 8B620428217A23C8004544D3 /* Coproduct.swift */; };
-		8B62047F217A23CD004544D3 /* Coreader.swift in Sources */ = {isa = PBXBuildFile; fileRef = 8B62042C217A23C8004544D3 /* Coreader.swift */; };
-		8B620480217A23CD004544D3 /* Day.swift in Sources */ = {isa = PBXBuildFile; fileRef = 8B62042D217A23C8004544D3 /* Day.swift */; };
-		8B620481217A23CD004544D3 /* Either.swift in Sources */ = {isa = PBXBuildFile; fileRef = 8B620436217A23C9004544D3 /* Either.swift */; };
-		8B620482217A23CD004544D3 /* Eval.swift in Sources */ = {isa = PBXBuildFile; fileRef = 8B620437217A23C9004544D3 /* Eval.swift */; };
-		8B620483217A23CD004544D3 /* FlatmapOperator.swift in Sources */ = {isa = PBXBuildFile; fileRef = 8B620433217A23C9004544D3 /* FlatmapOperator.swift */; };
-		8B620484217A23CD004544D3 /* Id.swift in Sources */ = {isa = PBXBuildFile; fileRef = 8B620426217A23C8004544D3 /* Id.swift */; };
-		8B620485217A23CD004544D3 /* Ior.swift in Sources */ = {isa = PBXBuildFile; fileRef = 8B620438217A23C9004544D3 /* Ior.swift */; };
-		8B620486217A23CD004544D3 /* ListK.swift in Sources */ = {isa = PBXBuildFile; fileRef = 8B620427217A23C8004544D3 /* ListK.swift */; };
-		8B620487217A23CD004544D3 /* MapK.swift in Sources */ = {isa = PBXBuildFile; fileRef = 8B62042A217A23C8004544D3 /* MapK.swift */; };
-		8B620488217A23CD004544D3 /* Moore.swift in Sources */ = {isa = PBXBuildFile; fileRef = 8B620429217A23C8004544D3 /* Moore.swift */; };
-		8B620489217A23CD004544D3 /* NonEmptyList.swift in Sources */ = {isa = PBXBuildFile; fileRef = 8B620439217A23C9004544D3 /* NonEmptyList.swift */; };
-		8B62048A217A23CD004544D3 /* Option.swift in Sources */ = {isa = PBXBuildFile; fileRef = 8B62043A217A23C9004544D3 /* Option.swift */; };
-		8B62048B217A23CD004544D3 /* Reader.swift in Sources */ = {isa = PBXBuildFile; fileRef = 8B620434217A23C9004544D3 /* Reader.swift */; };
-		8B62048C217A23CD004544D3 /* SetK.swift in Sources */ = {isa = PBXBuildFile; fileRef = 8B620435217A23C9004544D3 /* SetK.swift */; };
-		8B62048D217A23CD004544D3 /* State.swift in Sources */ = {isa = PBXBuildFile; fileRef = 8B62042F217A23C8004544D3 /* State.swift */; };
-		8B62048E217A23CD004544D3 /* Store.swift in Sources */ = {isa = PBXBuildFile; fileRef = 8B62042E217A23C8004544D3 /* Store.swift */; };
-		8B62048F217A23CD004544D3 /* Sum.swift in Sources */ = {isa = PBXBuildFile; fileRef = 8B62042B217A23C8004544D3 /* Sum.swift */; };
-		8B620490217A23CD004544D3 /* Try.swift in Sources */ = {isa = PBXBuildFile; fileRef = 8B620425217A23C8004544D3 /* Try.swift */; };
-		8B620491217A23CD004544D3 /* Tuple.swift in Sources */ = {isa = PBXBuildFile; fileRef = 8B620430217A23C8004544D3 /* Tuple.swift */; };
-		8B620492217A23CD004544D3 /* Validated.swift in Sources */ = {isa = PBXBuildFile; fileRef = 8B620431217A23C9004544D3 /* Validated.swift */; };
-		8B62049E217A23E3004544D3 /* IO.swift in Sources */ = {isa = PBXBuildFile; fileRef = 8B620494217A23E3004544D3 /* IO.swift */; };
-		8B62049F217A23E3004544D3 /* IO.swift in Sources */ = {isa = PBXBuildFile; fileRef = 8B620494217A23E3004544D3 /* IO.swift */; };
-		8B6204A0217A23E3004544D3 /* IO.swift in Sources */ = {isa = PBXBuildFile; fileRef = 8B620494217A23E3004544D3 /* IO.swift */; };
-		8B6204A1217A23E3004544D3 /* IO.swift in Sources */ = {isa = PBXBuildFile; fileRef = 8B620494217A23E3004544D3 /* IO.swift */; };
-		8B6204A2217A23E3004544D3 /* ConcurrentEffect.swift in Sources */ = {isa = PBXBuildFile; fileRef = 8B620496217A23E3004544D3 /* ConcurrentEffect.swift */; };
-		8B6204A3217A23E3004544D3 /* ConcurrentEffect.swift in Sources */ = {isa = PBXBuildFile; fileRef = 8B620496217A23E3004544D3 /* ConcurrentEffect.swift */; };
-		8B6204A4217A23E3004544D3 /* ConcurrentEffect.swift in Sources */ = {isa = PBXBuildFile; fileRef = 8B620496217A23E3004544D3 /* ConcurrentEffect.swift */; };
-		8B6204A5217A23E3004544D3 /* ConcurrentEffect.swift in Sources */ = {isa = PBXBuildFile; fileRef = 8B620496217A23E3004544D3 /* ConcurrentEffect.swift */; };
-		8B6204A6217A23E3004544D3 /* Effect.swift in Sources */ = {isa = PBXBuildFile; fileRef = 8B620497217A23E3004544D3 /* Effect.swift */; };
-		8B6204A7217A23E3004544D3 /* Effect.swift in Sources */ = {isa = PBXBuildFile; fileRef = 8B620497217A23E3004544D3 /* Effect.swift */; };
-		8B6204A8217A23E3004544D3 /* Effect.swift in Sources */ = {isa = PBXBuildFile; fileRef = 8B620497217A23E3004544D3 /* Effect.swift */; };
-		8B6204A9217A23E3004544D3 /* Effect.swift in Sources */ = {isa = PBXBuildFile; fileRef = 8B620497217A23E3004544D3 /* Effect.swift */; };
-		8B6204AA217A23E3004544D3 /* Async.swift in Sources */ = {isa = PBXBuildFile; fileRef = 8B620498217A23E3004544D3 /* Async.swift */; };
-		8B6204AB217A23E3004544D3 /* Async.swift in Sources */ = {isa = PBXBuildFile; fileRef = 8B620498217A23E3004544D3 /* Async.swift */; };
-		8B6204AC217A23E3004544D3 /* Async.swift in Sources */ = {isa = PBXBuildFile; fileRef = 8B620498217A23E3004544D3 /* Async.swift */; };
-		8B6204AD217A23E3004544D3 /* Async.swift in Sources */ = {isa = PBXBuildFile; fileRef = 8B620498217A23E3004544D3 /* Async.swift */; };
-		8B6204AE217A23E3004544D3 /* MonadDefer.swift in Sources */ = {isa = PBXBuildFile; fileRef = 8B620499217A23E3004544D3 /* MonadDefer.swift */; };
-		8B6204AF217A23E3004544D3 /* MonadDefer.swift in Sources */ = {isa = PBXBuildFile; fileRef = 8B620499217A23E3004544D3 /* MonadDefer.swift */; };
-		8B6204B0217A23E3004544D3 /* MonadDefer.swift in Sources */ = {isa = PBXBuildFile; fileRef = 8B620499217A23E3004544D3 /* MonadDefer.swift */; };
-		8B6204B1217A23E3004544D3 /* MonadDefer.swift in Sources */ = {isa = PBXBuildFile; fileRef = 8B620499217A23E3004544D3 /* MonadDefer.swift */; };
-		8B6204B2217A23E3004544D3 /* SingleK.swift in Sources */ = {isa = PBXBuildFile; fileRef = 8B62049B217A23E3004544D3 /* SingleK.swift */; };
-		8B6204B3217A23E3004544D3 /* SingleK.swift in Sources */ = {isa = PBXBuildFile; fileRef = 8B62049B217A23E3004544D3 /* SingleK.swift */; };
-		8B6204B4217A23E3004544D3 /* SingleK.swift in Sources */ = {isa = PBXBuildFile; fileRef = 8B62049B217A23E3004544D3 /* SingleK.swift */; };
-		8B6204B5217A23E3004544D3 /* SingleK.swift in Sources */ = {isa = PBXBuildFile; fileRef = 8B62049B217A23E3004544D3 /* SingleK.swift */; };
-		8B6204B6217A23E3004544D3 /* MaybeK.swift in Sources */ = {isa = PBXBuildFile; fileRef = 8B62049C217A23E3004544D3 /* MaybeK.swift */; };
-		8B6204B7217A23E3004544D3 /* MaybeK.swift in Sources */ = {isa = PBXBuildFile; fileRef = 8B62049C217A23E3004544D3 /* MaybeK.swift */; };
-		8B6204B8217A23E3004544D3 /* MaybeK.swift in Sources */ = {isa = PBXBuildFile; fileRef = 8B62049C217A23E3004544D3 /* MaybeK.swift */; };
-		8B6204B9217A23E3004544D3 /* MaybeK.swift in Sources */ = {isa = PBXBuildFile; fileRef = 8B62049C217A23E3004544D3 /* MaybeK.swift */; };
-		8B6204BA217A23E3004544D3 /* ObservableK.swift in Sources */ = {isa = PBXBuildFile; fileRef = 8B62049D217A23E3004544D3 /* ObservableK.swift */; };
-		8B6204BB217A23E3004544D3 /* ObservableK.swift in Sources */ = {isa = PBXBuildFile; fileRef = 8B62049D217A23E3004544D3 /* ObservableK.swift */; };
-		8B6204BC217A23E3004544D3 /* ObservableK.swift in Sources */ = {isa = PBXBuildFile; fileRef = 8B62049D217A23E3004544D3 /* ObservableK.swift */; };
-		8B6204BD217A23E3004544D3 /* ObservableK.swift in Sources */ = {isa = PBXBuildFile; fileRef = 8B62049D217A23E3004544D3 /* ObservableK.swift */; };
-		8B6204E0217A2406004544D3 /* BoundSetter.swift in Sources */ = {isa = PBXBuildFile; fileRef = 8B6204BF217A2406004544D3 /* BoundSetter.swift */; };
-		8B6204E1217A2406004544D3 /* BoundSetter.swift in Sources */ = {isa = PBXBuildFile; fileRef = 8B6204BF217A2406004544D3 /* BoundSetter.swift */; };
-		8B6204E2217A2406004544D3 /* BoundSetter.swift in Sources */ = {isa = PBXBuildFile; fileRef = 8B6204BF217A2406004544D3 /* BoundSetter.swift */; };
-		8B6204E3217A2406004544D3 /* BoundSetter.swift in Sources */ = {isa = PBXBuildFile; fileRef = 8B6204BF217A2406004544D3 /* BoundSetter.swift */; };
-		8B6204E4217A2406004544D3 /* Getter.swift in Sources */ = {isa = PBXBuildFile; fileRef = 8B6204C0217A2406004544D3 /* Getter.swift */; };
-		8B6204E5217A2406004544D3 /* Getter.swift in Sources */ = {isa = PBXBuildFile; fileRef = 8B6204C0217A2406004544D3 /* Getter.swift */; };
-		8B6204E6217A2406004544D3 /* Getter.swift in Sources */ = {isa = PBXBuildFile; fileRef = 8B6204C0217A2406004544D3 /* Getter.swift */; };
-		8B6204E7217A2406004544D3 /* Getter.swift in Sources */ = {isa = PBXBuildFile; fileRef = 8B6204C0217A2406004544D3 /* Getter.swift */; };
-		8B6204E8217A2406004544D3 /* Traversal.swift in Sources */ = {isa = PBXBuildFile; fileRef = 8B6204C1217A2406004544D3 /* Traversal.swift */; };
-		8B6204E9217A2406004544D3 /* Traversal.swift in Sources */ = {isa = PBXBuildFile; fileRef = 8B6204C1217A2406004544D3 /* Traversal.swift */; };
-		8B6204EA217A2406004544D3 /* Traversal.swift in Sources */ = {isa = PBXBuildFile; fileRef = 8B6204C1217A2406004544D3 /* Traversal.swift */; };
-		8B6204EB217A2406004544D3 /* Traversal.swift in Sources */ = {isa = PBXBuildFile; fileRef = 8B6204C1217A2406004544D3 /* Traversal.swift */; };
-		8B6204EC217A2406004544D3 /* Id+Optics.swift in Sources */ = {isa = PBXBuildFile; fileRef = 8B6204C3217A2406004544D3 /* Id+Optics.swift */; };
-		8B6204ED217A2406004544D3 /* Id+Optics.swift in Sources */ = {isa = PBXBuildFile; fileRef = 8B6204C3217A2406004544D3 /* Id+Optics.swift */; };
-		8B6204EE217A2406004544D3 /* Id+Optics.swift in Sources */ = {isa = PBXBuildFile; fileRef = 8B6204C3217A2406004544D3 /* Id+Optics.swift */; };
-		8B6204EF217A2406004544D3 /* Id+Optics.swift in Sources */ = {isa = PBXBuildFile; fileRef = 8B6204C3217A2406004544D3 /* Id+Optics.swift */; };
-		8B6204F0217A2406004544D3 /* Try+Optics.swift in Sources */ = {isa = PBXBuildFile; fileRef = 8B6204C4217A2406004544D3 /* Try+Optics.swift */; };
-		8B6204F1217A2406004544D3 /* Try+Optics.swift in Sources */ = {isa = PBXBuildFile; fileRef = 8B6204C4217A2406004544D3 /* Try+Optics.swift */; };
-		8B6204F2217A2406004544D3 /* Try+Optics.swift in Sources */ = {isa = PBXBuildFile; fileRef = 8B6204C4217A2406004544D3 /* Try+Optics.swift */; };
-		8B6204F3217A2406004544D3 /* Try+Optics.swift in Sources */ = {isa = PBXBuildFile; fileRef = 8B6204C4217A2406004544D3 /* Try+Optics.swift */; };
-		8B6204F4217A2406004544D3 /* Maybe+Optics.swift in Sources */ = {isa = PBXBuildFile; fileRef = 8B6204C5217A2406004544D3 /* Maybe+Optics.swift */; };
-		8B6204F5217A2406004544D3 /* Maybe+Optics.swift in Sources */ = {isa = PBXBuildFile; fileRef = 8B6204C5217A2406004544D3 /* Maybe+Optics.swift */; };
-		8B6204F6217A2406004544D3 /* Maybe+Optics.swift in Sources */ = {isa = PBXBuildFile; fileRef = 8B6204C5217A2406004544D3 /* Maybe+Optics.swift */; };
-		8B6204F7217A2406004544D3 /* Maybe+Optics.swift in Sources */ = {isa = PBXBuildFile; fileRef = 8B6204C5217A2406004544D3 /* Maybe+Optics.swift */; };
-		8B6204F8217A2406004544D3 /* String+Optics.swift in Sources */ = {isa = PBXBuildFile; fileRef = 8B6204C6217A2406004544D3 /* String+Optics.swift */; };
-		8B6204F9217A2406004544D3 /* String+Optics.swift in Sources */ = {isa = PBXBuildFile; fileRef = 8B6204C6217A2406004544D3 /* String+Optics.swift */; };
-		8B6204FA217A2406004544D3 /* String+Optics.swift in Sources */ = {isa = PBXBuildFile; fileRef = 8B6204C6217A2406004544D3 /* String+Optics.swift */; };
-		8B6204FB217A2406004544D3 /* String+Optics.swift in Sources */ = {isa = PBXBuildFile; fileRef = 8B6204C6217A2406004544D3 /* String+Optics.swift */; };
-		8B6204FC217A2406004544D3 /* Validated+Optics.swift in Sources */ = {isa = PBXBuildFile; fileRef = 8B6204C7217A2406004544D3 /* Validated+Optics.swift */; };
-		8B6204FD217A2406004544D3 /* Validated+Optics.swift in Sources */ = {isa = PBXBuildFile; fileRef = 8B6204C7217A2406004544D3 /* Validated+Optics.swift */; };
-		8B6204FE217A2406004544D3 /* Validated+Optics.swift in Sources */ = {isa = PBXBuildFile; fileRef = 8B6204C7217A2406004544D3 /* Validated+Optics.swift */; };
-		8B6204FF217A2406004544D3 /* Validated+Optics.swift in Sources */ = {isa = PBXBuildFile; fileRef = 8B6204C7217A2406004544D3 /* Validated+Optics.swift */; };
-		8B620500217A2406004544D3 /* ListK+Optics.swift in Sources */ = {isa = PBXBuildFile; fileRef = 8B6204C8217A2406004544D3 /* ListK+Optics.swift */; };
-		8B620501217A2406004544D3 /* ListK+Optics.swift in Sources */ = {isa = PBXBuildFile; fileRef = 8B6204C8217A2406004544D3 /* ListK+Optics.swift */; };
-		8B620502217A2406004544D3 /* ListK+Optics.swift in Sources */ = {isa = PBXBuildFile; fileRef = 8B6204C8217A2406004544D3 /* ListK+Optics.swift */; };
-		8B620503217A2406004544D3 /* ListK+Optics.swift in Sources */ = {isa = PBXBuildFile; fileRef = 8B6204C8217A2406004544D3 /* ListK+Optics.swift */; };
-		8B620504217A2406004544D3 /* NonEmptyList+Optics.swift in Sources */ = {isa = PBXBuildFile; fileRef = 8B6204C9217A2406004544D3 /* NonEmptyList+Optics.swift */; };
-		8B620505217A2406004544D3 /* NonEmptyList+Optics.swift in Sources */ = {isa = PBXBuildFile; fileRef = 8B6204C9217A2406004544D3 /* NonEmptyList+Optics.swift */; };
-		8B620506217A2406004544D3 /* NonEmptyList+Optics.swift in Sources */ = {isa = PBXBuildFile; fileRef = 8B6204C9217A2406004544D3 /* NonEmptyList+Optics.swift */; };
-		8B620507217A2406004544D3 /* NonEmptyList+Optics.swift in Sources */ = {isa = PBXBuildFile; fileRef = 8B6204C9217A2406004544D3 /* NonEmptyList+Optics.swift */; };
-		8B620508217A2406004544D3 /* Either+Optics.swift in Sources */ = {isa = PBXBuildFile; fileRef = 8B6204CA217A2406004544D3 /* Either+Optics.swift */; };
-		8B620509217A2406004544D3 /* Either+Optics.swift in Sources */ = {isa = PBXBuildFile; fileRef = 8B6204CA217A2406004544D3 /* Either+Optics.swift */; };
-		8B62050A217A2406004544D3 /* Either+Optics.swift in Sources */ = {isa = PBXBuildFile; fileRef = 8B6204CA217A2406004544D3 /* Either+Optics.swift */; };
-		8B62050B217A2406004544D3 /* Either+Optics.swift in Sources */ = {isa = PBXBuildFile; fileRef = 8B6204CA217A2406004544D3 /* Either+Optics.swift */; };
-		8B62050C217A2406004544D3 /* Fold.swift in Sources */ = {isa = PBXBuildFile; fileRef = 8B6204CB217A2406004544D3 /* Fold.swift */; };
-		8B62050D217A2406004544D3 /* Fold.swift in Sources */ = {isa = PBXBuildFile; fileRef = 8B6204CB217A2406004544D3 /* Fold.swift */; };
-		8B62050E217A2406004544D3 /* Fold.swift in Sources */ = {isa = PBXBuildFile; fileRef = 8B6204CB217A2406004544D3 /* Fold.swift */; };
-		8B62050F217A2406004544D3 /* Fold.swift in Sources */ = {isa = PBXBuildFile; fileRef = 8B6204CB217A2406004544D3 /* Fold.swift */; };
-		8B620510217A2406004544D3 /* Iso.swift in Sources */ = {isa = PBXBuildFile; fileRef = 8B6204CC217A2406004544D3 /* Iso.swift */; };
-		8B620511217A2406004544D3 /* Iso.swift in Sources */ = {isa = PBXBuildFile; fileRef = 8B6204CC217A2406004544D3 /* Iso.swift */; };
-		8B620512217A2406004544D3 /* Iso.swift in Sources */ = {isa = PBXBuildFile; fileRef = 8B6204CC217A2406004544D3 /* Iso.swift */; };
-		8B620513217A2406004544D3 /* Iso.swift in Sources */ = {isa = PBXBuildFile; fileRef = 8B6204CC217A2406004544D3 /* Iso.swift */; };
-		8B620514217A2406004544D3 /* Setter.swift in Sources */ = {isa = PBXBuildFile; fileRef = 8B6204CD217A2406004544D3 /* Setter.swift */; };
-		8B620515217A2406004544D3 /* Setter.swift in Sources */ = {isa = PBXBuildFile; fileRef = 8B6204CD217A2406004544D3 /* Setter.swift */; };
-		8B620516217A2406004544D3 /* Setter.swift in Sources */ = {isa = PBXBuildFile; fileRef = 8B6204CD217A2406004544D3 /* Setter.swift */; };
-		8B620517217A2406004544D3 /* Setter.swift in Sources */ = {isa = PBXBuildFile; fileRef = 8B6204CD217A2406004544D3 /* Setter.swift */; };
-		8B620518217A2406004544D3 /* MaybeOpticsInstances.swift in Sources */ = {isa = PBXBuildFile; fileRef = 8B6204CF217A2406004544D3 /* MaybeOpticsInstances.swift */; };
-		8B620519217A2406004544D3 /* MaybeOpticsInstances.swift in Sources */ = {isa = PBXBuildFile; fileRef = 8B6204CF217A2406004544D3 /* MaybeOpticsInstances.swift */; };
-		8B62051A217A2406004544D3 /* MaybeOpticsInstances.swift in Sources */ = {isa = PBXBuildFile; fileRef = 8B6204CF217A2406004544D3 /* MaybeOpticsInstances.swift */; };
-		8B62051B217A2406004544D3 /* MaybeOpticsInstances.swift in Sources */ = {isa = PBXBuildFile; fileRef = 8B6204CF217A2406004544D3 /* MaybeOpticsInstances.swift */; };
-		8B62051C217A2406004544D3 /* NonEmptyListOpticsInstances.swift in Sources */ = {isa = PBXBuildFile; fileRef = 8B6204D0217A2406004544D3 /* NonEmptyListOpticsInstances.swift */; };
-		8B62051D217A2406004544D3 /* NonEmptyListOpticsInstances.swift in Sources */ = {isa = PBXBuildFile; fileRef = 8B6204D0217A2406004544D3 /* NonEmptyListOpticsInstances.swift */; };
-		8B62051E217A2406004544D3 /* NonEmptyListOpticsInstances.swift in Sources */ = {isa = PBXBuildFile; fileRef = 8B6204D0217A2406004544D3 /* NonEmptyListOpticsInstances.swift */; };
-		8B62051F217A2406004544D3 /* NonEmptyListOpticsInstances.swift in Sources */ = {isa = PBXBuildFile; fileRef = 8B6204D0217A2406004544D3 /* NonEmptyListOpticsInstances.swift */; };
-		8B620520217A2406004544D3 /* StringOpticsInstances.swift in Sources */ = {isa = PBXBuildFile; fileRef = 8B6204D1217A2406004544D3 /* StringOpticsInstances.swift */; };
-		8B620521217A2406004544D3 /* StringOpticsInstances.swift in Sources */ = {isa = PBXBuildFile; fileRef = 8B6204D1217A2406004544D3 /* StringOpticsInstances.swift */; };
-		8B620522217A2406004544D3 /* StringOpticsInstances.swift in Sources */ = {isa = PBXBuildFile; fileRef = 8B6204D1217A2406004544D3 /* StringOpticsInstances.swift */; };
-		8B620523217A2406004544D3 /* StringOpticsInstances.swift in Sources */ = {isa = PBXBuildFile; fileRef = 8B6204D1217A2406004544D3 /* StringOpticsInstances.swift */; };
-		8B620524217A2406004544D3 /* EitherOpticsInstances.swift in Sources */ = {isa = PBXBuildFile; fileRef = 8B6204D2217A2406004544D3 /* EitherOpticsInstances.swift */; };
-		8B620525217A2406004544D3 /* EitherOpticsInstances.swift in Sources */ = {isa = PBXBuildFile; fileRef = 8B6204D2217A2406004544D3 /* EitherOpticsInstances.swift */; };
-		8B620526217A2406004544D3 /* EitherOpticsInstances.swift in Sources */ = {isa = PBXBuildFile; fileRef = 8B6204D2217A2406004544D3 /* EitherOpticsInstances.swift */; };
-		8B620527217A2406004544D3 /* EitherOpticsInstances.swift in Sources */ = {isa = PBXBuildFile; fileRef = 8B6204D2217A2406004544D3 /* EitherOpticsInstances.swift */; };
-		8B620528217A2406004544D3 /* ListKOpticsInstances.swift in Sources */ = {isa = PBXBuildFile; fileRef = 8B6204D3217A2406004544D3 /* ListKOpticsInstances.swift */; };
-		8B620529217A2406004544D3 /* ListKOpticsInstances.swift in Sources */ = {isa = PBXBuildFile; fileRef = 8B6204D3217A2406004544D3 /* ListKOpticsInstances.swift */; };
-		8B62052A217A2406004544D3 /* ListKOpticsInstances.swift in Sources */ = {isa = PBXBuildFile; fileRef = 8B6204D3217A2406004544D3 /* ListKOpticsInstances.swift */; };
-		8B62052B217A2406004544D3 /* ListKOpticsInstances.swift in Sources */ = {isa = PBXBuildFile; fileRef = 8B6204D3217A2406004544D3 /* ListKOpticsInstances.swift */; };
-		8B62052C217A2406004544D3 /* TryOpticsInstances.swift in Sources */ = {isa = PBXBuildFile; fileRef = 8B6204D4217A2406004544D3 /* TryOpticsInstances.swift */; };
-		8B62052D217A2406004544D3 /* TryOpticsInstances.swift in Sources */ = {isa = PBXBuildFile; fileRef = 8B6204D4217A2406004544D3 /* TryOpticsInstances.swift */; };
-		8B62052E217A2406004544D3 /* TryOpticsInstances.swift in Sources */ = {isa = PBXBuildFile; fileRef = 8B6204D4217A2406004544D3 /* TryOpticsInstances.swift */; };
-		8B62052F217A2406004544D3 /* TryOpticsInstances.swift in Sources */ = {isa = PBXBuildFile; fileRef = 8B6204D4217A2406004544D3 /* TryOpticsInstances.swift */; };
-		8B620530217A2406004544D3 /* Optional.swift in Sources */ = {isa = PBXBuildFile; fileRef = 8B6204D5217A2406004544D3 /* Optional.swift */; };
-		8B620531217A2406004544D3 /* Optional.swift in Sources */ = {isa = PBXBuildFile; fileRef = 8B6204D5217A2406004544D3 /* Optional.swift */; };
-		8B620532217A2406004544D3 /* Optional.swift in Sources */ = {isa = PBXBuildFile; fileRef = 8B6204D5217A2406004544D3 /* Optional.swift */; };
-		8B620533217A2406004544D3 /* Optional.swift in Sources */ = {isa = PBXBuildFile; fileRef = 8B6204D5217A2406004544D3 /* Optional.swift */; };
-		8B620534217A2406004544D3 /* Prism.swift in Sources */ = {isa = PBXBuildFile; fileRef = 8B6204D6217A2406004544D3 /* Prism.swift */; };
-		8B620535217A2406004544D3 /* Prism.swift in Sources */ = {isa = PBXBuildFile; fileRef = 8B6204D6217A2406004544D3 /* Prism.swift */; };
-		8B620536217A2406004544D3 /* Prism.swift in Sources */ = {isa = PBXBuildFile; fileRef = 8B6204D6217A2406004544D3 /* Prism.swift */; };
-		8B620537217A2406004544D3 /* Prism.swift in Sources */ = {isa = PBXBuildFile; fileRef = 8B6204D6217A2406004544D3 /* Prism.swift */; };
-		8B620538217A2406004544D3 /* Each.swift in Sources */ = {isa = PBXBuildFile; fileRef = 8B6204D8217A2406004544D3 /* Each.swift */; };
-		8B620539217A2406004544D3 /* Each.swift in Sources */ = {isa = PBXBuildFile; fileRef = 8B6204D8217A2406004544D3 /* Each.swift */; };
-		8B62053A217A2406004544D3 /* Each.swift in Sources */ = {isa = PBXBuildFile; fileRef = 8B6204D8217A2406004544D3 /* Each.swift */; };
-		8B62053B217A2406004544D3 /* Each.swift in Sources */ = {isa = PBXBuildFile; fileRef = 8B6204D8217A2406004544D3 /* Each.swift */; };
-		8B62053C217A2406004544D3 /* Index.swift in Sources */ = {isa = PBXBuildFile; fileRef = 8B6204D9217A2406004544D3 /* Index.swift */; };
-		8B62053D217A2406004544D3 /* Index.swift in Sources */ = {isa = PBXBuildFile; fileRef = 8B6204D9217A2406004544D3 /* Index.swift */; };
-		8B62053E217A2406004544D3 /* Index.swift in Sources */ = {isa = PBXBuildFile; fileRef = 8B6204D9217A2406004544D3 /* Index.swift */; };
-		8B62053F217A2406004544D3 /* Index.swift in Sources */ = {isa = PBXBuildFile; fileRef = 8B6204D9217A2406004544D3 /* Index.swift */; };
-		8B620540217A2406004544D3 /* FilterIndex.swift in Sources */ = {isa = PBXBuildFile; fileRef = 8B6204DA217A2406004544D3 /* FilterIndex.swift */; };
-		8B620541217A2406004544D3 /* FilterIndex.swift in Sources */ = {isa = PBXBuildFile; fileRef = 8B6204DA217A2406004544D3 /* FilterIndex.swift */; };
-		8B620542217A2406004544D3 /* FilterIndex.swift in Sources */ = {isa = PBXBuildFile; fileRef = 8B6204DA217A2406004544D3 /* FilterIndex.swift */; };
-		8B620543217A2406004544D3 /* FilterIndex.swift in Sources */ = {isa = PBXBuildFile; fileRef = 8B6204DA217A2406004544D3 /* FilterIndex.swift */; };
-		8B620544217A2406004544D3 /* At.swift in Sources */ = {isa = PBXBuildFile; fileRef = 8B6204DB217A2406004544D3 /* At.swift */; };
-		8B620545217A2406004544D3 /* At.swift in Sources */ = {isa = PBXBuildFile; fileRef = 8B6204DB217A2406004544D3 /* At.swift */; };
-		8B620546217A2406004544D3 /* At.swift in Sources */ = {isa = PBXBuildFile; fileRef = 8B6204DB217A2406004544D3 /* At.swift */; };
-		8B620547217A2406004544D3 /* At.swift in Sources */ = {isa = PBXBuildFile; fileRef = 8B6204DB217A2406004544D3 /* At.swift */; };
-		8B620548217A2406004544D3 /* At+Optics.swift in Sources */ = {isa = PBXBuildFile; fileRef = 8B6204DD217A2406004544D3 /* At+Optics.swift */; };
-		8B620549217A2406004544D3 /* At+Optics.swift in Sources */ = {isa = PBXBuildFile; fileRef = 8B6204DD217A2406004544D3 /* At+Optics.swift */; };
-		8B62054A217A2406004544D3 /* At+Optics.swift in Sources */ = {isa = PBXBuildFile; fileRef = 8B6204DD217A2406004544D3 /* At+Optics.swift */; };
-		8B62054B217A2406004544D3 /* At+Optics.swift in Sources */ = {isa = PBXBuildFile; fileRef = 8B6204DD217A2406004544D3 /* At+Optics.swift */; };
-		8B62054C217A2406004544D3 /* Each+Optics.swift in Sources */ = {isa = PBXBuildFile; fileRef = 8B6204DE217A2406004544D3 /* Each+Optics.swift */; };
-		8B62054D217A2406004544D3 /* Each+Optics.swift in Sources */ = {isa = PBXBuildFile; fileRef = 8B6204DE217A2406004544D3 /* Each+Optics.swift */; };
-		8B62054E217A2406004544D3 /* Each+Optics.swift in Sources */ = {isa = PBXBuildFile; fileRef = 8B6204DE217A2406004544D3 /* Each+Optics.swift */; };
-		8B62054F217A2406004544D3 /* Each+Optics.swift in Sources */ = {isa = PBXBuildFile; fileRef = 8B6204DE217A2406004544D3 /* Each+Optics.swift */; };
-		8B620550217A2406004544D3 /* Lens.swift in Sources */ = {isa = PBXBuildFile; fileRef = 8B6204DF217A2406004544D3 /* Lens.swift */; };
-		8B620551217A2406004544D3 /* Lens.swift in Sources */ = {isa = PBXBuildFile; fileRef = 8B6204DF217A2406004544D3 /* Lens.swift */; };
-		8B620552217A2406004544D3 /* Lens.swift in Sources */ = {isa = PBXBuildFile; fileRef = 8B6204DF217A2406004544D3 /* Lens.swift */; };
-		8B620553217A2406004544D3 /* Lens.swift in Sources */ = {isa = PBXBuildFile; fileRef = 8B6204DF217A2406004544D3 /* Lens.swift */; };
-		8B620579217A2416004544D3 /* Alternative.swift in Sources */ = {isa = PBXBuildFile; fileRef = 8B620555217A2416004544D3 /* Alternative.swift */; };
-		8B62057A217A2416004544D3 /* Alternative.swift in Sources */ = {isa = PBXBuildFile; fileRef = 8B620555217A2416004544D3 /* Alternative.swift */; };
-		8B62057B217A2416004544D3 /* Alternative.swift in Sources */ = {isa = PBXBuildFile; fileRef = 8B620555217A2416004544D3 /* Alternative.swift */; };
-		8B62057C217A2416004544D3 /* Alternative.swift in Sources */ = {isa = PBXBuildFile; fileRef = 8B620555217A2416004544D3 /* Alternative.swift */; };
-		8B62057D217A2416004544D3 /* ApplicativeError.swift in Sources */ = {isa = PBXBuildFile; fileRef = 8B620556217A2416004544D3 /* ApplicativeError.swift */; };
-		8B62057E217A2416004544D3 /* ApplicativeError.swift in Sources */ = {isa = PBXBuildFile; fileRef = 8B620556217A2416004544D3 /* ApplicativeError.swift */; };
-		8B62057F217A2416004544D3 /* ApplicativeError.swift in Sources */ = {isa = PBXBuildFile; fileRef = 8B620556217A2416004544D3 /* ApplicativeError.swift */; };
-		8B620580217A2416004544D3 /* ApplicativeError.swift in Sources */ = {isa = PBXBuildFile; fileRef = 8B620556217A2416004544D3 /* ApplicativeError.swift */; };
-		8B620581217A2416004544D3 /* MonoidK.swift in Sources */ = {isa = PBXBuildFile; fileRef = 8B620557217A2416004544D3 /* MonoidK.swift */; };
-		8B620582217A2416004544D3 /* MonoidK.swift in Sources */ = {isa = PBXBuildFile; fileRef = 8B620557217A2416004544D3 /* MonoidK.swift */; };
-		8B620583217A2416004544D3 /* MonoidK.swift in Sources */ = {isa = PBXBuildFile; fileRef = 8B620557217A2416004544D3 /* MonoidK.swift */; };
-		8B620584217A2416004544D3 /* MonoidK.swift in Sources */ = {isa = PBXBuildFile; fileRef = 8B620557217A2416004544D3 /* MonoidK.swift */; };
-		8B620585217A2416004544D3 /* MonadFilter.swift in Sources */ = {isa = PBXBuildFile; fileRef = 8B620558217A2416004544D3 /* MonadFilter.swift */; };
-		8B620586217A2416004544D3 /* MonadFilter.swift in Sources */ = {isa = PBXBuildFile; fileRef = 8B620558217A2416004544D3 /* MonadFilter.swift */; };
-		8B620587217A2416004544D3 /* MonadFilter.swift in Sources */ = {isa = PBXBuildFile; fileRef = 8B620558217A2416004544D3 /* MonadFilter.swift */; };
-		8B620588217A2416004544D3 /* MonadFilter.swift in Sources */ = {isa = PBXBuildFile; fileRef = 8B620558217A2416004544D3 /* MonadFilter.swift */; };
-		8B620589217A2416004544D3 /* MonadState.swift in Sources */ = {isa = PBXBuildFile; fileRef = 8B620559217A2416004544D3 /* MonadState.swift */; };
-		8B62058A217A2416004544D3 /* MonadState.swift in Sources */ = {isa = PBXBuildFile; fileRef = 8B620559217A2416004544D3 /* MonadState.swift */; };
-		8B62058B217A2416004544D3 /* MonadState.swift in Sources */ = {isa = PBXBuildFile; fileRef = 8B620559217A2416004544D3 /* MonadState.swift */; };
-		8B62058C217A2416004544D3 /* MonadState.swift in Sources */ = {isa = PBXBuildFile; fileRef = 8B620559217A2416004544D3 /* MonadState.swift */; };
-		8B62058D217A2416004544D3 /* Contravariant.swift in Sources */ = {isa = PBXBuildFile; fileRef = 8B62055A217A2416004544D3 /* Contravariant.swift */; };
-		8B62058E217A2416004544D3 /* Contravariant.swift in Sources */ = {isa = PBXBuildFile; fileRef = 8B62055A217A2416004544D3 /* Contravariant.swift */; };
-		8B62058F217A2416004544D3 /* Contravariant.swift in Sources */ = {isa = PBXBuildFile; fileRef = 8B62055A217A2416004544D3 /* Contravariant.swift */; };
-		8B620590217A2416004544D3 /* Contravariant.swift in Sources */ = {isa = PBXBuildFile; fileRef = 8B62055A217A2416004544D3 /* Contravariant.swift */; };
-		8B620591217A2416004544D3 /* Order.swift in Sources */ = {isa = PBXBuildFile; fileRef = 8B62055B217A2416004544D3 /* Order.swift */; };
-		8B620592217A2416004544D3 /* Order.swift in Sources */ = {isa = PBXBuildFile; fileRef = 8B62055B217A2416004544D3 /* Order.swift */; };
-		8B620593217A2416004544D3 /* Order.swift in Sources */ = {isa = PBXBuildFile; fileRef = 8B62055B217A2416004544D3 /* Order.swift */; };
-		8B620594217A2416004544D3 /* Order.swift in Sources */ = {isa = PBXBuildFile; fileRef = 8B62055B217A2416004544D3 /* Order.swift */; };
-		8B620595217A2416004544D3 /* Inject.swift in Sources */ = {isa = PBXBuildFile; fileRef = 8B62055C217A2416004544D3 /* Inject.swift */; };
-		8B620596217A2416004544D3 /* Inject.swift in Sources */ = {isa = PBXBuildFile; fileRef = 8B62055C217A2416004544D3 /* Inject.swift */; };
-		8B620597217A2416004544D3 /* Inject.swift in Sources */ = {isa = PBXBuildFile; fileRef = 8B62055C217A2416004544D3 /* Inject.swift */; };
-		8B620598217A2416004544D3 /* Inject.swift in Sources */ = {isa = PBXBuildFile; fileRef = 8B62055C217A2416004544D3 /* Inject.swift */; };
-		8B620599217A2416004544D3 /* Bifoldable.swift in Sources */ = {isa = PBXBuildFile; fileRef = 8B62055D217A2416004544D3 /* Bifoldable.swift */; };
-		8B62059A217A2416004544D3 /* Bifoldable.swift in Sources */ = {isa = PBXBuildFile; fileRef = 8B62055D217A2416004544D3 /* Bifoldable.swift */; };
-		8B62059B217A2416004544D3 /* Bifoldable.swift in Sources */ = {isa = PBXBuildFile; fileRef = 8B62055D217A2416004544D3 /* Bifoldable.swift */; };
-		8B62059C217A2416004544D3 /* Bifoldable.swift in Sources */ = {isa = PBXBuildFile; fileRef = 8B62055D217A2416004544D3 /* Bifoldable.swift */; };
-		8B62059D217A2416004544D3 /* SemigroupK.swift in Sources */ = {isa = PBXBuildFile; fileRef = 8B62055E217A2416004544D3 /* SemigroupK.swift */; };
-		8B62059E217A2416004544D3 /* SemigroupK.swift in Sources */ = {isa = PBXBuildFile; fileRef = 8B62055E217A2416004544D3 /* SemigroupK.swift */; };
-		8B62059F217A2416004544D3 /* SemigroupK.swift in Sources */ = {isa = PBXBuildFile; fileRef = 8B62055E217A2416004544D3 /* SemigroupK.swift */; };
-		8B6205A0217A2416004544D3 /* SemigroupK.swift in Sources */ = {isa = PBXBuildFile; fileRef = 8B62055E217A2416004544D3 /* SemigroupK.swift */; };
-		8B6205A1217A2416004544D3 /* MonadWriter.swift in Sources */ = {isa = PBXBuildFile; fileRef = 8B62055F217A2416004544D3 /* MonadWriter.swift */; };
-		8B6205A2217A2416004544D3 /* MonadWriter.swift in Sources */ = {isa = PBXBuildFile; fileRef = 8B62055F217A2416004544D3 /* MonadWriter.swift */; };
-		8B6205A3217A2416004544D3 /* MonadWriter.swift in Sources */ = {isa = PBXBuildFile; fileRef = 8B62055F217A2416004544D3 /* MonadWriter.swift */; };
-		8B6205A4217A2416004544D3 /* MonadWriter.swift in Sources */ = {isa = PBXBuildFile; fileRef = 8B62055F217A2416004544D3 /* MonadWriter.swift */; };
-		8B6205A5217A2416004544D3 /* MonadError.swift in Sources */ = {isa = PBXBuildFile; fileRef = 8B620560217A2416004544D3 /* MonadError.swift */; };
-		8B6205A6217A2416004544D3 /* MonadError.swift in Sources */ = {isa = PBXBuildFile; fileRef = 8B620560217A2416004544D3 /* MonadError.swift */; };
-		8B6205A7217A2416004544D3 /* MonadError.swift in Sources */ = {isa = PBXBuildFile; fileRef = 8B620560217A2416004544D3 /* MonadError.swift */; };
-		8B6205A8217A2416004544D3 /* MonadError.swift in Sources */ = {isa = PBXBuildFile; fileRef = 8B620560217A2416004544D3 /* MonadError.swift */; };
-		8B6205A9217A2416004544D3 /* Invariant.swift in Sources */ = {isa = PBXBuildFile; fileRef = 8B620561217A2416004544D3 /* Invariant.swift */; };
-		8B6205AA217A2416004544D3 /* Invariant.swift in Sources */ = {isa = PBXBuildFile; fileRef = 8B620561217A2416004544D3 /* Invariant.swift */; };
-		8B6205AB217A2416004544D3 /* Invariant.swift in Sources */ = {isa = PBXBuildFile; fileRef = 8B620561217A2416004544D3 /* Invariant.swift */; };
-		8B6205AC217A2416004544D3 /* Invariant.swift in Sources */ = {isa = PBXBuildFile; fileRef = 8B620561217A2416004544D3 /* Invariant.swift */; };
-		8B6205AD217A2416004544D3 /* TraverseFilter.swift in Sources */ = {isa = PBXBuildFile; fileRef = 8B620562217A2416004544D3 /* TraverseFilter.swift */; };
-		8B6205AE217A2416004544D3 /* TraverseFilter.swift in Sources */ = {isa = PBXBuildFile; fileRef = 8B620562217A2416004544D3 /* TraverseFilter.swift */; };
-		8B6205AF217A2416004544D3 /* TraverseFilter.swift in Sources */ = {isa = PBXBuildFile; fileRef = 8B620562217A2416004544D3 /* TraverseFilter.swift */; };
-		8B6205B0217A2416004544D3 /* TraverseFilter.swift in Sources */ = {isa = PBXBuildFile; fileRef = 8B620562217A2416004544D3 /* TraverseFilter.swift */; };
-		8B6205B1217A2416004544D3 /* Traverse.swift in Sources */ = {isa = PBXBuildFile; fileRef = 8B620563217A2416004544D3 /* Traverse.swift */; };
-		8B6205B2217A2416004544D3 /* Traverse.swift in Sources */ = {isa = PBXBuildFile; fileRef = 8B620563217A2416004544D3 /* Traverse.swift */; };
-		8B6205B3217A2416004544D3 /* Traverse.swift in Sources */ = {isa = PBXBuildFile; fileRef = 8B620563217A2416004544D3 /* Traverse.swift */; };
-		8B6205B4217A2416004544D3 /* Traverse.swift in Sources */ = {isa = PBXBuildFile; fileRef = 8B620563217A2416004544D3 /* Traverse.swift */; };
-		8B6205B5217A2416004544D3 /* MonadReader.swift in Sources */ = {isa = PBXBuildFile; fileRef = 8B620564217A2416004544D3 /* MonadReader.swift */; };
-		8B6205B6217A2416004544D3 /* MonadReader.swift in Sources */ = {isa = PBXBuildFile; fileRef = 8B620564217A2416004544D3 /* MonadReader.swift */; };
-		8B6205B7217A2416004544D3 /* MonadReader.swift in Sources */ = {isa = PBXBuildFile; fileRef = 8B620564217A2416004544D3 /* MonadReader.swift */; };
-		8B6205B8217A2416004544D3 /* MonadReader.swift in Sources */ = {isa = PBXBuildFile; fileRef = 8B620564217A2416004544D3 /* MonadReader.swift */; };
-		8B6205B9217A2416004544D3 /* Reducible.swift in Sources */ = {isa = PBXBuildFile; fileRef = 8B620565217A2416004544D3 /* Reducible.swift */; };
-		8B6205BA217A2416004544D3 /* Reducible.swift in Sources */ = {isa = PBXBuildFile; fileRef = 8B620565217A2416004544D3 /* Reducible.swift */; };
-		8B6205BB217A2416004544D3 /* Reducible.swift in Sources */ = {isa = PBXBuildFile; fileRef = 8B620565217A2416004544D3 /* Reducible.swift */; };
-		8B6205BC217A2416004544D3 /* Reducible.swift in Sources */ = {isa = PBXBuildFile; fileRef = 8B620565217A2416004544D3 /* Reducible.swift */; };
-		8B6205BD217A2416004544D3 /* Show.swift in Sources */ = {isa = PBXBuildFile; fileRef = 8B620566217A2416004544D3 /* Show.swift */; };
-		8B6205BE217A2416004544D3 /* Show.swift in Sources */ = {isa = PBXBuildFile; fileRef = 8B620566217A2416004544D3 /* Show.swift */; };
-		8B6205BF217A2416004544D3 /* Show.swift in Sources */ = {isa = PBXBuildFile; fileRef = 8B620566217A2416004544D3 /* Show.swift */; };
-		8B6205C0217A2416004544D3 /* Show.swift in Sources */ = {isa = PBXBuildFile; fileRef = 8B620566217A2416004544D3 /* Show.swift */; };
-		8B6205C1217A2416004544D3 /* Category.swift in Sources */ = {isa = PBXBuildFile; fileRef = 8B620567217A2416004544D3 /* Category.swift */; };
-		8B6205C2217A2416004544D3 /* Category.swift in Sources */ = {isa = PBXBuildFile; fileRef = 8B620567217A2416004544D3 /* Category.swift */; };
-		8B6205C3217A2416004544D3 /* Category.swift in Sources */ = {isa = PBXBuildFile; fileRef = 8B620567217A2416004544D3 /* Category.swift */; };
-		8B6205C4217A2416004544D3 /* Category.swift in Sources */ = {isa = PBXBuildFile; fileRef = 8B620567217A2416004544D3 /* Category.swift */; };
-		8B6205C5217A2416004544D3 /* Foldable.swift in Sources */ = {isa = PBXBuildFile; fileRef = 8B620568217A2416004544D3 /* Foldable.swift */; };
-		8B6205C6217A2416004544D3 /* Foldable.swift in Sources */ = {isa = PBXBuildFile; fileRef = 8B620568217A2416004544D3 /* Foldable.swift */; };
-		8B6205C7217A2416004544D3 /* Foldable.swift in Sources */ = {isa = PBXBuildFile; fileRef = 8B620568217A2416004544D3 /* Foldable.swift */; };
-		8B6205C8217A2416004544D3 /* Foldable.swift in Sources */ = {isa = PBXBuildFile; fileRef = 8B620568217A2416004544D3 /* Foldable.swift */; };
-		8B6205C9217A2416004544D3 /* NonEmptyReducible.swift in Sources */ = {isa = PBXBuildFile; fileRef = 8B620569217A2416004544D3 /* NonEmptyReducible.swift */; };
-		8B6205CA217A2416004544D3 /* NonEmptyReducible.swift in Sources */ = {isa = PBXBuildFile; fileRef = 8B620569217A2416004544D3 /* NonEmptyReducible.swift */; };
-		8B6205CB217A2416004544D3 /* NonEmptyReducible.swift in Sources */ = {isa = PBXBuildFile; fileRef = 8B620569217A2416004544D3 /* NonEmptyReducible.swift */; };
-		8B6205CC217A2416004544D3 /* NonEmptyReducible.swift in Sources */ = {isa = PBXBuildFile; fileRef = 8B620569217A2416004544D3 /* NonEmptyReducible.swift */; };
-		8B6205CD217A2416004544D3 /* Bimonad.swift in Sources */ = {isa = PBXBuildFile; fileRef = 8B62056A217A2416004544D3 /* Bimonad.swift */; };
-		8B6205CE217A2416004544D3 /* Bimonad.swift in Sources */ = {isa = PBXBuildFile; fileRef = 8B62056A217A2416004544D3 /* Bimonad.swift */; };
-		8B6205CF217A2416004544D3 /* Bimonad.swift in Sources */ = {isa = PBXBuildFile; fileRef = 8B62056A217A2416004544D3 /* Bimonad.swift */; };
-		8B6205D0217A2416004544D3 /* Bimonad.swift in Sources */ = {isa = PBXBuildFile; fileRef = 8B62056A217A2416004544D3 /* Bimonad.swift */; };
-		8B6205D1217A2416004544D3 /* Monoid.swift in Sources */ = {isa = PBXBuildFile; fileRef = 8B62056B217A2416004544D3 /* Monoid.swift */; };
-		8B6205D2217A2416004544D3 /* Monoid.swift in Sources */ = {isa = PBXBuildFile; fileRef = 8B62056B217A2416004544D3 /* Monoid.swift */; };
-		8B6205D3217A2416004544D3 /* Monoid.swift in Sources */ = {isa = PBXBuildFile; fileRef = 8B62056B217A2416004544D3 /* Monoid.swift */; };
-		8B6205D4217A2416004544D3 /* Monoid.swift in Sources */ = {isa = PBXBuildFile; fileRef = 8B62056B217A2416004544D3 /* Monoid.swift */; };
-		8B6205D5217A2416004544D3 /* Monad.swift in Sources */ = {isa = PBXBuildFile; fileRef = 8B62056C217A2416004544D3 /* Monad.swift */; };
-		8B6205D6217A2416004544D3 /* Monad.swift in Sources */ = {isa = PBXBuildFile; fileRef = 8B62056C217A2416004544D3 /* Monad.swift */; };
-		8B6205D7217A2416004544D3 /* Monad.swift in Sources */ = {isa = PBXBuildFile; fileRef = 8B62056C217A2416004544D3 /* Monad.swift */; };
-		8B6205D8217A2416004544D3 /* Monad.swift in Sources */ = {isa = PBXBuildFile; fileRef = 8B62056C217A2416004544D3 /* Monad.swift */; };
-		8B6205D9217A2416004544D3 /* Composed.swift in Sources */ = {isa = PBXBuildFile; fileRef = 8B62056E217A2416004544D3 /* Composed.swift */; };
-		8B6205DA217A2416004544D3 /* Composed.swift in Sources */ = {isa = PBXBuildFile; fileRef = 8B62056E217A2416004544D3 /* Composed.swift */; };
-		8B6205DB217A2416004544D3 /* Composed.swift in Sources */ = {isa = PBXBuildFile; fileRef = 8B62056E217A2416004544D3 /* Composed.swift */; };
-		8B6205DC217A2416004544D3 /* Composed.swift in Sources */ = {isa = PBXBuildFile; fileRef = 8B62056E217A2416004544D3 /* Composed.swift */; };
-		8B6205DD217A2416004544D3 /* ComposedFoldable.swift in Sources */ = {isa = PBXBuildFile; fileRef = 8B62056F217A2416004544D3 /* ComposedFoldable.swift */; };
-		8B6205DE217A2416004544D3 /* ComposedFoldable.swift in Sources */ = {isa = PBXBuildFile; fileRef = 8B62056F217A2416004544D3 /* ComposedFoldable.swift */; };
-		8B6205DF217A2416004544D3 /* ComposedFoldable.swift in Sources */ = {isa = PBXBuildFile; fileRef = 8B62056F217A2416004544D3 /* ComposedFoldable.swift */; };
-		8B6205E0217A2416004544D3 /* ComposedFoldable.swift in Sources */ = {isa = PBXBuildFile; fileRef = 8B62056F217A2416004544D3 /* ComposedFoldable.swift */; };
-		8B6205E1217A2416004544D3 /* Applicative.swift in Sources */ = {isa = PBXBuildFile; fileRef = 8B620570217A2416004544D3 /* Applicative.swift */; };
-		8B6205E2217A2416004544D3 /* Applicative.swift in Sources */ = {isa = PBXBuildFile; fileRef = 8B620570217A2416004544D3 /* Applicative.swift */; };
-		8B6205E3217A2416004544D3 /* Applicative.swift in Sources */ = {isa = PBXBuildFile; fileRef = 8B620570217A2416004544D3 /* Applicative.swift */; };
-		8B6205E4217A2416004544D3 /* Applicative.swift in Sources */ = {isa = PBXBuildFile; fileRef = 8B620570217A2416004544D3 /* Applicative.swift */; };
-		8B6205E5217A2416004544D3 /* Comonad.swift in Sources */ = {isa = PBXBuildFile; fileRef = 8B620571217A2416004544D3 /* Comonad.swift */; };
-		8B6205E6217A2416004544D3 /* Comonad.swift in Sources */ = {isa = PBXBuildFile; fileRef = 8B620571217A2416004544D3 /* Comonad.swift */; };
-		8B6205E7217A2416004544D3 /* Comonad.swift in Sources */ = {isa = PBXBuildFile; fileRef = 8B620571217A2416004544D3 /* Comonad.swift */; };
-		8B6205E8217A2416004544D3 /* Comonad.swift in Sources */ = {isa = PBXBuildFile; fileRef = 8B620571217A2416004544D3 /* Comonad.swift */; };
-		8B6205E9217A2416004544D3 /* Bifunctor.swift in Sources */ = {isa = PBXBuildFile; fileRef = 8B620572217A2416004544D3 /* Bifunctor.swift */; };
-		8B6205EA217A2416004544D3 /* Bifunctor.swift in Sources */ = {isa = PBXBuildFile; fileRef = 8B620572217A2416004544D3 /* Bifunctor.swift */; };
-		8B6205EB217A2416004544D3 /* Bifunctor.swift in Sources */ = {isa = PBXBuildFile; fileRef = 8B620572217A2416004544D3 /* Bifunctor.swift */; };
-		8B6205EC217A2416004544D3 /* Bifunctor.swift in Sources */ = {isa = PBXBuildFile; fileRef = 8B620572217A2416004544D3 /* Bifunctor.swift */; };
-		8B6205ED217A2416004544D3 /* Functor.swift in Sources */ = {isa = PBXBuildFile; fileRef = 8B620573217A2416004544D3 /* Functor.swift */; };
-		8B6205EE217A2416004544D3 /* Functor.swift in Sources */ = {isa = PBXBuildFile; fileRef = 8B620573217A2416004544D3 /* Functor.swift */; };
-		8B6205EF217A2416004544D3 /* Functor.swift in Sources */ = {isa = PBXBuildFile; fileRef = 8B620573217A2416004544D3 /* Functor.swift */; };
-		8B6205F0217A2416004544D3 /* Functor.swift in Sources */ = {isa = PBXBuildFile; fileRef = 8B620573217A2416004544D3 /* Functor.swift */; };
-		8B6205F1217A2416004544D3 /* Semigroup.swift in Sources */ = {isa = PBXBuildFile; fileRef = 8B620574217A2416004544D3 /* Semigroup.swift */; };
-		8B6205F2217A2416004544D3 /* Semigroup.swift in Sources */ = {isa = PBXBuildFile; fileRef = 8B620574217A2416004544D3 /* Semigroup.swift */; };
-		8B6205F3217A2416004544D3 /* Semigroup.swift in Sources */ = {isa = PBXBuildFile; fileRef = 8B620574217A2416004544D3 /* Semigroup.swift */; };
-		8B6205F4217A2416004544D3 /* Semigroup.swift in Sources */ = {isa = PBXBuildFile; fileRef = 8B620574217A2416004544D3 /* Semigroup.swift */; };
-		8B6205F5217A2416004544D3 /* MonadCombine.swift in Sources */ = {isa = PBXBuildFile; fileRef = 8B620575217A2416004544D3 /* MonadCombine.swift */; };
-		8B6205F6217A2416004544D3 /* MonadCombine.swift in Sources */ = {isa = PBXBuildFile; fileRef = 8B620575217A2416004544D3 /* MonadCombine.swift */; };
-		8B6205F7217A2416004544D3 /* MonadCombine.swift in Sources */ = {isa = PBXBuildFile; fileRef = 8B620575217A2416004544D3 /* MonadCombine.swift */; };
-		8B6205F8217A2416004544D3 /* MonadCombine.swift in Sources */ = {isa = PBXBuildFile; fileRef = 8B620575217A2416004544D3 /* MonadCombine.swift */; };
-		8B6205F9217A2416004544D3 /* FunctorFilter.swift in Sources */ = {isa = PBXBuildFile; fileRef = 8B620576217A2416004544D3 /* FunctorFilter.swift */; };
-		8B6205FA217A2416004544D3 /* FunctorFilter.swift in Sources */ = {isa = PBXBuildFile; fileRef = 8B620576217A2416004544D3 /* FunctorFilter.swift */; };
-		8B6205FB217A2416004544D3 /* FunctorFilter.swift in Sources */ = {isa = PBXBuildFile; fileRef = 8B620576217A2416004544D3 /* FunctorFilter.swift */; };
-		8B6205FC217A2416004544D3 /* FunctorFilter.swift in Sources */ = {isa = PBXBuildFile; fileRef = 8B620576217A2416004544D3 /* FunctorFilter.swift */; };
-		8B6205FD217A2416004544D3 /* Eq.swift in Sources */ = {isa = PBXBuildFile; fileRef = 8B620577217A2416004544D3 /* Eq.swift */; };
-		8B6205FE217A2416004544D3 /* Eq.swift in Sources */ = {isa = PBXBuildFile; fileRef = 8B620577217A2416004544D3 /* Eq.swift */; };
-		8B6205FF217A2416004544D3 /* Eq.swift in Sources */ = {isa = PBXBuildFile; fileRef = 8B620577217A2416004544D3 /* Eq.swift */; };
-		8B620600217A2416004544D3 /* Eq.swift in Sources */ = {isa = PBXBuildFile; fileRef = 8B620577217A2416004544D3 /* Eq.swift */; };
-		8B620601217A2416004544D3 /* Profunctor.swift in Sources */ = {isa = PBXBuildFile; fileRef = 8B620578217A2416004544D3 /* Profunctor.swift */; };
-		8B620602217A2416004544D3 /* Profunctor.swift in Sources */ = {isa = PBXBuildFile; fileRef = 8B620578217A2416004544D3 /* Profunctor.swift */; };
-		8B620603217A2416004544D3 /* Profunctor.swift in Sources */ = {isa = PBXBuildFile; fileRef = 8B620578217A2416004544D3 /* Profunctor.swift */; };
-		8B620604217A2416004544D3 /* Profunctor.swift in Sources */ = {isa = PBXBuildFile; fileRef = 8B620578217A2416004544D3 /* Profunctor.swift */; };
-		8B62065D217A2437004544D3 /* FreeTest.swift in Sources */ = {isa = PBXBuildFile; fileRef = 8B620606217A2437004544D3 /* FreeTest.swift */; };
-		8B62065E217A2437004544D3 /* TraverseLaws.swift in Sources */ = {isa = PBXBuildFile; fileRef = 8B620608217A2437004544D3 /* TraverseLaws.swift */; };
-		8B62065F217A2437004544D3 /* MonadErrorLaws.swift in Sources */ = {isa = PBXBuildFile; fileRef = 8B620609217A2437004544D3 /* MonadErrorLaws.swift */; };
-		8B620660217A2437004544D3 /* MonoidLaws.swift in Sources */ = {isa = PBXBuildFile; fileRef = 8B62060A217A2437004544D3 /* MonoidLaws.swift */; };
-		8B620661217A2437004544D3 /* SemigroupLaws.swift in Sources */ = {isa = PBXBuildFile; fileRef = 8B62060B217A2437004544D3 /* SemigroupLaws.swift */; };
-		8B620662217A2437004544D3 /* EqLaws.swift in Sources */ = {isa = PBXBuildFile; fileRef = 8B62060C217A2437004544D3 /* EqLaws.swift */; };
-		8B620663217A2437004544D3 /* MonadLaws.swift in Sources */ = {isa = PBXBuildFile; fileRef = 8B62060D217A2437004544D3 /* MonadLaws.swift */; };
-		8B620664217A2437004544D3 /* FunctorFilterLaws.swift in Sources */ = {isa = PBXBuildFile; fileRef = 8B62060E217A2437004544D3 /* FunctorFilterLaws.swift */; };
-		8B620665217A2437004544D3 /* OrderLaws.swift in Sources */ = {isa = PBXBuildFile; fileRef = 8B62060F217A2437004544D3 /* OrderLaws.swift */; };
-		8B620666217A2437004544D3 /* BifunctorLaws.swift in Sources */ = {isa = PBXBuildFile; fileRef = 8B620610217A2437004544D3 /* BifunctorLaws.swift */; };
-		8B620667217A2437004544D3 /* ApplicativeErrorLaws.swift in Sources */ = {isa = PBXBuildFile; fileRef = 8B620611217A2437004544D3 /* ApplicativeErrorLaws.swift */; };
-		8B620668217A2437004544D3 /* MonadWriterLaws.swift in Sources */ = {isa = PBXBuildFile; fileRef = 8B620612217A2437004544D3 /* MonadWriterLaws.swift */; };
-		8B620669217A2437004544D3 /* AlternativeLaws.swift in Sources */ = {isa = PBXBuildFile; fileRef = 8B620613217A2437004544D3 /* AlternativeLaws.swift */; };
-		8B62066A217A2437004544D3 /* MonadFilterLaws.swift in Sources */ = {isa = PBXBuildFile; fileRef = 8B620614217A2437004544D3 /* MonadFilterLaws.swift */; };
-		8B62066B217A2437004544D3 /* ProfunctorLaws.swift in Sources */ = {isa = PBXBuildFile; fileRef = 8B620615217A2437004544D3 /* ProfunctorLaws.swift */; };
-		8B62066C217A2437004544D3 /* ContravariantLaws.swift in Sources */ = {isa = PBXBuildFile; fileRef = 8B620616217A2437004544D3 /* ContravariantLaws.swift */; };
-		8B62066D217A2437004544D3 /* BimonadLaws.swift in Sources */ = {isa = PBXBuildFile; fileRef = 8B620617217A2437004544D3 /* BimonadLaws.swift */; };
-		8B62066E217A2437004544D3 /* MonadStateLaws.swift in Sources */ = {isa = PBXBuildFile; fileRef = 8B620618217A2437004544D3 /* MonadStateLaws.swift */; };
-		8B62066F217A2437004544D3 /* FunctorLaws.swift in Sources */ = {isa = PBXBuildFile; fileRef = 8B620619217A2437004544D3 /* FunctorLaws.swift */; };
-		8B620670217A2437004544D3 /* MonadCombineLaws.swift in Sources */ = {isa = PBXBuildFile; fileRef = 8B62061A217A2437004544D3 /* MonadCombineLaws.swift */; };
-		8B620671217A2437004544D3 /* ApplicativeLaws.swift in Sources */ = {isa = PBXBuildFile; fileRef = 8B62061B217A2437004544D3 /* ApplicativeLaws.swift */; };
-		8B620672217A2437004544D3 /* SemigroupKLaws.swift in Sources */ = {isa = PBXBuildFile; fileRef = 8B62061C217A2437004544D3 /* SemigroupKLaws.swift */; };
-		8B620673217A2437004544D3 /* CategoryLaws.swift in Sources */ = {isa = PBXBuildFile; fileRef = 8B62061D217A2437004544D3 /* CategoryLaws.swift */; };
-		8B620674217A2437004544D3 /* ShowLaws.swift in Sources */ = {isa = PBXBuildFile; fileRef = 8B62061E217A2437004544D3 /* ShowLaws.swift */; };
-		8B620675217A2437004544D3 /* ComonadLaws.swift in Sources */ = {isa = PBXBuildFile; fileRef = 8B62061F217A2437004544D3 /* ComonadLaws.swift */; };
-		8B620676217A2437004544D3 /* TraverseFilterLaws.swift in Sources */ = {isa = PBXBuildFile; fileRef = 8B620620217A2437004544D3 /* TraverseFilterLaws.swift */; };
-		8B620677217A2437004544D3 /* MonoidKLaws.swift in Sources */ = {isa = PBXBuildFile; fileRef = 8B620621217A2437004544D3 /* MonoidKLaws.swift */; };
-		8B620678217A2437004544D3 /* InvariantLaws.swift in Sources */ = {isa = PBXBuildFile; fileRef = 8B620622217A2437004544D3 /* InvariantLaws.swift */; };
-		8B620679217A2437004544D3 /* FoldableLaws.swift in Sources */ = {isa = PBXBuildFile; fileRef = 8B620623217A2437004544D3 /* FoldableLaws.swift */; };
-		8B62067A217A2437004544D3 /* WriterTTest.swift in Sources */ = {isa = PBXBuildFile; fileRef = 8B620625217A2437004544D3 /* WriterTTest.swift */; };
-		8B62067B217A2437004544D3 /* StateTTest.swift in Sources */ = {isa = PBXBuildFile; fileRef = 8B620626217A2437004544D3 /* StateTTest.swift */; };
-		8B62067C217A2437004544D3 /* EitherTTest.swift in Sources */ = {isa = PBXBuildFile; fileRef = 8B620627217A2437004544D3 /* EitherTTest.swift */; };
-		8B62067D217A2437004544D3 /* OptionTTest.swift in Sources */ = {isa = PBXBuildFile; fileRef = 8B620628217A2437004544D3 /* OptionTTest.swift */; };
-		8B62067E217A2437004544D3 /* CoproductTest.swift in Sources */ = {isa = PBXBuildFile; fileRef = 8B62062A217A2437004544D3 /* CoproductTest.swift */; };
-		8B62067F217A2437004544D3 /* MooreTest.swift in Sources */ = {isa = PBXBuildFile; fileRef = 8B62062B217A2437004544D3 /* MooreTest.swift */; };
-		8B620680217A2437004544D3 /* EitherTest.swift in Sources */ = {isa = PBXBuildFile; fileRef = 8B62062C217A2437004544D3 /* EitherTest.swift */; };
-		8B620681217A2437004544D3 /* SetKTest.swift in Sources */ = {isa = PBXBuildFile; fileRef = 8B62062D217A2437004544D3 /* SetKTest.swift */; };
-		8B620682217A2437004544D3 /* SumTest.swift in Sources */ = {isa = PBXBuildFile; fileRef = 8B62062E217A2437004544D3 /* SumTest.swift */; };
-		8B620683217A2437004544D3 /* TupleTest.swift in Sources */ = {isa = PBXBuildFile; fileRef = 8B62062F217A2437004544D3 /* TupleTest.swift */; };
-		8B620684217A2437004544D3 /* EvalTest.swift in Sources */ = {isa = PBXBuildFile; fileRef = 8B620630217A2437004544D3 /* EvalTest.swift */; };
-		8B620685217A2437004544D3 /* IdTest.swift in Sources */ = {isa = PBXBuildFile; fileRef = 8B620631217A2437004544D3 /* IdTest.swift */; };
-		8B620686217A2437004544D3 /* StoreTest.swift in Sources */ = {isa = PBXBuildFile; fileRef = 8B620632217A2437004544D3 /* StoreTest.swift */; };
-		8B620687217A2437004544D3 /* IorTest.swift in Sources */ = {isa = PBXBuildFile; fileRef = 8B620633217A2437004544D3 /* IorTest.swift */; };
-		8B620688217A2437004544D3 /* ValidatedTest.swift in Sources */ = {isa = PBXBuildFile; fileRef = 8B620634217A2437004544D3 /* ValidatedTest.swift */; };
-		8B620689217A2437004544D3 /* TryTest.swift in Sources */ = {isa = PBXBuildFile; fileRef = 8B620635217A2437004544D3 /* TryTest.swift */; };
-		8B62068A217A2437004544D3 /* OptionTest.swift in Sources */ = {isa = PBXBuildFile; fileRef = 8B620636217A2437004544D3 /* OptionTest.swift */; };
-		8B62068B217A2437004544D3 /* ListKTest.swift in Sources */ = {isa = PBXBuildFile; fileRef = 8B620637217A2437004544D3 /* ListKTest.swift */; };
-		8B62068C217A2437004544D3 /* DayTest.swift in Sources */ = {isa = PBXBuildFile; fileRef = 8B620638217A2437004544D3 /* DayTest.swift */; };
-		8B62068D217A2437004544D3 /* NonEmptyListTest.swift in Sources */ = {isa = PBXBuildFile; fileRef = 8B620639217A2437004544D3 /* NonEmptyListTest.swift */; };
-		8B62068E217A2437004544D3 /* ConstTest.swift in Sources */ = {isa = PBXBuildFile; fileRef = 8B62063A217A2437004544D3 /* ConstTest.swift */; };
-		8B62068F217A2437004544D3 /* Function1Test.swift in Sources */ = {isa = PBXBuildFile; fileRef = 8B62063C217A2437004544D3 /* Function1Test.swift */; };
-		8B620690217A2437004544D3 /* Function0Test.swift in Sources */ = {isa = PBXBuildFile; fileRef = 8B62063D217A2437004544D3 /* Function0Test.swift */; };
-		8B620691217A2437004544D3 /* KleisliTest.swift in Sources */ = {isa = PBXBuildFile; fileRef = 8B62063E217A2437004544D3 /* KleisliTest.swift */; };
-		8B620692217A2437004544D3 /* KleisliOperatorTest.swift in Sources */ = {isa = PBXBuildFile; fileRef = 8B62063F217A2437004544D3 /* KleisliOperatorTest.swift */; };
-		8B620693217A2437004544D3 /* IOTest.swift in Sources */ = {isa = PBXBuildFile; fileRef = 8B620641217A2437004544D3 /* IOTest.swift */; };
-		8B620694217A2437004544D3 /* AsyncLaws.swift in Sources */ = {isa = PBXBuildFile; fileRef = 8B620643217A2437004544D3 /* AsyncLaws.swift */; };
-		8B620695217A2437004544D3 /* ObservableKTest.swift in Sources */ = {isa = PBXBuildFile; fileRef = 8B620645217A2437004544D3 /* ObservableKTest.swift */; };
-		8B620696217A2437004544D3 /* MaybeKTest.swift in Sources */ = {isa = PBXBuildFile; fileRef = 8B620646217A2437004544D3 /* MaybeKTest.swift */; };
-		8B620697217A2437004544D3 /* SingleKTest.swift in Sources */ = {isa = PBXBuildFile; fileRef = 8B620647217A2437004544D3 /* SingleKTest.swift */; };
-		8B620698217A2437004544D3 /* BoolInstancesTest.swift in Sources */ = {isa = PBXBuildFile; fileRef = 8B620649217A2437004544D3 /* BoolInstancesTest.swift */; };
-		8B620699217A2437004544D3 /* StringInstancesTest.swift in Sources */ = {isa = PBXBuildFile; fileRef = 8B62064A217A2437004544D3 /* StringInstancesTest.swift */; };
-		8B62069A217A2437004544D3 /* NumberInstancesTest.swift in Sources */ = {isa = PBXBuildFile; fileRef = 8B62064B217A2437004544D3 /* NumberInstancesTest.swift */; };
-		8B62069B217A2437004544D3 /* FoldTest.swift in Sources */ = {isa = PBXBuildFile; fileRef = 8B62064D217A2437004544D3 /* FoldTest.swift */; };
-		8B62069C217A2437004544D3 /* IsoTest.swift in Sources */ = {isa = PBXBuildFile; fileRef = 8B62064E217A2437004544D3 /* IsoTest.swift */; };
-		8B62069D217A2437004544D3 /* LensLaws.swift in Sources */ = {isa = PBXBuildFile; fileRef = 8B620650217A2437004544D3 /* LensLaws.swift */; };
-		8B62069E217A2437004544D3 /* OptionalLaws.swift in Sources */ = {isa = PBXBuildFile; fileRef = 8B620651217A2437004544D3 /* OptionalLaws.swift */; };
-		8B62069F217A2437004544D3 /* IsoLaws.swift in Sources */ = {isa = PBXBuildFile; fileRef = 8B620652217A2437004544D3 /* IsoLaws.swift */; };
-		8B6206A0217A2437004544D3 /* TraversalLaws.swift in Sources */ = {isa = PBXBuildFile; fileRef = 8B620653217A2437004544D3 /* TraversalLaws.swift */; };
-		8B6206A1217A2437004544D3 /* SetterLaws.swift in Sources */ = {isa = PBXBuildFile; fileRef = 8B620654217A2437004544D3 /* SetterLaws.swift */; };
-		8B6206A2217A2437004544D3 /* PrismLaws.swift in Sources */ = {isa = PBXBuildFile; fileRef = 8B620655217A2437004544D3 /* PrismLaws.swift */; };
-		8B6206A3217A2437004544D3 /* SetterTest.swift in Sources */ = {isa = PBXBuildFile; fileRef = 8B620656217A2437004544D3 /* SetterTest.swift */; };
-		8B6206A4217A2437004544D3 /* TraversalTest.swift in Sources */ = {isa = PBXBuildFile; fileRef = 8B620657217A2437004544D3 /* TraversalTest.swift */; };
-		8B6206A5217A2437004544D3 /* PrismTest.swift in Sources */ = {isa = PBXBuildFile; fileRef = 8B620658217A2437004544D3 /* PrismTest.swift */; };
-		8B6206A6217A2437004544D3 /* GetterTest.swift in Sources */ = {isa = PBXBuildFile; fileRef = 8B620659217A2437004544D3 /* GetterTest.swift */; };
-		8B6206A7217A2437004544D3 /* OptionalTest.swift in Sources */ = {isa = PBXBuildFile; fileRef = 8B62065A217A2437004544D3 /* OptionalTest.swift */; };
-		8B6206A8217A2437004544D3 /* LensTest.swift in Sources */ = {isa = PBXBuildFile; fileRef = 8B62065B217A2437004544D3 /* LensTest.swift */; };
-		8B6206A9217A2437004544D3 /* TestDomain.swift in Sources */ = {isa = PBXBuildFile; fileRef = 8B62065C217A2437004544D3 /* TestDomain.swift */; };
-		8B6206B3217E0612004544D3 /* RxSwift.framework in Frameworks */ = {isa = PBXBuildFile; fileRef = 8B6206B1217E0612004544D3 /* RxSwift.framework */; };
-		8B6206B4217E0612004544D3 /* RxCocoa.framework in Frameworks */ = {isa = PBXBuildFile; fileRef = 8B6206B2217E0612004544D3 /* RxCocoa.framework */; };
-		8B6206BC217E07E7004544D3 /* RxSwift.framework in Frameworks */ = {isa = PBXBuildFile; fileRef = 8B6206BA217E07E6004544D3 /* RxSwift.framework */; };
-		8B6206BD217E07E7004544D3 /* RxCocoa.framework in Frameworks */ = {isa = PBXBuildFile; fileRef = 8B6206BB217E07E7004544D3 /* RxCocoa.framework */; };
-		8B6206C6217E0A26004544D3 /* RxCocoa.framework in Frameworks */ = {isa = PBXBuildFile; fileRef = 8B6206BF217E0807004544D3 /* RxCocoa.framework */; };
-		8B6206C7217E0A26004544D3 /* RxSwift.framework in Frameworks */ = {isa = PBXBuildFile; fileRef = 8B6206BE217E0807004544D3 /* RxSwift.framework */; };
-		8B6206CA217E0A62004544D3 /* RxSwift.framework in Frameworks */ = {isa = PBXBuildFile; fileRef = 8B6206C8217E0A62004544D3 /* RxSwift.framework */; };
-		8B6206CB217E0A62004544D3 /* RxCocoa.framework in Frameworks */ = {isa = PBXBuildFile; fileRef = 8B6206C9217E0A62004544D3 /* RxCocoa.framework */; };
-		8B6206CC217E0A9E004544D3 /* Nimble.framework in Frameworks */ = {isa = PBXBuildFile; fileRef = 8B6206B6217E0662004544D3 /* Nimble.framework */; };
-		8B6206CD217E0A9E004544D3 /* SwiftCheck.framework in Frameworks */ = {isa = PBXBuildFile; fileRef = 8B6206B5217E0662004544D3 /* SwiftCheck.framework */; };
-=======
-		11E531D4209B4CB700A78E8D /* BoundSetter.swift in Sources */ = {isa = PBXBuildFile; fileRef = 11E531D3209B4CB700A78E8D /* BoundSetter.swift */; };
-		11E531D7209B4EF400A78E8D /* At.swift in Sources */ = {isa = PBXBuildFile; fileRef = 11E531D6209B4EF400A78E8D /* At.swift */; };
-		11E531D8209B4FCD00A78E8D /* At.swift in Sources */ = {isa = PBXBuildFile; fileRef = 11E531D6209B4EF400A78E8D /* At.swift */; };
-		11E531DA209B4FCE00A78E8D /* At.swift in Sources */ = {isa = PBXBuildFile; fileRef = 11E531D6209B4EF400A78E8D /* At.swift */; };
-		11E531DB209B4FD200A78E8D /* BoundSetter.swift in Sources */ = {isa = PBXBuildFile; fileRef = 11E531D3209B4CB700A78E8D /* BoundSetter.swift */; };
-		11E531DD209B4FD400A78E8D /* BoundSetter.swift in Sources */ = {isa = PBXBuildFile; fileRef = 11E531D3209B4CB700A78E8D /* BoundSetter.swift */; };
-		11E531DF209B502900A78E8D /* Index.swift in Sources */ = {isa = PBXBuildFile; fileRef = 11E531DE209B502900A78E8D /* Index.swift */; };
-		11E531E0209B502F00A78E8D /* Index.swift in Sources */ = {isa = PBXBuildFile; fileRef = 11E531DE209B502900A78E8D /* Index.swift */; };
-		11E531E2209B503000A78E8D /* Index.swift in Sources */ = {isa = PBXBuildFile; fileRef = 11E531DE209B502900A78E8D /* Index.swift */; };
-		11F5306A20FF8B1800D92335 /* GetterTest.swift in Sources */ = {isa = PBXBuildFile; fileRef = 11F5306820FF8B1500D92335 /* GetterTest.swift */; };
-		11F5306B20FF8B1900D92335 /* GetterTest.swift in Sources */ = {isa = PBXBuildFile; fileRef = 11F5306820FF8B1500D92335 /* GetterTest.swift */; };
-		11F5306C20FF8B1900D92335 /* GetterTest.swift in Sources */ = {isa = PBXBuildFile; fileRef = 11F5306820FF8B1500D92335 /* GetterTest.swift */; };
-		11F5306F210086FD00D92335 /* FoldTest.swift in Sources */ = {isa = PBXBuildFile; fileRef = 11F5306D210086F500D92335 /* FoldTest.swift */; };
-		11F53070210086FD00D92335 /* FoldTest.swift in Sources */ = {isa = PBXBuildFile; fileRef = 11F5306D210086F500D92335 /* FoldTest.swift */; };
-		11F53071210086FE00D92335 /* FoldTest.swift in Sources */ = {isa = PBXBuildFile; fileRef = 11F5306D210086F500D92335 /* FoldTest.swift */; };
-		11F530732100959000D92335 /* TraversalTest.swift in Sources */ = {isa = PBXBuildFile; fileRef = 11F530722100959000D92335 /* TraversalTest.swift */; };
-		11F530742100959000D92335 /* TraversalTest.swift in Sources */ = {isa = PBXBuildFile; fileRef = 11F530722100959000D92335 /* TraversalTest.swift */; };
-		11F530752100959000D92335 /* TraversalTest.swift in Sources */ = {isa = PBXBuildFile; fileRef = 11F530722100959000D92335 /* TraversalTest.swift */; };
-		11F530782101DB5F00D92335 /* Recursion.swift in Sources */ = {isa = PBXBuildFile; fileRef = 11F530772101DB5F00D92335 /* Recursion.swift */; };
-		11F530792101DD0300D92335 /* Recursion.swift in Sources */ = {isa = PBXBuildFile; fileRef = 11F530772101DB5F00D92335 /* Recursion.swift */; };
-		11F5307B2101DD0400D92335 /* Recursion.swift in Sources */ = {isa = PBXBuildFile; fileRef = 11F530772101DB5F00D92335 /* Recursion.swift */; };
-		11F5307E2101DD7100D92335 /* Recursive.swift in Sources */ = {isa = PBXBuildFile; fileRef = 11F5307D2101DD7100D92335 /* Recursive.swift */; };
-		11F530802101DF8A00D92335 /* Corecursive.swift in Sources */ = {isa = PBXBuildFile; fileRef = 11F5307F2101DF8A00D92335 /* Corecursive.swift */; };
-		11F530822101E15E00D92335 /* Birecursive.swift in Sources */ = {isa = PBXBuildFile; fileRef = 11F530812101E15E00D92335 /* Birecursive.swift */; };
-		11F530832101E15E00D92335 /* Birecursive.swift in Sources */ = {isa = PBXBuildFile; fileRef = 11F530812101E15E00D92335 /* Birecursive.swift */; };
-		11F530852101E15E00D92335 /* Birecursive.swift in Sources */ = {isa = PBXBuildFile; fileRef = 11F530812101E15E00D92335 /* Birecursive.swift */; };
-		11F530862101E16100D92335 /* Corecursive.swift in Sources */ = {isa = PBXBuildFile; fileRef = 11F5307F2101DF8A00D92335 /* Corecursive.swift */; };
-		11F530882101E16200D92335 /* Corecursive.swift in Sources */ = {isa = PBXBuildFile; fileRef = 11F5307F2101DF8A00D92335 /* Corecursive.swift */; };
-		11F5308B2101E1B000D92335 /* Fix.swift in Sources */ = {isa = PBXBuildFile; fileRef = 11F5308A2101E1B000D92335 /* Fix.swift */; };
-		11F5308C2101E1B000D92335 /* Fix.swift in Sources */ = {isa = PBXBuildFile; fileRef = 11F5308A2101E1B000D92335 /* Fix.swift */; };
-		11F5308E2101E1B000D92335 /* Fix.swift in Sources */ = {isa = PBXBuildFile; fileRef = 11F5308A2101E1B000D92335 /* Fix.swift */; };
-		11F530902101E6C700D92335 /* Mu.swift in Sources */ = {isa = PBXBuildFile; fileRef = 11F5308F2101E6C600D92335 /* Mu.swift */; };
-		11F530912101E6C700D92335 /* Mu.swift in Sources */ = {isa = PBXBuildFile; fileRef = 11F5308F2101E6C600D92335 /* Mu.swift */; };
-		11F530932101E6C700D92335 /* Mu.swift in Sources */ = {isa = PBXBuildFile; fileRef = 11F5308F2101E6C600D92335 /* Mu.swift */; };
-		11F530942101E6D000D92335 /* Recursive.swift in Sources */ = {isa = PBXBuildFile; fileRef = 11F5307D2101DD7100D92335 /* Recursive.swift */; };
-		11F530952101E6D100D92335 /* Recursive.swift in Sources */ = {isa = PBXBuildFile; fileRef = 11F5307D2101DD7100D92335 /* Recursive.swift */; };
-		11F53098210207A100D92335 /* Nu.swift in Sources */ = {isa = PBXBuildFile; fileRef = 11F53097210207A100D92335 /* Nu.swift */; };
-		11F53099210207A100D92335 /* Nu.swift in Sources */ = {isa = PBXBuildFile; fileRef = 11F53097210207A100D92335 /* Nu.swift */; };
-		11F5309B210207A100D92335 /* Nu.swift in Sources */ = {isa = PBXBuildFile; fileRef = 11F53097210207A100D92335 /* Nu.swift */; };
-		11FE0066209C50A700183AF6 /* IsoLaws.swift in Sources */ = {isa = PBXBuildFile; fileRef = 11FE0065209C50A700183AF6 /* IsoLaws.swift */; };
-		11FE0067209C50D300183AF6 /* IsoLaws.swift in Sources */ = {isa = PBXBuildFile; fileRef = 11FE0065209C50A700183AF6 /* IsoLaws.swift */; };
-		11FE0068209C50D400183AF6 /* IsoLaws.swift in Sources */ = {isa = PBXBuildFile; fileRef = 11FE0065209C50A700183AF6 /* IsoLaws.swift */; };
-		11FE006A209C5E3A00183AF6 /* LensLaws.swift in Sources */ = {isa = PBXBuildFile; fileRef = 11FE0069209C5E3A00183AF6 /* LensLaws.swift */; };
-		11FE006B209C5E3A00183AF6 /* LensLaws.swift in Sources */ = {isa = PBXBuildFile; fileRef = 11FE0069209C5E3A00183AF6 /* LensLaws.swift */; };
-		11FE006C209C5E3A00183AF6 /* LensLaws.swift in Sources */ = {isa = PBXBuildFile; fileRef = 11FE0069209C5E3A00183AF6 /* LensLaws.swift */; };
-		11FE006E209C685F00183AF6 /* SetterLaws.swift in Sources */ = {isa = PBXBuildFile; fileRef = 11FE006D209C685F00183AF6 /* SetterLaws.swift */; };
-		11FE006F209C685F00183AF6 /* SetterLaws.swift in Sources */ = {isa = PBXBuildFile; fileRef = 11FE006D209C685F00183AF6 /* SetterLaws.swift */; };
-		11FE0070209C685F00183AF6 /* SetterLaws.swift in Sources */ = {isa = PBXBuildFile; fileRef = 11FE006D209C685F00183AF6 /* SetterLaws.swift */; };
-		11FE0072209C6DEC00183AF6 /* PrismLaws.swift in Sources */ = {isa = PBXBuildFile; fileRef = 11FE0071209C6DEC00183AF6 /* PrismLaws.swift */; };
-		11FE0073209C6DEC00183AF6 /* PrismLaws.swift in Sources */ = {isa = PBXBuildFile; fileRef = 11FE0071209C6DEC00183AF6 /* PrismLaws.swift */; };
-		11FE0074209C6DEC00183AF6 /* PrismLaws.swift in Sources */ = {isa = PBXBuildFile; fileRef = 11FE0071209C6DEC00183AF6 /* PrismLaws.swift */; };
-		11FE0076209C813C00183AF6 /* OptionalLaws.swift in Sources */ = {isa = PBXBuildFile; fileRef = 11FE0075209C813C00183AF6 /* OptionalLaws.swift */; };
-		11FE0077209C813C00183AF6 /* OptionalLaws.swift in Sources */ = {isa = PBXBuildFile; fileRef = 11FE0075209C813C00183AF6 /* OptionalLaws.swift */; };
-		11FE0078209C813C00183AF6 /* OptionalLaws.swift in Sources */ = {isa = PBXBuildFile; fileRef = 11FE0075209C813C00183AF6 /* OptionalLaws.swift */; };
-		11FE007D209C8F9400183AF6 /* TestDomain.swift in Sources */ = {isa = PBXBuildFile; fileRef = 11FE007C209C8F9400183AF6 /* TestDomain.swift */; };
-		11FE007E209C8F9400183AF6 /* TestDomain.swift in Sources */ = {isa = PBXBuildFile; fileRef = 11FE007C209C8F9400183AF6 /* TestDomain.swift */; };
-		11FE007F209C8F9400183AF6 /* TestDomain.swift in Sources */ = {isa = PBXBuildFile; fileRef = 11FE007C209C8F9400183AF6 /* TestDomain.swift */; };
-		11FE0081209C945900183AF6 /* IsoTest.swift in Sources */ = {isa = PBXBuildFile; fileRef = 11FE0080209C945900183AF6 /* IsoTest.swift */; };
-		11FE0082209C945900183AF6 /* IsoTest.swift in Sources */ = {isa = PBXBuildFile; fileRef = 11FE0080209C945900183AF6 /* IsoTest.swift */; };
-		11FE0083209C945900183AF6 /* IsoTest.swift in Sources */ = {isa = PBXBuildFile; fileRef = 11FE0080209C945900183AF6 /* IsoTest.swift */; };
-		11FE0085209C976F00183AF6 /* LensTest.swift in Sources */ = {isa = PBXBuildFile; fileRef = 11FE0084209C976F00183AF6 /* LensTest.swift */; };
-		11FE0086209C976F00183AF6 /* LensTest.swift in Sources */ = {isa = PBXBuildFile; fileRef = 11FE0084209C976F00183AF6 /* LensTest.swift */; };
-		11FE0087209C976F00183AF6 /* LensTest.swift in Sources */ = {isa = PBXBuildFile; fileRef = 11FE0084209C976F00183AF6 /* LensTest.swift */; };
-		11FE0089209C98A400183AF6 /* SetterTest.swift in Sources */ = {isa = PBXBuildFile; fileRef = 11FE0088209C98A400183AF6 /* SetterTest.swift */; };
-		11FE008A209C98A400183AF6 /* SetterTest.swift in Sources */ = {isa = PBXBuildFile; fileRef = 11FE0088209C98A400183AF6 /* SetterTest.swift */; };
-		11FE008B209C98A400183AF6 /* SetterTest.swift in Sources */ = {isa = PBXBuildFile; fileRef = 11FE0088209C98A400183AF6 /* SetterTest.swift */; };
-		11FE0092209C9C3300183AF6 /* PrismTest.swift in Sources */ = {isa = PBXBuildFile; fileRef = 11FE0091209C9C3300183AF6 /* PrismTest.swift */; };
-		11FE0093209C9C3300183AF6 /* PrismTest.swift in Sources */ = {isa = PBXBuildFile; fileRef = 11FE0091209C9C3300183AF6 /* PrismTest.swift */; };
-		11FE0094209C9C3300183AF6 /* PrismTest.swift in Sources */ = {isa = PBXBuildFile; fileRef = 11FE0091209C9C3300183AF6 /* PrismTest.swift */; };
-		11FE0096209C9EB800183AF6 /* OptionalTest.swift in Sources */ = {isa = PBXBuildFile; fileRef = 11FE0095209C9EB800183AF6 /* OptionalTest.swift */; };
-		11FE0097209C9EB800183AF6 /* OptionalTest.swift in Sources */ = {isa = PBXBuildFile; fileRef = 11FE0095209C9EB800183AF6 /* OptionalTest.swift */; };
-		11FE0098209C9EB800183AF6 /* OptionalTest.swift in Sources */ = {isa = PBXBuildFile; fileRef = 11FE0095209C9EB800183AF6 /* OptionalTest.swift */; };
-		D60A59DE21079832005D53F3 /* SetK.swift in Sources */ = {isa = PBXBuildFile; fileRef = D6492805209C72F000B875F9 /* SetK.swift */; };
-		D60A59E021079833005D53F3 /* SetK.swift in Sources */ = {isa = PBXBuildFile; fileRef = D6492805209C72F000B875F9 /* SetK.swift */; };
-		D6492806209C72F000B875F9 /* SetK.swift in Sources */ = {isa = PBXBuildFile; fileRef = D6492805209C72F000B875F9 /* SetK.swift */; };
-		D68A5220206811DF008DA945 /* Nimble.framework in CopyFiles */ = {isa = PBXBuildFile; fileRef = D68A51FE206811C6008DA945 /* Nimble.framework */; settings = {ATTRIBUTES = (CodeSignOnCopy, RemoveHeadersOnCopy, ); }; };
-		D68A5221206811DF008DA945 /* SwiftCheck.framework in CopyFiles */ = {isa = PBXBuildFile; fileRef = D68A5200206811C6008DA945 /* SwiftCheck.framework */; settings = {ATTRIBUTES = (CodeSignOnCopy, RemoveHeadersOnCopy, ); }; };
-		D68DC58D210665DB00D7D845 /* SetKTest.swift in Sources */ = {isa = PBXBuildFile; fileRef = D68DC58B2106653D00D7D845 /* SetKTest.swift */; };
-		D68DC58E210665DB00D7D845 /* SetKTest.swift in Sources */ = {isa = PBXBuildFile; fileRef = D68DC58B2106653D00D7D845 /* SetKTest.swift */; };
-		D68DC58F210665DB00D7D845 /* SetKTest.swift in Sources */ = {isa = PBXBuildFile; fileRef = D68DC58B2106653D00D7D845 /* SetKTest.swift */; };
-		D6D624442068141800739E2D /* Function0Test.swift in Sources */ = {isa = PBXBuildFile; fileRef = OBJ_90 /* Function0Test.swift */; };
-		D6D624452068141800739E2D /* Function1Test.swift in Sources */ = {isa = PBXBuildFile; fileRef = OBJ_91 /* Function1Test.swift */; };
-		D6D624462068141800739E2D /* KleisliOperatorTest.swift in Sources */ = {isa = PBXBuildFile; fileRef = OBJ_92 /* KleisliOperatorTest.swift */; };
-		D6D624472068141800739E2D /* KleisliTest.swift in Sources */ = {isa = PBXBuildFile; fileRef = OBJ_93 /* KleisliTest.swift */; };
-		D6D624482068141800739E2D /* BooleanFunctionsTest.swift in Sources */ = {isa = PBXBuildFile; fileRef = OBJ_94 /* BooleanFunctionsTest.swift */; };
-		D6D624492068141800739E2D /* CurryTest.swift in Sources */ = {isa = PBXBuildFile; fileRef = OBJ_95 /* CurryTest.swift */; };
-		D6D6244A2068141800739E2D /* ConstTest.swift in Sources */ = {isa = PBXBuildFile; fileRef = OBJ_97 /* ConstTest.swift */; };
-		D6D6244B2068141800739E2D /* CoproductTest.swift in Sources */ = {isa = PBXBuildFile; fileRef = OBJ_98 /* CoproductTest.swift */; };
-		D6D6244C2068141800739E2D /* EitherTest.swift in Sources */ = {isa = PBXBuildFile; fileRef = OBJ_99 /* EitherTest.swift */; };
-		D6D6244D2068141800739E2D /* EvalTest.swift in Sources */ = {isa = PBXBuildFile; fileRef = OBJ_100 /* EvalTest.swift */; };
-		D6D6244E2068141800739E2D /* IdTest.swift in Sources */ = {isa = PBXBuildFile; fileRef = OBJ_101 /* IdTest.swift */; };
-		D6D6244F2068141800739E2D /* IorTest.swift in Sources */ = {isa = PBXBuildFile; fileRef = OBJ_102 /* IorTest.swift */; };
-		D6D624502068141800739E2D /* ListKTest.swift in Sources */ = {isa = PBXBuildFile; fileRef = OBJ_103 /* ListKTest.swift */; };
-		D6D624512068141800739E2D /* OptionTest.swift in Sources */ = {isa = PBXBuildFile; fileRef = OBJ_104 /* OptionTest.swift */; };
-		D6D624522068141800739E2D /* NonEmptyListTest.swift in Sources */ = {isa = PBXBuildFile; fileRef = OBJ_105 /* NonEmptyListTest.swift */; };
-		D6D624532068141800739E2D /* TryTest.swift in Sources */ = {isa = PBXBuildFile; fileRef = OBJ_106 /* TryTest.swift */; };
-		D6D624542068141800739E2D /* TupleTest.swift in Sources */ = {isa = PBXBuildFile; fileRef = OBJ_107 /* TupleTest.swift */; };
-		D6D624552068141800739E2D /* ValidatedTest.swift in Sources */ = {isa = PBXBuildFile; fileRef = OBJ_108 /* ValidatedTest.swift */; };
-		D6D624562068141800739E2D /* AsyncLaws.swift in Sources */ = {isa = PBXBuildFile; fileRef = OBJ_110 /* AsyncLaws.swift */; };
-		D6D624572068141800739E2D /* IOTest.swift in Sources */ = {isa = PBXBuildFile; fileRef = OBJ_111 /* IOTest.swift */; };
-		D6D624582068141800739E2D /* FreeTest.swift in Sources */ = {isa = PBXBuildFile; fileRef = OBJ_113 /* FreeTest.swift */; };
-		D6D624592068141800739E2D /* NumberInstancesTest.swift in Sources */ = {isa = PBXBuildFile; fileRef = OBJ_115 /* NumberInstancesTest.swift */; };
-		D6D6245A2068141800739E2D /* StringInstancesTest.swift in Sources */ = {isa = PBXBuildFile; fileRef = OBJ_116 /* StringInstancesTest.swift */; };
-		D6D6245B2068141800739E2D /* PartialApplicationTest.swift in Sources */ = {isa = PBXBuildFile; fileRef = OBJ_117 /* PartialApplicationTest.swift */; };
-		D6D6245C2068141800739E2D /* PredefTest.swift in Sources */ = {isa = PBXBuildFile; fileRef = OBJ_118 /* PredefTest.swift */; };
-		D6D6245D2068141800739E2D /* EitherTTest.swift in Sources */ = {isa = PBXBuildFile; fileRef = OBJ_120 /* EitherTTest.swift */; };
-		D6D6245E2068141800739E2D /* OptionTTest.swift in Sources */ = {isa = PBXBuildFile; fileRef = OBJ_121 /* OptionTTest.swift */; };
-		D6D6245F2068141800739E2D /* StateTTest.swift in Sources */ = {isa = PBXBuildFile; fileRef = OBJ_122 /* StateTTest.swift */; };
-		D6D624602068141800739E2D /* WriterTTest.swift in Sources */ = {isa = PBXBuildFile; fileRef = OBJ_123 /* WriterTTest.swift */; };
-		D6D624612068141800739E2D /* ApplicativeErrorLaws.swift in Sources */ = {isa = PBXBuildFile; fileRef = OBJ_125 /* ApplicativeErrorLaws.swift */; };
-		D6D624622068141800739E2D /* ApplicativeLaws.swift in Sources */ = {isa = PBXBuildFile; fileRef = OBJ_126 /* ApplicativeLaws.swift */; };
-		D6D624632068141800739E2D /* ComonadLaws.swift in Sources */ = {isa = PBXBuildFile; fileRef = OBJ_127 /* ComonadLaws.swift */; };
-		D6D624642068141800739E2D /* EqLaws.swift in Sources */ = {isa = PBXBuildFile; fileRef = OBJ_128 /* EqLaws.swift */; };
-		D6D624652068141800739E2D /* FunctorFilterLaws.swift in Sources */ = {isa = PBXBuildFile; fileRef = OBJ_129 /* FunctorFilterLaws.swift */; };
-		D6D624662068141800739E2D /* FunctorLaws.swift in Sources */ = {isa = PBXBuildFile; fileRef = OBJ_130 /* FunctorLaws.swift */; };
-		D6D624672068141800739E2D /* MonadErrorLaws.swift in Sources */ = {isa = PBXBuildFile; fileRef = OBJ_131 /* MonadErrorLaws.swift */; };
-		D6D624682068141800739E2D /* MonadFilterLaws.swift in Sources */ = {isa = PBXBuildFile; fileRef = OBJ_132 /* MonadFilterLaws.swift */; };
-		D6D624692068141800739E2D /* MonadLaws.swift in Sources */ = {isa = PBXBuildFile; fileRef = OBJ_133 /* MonadLaws.swift */; };
-		D6D6246A2068141800739E2D /* MonadStateLaws.swift in Sources */ = {isa = PBXBuildFile; fileRef = OBJ_134 /* MonadStateLaws.swift */; };
-		D6D6246B2068141800739E2D /* MonadWriterLaws.swift in Sources */ = {isa = PBXBuildFile; fileRef = OBJ_135 /* MonadWriterLaws.swift */; };
-		D6D6246C2068141800739E2D /* MonoidKLaws.swift in Sources */ = {isa = PBXBuildFile; fileRef = OBJ_136 /* MonoidKLaws.swift */; };
-		D6D6246D2068141800739E2D /* MonoidLaws.swift in Sources */ = {isa = PBXBuildFile; fileRef = OBJ_137 /* MonoidLaws.swift */; };
-		D6D6246E2068141800739E2D /* OrderLaws.swift in Sources */ = {isa = PBXBuildFile; fileRef = OBJ_138 /* OrderLaws.swift */; };
-		D6D6246F2068141800739E2D /* SemigroupKLaws.swift in Sources */ = {isa = PBXBuildFile; fileRef = OBJ_139 /* SemigroupKLaws.swift */; };
-		D6D624702068141800739E2D /* SemigroupLaws.swift in Sources */ = {isa = PBXBuildFile; fileRef = OBJ_140 /* SemigroupLaws.swift */; };
-		D6D6247F206814C800739E2D /* Nimble.framework in Frameworks */ = {isa = PBXBuildFile; fileRef = D68A5208206811C6008DA945 /* Nimble.framework */; };
-		D6D62480206814C800739E2D /* SwiftCheck.framework in Frameworks */ = {isa = PBXBuildFile; fileRef = D68A520A206811C6008DA945 /* SwiftCheck.framework */; };
-		D6D62481206814CE00739E2D /* Nimble.framework in CopyFiles */ = {isa = PBXBuildFile; fileRef = D68A5208206811C6008DA945 /* Nimble.framework */; settings = {ATTRIBUTES = (CodeSignOnCopy, RemoveHeadersOnCopy, ); }; };
-		D6D62482206814CE00739E2D /* SwiftCheck.framework in CopyFiles */ = {isa = PBXBuildFile; fileRef = D68A520A206811C6008DA945 /* SwiftCheck.framework */; settings = {ATTRIBUTES = (CodeSignOnCopy, RemoveHeadersOnCopy, ); }; };
->>>>>>> 0bc008c1
-		D6D624D32068178800739E2D /* Cokleisli.swift in Sources */ = {isa = PBXBuildFile; fileRef = OBJ_10 /* Cokleisli.swift */; };
-		D6D624D42068178800739E2D /* Function0.swift in Sources */ = {isa = PBXBuildFile; fileRef = OBJ_11 /* Function0.swift */; };
-		D6D624D52068178800739E2D /* Function1.swift in Sources */ = {isa = PBXBuildFile; fileRef = OBJ_12 /* Function1.swift */; };
-		D6D624D62068178800739E2D /* FunctionK.swift in Sources */ = {isa = PBXBuildFile; fileRef = OBJ_13 /* FunctionK.swift */; };
-		D6D624D72068178800739E2D /* Kleisli.swift in Sources */ = {isa = PBXBuildFile; fileRef = OBJ_14 /* Kleisli.swift */; };
-		D6D624D82068178800739E2D /* KleisliOperator.swift in Sources */ = {isa = PBXBuildFile; fileRef = OBJ_15 /* KleisliOperator.swift */; };
-		D6D624D92068178800739E2D /* BooleanFunctions.swift in Sources */ = {isa = PBXBuildFile; fileRef = OBJ_16 /* BooleanFunctions.swift */; };
-		D6D624DA2068178800739E2D /* Curry.swift in Sources */ = {isa = PBXBuildFile; fileRef = OBJ_17 /* Curry.swift */; };
-		D6D624EE2068178800739E2D /* Cofree.swift in Sources */ = {isa = PBXBuildFile; fileRef = OBJ_40 /* Cofree.swift */; };
-		D6D624EF2068178800739E2D /* Coyoneda.swift in Sources */ = {isa = PBXBuildFile; fileRef = OBJ_41 /* Coyoneda.swift */; };
-		D6D624F02068178800739E2D /* Free.swift in Sources */ = {isa = PBXBuildFile; fileRef = OBJ_42 /* Free.swift */; };
-		D6D624F12068178800739E2D /* Yoneda.swift in Sources */ = {isa = PBXBuildFile; fileRef = OBJ_43 /* Yoneda.swift */; };
-		D6D624F22068178800739E2D /* HigherKinds.swift in Sources */ = {isa = PBXBuildFile; fileRef = OBJ_44 /* HigherKinds.swift */; };
-		D6D624F32068178800739E2D /* NumberInstances.swift in Sources */ = {isa = PBXBuildFile; fileRef = OBJ_46 /* NumberInstances.swift */; };
-		D6D624F42068178800739E2D /* StringInstances.swift in Sources */ = {isa = PBXBuildFile; fileRef = OBJ_47 /* StringInstances.swift */; };
-		D6D624F52068178800739E2D /* PartialApplication.swift in Sources */ = {isa = PBXBuildFile; fileRef = OBJ_48 /* PartialApplication.swift */; };
-		D6D624F62068178800739E2D /* Predef.swift in Sources */ = {isa = PBXBuildFile; fileRef = OBJ_49 /* Predef.swift */; };
-		D6D624F72068178800739E2D /* EitherT.swift in Sources */ = {isa = PBXBuildFile; fileRef = OBJ_51 /* EitherT.swift */; };
-		D6D624F82068178800739E2D /* OptionT.swift in Sources */ = {isa = PBXBuildFile; fileRef = OBJ_52 /* OptionT.swift */; };
-		D6D624F92068178800739E2D /* StateT.swift in Sources */ = {isa = PBXBuildFile; fileRef = OBJ_53 /* StateT.swift */; };
-		D6D624FA2068178800739E2D /* WriterT.swift in Sources */ = {isa = PBXBuildFile; fileRef = OBJ_54 /* WriterT.swift */; };
-		D6D624FB2068178800739E2D /* Typeclass.swift in Sources */ = {isa = PBXBuildFile; fileRef = OBJ_55 /* Typeclass.swift */; };
-		D6D62564206841B300739E2D /* Cokleisli.swift in Sources */ = {isa = PBXBuildFile; fileRef = OBJ_10 /* Cokleisli.swift */; };
-		D6D62565206841B300739E2D /* Function0.swift in Sources */ = {isa = PBXBuildFile; fileRef = OBJ_11 /* Function0.swift */; };
-		D6D62566206841B300739E2D /* Function1.swift in Sources */ = {isa = PBXBuildFile; fileRef = OBJ_12 /* Function1.swift */; };
-		D6D62567206841B300739E2D /* FunctionK.swift in Sources */ = {isa = PBXBuildFile; fileRef = OBJ_13 /* FunctionK.swift */; };
-		D6D62568206841B300739E2D /* Kleisli.swift in Sources */ = {isa = PBXBuildFile; fileRef = OBJ_14 /* Kleisli.swift */; };
-		D6D62569206841B300739E2D /* KleisliOperator.swift in Sources */ = {isa = PBXBuildFile; fileRef = OBJ_15 /* KleisliOperator.swift */; };
-		D6D6256A206841B300739E2D /* BooleanFunctions.swift in Sources */ = {isa = PBXBuildFile; fileRef = OBJ_16 /* BooleanFunctions.swift */; };
-		D6D6256B206841B300739E2D /* Curry.swift in Sources */ = {isa = PBXBuildFile; fileRef = OBJ_17 /* Curry.swift */; };
-		D6D6257F206841B300739E2D /* Cofree.swift in Sources */ = {isa = PBXBuildFile; fileRef = OBJ_40 /* Cofree.swift */; };
-		D6D62580206841B300739E2D /* Coyoneda.swift in Sources */ = {isa = PBXBuildFile; fileRef = OBJ_41 /* Coyoneda.swift */; };
-		D6D62581206841B300739E2D /* Free.swift in Sources */ = {isa = PBXBuildFile; fileRef = OBJ_42 /* Free.swift */; };
-		D6D62582206841B300739E2D /* Yoneda.swift in Sources */ = {isa = PBXBuildFile; fileRef = OBJ_43 /* Yoneda.swift */; };
-		D6D62583206841B300739E2D /* HigherKinds.swift in Sources */ = {isa = PBXBuildFile; fileRef = OBJ_44 /* HigherKinds.swift */; };
-		D6D62584206841B300739E2D /* NumberInstances.swift in Sources */ = {isa = PBXBuildFile; fileRef = OBJ_46 /* NumberInstances.swift */; };
-		D6D62585206841B300739E2D /* StringInstances.swift in Sources */ = {isa = PBXBuildFile; fileRef = OBJ_47 /* StringInstances.swift */; };
-		D6D62586206841B300739E2D /* PartialApplication.swift in Sources */ = {isa = PBXBuildFile; fileRef = OBJ_48 /* PartialApplication.swift */; };
-		D6D62587206841B300739E2D /* Predef.swift in Sources */ = {isa = PBXBuildFile; fileRef = OBJ_49 /* Predef.swift */; };
-		D6D62588206841B300739E2D /* EitherT.swift in Sources */ = {isa = PBXBuildFile; fileRef = OBJ_51 /* EitherT.swift */; };
-		D6D62589206841B300739E2D /* OptionT.swift in Sources */ = {isa = PBXBuildFile; fileRef = OBJ_52 /* OptionT.swift */; };
-		D6D6258A206841B300739E2D /* StateT.swift in Sources */ = {isa = PBXBuildFile; fileRef = OBJ_53 /* StateT.swift */; };
-		D6D6258B206841B300739E2D /* WriterT.swift in Sources */ = {isa = PBXBuildFile; fileRef = OBJ_54 /* WriterT.swift */; };
-		D6D6258C206841B300739E2D /* Typeclass.swift in Sources */ = {isa = PBXBuildFile; fileRef = OBJ_55 /* Typeclass.swift */; };
-		D6DBDE9A20684C38004F979F /* Cokleisli.swift in Sources */ = {isa = PBXBuildFile; fileRef = OBJ_10 /* Cokleisli.swift */; };
-		D6DBDE9B20684C38004F979F /* Function0.swift in Sources */ = {isa = PBXBuildFile; fileRef = OBJ_11 /* Function0.swift */; };
-		D6DBDE9C20684C38004F979F /* Function1.swift in Sources */ = {isa = PBXBuildFile; fileRef = OBJ_12 /* Function1.swift */; };
-		D6DBDE9D20684C38004F979F /* FunctionK.swift in Sources */ = {isa = PBXBuildFile; fileRef = OBJ_13 /* FunctionK.swift */; };
-		D6DBDE9E20684C38004F979F /* Kleisli.swift in Sources */ = {isa = PBXBuildFile; fileRef = OBJ_14 /* Kleisli.swift */; };
-		D6DBDE9F20684C38004F979F /* KleisliOperator.swift in Sources */ = {isa = PBXBuildFile; fileRef = OBJ_15 /* KleisliOperator.swift */; };
-		D6DBDEA020684C38004F979F /* BooleanFunctions.swift in Sources */ = {isa = PBXBuildFile; fileRef = OBJ_16 /* BooleanFunctions.swift */; };
-		D6DBDEA120684C38004F979F /* Curry.swift in Sources */ = {isa = PBXBuildFile; fileRef = OBJ_17 /* Curry.swift */; };
-		D6DBDEB520684C38004F979F /* Cofree.swift in Sources */ = {isa = PBXBuildFile; fileRef = OBJ_40 /* Cofree.swift */; };
-		D6DBDEB620684C38004F979F /* Coyoneda.swift in Sources */ = {isa = PBXBuildFile; fileRef = OBJ_41 /* Coyoneda.swift */; };
-		D6DBDEB720684C38004F979F /* Free.swift in Sources */ = {isa = PBXBuildFile; fileRef = OBJ_42 /* Free.swift */; };
-		D6DBDEB820684C38004F979F /* Yoneda.swift in Sources */ = {isa = PBXBuildFile; fileRef = OBJ_43 /* Yoneda.swift */; };
-		D6DBDEB920684C38004F979F /* HigherKinds.swift in Sources */ = {isa = PBXBuildFile; fileRef = OBJ_44 /* HigherKinds.swift */; };
-		D6DBDEBA20684C38004F979F /* NumberInstances.swift in Sources */ = {isa = PBXBuildFile; fileRef = OBJ_46 /* NumberInstances.swift */; };
-		D6DBDEBB20684C38004F979F /* StringInstances.swift in Sources */ = {isa = PBXBuildFile; fileRef = OBJ_47 /* StringInstances.swift */; };
-		D6DBDEBC20684C38004F979F /* PartialApplication.swift in Sources */ = {isa = PBXBuildFile; fileRef = OBJ_48 /* PartialApplication.swift */; };
-		D6DBDEBD20684C38004F979F /* Predef.swift in Sources */ = {isa = PBXBuildFile; fileRef = OBJ_49 /* Predef.swift */; };
-		D6DBDEBE20684C38004F979F /* EitherT.swift in Sources */ = {isa = PBXBuildFile; fileRef = OBJ_51 /* EitherT.swift */; };
-		D6DBDEBF20684C38004F979F /* OptionT.swift in Sources */ = {isa = PBXBuildFile; fileRef = OBJ_52 /* OptionT.swift */; };
-		D6DBDEC020684C38004F979F /* StateT.swift in Sources */ = {isa = PBXBuildFile; fileRef = OBJ_53 /* StateT.swift */; };
-		D6DBDEC120684C38004F979F /* WriterT.swift in Sources */ = {isa = PBXBuildFile; fileRef = OBJ_54 /* WriterT.swift */; };
-		D6DBDEC220684C38004F979F /* Typeclass.swift in Sources */ = {isa = PBXBuildFile; fileRef = OBJ_55 /* Typeclass.swift */; };
-		OBJ_250 /* BooleanFunctionsTest.swift in Sources */ = {isa = PBXBuildFile; fileRef = OBJ_94 /* BooleanFunctionsTest.swift */; };
-		OBJ_251 /* CurryTest.swift in Sources */ = {isa = PBXBuildFile; fileRef = OBJ_95 /* CurryTest.swift */; };
-		OBJ_269 /* PartialApplicationTest.swift in Sources */ = {isa = PBXBuildFile; fileRef = OBJ_117 /* PartialApplicationTest.swift */; };
-		OBJ_270 /* PredefTest.swift in Sources */ = {isa = PBXBuildFile; fileRef = OBJ_118 /* PredefTest.swift */; };
+		8BA0F368217E2CB100969984 /* BrightFutures.framework in Frameworks */ = {isa = PBXBuildFile; fileRef = 8BA0F364217E2CB100969984 /* BrightFutures.framework */; };
+		8BA0F369217E2CB100969984 /* Result.framework in Frameworks */ = {isa = PBXBuildFile; fileRef = 8BA0F365217E2CB100969984 /* Result.framework */; };
+		8BA0F36A217E2CB100969984 /* RxCocoa.framework in Frameworks */ = {isa = PBXBuildFile; fileRef = 8BA0F366217E2CB100969984 /* RxCocoa.framework */; };
+		8BA0F36B217E2CB100969984 /* RxSwift.framework in Frameworks */ = {isa = PBXBuildFile; fileRef = 8BA0F367217E2CB100969984 /* RxSwift.framework */; };
+		8BA0F370217E2CBF00969984 /* BrightFutures.framework in Frameworks */ = {isa = PBXBuildFile; fileRef = 8BA0F36C217E2CBF00969984 /* BrightFutures.framework */; };
+		8BA0F371217E2CBF00969984 /* Result.framework in Frameworks */ = {isa = PBXBuildFile; fileRef = 8BA0F36D217E2CBF00969984 /* Result.framework */; };
+		8BA0F372217E2CBF00969984 /* RxSwift.framework in Frameworks */ = {isa = PBXBuildFile; fileRef = 8BA0F36E217E2CBF00969984 /* RxSwift.framework */; };
+		8BA0F373217E2CBF00969984 /* RxCocoa.framework in Frameworks */ = {isa = PBXBuildFile; fileRef = 8BA0F36F217E2CBF00969984 /* RxCocoa.framework */; };
+		8BA0F378217E2CD000969984 /* RxCocoa.framework in Frameworks */ = {isa = PBXBuildFile; fileRef = 8BA0F374217E2CD000969984 /* RxCocoa.framework */; };
+		8BA0F379217E2CD000969984 /* Result.framework in Frameworks */ = {isa = PBXBuildFile; fileRef = 8BA0F375217E2CD000969984 /* Result.framework */; };
+		8BA0F37A217E2CD000969984 /* BrightFutures.framework in Frameworks */ = {isa = PBXBuildFile; fileRef = 8BA0F376217E2CD000969984 /* BrightFutures.framework */; };
+		8BA0F37B217E2CD000969984 /* RxSwift.framework in Frameworks */ = {isa = PBXBuildFile; fileRef = 8BA0F377217E2CD000969984 /* RxSwift.framework */; };
+		8BA0F380217E2D0700969984 /* RxCocoa.framework in Frameworks */ = {isa = PBXBuildFile; fileRef = 8BA0F37C217E2D0700969984 /* RxCocoa.framework */; };
+		8BA0F381217E2D0700969984 /* BrightFutures.framework in Frameworks */ = {isa = PBXBuildFile; fileRef = 8BA0F37D217E2D0700969984 /* BrightFutures.framework */; };
+		8BA0F382217E2D0700969984 /* RxSwift.framework in Frameworks */ = {isa = PBXBuildFile; fileRef = 8BA0F37E217E2D0700969984 /* RxSwift.framework */; };
+		8BA0F383217E2D0700969984 /* Result.framework in Frameworks */ = {isa = PBXBuildFile; fileRef = 8BA0F37F217E2D0700969984 /* Result.framework */; };
+		8BA0F386217E2D3400969984 /* Nimble.framework in Frameworks */ = {isa = PBXBuildFile; fileRef = 8BA0F384217E2D3400969984 /* Nimble.framework */; };
+		8BA0F387217E2D3400969984 /* SwiftCheck.framework in Frameworks */ = {isa = PBXBuildFile; fileRef = 8BA0F385217E2D3400969984 /* SwiftCheck.framework */; };
+		8BA0F3E8217E2DEF00969984 /* BooleanFunctionsTest.swift in Sources */ = {isa = PBXBuildFile; fileRef = 8BA0F38A217E2DEF00969984 /* BooleanFunctionsTest.swift */; };
+		8BA0F3E9217E2DEF00969984 /* PartialApplicationTest.swift in Sources */ = {isa = PBXBuildFile; fileRef = 8BA0F38B217E2DEF00969984 /* PartialApplicationTest.swift */; };
+		8BA0F3EA217E2DEF00969984 /* FreeTest.swift in Sources */ = {isa = PBXBuildFile; fileRef = 8BA0F38D217E2DEF00969984 /* FreeTest.swift */; };
+		8BA0F3EB217E2DEF00969984 /* Function1Test.swift in Sources */ = {isa = PBXBuildFile; fileRef = 8BA0F38F217E2DEF00969984 /* Function1Test.swift */; };
+		8BA0F3EC217E2DEF00969984 /* Function0Test.swift in Sources */ = {isa = PBXBuildFile; fileRef = 8BA0F390217E2DEF00969984 /* Function0Test.swift */; };
+		8BA0F3ED217E2DEF00969984 /* KleisliTest.swift in Sources */ = {isa = PBXBuildFile; fileRef = 8BA0F391217E2DEF00969984 /* KleisliTest.swift */; };
+		8BA0F3EE217E2DEF00969984 /* KleisliOperatorTest.swift in Sources */ = {isa = PBXBuildFile; fileRef = 8BA0F392217E2DEF00969984 /* KleisliOperatorTest.swift */; };
+		8BA0F3EF217E2DEF00969984 /* PredefTest.swift in Sources */ = {isa = PBXBuildFile; fileRef = 8BA0F393217E2DEF00969984 /* PredefTest.swift */; };
+		8BA0F3F0217E2DEF00969984 /* WriterTTest.swift in Sources */ = {isa = PBXBuildFile; fileRef = 8BA0F395217E2DEF00969984 /* WriterTTest.swift */; };
+		8BA0F3F1217E2DEF00969984 /* StateTTest.swift in Sources */ = {isa = PBXBuildFile; fileRef = 8BA0F396217E2DEF00969984 /* StateTTest.swift */; };
+		8BA0F3F2217E2DEF00969984 /* EitherTTest.swift in Sources */ = {isa = PBXBuildFile; fileRef = 8BA0F397217E2DEF00969984 /* EitherTTest.swift */; };
+		8BA0F3F3217E2DEF00969984 /* OptionTTest.swift in Sources */ = {isa = PBXBuildFile; fileRef = 8BA0F398217E2DEF00969984 /* OptionTTest.swift */; };
+		8BA0F3F4217E2DEF00969984 /* BoolInstancesTest.swift in Sources */ = {isa = PBXBuildFile; fileRef = 8BA0F39A217E2DEF00969984 /* BoolInstancesTest.swift */; };
+		8BA0F3F5217E2DEF00969984 /* StringInstancesTest.swift in Sources */ = {isa = PBXBuildFile; fileRef = 8BA0F39B217E2DEF00969984 /* StringInstancesTest.swift */; };
+		8BA0F3F6217E2DEF00969984 /* NumberInstancesTest.swift in Sources */ = {isa = PBXBuildFile; fileRef = 8BA0F39C217E2DEF00969984 /* NumberInstancesTest.swift */; };
+		8BA0F3F7217E2DEF00969984 /* FutureKTest.swift in Sources */ = {isa = PBXBuildFile; fileRef = 8BA0F39F217E2DEF00969984 /* FutureKTest.swift */; };
+		8BA0F3F8217E2DEF00969984 /* IOTest.swift in Sources */ = {isa = PBXBuildFile; fileRef = 8BA0F3A0217E2DEF00969984 /* IOTest.swift */; };
+		8BA0F3F9217E2DEF00969984 /* AsyncLaws.swift in Sources */ = {isa = PBXBuildFile; fileRef = 8BA0F3A2217E2DEF00969984 /* AsyncLaws.swift */; };
+		8BA0F3FA217E2DEF00969984 /* ObservableKTest.swift in Sources */ = {isa = PBXBuildFile; fileRef = 8BA0F3A4217E2DEF00969984 /* ObservableKTest.swift */; };
+		8BA0F3FB217E2DEF00969984 /* MaybeKTest.swift in Sources */ = {isa = PBXBuildFile; fileRef = 8BA0F3A5217E2DEF00969984 /* MaybeKTest.swift */; };
+		8BA0F3FC217E2DEF00969984 /* SingleKTest.swift in Sources */ = {isa = PBXBuildFile; fileRef = 8BA0F3A6217E2DEF00969984 /* SingleKTest.swift */; };
+		8BA0F3FD217E2DEF00969984 /* CurryTest.swift in Sources */ = {isa = PBXBuildFile; fileRef = 8BA0F3A7217E2DEF00969984 /* CurryTest.swift */; };
+		8BA0F3FE217E2DEF00969984 /* CoproductTest.swift in Sources */ = {isa = PBXBuildFile; fileRef = 8BA0F3A9217E2DEF00969984 /* CoproductTest.swift */; };
+		8BA0F3FF217E2DEF00969984 /* MooreTest.swift in Sources */ = {isa = PBXBuildFile; fileRef = 8BA0F3AA217E2DEF00969984 /* MooreTest.swift */; };
+		8BA0F400217E2DEF00969984 /* EitherTest.swift in Sources */ = {isa = PBXBuildFile; fileRef = 8BA0F3AB217E2DEF00969984 /* EitherTest.swift */; };
+		8BA0F401217E2DEF00969984 /* SetKTest.swift in Sources */ = {isa = PBXBuildFile; fileRef = 8BA0F3AC217E2DEF00969984 /* SetKTest.swift */; };
+		8BA0F402217E2DEF00969984 /* SumTest.swift in Sources */ = {isa = PBXBuildFile; fileRef = 8BA0F3AD217E2DEF00969984 /* SumTest.swift */; };
+		8BA0F403217E2DEF00969984 /* TupleTest.swift in Sources */ = {isa = PBXBuildFile; fileRef = 8BA0F3AE217E2DEF00969984 /* TupleTest.swift */; };
+		8BA0F404217E2DEF00969984 /* EvalTest.swift in Sources */ = {isa = PBXBuildFile; fileRef = 8BA0F3AF217E2DEF00969984 /* EvalTest.swift */; };
+		8BA0F405217E2DEF00969984 /* IdTest.swift in Sources */ = {isa = PBXBuildFile; fileRef = 8BA0F3B0217E2DEF00969984 /* IdTest.swift */; };
+		8BA0F406217E2DEF00969984 /* StoreTest.swift in Sources */ = {isa = PBXBuildFile; fileRef = 8BA0F3B1217E2DEF00969984 /* StoreTest.swift */; };
+		8BA0F407217E2DEF00969984 /* IorTest.swift in Sources */ = {isa = PBXBuildFile; fileRef = 8BA0F3B2217E2DEF00969984 /* IorTest.swift */; };
+		8BA0F408217E2DEF00969984 /* ValidatedTest.swift in Sources */ = {isa = PBXBuildFile; fileRef = 8BA0F3B3217E2DEF00969984 /* ValidatedTest.swift */; };
+		8BA0F409217E2DEF00969984 /* TryTest.swift in Sources */ = {isa = PBXBuildFile; fileRef = 8BA0F3B4217E2DEF00969984 /* TryTest.swift */; };
+		8BA0F40A217E2DEF00969984 /* OptionTest.swift in Sources */ = {isa = PBXBuildFile; fileRef = 8BA0F3B5217E2DEF00969984 /* OptionTest.swift */; };
+		8BA0F40B217E2DEF00969984 /* ListKTest.swift in Sources */ = {isa = PBXBuildFile; fileRef = 8BA0F3B6217E2DEF00969984 /* ListKTest.swift */; };
+		8BA0F40C217E2DEF00969984 /* DayTest.swift in Sources */ = {isa = PBXBuildFile; fileRef = 8BA0F3B7217E2DEF00969984 /* DayTest.swift */; };
+		8BA0F40D217E2DEF00969984 /* NonEmptyListTest.swift in Sources */ = {isa = PBXBuildFile; fileRef = 8BA0F3B8217E2DEF00969984 /* NonEmptyListTest.swift */; };
+		8BA0F40E217E2DEF00969984 /* ConstTest.swift in Sources */ = {isa = PBXBuildFile; fileRef = 8BA0F3B9217E2DEF00969984 /* ConstTest.swift */; };
+		8BA0F40F217E2DEF00969984 /* TraverseLaws.swift in Sources */ = {isa = PBXBuildFile; fileRef = 8BA0F3BB217E2DEF00969984 /* TraverseLaws.swift */; };
+		8BA0F410217E2DEF00969984 /* MonadErrorLaws.swift in Sources */ = {isa = PBXBuildFile; fileRef = 8BA0F3BC217E2DEF00969984 /* MonadErrorLaws.swift */; };
+		8BA0F411217E2DEF00969984 /* MonoidLaws.swift in Sources */ = {isa = PBXBuildFile; fileRef = 8BA0F3BD217E2DEF00969984 /* MonoidLaws.swift */; };
+		8BA0F412217E2DEF00969984 /* SemigroupLaws.swift in Sources */ = {isa = PBXBuildFile; fileRef = 8BA0F3BE217E2DEF00969984 /* SemigroupLaws.swift */; };
+		8BA0F413217E2DEF00969984 /* EqLaws.swift in Sources */ = {isa = PBXBuildFile; fileRef = 8BA0F3BF217E2DEF00969984 /* EqLaws.swift */; };
+		8BA0F414217E2DEF00969984 /* MonadLaws.swift in Sources */ = {isa = PBXBuildFile; fileRef = 8BA0F3C0217E2DEF00969984 /* MonadLaws.swift */; };
+		8BA0F415217E2DEF00969984 /* FunctorFilterLaws.swift in Sources */ = {isa = PBXBuildFile; fileRef = 8BA0F3C1217E2DEF00969984 /* FunctorFilterLaws.swift */; };
+		8BA0F416217E2DEF00969984 /* OrderLaws.swift in Sources */ = {isa = PBXBuildFile; fileRef = 8BA0F3C2217E2DEF00969984 /* OrderLaws.swift */; };
+		8BA0F417217E2DEF00969984 /* BifunctorLaws.swift in Sources */ = {isa = PBXBuildFile; fileRef = 8BA0F3C3217E2DEF00969984 /* BifunctorLaws.swift */; };
+		8BA0F418217E2DEF00969984 /* ApplicativeErrorLaws.swift in Sources */ = {isa = PBXBuildFile; fileRef = 8BA0F3C4217E2DEF00969984 /* ApplicativeErrorLaws.swift */; };
+		8BA0F419217E2DEF00969984 /* MonadWriterLaws.swift in Sources */ = {isa = PBXBuildFile; fileRef = 8BA0F3C5217E2DEF00969984 /* MonadWriterLaws.swift */; };
+		8BA0F41A217E2DEF00969984 /* AlternativeLaws.swift in Sources */ = {isa = PBXBuildFile; fileRef = 8BA0F3C6217E2DEF00969984 /* AlternativeLaws.swift */; };
+		8BA0F41B217E2DEF00969984 /* MonadFilterLaws.swift in Sources */ = {isa = PBXBuildFile; fileRef = 8BA0F3C7217E2DEF00969984 /* MonadFilterLaws.swift */; };
+		8BA0F41C217E2DEF00969984 /* ProfunctorLaws.swift in Sources */ = {isa = PBXBuildFile; fileRef = 8BA0F3C8217E2DEF00969984 /* ProfunctorLaws.swift */; };
+		8BA0F41D217E2DEF00969984 /* ContravariantLaws.swift in Sources */ = {isa = PBXBuildFile; fileRef = 8BA0F3C9217E2DEF00969984 /* ContravariantLaws.swift */; };
+		8BA0F41E217E2DEF00969984 /* BimonadLaws.swift in Sources */ = {isa = PBXBuildFile; fileRef = 8BA0F3CA217E2DEF00969984 /* BimonadLaws.swift */; };
+		8BA0F41F217E2DEF00969984 /* MonadStateLaws.swift in Sources */ = {isa = PBXBuildFile; fileRef = 8BA0F3CB217E2DEF00969984 /* MonadStateLaws.swift */; };
+		8BA0F420217E2DEF00969984 /* FunctorLaws.swift in Sources */ = {isa = PBXBuildFile; fileRef = 8BA0F3CC217E2DEF00969984 /* FunctorLaws.swift */; };
+		8BA0F421217E2DEF00969984 /* MonadCombineLaws.swift in Sources */ = {isa = PBXBuildFile; fileRef = 8BA0F3CD217E2DEF00969984 /* MonadCombineLaws.swift */; };
+		8BA0F422217E2DEF00969984 /* ApplicativeLaws.swift in Sources */ = {isa = PBXBuildFile; fileRef = 8BA0F3CE217E2DEF00969984 /* ApplicativeLaws.swift */; };
+		8BA0F423217E2DEF00969984 /* SemigroupKLaws.swift in Sources */ = {isa = PBXBuildFile; fileRef = 8BA0F3CF217E2DEF00969984 /* SemigroupKLaws.swift */; };
+		8BA0F424217E2DEF00969984 /* CategoryLaws.swift in Sources */ = {isa = PBXBuildFile; fileRef = 8BA0F3D0217E2DEF00969984 /* CategoryLaws.swift */; };
+		8BA0F425217E2DEF00969984 /* ShowLaws.swift in Sources */ = {isa = PBXBuildFile; fileRef = 8BA0F3D1217E2DEF00969984 /* ShowLaws.swift */; };
+		8BA0F426217E2DEF00969984 /* ComonadLaws.swift in Sources */ = {isa = PBXBuildFile; fileRef = 8BA0F3D2217E2DEF00969984 /* ComonadLaws.swift */; };
+		8BA0F427217E2DEF00969984 /* TraverseFilterLaws.swift in Sources */ = {isa = PBXBuildFile; fileRef = 8BA0F3D3217E2DEF00969984 /* TraverseFilterLaws.swift */; };
+		8BA0F428217E2DEF00969984 /* MonoidKLaws.swift in Sources */ = {isa = PBXBuildFile; fileRef = 8BA0F3D4217E2DEF00969984 /* MonoidKLaws.swift */; };
+		8BA0F429217E2DEF00969984 /* InvariantLaws.swift in Sources */ = {isa = PBXBuildFile; fileRef = 8BA0F3D5217E2DEF00969984 /* InvariantLaws.swift */; };
+		8BA0F42A217E2DEF00969984 /* FoldableLaws.swift in Sources */ = {isa = PBXBuildFile; fileRef = 8BA0F3D6217E2DEF00969984 /* FoldableLaws.swift */; };
+		8BA0F42B217E2DEF00969984 /* FoldTest.swift in Sources */ = {isa = PBXBuildFile; fileRef = 8BA0F3D8217E2DEF00969984 /* FoldTest.swift */; };
+		8BA0F42C217E2DEF00969984 /* IsoTest.swift in Sources */ = {isa = PBXBuildFile; fileRef = 8BA0F3D9217E2DEF00969984 /* IsoTest.swift */; };
+		8BA0F42D217E2DEF00969984 /* LensLaws.swift in Sources */ = {isa = PBXBuildFile; fileRef = 8BA0F3DB217E2DEF00969984 /* LensLaws.swift */; };
+		8BA0F42E217E2DEF00969984 /* OptionalLaws.swift in Sources */ = {isa = PBXBuildFile; fileRef = 8BA0F3DC217E2DEF00969984 /* OptionalLaws.swift */; };
+		8BA0F42F217E2DEF00969984 /* IsoLaws.swift in Sources */ = {isa = PBXBuildFile; fileRef = 8BA0F3DD217E2DEF00969984 /* IsoLaws.swift */; };
+		8BA0F430217E2DEF00969984 /* TraversalLaws.swift in Sources */ = {isa = PBXBuildFile; fileRef = 8BA0F3DE217E2DEF00969984 /* TraversalLaws.swift */; };
+		8BA0F431217E2DEF00969984 /* SetterLaws.swift in Sources */ = {isa = PBXBuildFile; fileRef = 8BA0F3DF217E2DEF00969984 /* SetterLaws.swift */; };
+		8BA0F432217E2DEF00969984 /* PrismLaws.swift in Sources */ = {isa = PBXBuildFile; fileRef = 8BA0F3E0217E2DEF00969984 /* PrismLaws.swift */; };
+		8BA0F433217E2DEF00969984 /* SetterTest.swift in Sources */ = {isa = PBXBuildFile; fileRef = 8BA0F3E1217E2DEF00969984 /* SetterTest.swift */; };
+		8BA0F434217E2DEF00969984 /* TraversalTest.swift in Sources */ = {isa = PBXBuildFile; fileRef = 8BA0F3E2217E2DEF00969984 /* TraversalTest.swift */; };
+		8BA0F435217E2DEF00969984 /* PrismTest.swift in Sources */ = {isa = PBXBuildFile; fileRef = 8BA0F3E3217E2DEF00969984 /* PrismTest.swift */; };
+		8BA0F436217E2DEF00969984 /* GetterTest.swift in Sources */ = {isa = PBXBuildFile; fileRef = 8BA0F3E4217E2DEF00969984 /* GetterTest.swift */; };
+		8BA0F437217E2DEF00969984 /* OptionalTest.swift in Sources */ = {isa = PBXBuildFile; fileRef = 8BA0F3E5217E2DEF00969984 /* OptionalTest.swift */; };
+		8BA0F438217E2DEF00969984 /* LensTest.swift in Sources */ = {isa = PBXBuildFile; fileRef = 8BA0F3E6217E2DEF00969984 /* LensTest.swift */; };
+		8BA0F439217E2DEF00969984 /* TestDomain.swift in Sources */ = {isa = PBXBuildFile; fileRef = 8BA0F3E7217E2DEF00969984 /* TestDomain.swift */; };
+		8BA0F4D3217E2E9200969984 /* Curry.swift in Sources */ = {isa = PBXBuildFile; fileRef = 8BA0F43C217E2E9200969984 /* Curry.swift */; };
+		8BA0F4D4217E2E9200969984 /* Curry.swift in Sources */ = {isa = PBXBuildFile; fileRef = 8BA0F43C217E2E9200969984 /* Curry.swift */; };
+		8BA0F4D5217E2E9200969984 /* Curry.swift in Sources */ = {isa = PBXBuildFile; fileRef = 8BA0F43C217E2E9200969984 /* Curry.swift */; };
+		8BA0F4D6217E2E9200969984 /* Curry.swift in Sources */ = {isa = PBXBuildFile; fileRef = 8BA0F43C217E2E9200969984 /* Curry.swift */; };
+		8BA0F4D7217E2E9200969984 /* Yoneda.swift in Sources */ = {isa = PBXBuildFile; fileRef = 8BA0F43E217E2E9200969984 /* Yoneda.swift */; };
+		8BA0F4D8217E2E9200969984 /* Yoneda.swift in Sources */ = {isa = PBXBuildFile; fileRef = 8BA0F43E217E2E9200969984 /* Yoneda.swift */; };
+		8BA0F4D9217E2E9200969984 /* Yoneda.swift in Sources */ = {isa = PBXBuildFile; fileRef = 8BA0F43E217E2E9200969984 /* Yoneda.swift */; };
+		8BA0F4DA217E2E9200969984 /* Yoneda.swift in Sources */ = {isa = PBXBuildFile; fileRef = 8BA0F43E217E2E9200969984 /* Yoneda.swift */; };
+		8BA0F4DB217E2E9200969984 /* Coyoneda.swift in Sources */ = {isa = PBXBuildFile; fileRef = 8BA0F43F217E2E9200969984 /* Coyoneda.swift */; };
+		8BA0F4DC217E2E9200969984 /* Coyoneda.swift in Sources */ = {isa = PBXBuildFile; fileRef = 8BA0F43F217E2E9200969984 /* Coyoneda.swift */; };
+		8BA0F4DD217E2E9200969984 /* Coyoneda.swift in Sources */ = {isa = PBXBuildFile; fileRef = 8BA0F43F217E2E9200969984 /* Coyoneda.swift */; };
+		8BA0F4DE217E2E9200969984 /* Coyoneda.swift in Sources */ = {isa = PBXBuildFile; fileRef = 8BA0F43F217E2E9200969984 /* Coyoneda.swift */; };
+		8BA0F4DF217E2E9200969984 /* Cofree.swift in Sources */ = {isa = PBXBuildFile; fileRef = 8BA0F440217E2E9200969984 /* Cofree.swift */; };
+		8BA0F4E0217E2E9200969984 /* Cofree.swift in Sources */ = {isa = PBXBuildFile; fileRef = 8BA0F440217E2E9200969984 /* Cofree.swift */; };
+		8BA0F4E1217E2E9200969984 /* Cofree.swift in Sources */ = {isa = PBXBuildFile; fileRef = 8BA0F440217E2E9200969984 /* Cofree.swift */; };
+		8BA0F4E2217E2E9200969984 /* Cofree.swift in Sources */ = {isa = PBXBuildFile; fileRef = 8BA0F440217E2E9200969984 /* Cofree.swift */; };
+		8BA0F4E3217E2E9200969984 /* Free.swift in Sources */ = {isa = PBXBuildFile; fileRef = 8BA0F441217E2E9200969984 /* Free.swift */; };
+		8BA0F4E4217E2E9200969984 /* Free.swift in Sources */ = {isa = PBXBuildFile; fileRef = 8BA0F441217E2E9200969984 /* Free.swift */; };
+		8BA0F4E5217E2E9200969984 /* Free.swift in Sources */ = {isa = PBXBuildFile; fileRef = 8BA0F441217E2E9200969984 /* Free.swift */; };
+		8BA0F4E6217E2E9200969984 /* Free.swift in Sources */ = {isa = PBXBuildFile; fileRef = 8BA0F441217E2E9200969984 /* Free.swift */; };
+		8BA0F4E7217E2E9200969984 /* FunctionK.swift in Sources */ = {isa = PBXBuildFile; fileRef = 8BA0F443217E2E9200969984 /* FunctionK.swift */; };
+		8BA0F4E8217E2E9200969984 /* FunctionK.swift in Sources */ = {isa = PBXBuildFile; fileRef = 8BA0F443217E2E9200969984 /* FunctionK.swift */; };
+		8BA0F4E9217E2E9200969984 /* FunctionK.swift in Sources */ = {isa = PBXBuildFile; fileRef = 8BA0F443217E2E9200969984 /* FunctionK.swift */; };
+		8BA0F4EA217E2E9200969984 /* FunctionK.swift in Sources */ = {isa = PBXBuildFile; fileRef = 8BA0F443217E2E9200969984 /* FunctionK.swift */; };
+		8BA0F4EB217E2E9200969984 /* Kleisli.swift in Sources */ = {isa = PBXBuildFile; fileRef = 8BA0F444217E2E9200969984 /* Kleisli.swift */; };
+		8BA0F4EC217E2E9200969984 /* Kleisli.swift in Sources */ = {isa = PBXBuildFile; fileRef = 8BA0F444217E2E9200969984 /* Kleisli.swift */; };
+		8BA0F4ED217E2E9200969984 /* Kleisli.swift in Sources */ = {isa = PBXBuildFile; fileRef = 8BA0F444217E2E9200969984 /* Kleisli.swift */; };
+		8BA0F4EE217E2E9200969984 /* Kleisli.swift in Sources */ = {isa = PBXBuildFile; fileRef = 8BA0F444217E2E9200969984 /* Kleisli.swift */; };
+		8BA0F4EF217E2E9200969984 /* Function0.swift in Sources */ = {isa = PBXBuildFile; fileRef = 8BA0F445217E2E9200969984 /* Function0.swift */; };
+		8BA0F4F0217E2E9200969984 /* Function0.swift in Sources */ = {isa = PBXBuildFile; fileRef = 8BA0F445217E2E9200969984 /* Function0.swift */; };
+		8BA0F4F1217E2E9200969984 /* Function0.swift in Sources */ = {isa = PBXBuildFile; fileRef = 8BA0F445217E2E9200969984 /* Function0.swift */; };
+		8BA0F4F2217E2E9200969984 /* Function0.swift in Sources */ = {isa = PBXBuildFile; fileRef = 8BA0F445217E2E9200969984 /* Function0.swift */; };
+		8BA0F4F3217E2E9200969984 /* Function1.swift in Sources */ = {isa = PBXBuildFile; fileRef = 8BA0F446217E2E9200969984 /* Function1.swift */; };
+		8BA0F4F4217E2E9200969984 /* Function1.swift in Sources */ = {isa = PBXBuildFile; fileRef = 8BA0F446217E2E9200969984 /* Function1.swift */; };
+		8BA0F4F5217E2E9200969984 /* Function1.swift in Sources */ = {isa = PBXBuildFile; fileRef = 8BA0F446217E2E9200969984 /* Function1.swift */; };
+		8BA0F4F6217E2E9200969984 /* Function1.swift in Sources */ = {isa = PBXBuildFile; fileRef = 8BA0F446217E2E9200969984 /* Function1.swift */; };
+		8BA0F4F7217E2E9200969984 /* KleisliOperator.swift in Sources */ = {isa = PBXBuildFile; fileRef = 8BA0F447217E2E9200969984 /* KleisliOperator.swift */; };
+		8BA0F4F8217E2E9200969984 /* KleisliOperator.swift in Sources */ = {isa = PBXBuildFile; fileRef = 8BA0F447217E2E9200969984 /* KleisliOperator.swift */; };
+		8BA0F4F9217E2E9200969984 /* KleisliOperator.swift in Sources */ = {isa = PBXBuildFile; fileRef = 8BA0F447217E2E9200969984 /* KleisliOperator.swift */; };
+		8BA0F4FA217E2E9200969984 /* KleisliOperator.swift in Sources */ = {isa = PBXBuildFile; fileRef = 8BA0F447217E2E9200969984 /* KleisliOperator.swift */; };
+		8BA0F4FB217E2E9200969984 /* Cokleisli.swift in Sources */ = {isa = PBXBuildFile; fileRef = 8BA0F448217E2E9200969984 /* Cokleisli.swift */; };
+		8BA0F4FC217E2E9200969984 /* Cokleisli.swift in Sources */ = {isa = PBXBuildFile; fileRef = 8BA0F448217E2E9200969984 /* Cokleisli.swift */; };
+		8BA0F4FD217E2E9200969984 /* Cokleisli.swift in Sources */ = {isa = PBXBuildFile; fileRef = 8BA0F448217E2E9200969984 /* Cokleisli.swift */; };
+		8BA0F4FE217E2E9200969984 /* Cokleisli.swift in Sources */ = {isa = PBXBuildFile; fileRef = 8BA0F448217E2E9200969984 /* Cokleisli.swift */; };
+		8BA0F4FF217E2E9200969984 /* Typeclass.swift in Sources */ = {isa = PBXBuildFile; fileRef = 8BA0F449217E2E9200969984 /* Typeclass.swift */; };
+		8BA0F500217E2E9200969984 /* Typeclass.swift in Sources */ = {isa = PBXBuildFile; fileRef = 8BA0F449217E2E9200969984 /* Typeclass.swift */; };
+		8BA0F501217E2E9200969984 /* Typeclass.swift in Sources */ = {isa = PBXBuildFile; fileRef = 8BA0F449217E2E9200969984 /* Typeclass.swift */; };
+		8BA0F502217E2E9200969984 /* Typeclass.swift in Sources */ = {isa = PBXBuildFile; fileRef = 8BA0F449217E2E9200969984 /* Typeclass.swift */; };
+		8BA0F503217E2E9200969984 /* BooleanFunctions.swift in Sources */ = {isa = PBXBuildFile; fileRef = 8BA0F44A217E2E9200969984 /* BooleanFunctions.swift */; };
+		8BA0F504217E2E9200969984 /* BooleanFunctions.swift in Sources */ = {isa = PBXBuildFile; fileRef = 8BA0F44A217E2E9200969984 /* BooleanFunctions.swift */; };
+		8BA0F505217E2E9200969984 /* BooleanFunctions.swift in Sources */ = {isa = PBXBuildFile; fileRef = 8BA0F44A217E2E9200969984 /* BooleanFunctions.swift */; };
+		8BA0F506217E2E9200969984 /* BooleanFunctions.swift in Sources */ = {isa = PBXBuildFile; fileRef = 8BA0F44A217E2E9200969984 /* BooleanFunctions.swift */; };
+		8BA0F507217E2E9200969984 /* EitherT.swift in Sources */ = {isa = PBXBuildFile; fileRef = 8BA0F44C217E2E9200969984 /* EitherT.swift */; };
+		8BA0F508217E2E9200969984 /* EitherT.swift in Sources */ = {isa = PBXBuildFile; fileRef = 8BA0F44C217E2E9200969984 /* EitherT.swift */; };
+		8BA0F509217E2E9200969984 /* EitherT.swift in Sources */ = {isa = PBXBuildFile; fileRef = 8BA0F44C217E2E9200969984 /* EitherT.swift */; };
+		8BA0F50A217E2E9200969984 /* EitherT.swift in Sources */ = {isa = PBXBuildFile; fileRef = 8BA0F44C217E2E9200969984 /* EitherT.swift */; };
+		8BA0F50B217E2E9200969984 /* OptionT.swift in Sources */ = {isa = PBXBuildFile; fileRef = 8BA0F44D217E2E9200969984 /* OptionT.swift */; };
+		8BA0F50C217E2E9200969984 /* OptionT.swift in Sources */ = {isa = PBXBuildFile; fileRef = 8BA0F44D217E2E9200969984 /* OptionT.swift */; };
+		8BA0F50D217E2E9200969984 /* OptionT.swift in Sources */ = {isa = PBXBuildFile; fileRef = 8BA0F44D217E2E9200969984 /* OptionT.swift */; };
+		8BA0F50E217E2E9200969984 /* OptionT.swift in Sources */ = {isa = PBXBuildFile; fileRef = 8BA0F44D217E2E9200969984 /* OptionT.swift */; };
+		8BA0F50F217E2E9200969984 /* WriterT.swift in Sources */ = {isa = PBXBuildFile; fileRef = 8BA0F44E217E2E9200969984 /* WriterT.swift */; };
+		8BA0F510217E2E9200969984 /* WriterT.swift in Sources */ = {isa = PBXBuildFile; fileRef = 8BA0F44E217E2E9200969984 /* WriterT.swift */; };
+		8BA0F511217E2E9200969984 /* WriterT.swift in Sources */ = {isa = PBXBuildFile; fileRef = 8BA0F44E217E2E9200969984 /* WriterT.swift */; };
+		8BA0F512217E2E9200969984 /* WriterT.swift in Sources */ = {isa = PBXBuildFile; fileRef = 8BA0F44E217E2E9200969984 /* WriterT.swift */; };
+		8BA0F513217E2E9200969984 /* StateT.swift in Sources */ = {isa = PBXBuildFile; fileRef = 8BA0F44F217E2E9200969984 /* StateT.swift */; };
+		8BA0F514217E2E9200969984 /* StateT.swift in Sources */ = {isa = PBXBuildFile; fileRef = 8BA0F44F217E2E9200969984 /* StateT.swift */; };
+		8BA0F515217E2E9200969984 /* StateT.swift in Sources */ = {isa = PBXBuildFile; fileRef = 8BA0F44F217E2E9200969984 /* StateT.swift */; };
+		8BA0F516217E2E9200969984 /* StateT.swift in Sources */ = {isa = PBXBuildFile; fileRef = 8BA0F44F217E2E9200969984 /* StateT.swift */; };
+		8BA0F517217E2E9200969984 /* Predef.swift in Sources */ = {isa = PBXBuildFile; fileRef = 8BA0F450217E2E9200969984 /* Predef.swift */; };
+		8BA0F518217E2E9200969984 /* Predef.swift in Sources */ = {isa = PBXBuildFile; fileRef = 8BA0F450217E2E9200969984 /* Predef.swift */; };
+		8BA0F519217E2E9200969984 /* Predef.swift in Sources */ = {isa = PBXBuildFile; fileRef = 8BA0F450217E2E9200969984 /* Predef.swift */; };
+		8BA0F51A217E2E9200969984 /* Predef.swift in Sources */ = {isa = PBXBuildFile; fileRef = 8BA0F450217E2E9200969984 /* Predef.swift */; };
+		8BA0F51B217E2E9200969984 /* Recursion.swift in Sources */ = {isa = PBXBuildFile; fileRef = 8BA0F452217E2E9200969984 /* Recursion.swift */; };
+		8BA0F51C217E2E9200969984 /* Recursion.swift in Sources */ = {isa = PBXBuildFile; fileRef = 8BA0F452217E2E9200969984 /* Recursion.swift */; };
+		8BA0F51D217E2E9200969984 /* Recursion.swift in Sources */ = {isa = PBXBuildFile; fileRef = 8BA0F452217E2E9200969984 /* Recursion.swift */; };
+		8BA0F51E217E2E9200969984 /* Recursion.swift in Sources */ = {isa = PBXBuildFile; fileRef = 8BA0F452217E2E9200969984 /* Recursion.swift */; };
+		8BA0F51F217E2E9200969984 /* Nu.swift in Sources */ = {isa = PBXBuildFile; fileRef = 8BA0F454217E2E9200969984 /* Nu.swift */; };
+		8BA0F520217E2E9200969984 /* Nu.swift in Sources */ = {isa = PBXBuildFile; fileRef = 8BA0F454217E2E9200969984 /* Nu.swift */; };
+		8BA0F521217E2E9200969984 /* Nu.swift in Sources */ = {isa = PBXBuildFile; fileRef = 8BA0F454217E2E9200969984 /* Nu.swift */; };
+		8BA0F522217E2E9200969984 /* Nu.swift in Sources */ = {isa = PBXBuildFile; fileRef = 8BA0F454217E2E9200969984 /* Nu.swift */; };
+		8BA0F523217E2E9200969984 /* Fix.swift in Sources */ = {isa = PBXBuildFile; fileRef = 8BA0F455217E2E9200969984 /* Fix.swift */; };
+		8BA0F524217E2E9200969984 /* Fix.swift in Sources */ = {isa = PBXBuildFile; fileRef = 8BA0F455217E2E9200969984 /* Fix.swift */; };
+		8BA0F525217E2E9200969984 /* Fix.swift in Sources */ = {isa = PBXBuildFile; fileRef = 8BA0F455217E2E9200969984 /* Fix.swift */; };
+		8BA0F526217E2E9200969984 /* Fix.swift in Sources */ = {isa = PBXBuildFile; fileRef = 8BA0F455217E2E9200969984 /* Fix.swift */; };
+		8BA0F527217E2E9200969984 /* Mu.swift in Sources */ = {isa = PBXBuildFile; fileRef = 8BA0F456217E2E9200969984 /* Mu.swift */; };
+		8BA0F528217E2E9200969984 /* Mu.swift in Sources */ = {isa = PBXBuildFile; fileRef = 8BA0F456217E2E9200969984 /* Mu.swift */; };
+		8BA0F529217E2E9200969984 /* Mu.swift in Sources */ = {isa = PBXBuildFile; fileRef = 8BA0F456217E2E9200969984 /* Mu.swift */; };
+		8BA0F52A217E2E9200969984 /* Mu.swift in Sources */ = {isa = PBXBuildFile; fileRef = 8BA0F456217E2E9200969984 /* Mu.swift */; };
+		8BA0F52B217E2E9200969984 /* Recursive.swift in Sources */ = {isa = PBXBuildFile; fileRef = 8BA0F458217E2E9200969984 /* Recursive.swift */; };
+		8BA0F52C217E2E9200969984 /* Recursive.swift in Sources */ = {isa = PBXBuildFile; fileRef = 8BA0F458217E2E9200969984 /* Recursive.swift */; };
+		8BA0F52D217E2E9200969984 /* Recursive.swift in Sources */ = {isa = PBXBuildFile; fileRef = 8BA0F458217E2E9200969984 /* Recursive.swift */; };
+		8BA0F52E217E2E9200969984 /* Recursive.swift in Sources */ = {isa = PBXBuildFile; fileRef = 8BA0F458217E2E9200969984 /* Recursive.swift */; };
+		8BA0F52F217E2E9200969984 /* Birecursive.swift in Sources */ = {isa = PBXBuildFile; fileRef = 8BA0F459217E2E9200969984 /* Birecursive.swift */; };
+		8BA0F530217E2E9200969984 /* Birecursive.swift in Sources */ = {isa = PBXBuildFile; fileRef = 8BA0F459217E2E9200969984 /* Birecursive.swift */; };
+		8BA0F531217E2E9200969984 /* Birecursive.swift in Sources */ = {isa = PBXBuildFile; fileRef = 8BA0F459217E2E9200969984 /* Birecursive.swift */; };
+		8BA0F532217E2E9200969984 /* Birecursive.swift in Sources */ = {isa = PBXBuildFile; fileRef = 8BA0F459217E2E9200969984 /* Birecursive.swift */; };
+		8BA0F533217E2E9200969984 /* Corecursive.swift in Sources */ = {isa = PBXBuildFile; fileRef = 8BA0F45A217E2E9200969984 /* Corecursive.swift */; };
+		8BA0F534217E2E9200969984 /* Corecursive.swift in Sources */ = {isa = PBXBuildFile; fileRef = 8BA0F45A217E2E9200969984 /* Corecursive.swift */; };
+		8BA0F535217E2E9200969984 /* Corecursive.swift in Sources */ = {isa = PBXBuildFile; fileRef = 8BA0F45A217E2E9200969984 /* Corecursive.swift */; };
+		8BA0F536217E2E9200969984 /* Corecursive.swift in Sources */ = {isa = PBXBuildFile; fileRef = 8BA0F45A217E2E9200969984 /* Corecursive.swift */; };
+		8BA0F537217E2E9200969984 /* PartialApplication.swift in Sources */ = {isa = PBXBuildFile; fileRef = 8BA0F45B217E2E9200969984 /* PartialApplication.swift */; };
+		8BA0F538217E2E9200969984 /* PartialApplication.swift in Sources */ = {isa = PBXBuildFile; fileRef = 8BA0F45B217E2E9200969984 /* PartialApplication.swift */; };
+		8BA0F539217E2E9200969984 /* PartialApplication.swift in Sources */ = {isa = PBXBuildFile; fileRef = 8BA0F45B217E2E9200969984 /* PartialApplication.swift */; };
+		8BA0F53A217E2E9200969984 /* PartialApplication.swift in Sources */ = {isa = PBXBuildFile; fileRef = 8BA0F45B217E2E9200969984 /* PartialApplication.swift */; };
+		8BA0F53B217E2E9200969984 /* Product.swift in Sources */ = {isa = PBXBuildFile; fileRef = 8BA0F45D217E2E9200969984 /* Product.swift */; };
+		8BA0F53C217E2E9200969984 /* Product.swift in Sources */ = {isa = PBXBuildFile; fileRef = 8BA0F45D217E2E9200969984 /* Product.swift */; };
+		8BA0F53D217E2E9200969984 /* Product.swift in Sources */ = {isa = PBXBuildFile; fileRef = 8BA0F45D217E2E9200969984 /* Product.swift */; };
+		8BA0F53E217E2E9200969984 /* Product.swift in Sources */ = {isa = PBXBuildFile; fileRef = 8BA0F45D217E2E9200969984 /* Product.swift */; };
+		8BA0F53F217E2E9200969984 /* HList.swift in Sources */ = {isa = PBXBuildFile; fileRef = 8BA0F45E217E2E9200969984 /* HList.swift */; };
+		8BA0F540217E2E9200969984 /* HList.swift in Sources */ = {isa = PBXBuildFile; fileRef = 8BA0F45E217E2E9200969984 /* HList.swift */; };
+		8BA0F541217E2E9200969984 /* HList.swift in Sources */ = {isa = PBXBuildFile; fileRef = 8BA0F45E217E2E9200969984 /* HList.swift */; };
+		8BA0F542217E2E9200969984 /* HList.swift in Sources */ = {isa = PBXBuildFile; fileRef = 8BA0F45E217E2E9200969984 /* HList.swift */; };
+		8BA0F543217E2E9200969984 /* Generic.swift in Sources */ = {isa = PBXBuildFile; fileRef = 8BA0F45F217E2E9200969984 /* Generic.swift */; };
+		8BA0F544217E2E9200969984 /* Generic.swift in Sources */ = {isa = PBXBuildFile; fileRef = 8BA0F45F217E2E9200969984 /* Generic.swift */; };
+		8BA0F545217E2E9200969984 /* Generic.swift in Sources */ = {isa = PBXBuildFile; fileRef = 8BA0F45F217E2E9200969984 /* Generic.swift */; };
+		8BA0F546217E2E9200969984 /* Generic.swift in Sources */ = {isa = PBXBuildFile; fileRef = 8BA0F45F217E2E9200969984 /* Generic.swift */; };
+		8BA0F547217E2E9200969984 /* BoolInstances.swift in Sources */ = {isa = PBXBuildFile; fileRef = 8BA0F461217E2E9200969984 /* BoolInstances.swift */; };
+		8BA0F548217E2E9200969984 /* BoolInstances.swift in Sources */ = {isa = PBXBuildFile; fileRef = 8BA0F461217E2E9200969984 /* BoolInstances.swift */; };
+		8BA0F549217E2E9200969984 /* BoolInstances.swift in Sources */ = {isa = PBXBuildFile; fileRef = 8BA0F461217E2E9200969984 /* BoolInstances.swift */; };
+		8BA0F54A217E2E9200969984 /* BoolInstances.swift in Sources */ = {isa = PBXBuildFile; fileRef = 8BA0F461217E2E9200969984 /* BoolInstances.swift */; };
+		8BA0F54B217E2E9200969984 /* StringInstances.swift in Sources */ = {isa = PBXBuildFile; fileRef = 8BA0F462217E2E9200969984 /* StringInstances.swift */; };
+		8BA0F54C217E2E9200969984 /* StringInstances.swift in Sources */ = {isa = PBXBuildFile; fileRef = 8BA0F462217E2E9200969984 /* StringInstances.swift */; };
+		8BA0F54D217E2E9200969984 /* StringInstances.swift in Sources */ = {isa = PBXBuildFile; fileRef = 8BA0F462217E2E9200969984 /* StringInstances.swift */; };
+		8BA0F54E217E2E9200969984 /* StringInstances.swift in Sources */ = {isa = PBXBuildFile; fileRef = 8BA0F462217E2E9200969984 /* StringInstances.swift */; };
+		8BA0F54F217E2E9200969984 /* MaybeInstances.swift in Sources */ = {isa = PBXBuildFile; fileRef = 8BA0F463217E2E9200969984 /* MaybeInstances.swift */; };
+		8BA0F550217E2E9200969984 /* MaybeInstances.swift in Sources */ = {isa = PBXBuildFile; fileRef = 8BA0F463217E2E9200969984 /* MaybeInstances.swift */; };
+		8BA0F551217E2E9200969984 /* MaybeInstances.swift in Sources */ = {isa = PBXBuildFile; fileRef = 8BA0F463217E2E9200969984 /* MaybeInstances.swift */; };
+		8BA0F552217E2E9200969984 /* MaybeInstances.swift in Sources */ = {isa = PBXBuildFile; fileRef = 8BA0F463217E2E9200969984 /* MaybeInstances.swift */; };
+		8BA0F553217E2E9200969984 /* NumberInstances.swift in Sources */ = {isa = PBXBuildFile; fileRef = 8BA0F464217E2E9200969984 /* NumberInstances.swift */; };
+		8BA0F554217E2E9200969984 /* NumberInstances.swift in Sources */ = {isa = PBXBuildFile; fileRef = 8BA0F464217E2E9200969984 /* NumberInstances.swift */; };
+		8BA0F555217E2E9200969984 /* NumberInstances.swift in Sources */ = {isa = PBXBuildFile; fileRef = 8BA0F464217E2E9200969984 /* NumberInstances.swift */; };
+		8BA0F556217E2E9200969984 /* NumberInstances.swift in Sources */ = {isa = PBXBuildFile; fileRef = 8BA0F464217E2E9200969984 /* NumberInstances.swift */; };
+		8BA0F557217E2E9200969984 /* FutureK.swift in Sources */ = {isa = PBXBuildFile; fileRef = 8BA0F467217E2E9200969984 /* FutureK.swift */; };
+		8BA0F558217E2E9200969984 /* FutureK.swift in Sources */ = {isa = PBXBuildFile; fileRef = 8BA0F467217E2E9200969984 /* FutureK.swift */; };
+		8BA0F559217E2E9200969984 /* FutureK.swift in Sources */ = {isa = PBXBuildFile; fileRef = 8BA0F467217E2E9200969984 /* FutureK.swift */; };
+		8BA0F55A217E2E9200969984 /* FutureK.swift in Sources */ = {isa = PBXBuildFile; fileRef = 8BA0F467217E2E9200969984 /* FutureK.swift */; };
+		8BA0F55B217E2E9200969984 /* IO.swift in Sources */ = {isa = PBXBuildFile; fileRef = 8BA0F468217E2E9200969984 /* IO.swift */; };
+		8BA0F55C217E2E9200969984 /* IO.swift in Sources */ = {isa = PBXBuildFile; fileRef = 8BA0F468217E2E9200969984 /* IO.swift */; };
+		8BA0F55D217E2E9200969984 /* IO.swift in Sources */ = {isa = PBXBuildFile; fileRef = 8BA0F468217E2E9200969984 /* IO.swift */; };
+		8BA0F55E217E2E9200969984 /* IO.swift in Sources */ = {isa = PBXBuildFile; fileRef = 8BA0F468217E2E9200969984 /* IO.swift */; };
+		8BA0F55F217E2E9200969984 /* ConcurrentEffect.swift in Sources */ = {isa = PBXBuildFile; fileRef = 8BA0F46A217E2E9200969984 /* ConcurrentEffect.swift */; };
+		8BA0F560217E2E9200969984 /* ConcurrentEffect.swift in Sources */ = {isa = PBXBuildFile; fileRef = 8BA0F46A217E2E9200969984 /* ConcurrentEffect.swift */; };
+		8BA0F561217E2E9200969984 /* ConcurrentEffect.swift in Sources */ = {isa = PBXBuildFile; fileRef = 8BA0F46A217E2E9200969984 /* ConcurrentEffect.swift */; };
+		8BA0F562217E2E9200969984 /* ConcurrentEffect.swift in Sources */ = {isa = PBXBuildFile; fileRef = 8BA0F46A217E2E9200969984 /* ConcurrentEffect.swift */; };
+		8BA0F563217E2E9200969984 /* Effect.swift in Sources */ = {isa = PBXBuildFile; fileRef = 8BA0F46B217E2E9200969984 /* Effect.swift */; };
+		8BA0F564217E2E9200969984 /* Effect.swift in Sources */ = {isa = PBXBuildFile; fileRef = 8BA0F46B217E2E9200969984 /* Effect.swift */; };
+		8BA0F565217E2E9200969984 /* Effect.swift in Sources */ = {isa = PBXBuildFile; fileRef = 8BA0F46B217E2E9200969984 /* Effect.swift */; };
+		8BA0F566217E2E9200969984 /* Effect.swift in Sources */ = {isa = PBXBuildFile; fileRef = 8BA0F46B217E2E9200969984 /* Effect.swift */; };
+		8BA0F567217E2E9200969984 /* Async.swift in Sources */ = {isa = PBXBuildFile; fileRef = 8BA0F46C217E2E9200969984 /* Async.swift */; };
+		8BA0F568217E2E9200969984 /* Async.swift in Sources */ = {isa = PBXBuildFile; fileRef = 8BA0F46C217E2E9200969984 /* Async.swift */; };
+		8BA0F569217E2E9200969984 /* Async.swift in Sources */ = {isa = PBXBuildFile; fileRef = 8BA0F46C217E2E9200969984 /* Async.swift */; };
+		8BA0F56A217E2E9200969984 /* Async.swift in Sources */ = {isa = PBXBuildFile; fileRef = 8BA0F46C217E2E9200969984 /* Async.swift */; };
+		8BA0F56B217E2E9200969984 /* MonadDefer.swift in Sources */ = {isa = PBXBuildFile; fileRef = 8BA0F46D217E2E9200969984 /* MonadDefer.swift */; };
+		8BA0F56C217E2E9200969984 /* MonadDefer.swift in Sources */ = {isa = PBXBuildFile; fileRef = 8BA0F46D217E2E9200969984 /* MonadDefer.swift */; };
+		8BA0F56D217E2E9200969984 /* MonadDefer.swift in Sources */ = {isa = PBXBuildFile; fileRef = 8BA0F46D217E2E9200969984 /* MonadDefer.swift */; };
+		8BA0F56E217E2E9200969984 /* MonadDefer.swift in Sources */ = {isa = PBXBuildFile; fileRef = 8BA0F46D217E2E9200969984 /* MonadDefer.swift */; };
+		8BA0F56F217E2E9200969984 /* SingleK.swift in Sources */ = {isa = PBXBuildFile; fileRef = 8BA0F46F217E2E9200969984 /* SingleK.swift */; };
+		8BA0F570217E2E9200969984 /* SingleK.swift in Sources */ = {isa = PBXBuildFile; fileRef = 8BA0F46F217E2E9200969984 /* SingleK.swift */; };
+		8BA0F571217E2E9200969984 /* SingleK.swift in Sources */ = {isa = PBXBuildFile; fileRef = 8BA0F46F217E2E9200969984 /* SingleK.swift */; };
+		8BA0F572217E2E9200969984 /* SingleK.swift in Sources */ = {isa = PBXBuildFile; fileRef = 8BA0F46F217E2E9200969984 /* SingleK.swift */; };
+		8BA0F573217E2E9200969984 /* MaybeK.swift in Sources */ = {isa = PBXBuildFile; fileRef = 8BA0F470217E2E9200969984 /* MaybeK.swift */; };
+		8BA0F574217E2E9200969984 /* MaybeK.swift in Sources */ = {isa = PBXBuildFile; fileRef = 8BA0F470217E2E9200969984 /* MaybeK.swift */; };
+		8BA0F575217E2E9200969984 /* MaybeK.swift in Sources */ = {isa = PBXBuildFile; fileRef = 8BA0F470217E2E9200969984 /* MaybeK.swift */; };
+		8BA0F576217E2E9200969984 /* MaybeK.swift in Sources */ = {isa = PBXBuildFile; fileRef = 8BA0F470217E2E9200969984 /* MaybeK.swift */; };
+		8BA0F577217E2E9200969984 /* ObservableK.swift in Sources */ = {isa = PBXBuildFile; fileRef = 8BA0F471217E2E9200969984 /* ObservableK.swift */; };
+		8BA0F578217E2E9200969984 /* ObservableK.swift in Sources */ = {isa = PBXBuildFile; fileRef = 8BA0F471217E2E9200969984 /* ObservableK.swift */; };
+		8BA0F579217E2E9200969984 /* ObservableK.swift in Sources */ = {isa = PBXBuildFile; fileRef = 8BA0F471217E2E9200969984 /* ObservableK.swift */; };
+		8BA0F57A217E2E9200969984 /* ObservableK.swift in Sources */ = {isa = PBXBuildFile; fileRef = 8BA0F471217E2E9200969984 /* ObservableK.swift */; };
+		8BA0F57B217E2E9200969984 /* Reader.swift in Sources */ = {isa = PBXBuildFile; fileRef = 8BA0F473217E2E9200969984 /* Reader.swift */; };
+		8BA0F57C217E2E9200969984 /* Reader.swift in Sources */ = {isa = PBXBuildFile; fileRef = 8BA0F473217E2E9200969984 /* Reader.swift */; };
+		8BA0F57D217E2E9200969984 /* Reader.swift in Sources */ = {isa = PBXBuildFile; fileRef = 8BA0F473217E2E9200969984 /* Reader.swift */; };
+		8BA0F57E217E2E9200969984 /* Reader.swift in Sources */ = {isa = PBXBuildFile; fileRef = 8BA0F473217E2E9200969984 /* Reader.swift */; };
+		8BA0F57F217E2E9200969984 /* Either.swift in Sources */ = {isa = PBXBuildFile; fileRef = 8BA0F474217E2E9200969984 /* Either.swift */; };
+		8BA0F580217E2E9200969984 /* Either.swift in Sources */ = {isa = PBXBuildFile; fileRef = 8BA0F474217E2E9200969984 /* Either.swift */; };
+		8BA0F581217E2E9200969984 /* Either.swift in Sources */ = {isa = PBXBuildFile; fileRef = 8BA0F474217E2E9200969984 /* Either.swift */; };
+		8BA0F582217E2E9200969984 /* Either.swift in Sources */ = {isa = PBXBuildFile; fileRef = 8BA0F474217E2E9200969984 /* Either.swift */; };
+		8BA0F583217E2E9200969984 /* Id.swift in Sources */ = {isa = PBXBuildFile; fileRef = 8BA0F475217E2E9200969984 /* Id.swift */; };
+		8BA0F584217E2E9200969984 /* Id.swift in Sources */ = {isa = PBXBuildFile; fileRef = 8BA0F475217E2E9200969984 /* Id.swift */; };
+		8BA0F585217E2E9200969984 /* Id.swift in Sources */ = {isa = PBXBuildFile; fileRef = 8BA0F475217E2E9200969984 /* Id.swift */; };
+		8BA0F586217E2E9200969984 /* Id.swift in Sources */ = {isa = PBXBuildFile; fileRef = 8BA0F475217E2E9200969984 /* Id.swift */; };
+		8BA0F587217E2E9200969984 /* MapK.swift in Sources */ = {isa = PBXBuildFile; fileRef = 8BA0F476217E2E9200969984 /* MapK.swift */; };
+		8BA0F588217E2E9200969984 /* MapK.swift in Sources */ = {isa = PBXBuildFile; fileRef = 8BA0F476217E2E9200969984 /* MapK.swift */; };
+		8BA0F589217E2E9200969984 /* MapK.swift in Sources */ = {isa = PBXBuildFile; fileRef = 8BA0F476217E2E9200969984 /* MapK.swift */; };
+		8BA0F58A217E2E9200969984 /* MapK.swift in Sources */ = {isa = PBXBuildFile; fileRef = 8BA0F476217E2E9200969984 /* MapK.swift */; };
+		8BA0F58B217E2E9200969984 /* Ior.swift in Sources */ = {isa = PBXBuildFile; fileRef = 8BA0F477217E2E9200969984 /* Ior.swift */; };
+		8BA0F58C217E2E9200969984 /* Ior.swift in Sources */ = {isa = PBXBuildFile; fileRef = 8BA0F477217E2E9200969984 /* Ior.swift */; };
+		8BA0F58D217E2E9200969984 /* Ior.swift in Sources */ = {isa = PBXBuildFile; fileRef = 8BA0F477217E2E9200969984 /* Ior.swift */; };
+		8BA0F58E217E2E9200969984 /* Ior.swift in Sources */ = {isa = PBXBuildFile; fileRef = 8BA0F477217E2E9200969984 /* Ior.swift */; };
+		8BA0F58F217E2E9200969984 /* Option.swift in Sources */ = {isa = PBXBuildFile; fileRef = 8BA0F478217E2E9200969984 /* Option.swift */; };
+		8BA0F590217E2E9200969984 /* Option.swift in Sources */ = {isa = PBXBuildFile; fileRef = 8BA0F478217E2E9200969984 /* Option.swift */; };
+		8BA0F591217E2E9200969984 /* Option.swift in Sources */ = {isa = PBXBuildFile; fileRef = 8BA0F478217E2E9200969984 /* Option.swift */; };
+		8BA0F592217E2E9200969984 /* Option.swift in Sources */ = {isa = PBXBuildFile; fileRef = 8BA0F478217E2E9200969984 /* Option.swift */; };
+		8BA0F593217E2E9200969984 /* NonEmptyList.swift in Sources */ = {isa = PBXBuildFile; fileRef = 8BA0F479217E2E9200969984 /* NonEmptyList.swift */; };
+		8BA0F594217E2E9200969984 /* NonEmptyList.swift in Sources */ = {isa = PBXBuildFile; fileRef = 8BA0F479217E2E9200969984 /* NonEmptyList.swift */; };
+		8BA0F595217E2E9200969984 /* NonEmptyList.swift in Sources */ = {isa = PBXBuildFile; fileRef = 8BA0F479217E2E9200969984 /* NonEmptyList.swift */; };
+		8BA0F596217E2E9200969984 /* NonEmptyList.swift in Sources */ = {isa = PBXBuildFile; fileRef = 8BA0F479217E2E9200969984 /* NonEmptyList.swift */; };
+		8BA0F597217E2E9200969984 /* Coproduct.swift in Sources */ = {isa = PBXBuildFile; fileRef = 8BA0F47A217E2E9200969984 /* Coproduct.swift */; };
+		8BA0F598217E2E9200969984 /* Coproduct.swift in Sources */ = {isa = PBXBuildFile; fileRef = 8BA0F47A217E2E9200969984 /* Coproduct.swift */; };
+		8BA0F599217E2E9200969984 /* Coproduct.swift in Sources */ = {isa = PBXBuildFile; fileRef = 8BA0F47A217E2E9200969984 /* Coproduct.swift */; };
+		8BA0F59A217E2E9200969984 /* Coproduct.swift in Sources */ = {isa = PBXBuildFile; fileRef = 8BA0F47A217E2E9200969984 /* Coproduct.swift */; };
+		8BA0F59B217E2E9200969984 /* Day.swift in Sources */ = {isa = PBXBuildFile; fileRef = 8BA0F47B217E2E9200969984 /* Day.swift */; };
+		8BA0F59C217E2E9200969984 /* Day.swift in Sources */ = {isa = PBXBuildFile; fileRef = 8BA0F47B217E2E9200969984 /* Day.swift */; };
+		8BA0F59D217E2E9200969984 /* Day.swift in Sources */ = {isa = PBXBuildFile; fileRef = 8BA0F47B217E2E9200969984 /* Day.swift */; };
+		8BA0F59E217E2E9200969984 /* Day.swift in Sources */ = {isa = PBXBuildFile; fileRef = 8BA0F47B217E2E9200969984 /* Day.swift */; };
+		8BA0F59F217E2E9200969984 /* FlatmapOperator.swift in Sources */ = {isa = PBXBuildFile; fileRef = 8BA0F47C217E2E9200969984 /* FlatmapOperator.swift */; };
+		8BA0F5A0217E2E9200969984 /* FlatmapOperator.swift in Sources */ = {isa = PBXBuildFile; fileRef = 8BA0F47C217E2E9200969984 /* FlatmapOperator.swift */; };
+		8BA0F5A1217E2E9200969984 /* FlatmapOperator.swift in Sources */ = {isa = PBXBuildFile; fileRef = 8BA0F47C217E2E9200969984 /* FlatmapOperator.swift */; };
+		8BA0F5A2217E2E9200969984 /* FlatmapOperator.swift in Sources */ = {isa = PBXBuildFile; fileRef = 8BA0F47C217E2E9200969984 /* FlatmapOperator.swift */; };
+		8BA0F5A3217E2E9200969984 /* Moore.swift in Sources */ = {isa = PBXBuildFile; fileRef = 8BA0F47D217E2E9200969984 /* Moore.swift */; };
+		8BA0F5A4217E2E9200969984 /* Moore.swift in Sources */ = {isa = PBXBuildFile; fileRef = 8BA0F47D217E2E9200969984 /* Moore.swift */; };
+		8BA0F5A5217E2E9200969984 /* Moore.swift in Sources */ = {isa = PBXBuildFile; fileRef = 8BA0F47D217E2E9200969984 /* Moore.swift */; };
+		8BA0F5A6217E2E9200969984 /* Moore.swift in Sources */ = {isa = PBXBuildFile; fileRef = 8BA0F47D217E2E9200969984 /* Moore.swift */; };
+		8BA0F5A7217E2E9200969984 /* Eval.swift in Sources */ = {isa = PBXBuildFile; fileRef = 8BA0F47E217E2E9200969984 /* Eval.swift */; };
+		8BA0F5A8217E2E9200969984 /* Eval.swift in Sources */ = {isa = PBXBuildFile; fileRef = 8BA0F47E217E2E9200969984 /* Eval.swift */; };
+		8BA0F5A9217E2E9200969984 /* Eval.swift in Sources */ = {isa = PBXBuildFile; fileRef = 8BA0F47E217E2E9200969984 /* Eval.swift */; };
+		8BA0F5AA217E2E9200969984 /* Eval.swift in Sources */ = {isa = PBXBuildFile; fileRef = 8BA0F47E217E2E9200969984 /* Eval.swift */; };
+		8BA0F5AB217E2E9200969984 /* State.swift in Sources */ = {isa = PBXBuildFile; fileRef = 8BA0F47F217E2E9200969984 /* State.swift */; };
+		8BA0F5AC217E2E9200969984 /* State.swift in Sources */ = {isa = PBXBuildFile; fileRef = 8BA0F47F217E2E9200969984 /* State.swift */; };
+		8BA0F5AD217E2E9200969984 /* State.swift in Sources */ = {isa = PBXBuildFile; fileRef = 8BA0F47F217E2E9200969984 /* State.swift */; };
+		8BA0F5AE217E2E9200969984 /* State.swift in Sources */ = {isa = PBXBuildFile; fileRef = 8BA0F47F217E2E9200969984 /* State.swift */; };
+		8BA0F5AF217E2E9200969984 /* Try.swift in Sources */ = {isa = PBXBuildFile; fileRef = 8BA0F480217E2E9200969984 /* Try.swift */; };
+		8BA0F5B0217E2E9200969984 /* Try.swift in Sources */ = {isa = PBXBuildFile; fileRef = 8BA0F480217E2E9200969984 /* Try.swift */; };
+		8BA0F5B1217E2E9200969984 /* Try.swift in Sources */ = {isa = PBXBuildFile; fileRef = 8BA0F480217E2E9200969984 /* Try.swift */; };
+		8BA0F5B2217E2E9200969984 /* Try.swift in Sources */ = {isa = PBXBuildFile; fileRef = 8BA0F480217E2E9200969984 /* Try.swift */; };
+		8BA0F5B3217E2E9200969984 /* Result.swift in Sources */ = {isa = PBXBuildFile; fileRef = 8BA0F482217E2E9200969984 /* Result.swift */; };
+		8BA0F5B4217E2E9200969984 /* Result.swift in Sources */ = {isa = PBXBuildFile; fileRef = 8BA0F482217E2E9200969984 /* Result.swift */; };
+		8BA0F5B5217E2E9200969984 /* Result.swift in Sources */ = {isa = PBXBuildFile; fileRef = 8BA0F482217E2E9200969984 /* Result.swift */; };
+		8BA0F5B6217E2E9200969984 /* Result.swift in Sources */ = {isa = PBXBuildFile; fileRef = 8BA0F482217E2E9200969984 /* Result.swift */; };
+		8BA0F5B7217E2E9200969984 /* Sum.swift in Sources */ = {isa = PBXBuildFile; fileRef = 8BA0F483217E2E9200969984 /* Sum.swift */; };
+		8BA0F5B8217E2E9200969984 /* Sum.swift in Sources */ = {isa = PBXBuildFile; fileRef = 8BA0F483217E2E9200969984 /* Sum.swift */; };
+		8BA0F5B9217E2E9200969984 /* Sum.swift in Sources */ = {isa = PBXBuildFile; fileRef = 8BA0F483217E2E9200969984 /* Sum.swift */; };
+		8BA0F5BA217E2E9200969984 /* Sum.swift in Sources */ = {isa = PBXBuildFile; fileRef = 8BA0F483217E2E9200969984 /* Sum.swift */; };
+		8BA0F5BB217E2E9200969984 /* Validated.swift in Sources */ = {isa = PBXBuildFile; fileRef = 8BA0F484217E2E9200969984 /* Validated.swift */; };
+		8BA0F5BC217E2E9200969984 /* Validated.swift in Sources */ = {isa = PBXBuildFile; fileRef = 8BA0F484217E2E9200969984 /* Validated.swift */; };
+		8BA0F5BD217E2E9200969984 /* Validated.swift in Sources */ = {isa = PBXBuildFile; fileRef = 8BA0F484217E2E9200969984 /* Validated.swift */; };
+		8BA0F5BE217E2E9200969984 /* Validated.swift in Sources */ = {isa = PBXBuildFile; fileRef = 8BA0F484217E2E9200969984 /* Validated.swift */; };
+		8BA0F5BF217E2E9200969984 /* Coreader.swift in Sources */ = {isa = PBXBuildFile; fileRef = 8BA0F485217E2E9200969984 /* Coreader.swift */; };
+		8BA0F5C0217E2E9200969984 /* Coreader.swift in Sources */ = {isa = PBXBuildFile; fileRef = 8BA0F485217E2E9200969984 /* Coreader.swift */; };
+		8BA0F5C1217E2E9200969984 /* Coreader.swift in Sources */ = {isa = PBXBuildFile; fileRef = 8BA0F485217E2E9200969984 /* Coreader.swift */; };
+		8BA0F5C2217E2E9200969984 /* Coreader.swift in Sources */ = {isa = PBXBuildFile; fileRef = 8BA0F485217E2E9200969984 /* Coreader.swift */; };
+		8BA0F5C3217E2E9200969984 /* Store.swift in Sources */ = {isa = PBXBuildFile; fileRef = 8BA0F486217E2E9200969984 /* Store.swift */; };
+		8BA0F5C4217E2E9200969984 /* Store.swift in Sources */ = {isa = PBXBuildFile; fileRef = 8BA0F486217E2E9200969984 /* Store.swift */; };
+		8BA0F5C5217E2E9200969984 /* Store.swift in Sources */ = {isa = PBXBuildFile; fileRef = 8BA0F486217E2E9200969984 /* Store.swift */; };
+		8BA0F5C6217E2E9200969984 /* Store.swift in Sources */ = {isa = PBXBuildFile; fileRef = 8BA0F486217E2E9200969984 /* Store.swift */; };
+		8BA0F5C7217E2E9200969984 /* SetK.swift in Sources */ = {isa = PBXBuildFile; fileRef = 8BA0F487217E2E9200969984 /* SetK.swift */; };
+		8BA0F5C8217E2E9200969984 /* SetK.swift in Sources */ = {isa = PBXBuildFile; fileRef = 8BA0F487217E2E9200969984 /* SetK.swift */; };
+		8BA0F5C9217E2E9200969984 /* SetK.swift in Sources */ = {isa = PBXBuildFile; fileRef = 8BA0F487217E2E9200969984 /* SetK.swift */; };
+		8BA0F5CA217E2E9200969984 /* SetK.swift in Sources */ = {isa = PBXBuildFile; fileRef = 8BA0F487217E2E9200969984 /* SetK.swift */; };
+		8BA0F5CB217E2E9200969984 /* Tuple.swift in Sources */ = {isa = PBXBuildFile; fileRef = 8BA0F488217E2E9200969984 /* Tuple.swift */; };
+		8BA0F5CC217E2E9200969984 /* Tuple.swift in Sources */ = {isa = PBXBuildFile; fileRef = 8BA0F488217E2E9200969984 /* Tuple.swift */; };
+		8BA0F5CD217E2E9200969984 /* Tuple.swift in Sources */ = {isa = PBXBuildFile; fileRef = 8BA0F488217E2E9200969984 /* Tuple.swift */; };
+		8BA0F5CE217E2E9200969984 /* Tuple.swift in Sources */ = {isa = PBXBuildFile; fileRef = 8BA0F488217E2E9200969984 /* Tuple.swift */; };
+		8BA0F5CF217E2E9200969984 /* Const.swift in Sources */ = {isa = PBXBuildFile; fileRef = 8BA0F489217E2E9200969984 /* Const.swift */; };
+		8BA0F5D0217E2E9200969984 /* Const.swift in Sources */ = {isa = PBXBuildFile; fileRef = 8BA0F489217E2E9200969984 /* Const.swift */; };
+		8BA0F5D1217E2E9200969984 /* Const.swift in Sources */ = {isa = PBXBuildFile; fileRef = 8BA0F489217E2E9200969984 /* Const.swift */; };
+		8BA0F5D2217E2E9200969984 /* Const.swift in Sources */ = {isa = PBXBuildFile; fileRef = 8BA0F489217E2E9200969984 /* Const.swift */; };
+		8BA0F5D3217E2E9200969984 /* ListK.swift in Sources */ = {isa = PBXBuildFile; fileRef = 8BA0F48A217E2E9200969984 /* ListK.swift */; };
+		8BA0F5D4217E2E9200969984 /* ListK.swift in Sources */ = {isa = PBXBuildFile; fileRef = 8BA0F48A217E2E9200969984 /* ListK.swift */; };
+		8BA0F5D5217E2E9200969984 /* ListK.swift in Sources */ = {isa = PBXBuildFile; fileRef = 8BA0F48A217E2E9200969984 /* ListK.swift */; };
+		8BA0F5D6217E2E9200969984 /* ListK.swift in Sources */ = {isa = PBXBuildFile; fileRef = 8BA0F48A217E2E9200969984 /* ListK.swift */; };
+		8BA0F5D7217E2E9200969984 /* HigherKinds.swift in Sources */ = {isa = PBXBuildFile; fileRef = 8BA0F48B217E2E9200969984 /* HigherKinds.swift */; };
+		8BA0F5D8217E2E9200969984 /* HigherKinds.swift in Sources */ = {isa = PBXBuildFile; fileRef = 8BA0F48B217E2E9200969984 /* HigherKinds.swift */; };
+		8BA0F5D9217E2E9200969984 /* HigherKinds.swift in Sources */ = {isa = PBXBuildFile; fileRef = 8BA0F48B217E2E9200969984 /* HigherKinds.swift */; };
+		8BA0F5DA217E2E9200969984 /* HigherKinds.swift in Sources */ = {isa = PBXBuildFile; fileRef = 8BA0F48B217E2E9200969984 /* HigherKinds.swift */; };
+		8BA0F5DB217E2E9200969984 /* Alternative.swift in Sources */ = {isa = PBXBuildFile; fileRef = 8BA0F48D217E2E9200969984 /* Alternative.swift */; };
+		8BA0F5DC217E2E9200969984 /* Alternative.swift in Sources */ = {isa = PBXBuildFile; fileRef = 8BA0F48D217E2E9200969984 /* Alternative.swift */; };
+		8BA0F5DD217E2E9200969984 /* Alternative.swift in Sources */ = {isa = PBXBuildFile; fileRef = 8BA0F48D217E2E9200969984 /* Alternative.swift */; };
+		8BA0F5DE217E2E9200969984 /* Alternative.swift in Sources */ = {isa = PBXBuildFile; fileRef = 8BA0F48D217E2E9200969984 /* Alternative.swift */; };
+		8BA0F5DF217E2E9200969984 /* ApplicativeError.swift in Sources */ = {isa = PBXBuildFile; fileRef = 8BA0F48E217E2E9200969984 /* ApplicativeError.swift */; };
+		8BA0F5E0217E2E9200969984 /* ApplicativeError.swift in Sources */ = {isa = PBXBuildFile; fileRef = 8BA0F48E217E2E9200969984 /* ApplicativeError.swift */; };
+		8BA0F5E1217E2E9200969984 /* ApplicativeError.swift in Sources */ = {isa = PBXBuildFile; fileRef = 8BA0F48E217E2E9200969984 /* ApplicativeError.swift */; };
+		8BA0F5E2217E2E9200969984 /* ApplicativeError.swift in Sources */ = {isa = PBXBuildFile; fileRef = 8BA0F48E217E2E9200969984 /* ApplicativeError.swift */; };
+		8BA0F5E3217E2E9200969984 /* MonoidK.swift in Sources */ = {isa = PBXBuildFile; fileRef = 8BA0F48F217E2E9200969984 /* MonoidK.swift */; };
+		8BA0F5E4217E2E9200969984 /* MonoidK.swift in Sources */ = {isa = PBXBuildFile; fileRef = 8BA0F48F217E2E9200969984 /* MonoidK.swift */; };
+		8BA0F5E5217E2E9200969984 /* MonoidK.swift in Sources */ = {isa = PBXBuildFile; fileRef = 8BA0F48F217E2E9200969984 /* MonoidK.swift */; };
+		8BA0F5E6217E2E9200969984 /* MonoidK.swift in Sources */ = {isa = PBXBuildFile; fileRef = 8BA0F48F217E2E9200969984 /* MonoidK.swift */; };
+		8BA0F5E7217E2E9200969984 /* MonadFilter.swift in Sources */ = {isa = PBXBuildFile; fileRef = 8BA0F490217E2E9200969984 /* MonadFilter.swift */; };
+		8BA0F5E8217E2E9200969984 /* MonadFilter.swift in Sources */ = {isa = PBXBuildFile; fileRef = 8BA0F490217E2E9200969984 /* MonadFilter.swift */; };
+		8BA0F5E9217E2E9200969984 /* MonadFilter.swift in Sources */ = {isa = PBXBuildFile; fileRef = 8BA0F490217E2E9200969984 /* MonadFilter.swift */; };
+		8BA0F5EA217E2E9200969984 /* MonadFilter.swift in Sources */ = {isa = PBXBuildFile; fileRef = 8BA0F490217E2E9200969984 /* MonadFilter.swift */; };
+		8BA0F5EB217E2E9200969984 /* MonadState.swift in Sources */ = {isa = PBXBuildFile; fileRef = 8BA0F491217E2E9200969984 /* MonadState.swift */; };
+		8BA0F5EC217E2E9200969984 /* MonadState.swift in Sources */ = {isa = PBXBuildFile; fileRef = 8BA0F491217E2E9200969984 /* MonadState.swift */; };
+		8BA0F5ED217E2E9200969984 /* MonadState.swift in Sources */ = {isa = PBXBuildFile; fileRef = 8BA0F491217E2E9200969984 /* MonadState.swift */; };
+		8BA0F5EE217E2E9200969984 /* MonadState.swift in Sources */ = {isa = PBXBuildFile; fileRef = 8BA0F491217E2E9200969984 /* MonadState.swift */; };
+		8BA0F5EF217E2E9200969984 /* Contravariant.swift in Sources */ = {isa = PBXBuildFile; fileRef = 8BA0F492217E2E9200969984 /* Contravariant.swift */; };
+		8BA0F5F0217E2E9200969984 /* Contravariant.swift in Sources */ = {isa = PBXBuildFile; fileRef = 8BA0F492217E2E9200969984 /* Contravariant.swift */; };
+		8BA0F5F1217E2E9200969984 /* Contravariant.swift in Sources */ = {isa = PBXBuildFile; fileRef = 8BA0F492217E2E9200969984 /* Contravariant.swift */; };
+		8BA0F5F2217E2E9200969984 /* Contravariant.swift in Sources */ = {isa = PBXBuildFile; fileRef = 8BA0F492217E2E9200969984 /* Contravariant.swift */; };
+		8BA0F5F3217E2E9200969984 /* Order.swift in Sources */ = {isa = PBXBuildFile; fileRef = 8BA0F493217E2E9200969984 /* Order.swift */; };
+		8BA0F5F4217E2E9200969984 /* Order.swift in Sources */ = {isa = PBXBuildFile; fileRef = 8BA0F493217E2E9200969984 /* Order.swift */; };
+		8BA0F5F5217E2E9200969984 /* Order.swift in Sources */ = {isa = PBXBuildFile; fileRef = 8BA0F493217E2E9200969984 /* Order.swift */; };
+		8BA0F5F6217E2E9200969984 /* Order.swift in Sources */ = {isa = PBXBuildFile; fileRef = 8BA0F493217E2E9200969984 /* Order.swift */; };
+		8BA0F5F7217E2E9200969984 /* Inject.swift in Sources */ = {isa = PBXBuildFile; fileRef = 8BA0F494217E2E9200969984 /* Inject.swift */; };
+		8BA0F5F8217E2E9200969984 /* Inject.swift in Sources */ = {isa = PBXBuildFile; fileRef = 8BA0F494217E2E9200969984 /* Inject.swift */; };
+		8BA0F5F9217E2E9200969984 /* Inject.swift in Sources */ = {isa = PBXBuildFile; fileRef = 8BA0F494217E2E9200969984 /* Inject.swift */; };
+		8BA0F5FA217E2E9200969984 /* Inject.swift in Sources */ = {isa = PBXBuildFile; fileRef = 8BA0F494217E2E9200969984 /* Inject.swift */; };
+		8BA0F5FB217E2E9200969984 /* Bifoldable.swift in Sources */ = {isa = PBXBuildFile; fileRef = 8BA0F495217E2E9200969984 /* Bifoldable.swift */; };
+		8BA0F5FC217E2E9200969984 /* Bifoldable.swift in Sources */ = {isa = PBXBuildFile; fileRef = 8BA0F495217E2E9200969984 /* Bifoldable.swift */; };
+		8BA0F5FD217E2E9200969984 /* Bifoldable.swift in Sources */ = {isa = PBXBuildFile; fileRef = 8BA0F495217E2E9200969984 /* Bifoldable.swift */; };
+		8BA0F5FE217E2E9200969984 /* Bifoldable.swift in Sources */ = {isa = PBXBuildFile; fileRef = 8BA0F495217E2E9200969984 /* Bifoldable.swift */; };
+		8BA0F5FF217E2E9200969984 /* SemigroupK.swift in Sources */ = {isa = PBXBuildFile; fileRef = 8BA0F496217E2E9200969984 /* SemigroupK.swift */; };
+		8BA0F600217E2E9200969984 /* SemigroupK.swift in Sources */ = {isa = PBXBuildFile; fileRef = 8BA0F496217E2E9200969984 /* SemigroupK.swift */; };
+		8BA0F601217E2E9200969984 /* SemigroupK.swift in Sources */ = {isa = PBXBuildFile; fileRef = 8BA0F496217E2E9200969984 /* SemigroupK.swift */; };
+		8BA0F602217E2E9200969984 /* SemigroupK.swift in Sources */ = {isa = PBXBuildFile; fileRef = 8BA0F496217E2E9200969984 /* SemigroupK.swift */; };
+		8BA0F603217E2E9200969984 /* MonadWriter.swift in Sources */ = {isa = PBXBuildFile; fileRef = 8BA0F497217E2E9200969984 /* MonadWriter.swift */; };
+		8BA0F604217E2E9200969984 /* MonadWriter.swift in Sources */ = {isa = PBXBuildFile; fileRef = 8BA0F497217E2E9200969984 /* MonadWriter.swift */; };
+		8BA0F605217E2E9200969984 /* MonadWriter.swift in Sources */ = {isa = PBXBuildFile; fileRef = 8BA0F497217E2E9200969984 /* MonadWriter.swift */; };
+		8BA0F606217E2E9200969984 /* MonadWriter.swift in Sources */ = {isa = PBXBuildFile; fileRef = 8BA0F497217E2E9200969984 /* MonadWriter.swift */; };
+		8BA0F607217E2E9200969984 /* MonadError.swift in Sources */ = {isa = PBXBuildFile; fileRef = 8BA0F498217E2E9200969984 /* MonadError.swift */; };
+		8BA0F608217E2E9200969984 /* MonadError.swift in Sources */ = {isa = PBXBuildFile; fileRef = 8BA0F498217E2E9200969984 /* MonadError.swift */; };
+		8BA0F609217E2E9200969984 /* MonadError.swift in Sources */ = {isa = PBXBuildFile; fileRef = 8BA0F498217E2E9200969984 /* MonadError.swift */; };
+		8BA0F60A217E2E9200969984 /* MonadError.swift in Sources */ = {isa = PBXBuildFile; fileRef = 8BA0F498217E2E9200969984 /* MonadError.swift */; };
+		8BA0F60B217E2E9200969984 /* Invariant.swift in Sources */ = {isa = PBXBuildFile; fileRef = 8BA0F499217E2E9200969984 /* Invariant.swift */; };
+		8BA0F60C217E2E9200969984 /* Invariant.swift in Sources */ = {isa = PBXBuildFile; fileRef = 8BA0F499217E2E9200969984 /* Invariant.swift */; };
+		8BA0F60D217E2E9200969984 /* Invariant.swift in Sources */ = {isa = PBXBuildFile; fileRef = 8BA0F499217E2E9200969984 /* Invariant.swift */; };
+		8BA0F60E217E2E9200969984 /* Invariant.swift in Sources */ = {isa = PBXBuildFile; fileRef = 8BA0F499217E2E9200969984 /* Invariant.swift */; };
+		8BA0F60F217E2E9200969984 /* TraverseFilter.swift in Sources */ = {isa = PBXBuildFile; fileRef = 8BA0F49A217E2E9200969984 /* TraverseFilter.swift */; };
+		8BA0F610217E2E9200969984 /* TraverseFilter.swift in Sources */ = {isa = PBXBuildFile; fileRef = 8BA0F49A217E2E9200969984 /* TraverseFilter.swift */; };
+		8BA0F611217E2E9200969984 /* TraverseFilter.swift in Sources */ = {isa = PBXBuildFile; fileRef = 8BA0F49A217E2E9200969984 /* TraverseFilter.swift */; };
+		8BA0F612217E2E9200969984 /* TraverseFilter.swift in Sources */ = {isa = PBXBuildFile; fileRef = 8BA0F49A217E2E9200969984 /* TraverseFilter.swift */; };
+		8BA0F613217E2E9200969984 /* Traverse.swift in Sources */ = {isa = PBXBuildFile; fileRef = 8BA0F49B217E2E9200969984 /* Traverse.swift */; };
+		8BA0F614217E2E9200969984 /* Traverse.swift in Sources */ = {isa = PBXBuildFile; fileRef = 8BA0F49B217E2E9200969984 /* Traverse.swift */; };
+		8BA0F615217E2E9200969984 /* Traverse.swift in Sources */ = {isa = PBXBuildFile; fileRef = 8BA0F49B217E2E9200969984 /* Traverse.swift */; };
+		8BA0F616217E2E9200969984 /* Traverse.swift in Sources */ = {isa = PBXBuildFile; fileRef = 8BA0F49B217E2E9200969984 /* Traverse.swift */; };
+		8BA0F617217E2E9200969984 /* MonadReader.swift in Sources */ = {isa = PBXBuildFile; fileRef = 8BA0F49C217E2E9200969984 /* MonadReader.swift */; };
+		8BA0F618217E2E9200969984 /* MonadReader.swift in Sources */ = {isa = PBXBuildFile; fileRef = 8BA0F49C217E2E9200969984 /* MonadReader.swift */; };
+		8BA0F619217E2E9200969984 /* MonadReader.swift in Sources */ = {isa = PBXBuildFile; fileRef = 8BA0F49C217E2E9200969984 /* MonadReader.swift */; };
+		8BA0F61A217E2E9200969984 /* MonadReader.swift in Sources */ = {isa = PBXBuildFile; fileRef = 8BA0F49C217E2E9200969984 /* MonadReader.swift */; };
+		8BA0F61B217E2E9200969984 /* Reducible.swift in Sources */ = {isa = PBXBuildFile; fileRef = 8BA0F49D217E2E9200969984 /* Reducible.swift */; };
+		8BA0F61C217E2E9200969984 /* Reducible.swift in Sources */ = {isa = PBXBuildFile; fileRef = 8BA0F49D217E2E9200969984 /* Reducible.swift */; };
+		8BA0F61D217E2E9200969984 /* Reducible.swift in Sources */ = {isa = PBXBuildFile; fileRef = 8BA0F49D217E2E9200969984 /* Reducible.swift */; };
+		8BA0F61E217E2E9200969984 /* Reducible.swift in Sources */ = {isa = PBXBuildFile; fileRef = 8BA0F49D217E2E9200969984 /* Reducible.swift */; };
+		8BA0F61F217E2E9200969984 /* Show.swift in Sources */ = {isa = PBXBuildFile; fileRef = 8BA0F49E217E2E9200969984 /* Show.swift */; };
+		8BA0F620217E2E9200969984 /* Show.swift in Sources */ = {isa = PBXBuildFile; fileRef = 8BA0F49E217E2E9200969984 /* Show.swift */; };
+		8BA0F621217E2E9200969984 /* Show.swift in Sources */ = {isa = PBXBuildFile; fileRef = 8BA0F49E217E2E9200969984 /* Show.swift */; };
+		8BA0F622217E2E9200969984 /* Show.swift in Sources */ = {isa = PBXBuildFile; fileRef = 8BA0F49E217E2E9200969984 /* Show.swift */; };
+		8BA0F623217E2E9200969984 /* Category.swift in Sources */ = {isa = PBXBuildFile; fileRef = 8BA0F49F217E2E9200969984 /* Category.swift */; };
+		8BA0F624217E2E9200969984 /* Category.swift in Sources */ = {isa = PBXBuildFile; fileRef = 8BA0F49F217E2E9200969984 /* Category.swift */; };
+		8BA0F625217E2E9200969984 /* Category.swift in Sources */ = {isa = PBXBuildFile; fileRef = 8BA0F49F217E2E9200969984 /* Category.swift */; };
+		8BA0F626217E2E9200969984 /* Category.swift in Sources */ = {isa = PBXBuildFile; fileRef = 8BA0F49F217E2E9200969984 /* Category.swift */; };
+		8BA0F627217E2E9200969984 /* Foldable.swift in Sources */ = {isa = PBXBuildFile; fileRef = 8BA0F4A0217E2E9200969984 /* Foldable.swift */; };
+		8BA0F628217E2E9200969984 /* Foldable.swift in Sources */ = {isa = PBXBuildFile; fileRef = 8BA0F4A0217E2E9200969984 /* Foldable.swift */; };
+		8BA0F629217E2E9200969984 /* Foldable.swift in Sources */ = {isa = PBXBuildFile; fileRef = 8BA0F4A0217E2E9200969984 /* Foldable.swift */; };
+		8BA0F62A217E2E9200969984 /* Foldable.swift in Sources */ = {isa = PBXBuildFile; fileRef = 8BA0F4A0217E2E9200969984 /* Foldable.swift */; };
+		8BA0F62B217E2E9200969984 /* NonEmptyReducible.swift in Sources */ = {isa = PBXBuildFile; fileRef = 8BA0F4A1217E2E9200969984 /* NonEmptyReducible.swift */; };
+		8BA0F62C217E2E9200969984 /* NonEmptyReducible.swift in Sources */ = {isa = PBXBuildFile; fileRef = 8BA0F4A1217E2E9200969984 /* NonEmptyReducible.swift */; };
+		8BA0F62D217E2E9200969984 /* NonEmptyReducible.swift in Sources */ = {isa = PBXBuildFile; fileRef = 8BA0F4A1217E2E9200969984 /* NonEmptyReducible.swift */; };
+		8BA0F62E217E2E9200969984 /* NonEmptyReducible.swift in Sources */ = {isa = PBXBuildFile; fileRef = 8BA0F4A1217E2E9200969984 /* NonEmptyReducible.swift */; };
+		8BA0F62F217E2E9200969984 /* Bimonad.swift in Sources */ = {isa = PBXBuildFile; fileRef = 8BA0F4A2217E2E9200969984 /* Bimonad.swift */; };
+		8BA0F630217E2E9200969984 /* Bimonad.swift in Sources */ = {isa = PBXBuildFile; fileRef = 8BA0F4A2217E2E9200969984 /* Bimonad.swift */; };
+		8BA0F631217E2E9200969984 /* Bimonad.swift in Sources */ = {isa = PBXBuildFile; fileRef = 8BA0F4A2217E2E9200969984 /* Bimonad.swift */; };
+		8BA0F632217E2E9200969984 /* Bimonad.swift in Sources */ = {isa = PBXBuildFile; fileRef = 8BA0F4A2217E2E9200969984 /* Bimonad.swift */; };
+		8BA0F633217E2E9200969984 /* Monoid.swift in Sources */ = {isa = PBXBuildFile; fileRef = 8BA0F4A3217E2E9200969984 /* Monoid.swift */; };
+		8BA0F634217E2E9200969984 /* Monoid.swift in Sources */ = {isa = PBXBuildFile; fileRef = 8BA0F4A3217E2E9200969984 /* Monoid.swift */; };
+		8BA0F635217E2E9200969984 /* Monoid.swift in Sources */ = {isa = PBXBuildFile; fileRef = 8BA0F4A3217E2E9200969984 /* Monoid.swift */; };
+		8BA0F636217E2E9200969984 /* Monoid.swift in Sources */ = {isa = PBXBuildFile; fileRef = 8BA0F4A3217E2E9200969984 /* Monoid.swift */; };
+		8BA0F637217E2E9200969984 /* Monad.swift in Sources */ = {isa = PBXBuildFile; fileRef = 8BA0F4A4217E2E9200969984 /* Monad.swift */; };
+		8BA0F638217E2E9200969984 /* Monad.swift in Sources */ = {isa = PBXBuildFile; fileRef = 8BA0F4A4217E2E9200969984 /* Monad.swift */; };
+		8BA0F639217E2E9200969984 /* Monad.swift in Sources */ = {isa = PBXBuildFile; fileRef = 8BA0F4A4217E2E9200969984 /* Monad.swift */; };
+		8BA0F63A217E2E9200969984 /* Monad.swift in Sources */ = {isa = PBXBuildFile; fileRef = 8BA0F4A4217E2E9200969984 /* Monad.swift */; };
+		8BA0F63B217E2E9200969984 /* Composed.swift in Sources */ = {isa = PBXBuildFile; fileRef = 8BA0F4A6217E2E9200969984 /* Composed.swift */; };
+		8BA0F63C217E2E9200969984 /* Composed.swift in Sources */ = {isa = PBXBuildFile; fileRef = 8BA0F4A6217E2E9200969984 /* Composed.swift */; };
+		8BA0F63D217E2E9200969984 /* Composed.swift in Sources */ = {isa = PBXBuildFile; fileRef = 8BA0F4A6217E2E9200969984 /* Composed.swift */; };
+		8BA0F63E217E2E9200969984 /* Composed.swift in Sources */ = {isa = PBXBuildFile; fileRef = 8BA0F4A6217E2E9200969984 /* Composed.swift */; };
+		8BA0F63F217E2E9200969984 /* ComposedFoldable.swift in Sources */ = {isa = PBXBuildFile; fileRef = 8BA0F4A7217E2E9200969984 /* ComposedFoldable.swift */; };
+		8BA0F640217E2E9200969984 /* ComposedFoldable.swift in Sources */ = {isa = PBXBuildFile; fileRef = 8BA0F4A7217E2E9200969984 /* ComposedFoldable.swift */; };
+		8BA0F641217E2E9200969984 /* ComposedFoldable.swift in Sources */ = {isa = PBXBuildFile; fileRef = 8BA0F4A7217E2E9200969984 /* ComposedFoldable.swift */; };
+		8BA0F642217E2E9200969984 /* ComposedFoldable.swift in Sources */ = {isa = PBXBuildFile; fileRef = 8BA0F4A7217E2E9200969984 /* ComposedFoldable.swift */; };
+		8BA0F643217E2E9200969984 /* Applicative.swift in Sources */ = {isa = PBXBuildFile; fileRef = 8BA0F4A8217E2E9200969984 /* Applicative.swift */; };
+		8BA0F644217E2E9200969984 /* Applicative.swift in Sources */ = {isa = PBXBuildFile; fileRef = 8BA0F4A8217E2E9200969984 /* Applicative.swift */; };
+		8BA0F645217E2E9200969984 /* Applicative.swift in Sources */ = {isa = PBXBuildFile; fileRef = 8BA0F4A8217E2E9200969984 /* Applicative.swift */; };
+		8BA0F646217E2E9200969984 /* Applicative.swift in Sources */ = {isa = PBXBuildFile; fileRef = 8BA0F4A8217E2E9200969984 /* Applicative.swift */; };
+		8BA0F647217E2E9200969984 /* Comonad.swift in Sources */ = {isa = PBXBuildFile; fileRef = 8BA0F4A9217E2E9200969984 /* Comonad.swift */; };
+		8BA0F648217E2E9200969984 /* Comonad.swift in Sources */ = {isa = PBXBuildFile; fileRef = 8BA0F4A9217E2E9200969984 /* Comonad.swift */; };
+		8BA0F649217E2E9200969984 /* Comonad.swift in Sources */ = {isa = PBXBuildFile; fileRef = 8BA0F4A9217E2E9200969984 /* Comonad.swift */; };
+		8BA0F64A217E2E9200969984 /* Comonad.swift in Sources */ = {isa = PBXBuildFile; fileRef = 8BA0F4A9217E2E9200969984 /* Comonad.swift */; };
+		8BA0F64B217E2E9200969984 /* Bifunctor.swift in Sources */ = {isa = PBXBuildFile; fileRef = 8BA0F4AA217E2E9200969984 /* Bifunctor.swift */; };
+		8BA0F64C217E2E9200969984 /* Bifunctor.swift in Sources */ = {isa = PBXBuildFile; fileRef = 8BA0F4AA217E2E9200969984 /* Bifunctor.swift */; };
+		8BA0F64D217E2E9200969984 /* Bifunctor.swift in Sources */ = {isa = PBXBuildFile; fileRef = 8BA0F4AA217E2E9200969984 /* Bifunctor.swift */; };
+		8BA0F64E217E2E9200969984 /* Bifunctor.swift in Sources */ = {isa = PBXBuildFile; fileRef = 8BA0F4AA217E2E9200969984 /* Bifunctor.swift */; };
+		8BA0F64F217E2E9200969984 /* Functor.swift in Sources */ = {isa = PBXBuildFile; fileRef = 8BA0F4AB217E2E9200969984 /* Functor.swift */; };
+		8BA0F650217E2E9200969984 /* Functor.swift in Sources */ = {isa = PBXBuildFile; fileRef = 8BA0F4AB217E2E9200969984 /* Functor.swift */; };
+		8BA0F651217E2E9200969984 /* Functor.swift in Sources */ = {isa = PBXBuildFile; fileRef = 8BA0F4AB217E2E9200969984 /* Functor.swift */; };
+		8BA0F652217E2E9200969984 /* Functor.swift in Sources */ = {isa = PBXBuildFile; fileRef = 8BA0F4AB217E2E9200969984 /* Functor.swift */; };
+		8BA0F653217E2E9200969984 /* Semigroup.swift in Sources */ = {isa = PBXBuildFile; fileRef = 8BA0F4AC217E2E9200969984 /* Semigroup.swift */; };
+		8BA0F654217E2E9200969984 /* Semigroup.swift in Sources */ = {isa = PBXBuildFile; fileRef = 8BA0F4AC217E2E9200969984 /* Semigroup.swift */; };
+		8BA0F655217E2E9200969984 /* Semigroup.swift in Sources */ = {isa = PBXBuildFile; fileRef = 8BA0F4AC217E2E9200969984 /* Semigroup.swift */; };
+		8BA0F656217E2E9200969984 /* Semigroup.swift in Sources */ = {isa = PBXBuildFile; fileRef = 8BA0F4AC217E2E9200969984 /* Semigroup.swift */; };
+		8BA0F657217E2E9200969984 /* MonadCombine.swift in Sources */ = {isa = PBXBuildFile; fileRef = 8BA0F4AD217E2E9200969984 /* MonadCombine.swift */; };
+		8BA0F658217E2E9200969984 /* MonadCombine.swift in Sources */ = {isa = PBXBuildFile; fileRef = 8BA0F4AD217E2E9200969984 /* MonadCombine.swift */; };
+		8BA0F659217E2E9200969984 /* MonadCombine.swift in Sources */ = {isa = PBXBuildFile; fileRef = 8BA0F4AD217E2E9200969984 /* MonadCombine.swift */; };
+		8BA0F65A217E2E9200969984 /* MonadCombine.swift in Sources */ = {isa = PBXBuildFile; fileRef = 8BA0F4AD217E2E9200969984 /* MonadCombine.swift */; };
+		8BA0F65B217E2E9200969984 /* FunctorFilter.swift in Sources */ = {isa = PBXBuildFile; fileRef = 8BA0F4AE217E2E9200969984 /* FunctorFilter.swift */; };
+		8BA0F65C217E2E9200969984 /* FunctorFilter.swift in Sources */ = {isa = PBXBuildFile; fileRef = 8BA0F4AE217E2E9200969984 /* FunctorFilter.swift */; };
+		8BA0F65D217E2E9200969984 /* FunctorFilter.swift in Sources */ = {isa = PBXBuildFile; fileRef = 8BA0F4AE217E2E9200969984 /* FunctorFilter.swift */; };
+		8BA0F65E217E2E9200969984 /* FunctorFilter.swift in Sources */ = {isa = PBXBuildFile; fileRef = 8BA0F4AE217E2E9200969984 /* FunctorFilter.swift */; };
+		8BA0F65F217E2E9200969984 /* Eq.swift in Sources */ = {isa = PBXBuildFile; fileRef = 8BA0F4AF217E2E9200969984 /* Eq.swift */; };
+		8BA0F660217E2E9200969984 /* Eq.swift in Sources */ = {isa = PBXBuildFile; fileRef = 8BA0F4AF217E2E9200969984 /* Eq.swift */; };
+		8BA0F661217E2E9200969984 /* Eq.swift in Sources */ = {isa = PBXBuildFile; fileRef = 8BA0F4AF217E2E9200969984 /* Eq.swift */; };
+		8BA0F662217E2E9200969984 /* Eq.swift in Sources */ = {isa = PBXBuildFile; fileRef = 8BA0F4AF217E2E9200969984 /* Eq.swift */; };
+		8BA0F663217E2E9200969984 /* Profunctor.swift in Sources */ = {isa = PBXBuildFile; fileRef = 8BA0F4B0217E2E9200969984 /* Profunctor.swift */; };
+		8BA0F664217E2E9200969984 /* Profunctor.swift in Sources */ = {isa = PBXBuildFile; fileRef = 8BA0F4B0217E2E9200969984 /* Profunctor.swift */; };
+		8BA0F665217E2E9200969984 /* Profunctor.swift in Sources */ = {isa = PBXBuildFile; fileRef = 8BA0F4B0217E2E9200969984 /* Profunctor.swift */; };
+		8BA0F666217E2E9200969984 /* Profunctor.swift in Sources */ = {isa = PBXBuildFile; fileRef = 8BA0F4B0217E2E9200969984 /* Profunctor.swift */; };
+		8BA0F667217E2E9200969984 /* BoundSetter.swift in Sources */ = {isa = PBXBuildFile; fileRef = 8BA0F4B2217E2E9200969984 /* BoundSetter.swift */; };
+		8BA0F668217E2E9200969984 /* BoundSetter.swift in Sources */ = {isa = PBXBuildFile; fileRef = 8BA0F4B2217E2E9200969984 /* BoundSetter.swift */; };
+		8BA0F669217E2E9200969984 /* BoundSetter.swift in Sources */ = {isa = PBXBuildFile; fileRef = 8BA0F4B2217E2E9200969984 /* BoundSetter.swift */; };
+		8BA0F66A217E2E9200969984 /* BoundSetter.swift in Sources */ = {isa = PBXBuildFile; fileRef = 8BA0F4B2217E2E9200969984 /* BoundSetter.swift */; };
+		8BA0F66B217E2E9200969984 /* Getter.swift in Sources */ = {isa = PBXBuildFile; fileRef = 8BA0F4B3217E2E9200969984 /* Getter.swift */; };
+		8BA0F66C217E2E9200969984 /* Getter.swift in Sources */ = {isa = PBXBuildFile; fileRef = 8BA0F4B3217E2E9200969984 /* Getter.swift */; };
+		8BA0F66D217E2E9200969984 /* Getter.swift in Sources */ = {isa = PBXBuildFile; fileRef = 8BA0F4B3217E2E9200969984 /* Getter.swift */; };
+		8BA0F66E217E2E9200969984 /* Getter.swift in Sources */ = {isa = PBXBuildFile; fileRef = 8BA0F4B3217E2E9200969984 /* Getter.swift */; };
+		8BA0F66F217E2E9200969984 /* Traversal.swift in Sources */ = {isa = PBXBuildFile; fileRef = 8BA0F4B4217E2E9200969984 /* Traversal.swift */; };
+		8BA0F670217E2E9200969984 /* Traversal.swift in Sources */ = {isa = PBXBuildFile; fileRef = 8BA0F4B4217E2E9200969984 /* Traversal.swift */; };
+		8BA0F671217E2E9200969984 /* Traversal.swift in Sources */ = {isa = PBXBuildFile; fileRef = 8BA0F4B4217E2E9200969984 /* Traversal.swift */; };
+		8BA0F672217E2E9200969984 /* Traversal.swift in Sources */ = {isa = PBXBuildFile; fileRef = 8BA0F4B4217E2E9200969984 /* Traversal.swift */; };
+		8BA0F673217E2E9200969984 /* Id+Optics.swift in Sources */ = {isa = PBXBuildFile; fileRef = 8BA0F4B6217E2E9200969984 /* Id+Optics.swift */; };
+		8BA0F674217E2E9200969984 /* Id+Optics.swift in Sources */ = {isa = PBXBuildFile; fileRef = 8BA0F4B6217E2E9200969984 /* Id+Optics.swift */; };
+		8BA0F675217E2E9200969984 /* Id+Optics.swift in Sources */ = {isa = PBXBuildFile; fileRef = 8BA0F4B6217E2E9200969984 /* Id+Optics.swift */; };
+		8BA0F676217E2E9200969984 /* Id+Optics.swift in Sources */ = {isa = PBXBuildFile; fileRef = 8BA0F4B6217E2E9200969984 /* Id+Optics.swift */; };
+		8BA0F677217E2E9200969984 /* Try+Optics.swift in Sources */ = {isa = PBXBuildFile; fileRef = 8BA0F4B7217E2E9200969984 /* Try+Optics.swift */; };
+		8BA0F678217E2E9200969984 /* Try+Optics.swift in Sources */ = {isa = PBXBuildFile; fileRef = 8BA0F4B7217E2E9200969984 /* Try+Optics.swift */; };
+		8BA0F679217E2E9200969984 /* Try+Optics.swift in Sources */ = {isa = PBXBuildFile; fileRef = 8BA0F4B7217E2E9200969984 /* Try+Optics.swift */; };
+		8BA0F67A217E2E9200969984 /* Try+Optics.swift in Sources */ = {isa = PBXBuildFile; fileRef = 8BA0F4B7217E2E9200969984 /* Try+Optics.swift */; };
+		8BA0F67B217E2E9200969984 /* Maybe+Optics.swift in Sources */ = {isa = PBXBuildFile; fileRef = 8BA0F4B8217E2E9200969984 /* Maybe+Optics.swift */; };
+		8BA0F67C217E2E9200969984 /* Maybe+Optics.swift in Sources */ = {isa = PBXBuildFile; fileRef = 8BA0F4B8217E2E9200969984 /* Maybe+Optics.swift */; };
+		8BA0F67D217E2E9200969984 /* Maybe+Optics.swift in Sources */ = {isa = PBXBuildFile; fileRef = 8BA0F4B8217E2E9200969984 /* Maybe+Optics.swift */; };
+		8BA0F67E217E2E9200969984 /* Maybe+Optics.swift in Sources */ = {isa = PBXBuildFile; fileRef = 8BA0F4B8217E2E9200969984 /* Maybe+Optics.swift */; };
+		8BA0F67F217E2E9200969984 /* String+Optics.swift in Sources */ = {isa = PBXBuildFile; fileRef = 8BA0F4B9217E2E9200969984 /* String+Optics.swift */; };
+		8BA0F680217E2E9200969984 /* String+Optics.swift in Sources */ = {isa = PBXBuildFile; fileRef = 8BA0F4B9217E2E9200969984 /* String+Optics.swift */; };
+		8BA0F681217E2E9200969984 /* String+Optics.swift in Sources */ = {isa = PBXBuildFile; fileRef = 8BA0F4B9217E2E9200969984 /* String+Optics.swift */; };
+		8BA0F682217E2E9200969984 /* String+Optics.swift in Sources */ = {isa = PBXBuildFile; fileRef = 8BA0F4B9217E2E9200969984 /* String+Optics.swift */; };
+		8BA0F683217E2E9200969984 /* Validated+Optics.swift in Sources */ = {isa = PBXBuildFile; fileRef = 8BA0F4BA217E2E9200969984 /* Validated+Optics.swift */; };
+		8BA0F684217E2E9200969984 /* Validated+Optics.swift in Sources */ = {isa = PBXBuildFile; fileRef = 8BA0F4BA217E2E9200969984 /* Validated+Optics.swift */; };
+		8BA0F685217E2E9200969984 /* Validated+Optics.swift in Sources */ = {isa = PBXBuildFile; fileRef = 8BA0F4BA217E2E9200969984 /* Validated+Optics.swift */; };
+		8BA0F686217E2E9200969984 /* Validated+Optics.swift in Sources */ = {isa = PBXBuildFile; fileRef = 8BA0F4BA217E2E9200969984 /* Validated+Optics.swift */; };
+		8BA0F687217E2E9200969984 /* ListK+Optics.swift in Sources */ = {isa = PBXBuildFile; fileRef = 8BA0F4BB217E2E9200969984 /* ListK+Optics.swift */; };
+		8BA0F688217E2E9200969984 /* ListK+Optics.swift in Sources */ = {isa = PBXBuildFile; fileRef = 8BA0F4BB217E2E9200969984 /* ListK+Optics.swift */; };
+		8BA0F689217E2E9200969984 /* ListK+Optics.swift in Sources */ = {isa = PBXBuildFile; fileRef = 8BA0F4BB217E2E9200969984 /* ListK+Optics.swift */; };
+		8BA0F68A217E2E9200969984 /* ListK+Optics.swift in Sources */ = {isa = PBXBuildFile; fileRef = 8BA0F4BB217E2E9200969984 /* ListK+Optics.swift */; };
+		8BA0F68B217E2E9200969984 /* NonEmptyList+Optics.swift in Sources */ = {isa = PBXBuildFile; fileRef = 8BA0F4BC217E2E9200969984 /* NonEmptyList+Optics.swift */; };
+		8BA0F68C217E2E9200969984 /* NonEmptyList+Optics.swift in Sources */ = {isa = PBXBuildFile; fileRef = 8BA0F4BC217E2E9200969984 /* NonEmptyList+Optics.swift */; };
+		8BA0F68D217E2E9200969984 /* NonEmptyList+Optics.swift in Sources */ = {isa = PBXBuildFile; fileRef = 8BA0F4BC217E2E9200969984 /* NonEmptyList+Optics.swift */; };
+		8BA0F68E217E2E9200969984 /* NonEmptyList+Optics.swift in Sources */ = {isa = PBXBuildFile; fileRef = 8BA0F4BC217E2E9200969984 /* NonEmptyList+Optics.swift */; };
+		8BA0F68F217E2E9200969984 /* Either+Optics.swift in Sources */ = {isa = PBXBuildFile; fileRef = 8BA0F4BD217E2E9200969984 /* Either+Optics.swift */; };
+		8BA0F690217E2E9200969984 /* Either+Optics.swift in Sources */ = {isa = PBXBuildFile; fileRef = 8BA0F4BD217E2E9200969984 /* Either+Optics.swift */; };
+		8BA0F691217E2E9200969984 /* Either+Optics.swift in Sources */ = {isa = PBXBuildFile; fileRef = 8BA0F4BD217E2E9200969984 /* Either+Optics.swift */; };
+		8BA0F692217E2E9200969984 /* Either+Optics.swift in Sources */ = {isa = PBXBuildFile; fileRef = 8BA0F4BD217E2E9200969984 /* Either+Optics.swift */; };
+		8BA0F693217E2E9200969984 /* Fold.swift in Sources */ = {isa = PBXBuildFile; fileRef = 8BA0F4BE217E2E9200969984 /* Fold.swift */; };
+		8BA0F694217E2E9200969984 /* Fold.swift in Sources */ = {isa = PBXBuildFile; fileRef = 8BA0F4BE217E2E9200969984 /* Fold.swift */; };
+		8BA0F695217E2E9200969984 /* Fold.swift in Sources */ = {isa = PBXBuildFile; fileRef = 8BA0F4BE217E2E9200969984 /* Fold.swift */; };
+		8BA0F696217E2E9200969984 /* Fold.swift in Sources */ = {isa = PBXBuildFile; fileRef = 8BA0F4BE217E2E9200969984 /* Fold.swift */; };
+		8BA0F697217E2E9200969984 /* Iso.swift in Sources */ = {isa = PBXBuildFile; fileRef = 8BA0F4BF217E2E9200969984 /* Iso.swift */; };
+		8BA0F698217E2E9200969984 /* Iso.swift in Sources */ = {isa = PBXBuildFile; fileRef = 8BA0F4BF217E2E9200969984 /* Iso.swift */; };
+		8BA0F699217E2E9200969984 /* Iso.swift in Sources */ = {isa = PBXBuildFile; fileRef = 8BA0F4BF217E2E9200969984 /* Iso.swift */; };
+		8BA0F69A217E2E9200969984 /* Iso.swift in Sources */ = {isa = PBXBuildFile; fileRef = 8BA0F4BF217E2E9200969984 /* Iso.swift */; };
+		8BA0F69B217E2E9200969984 /* Setter.swift in Sources */ = {isa = PBXBuildFile; fileRef = 8BA0F4C0217E2E9200969984 /* Setter.swift */; };
+		8BA0F69C217E2E9200969984 /* Setter.swift in Sources */ = {isa = PBXBuildFile; fileRef = 8BA0F4C0217E2E9200969984 /* Setter.swift */; };
+		8BA0F69D217E2E9200969984 /* Setter.swift in Sources */ = {isa = PBXBuildFile; fileRef = 8BA0F4C0217E2E9200969984 /* Setter.swift */; };
+		8BA0F69E217E2E9200969984 /* Setter.swift in Sources */ = {isa = PBXBuildFile; fileRef = 8BA0F4C0217E2E9200969984 /* Setter.swift */; };
+		8BA0F69F217E2E9200969984 /* MaybeOpticsInstances.swift in Sources */ = {isa = PBXBuildFile; fileRef = 8BA0F4C2217E2E9200969984 /* MaybeOpticsInstances.swift */; };
+		8BA0F6A0217E2E9200969984 /* MaybeOpticsInstances.swift in Sources */ = {isa = PBXBuildFile; fileRef = 8BA0F4C2217E2E9200969984 /* MaybeOpticsInstances.swift */; };
+		8BA0F6A1217E2E9200969984 /* MaybeOpticsInstances.swift in Sources */ = {isa = PBXBuildFile; fileRef = 8BA0F4C2217E2E9200969984 /* MaybeOpticsInstances.swift */; };
+		8BA0F6A2217E2E9200969984 /* MaybeOpticsInstances.swift in Sources */ = {isa = PBXBuildFile; fileRef = 8BA0F4C2217E2E9200969984 /* MaybeOpticsInstances.swift */; };
+		8BA0F6A3217E2E9200969984 /* NonEmptyListOpticsInstances.swift in Sources */ = {isa = PBXBuildFile; fileRef = 8BA0F4C3217E2E9200969984 /* NonEmptyListOpticsInstances.swift */; };
+		8BA0F6A4217E2E9200969984 /* NonEmptyListOpticsInstances.swift in Sources */ = {isa = PBXBuildFile; fileRef = 8BA0F4C3217E2E9200969984 /* NonEmptyListOpticsInstances.swift */; };
+		8BA0F6A5217E2E9200969984 /* NonEmptyListOpticsInstances.swift in Sources */ = {isa = PBXBuildFile; fileRef = 8BA0F4C3217E2E9200969984 /* NonEmptyListOpticsInstances.swift */; };
+		8BA0F6A6217E2E9200969984 /* NonEmptyListOpticsInstances.swift in Sources */ = {isa = PBXBuildFile; fileRef = 8BA0F4C3217E2E9200969984 /* NonEmptyListOpticsInstances.swift */; };
+		8BA0F6A7217E2E9200969984 /* StringOpticsInstances.swift in Sources */ = {isa = PBXBuildFile; fileRef = 8BA0F4C4217E2E9200969984 /* StringOpticsInstances.swift */; };
+		8BA0F6A8217E2E9200969984 /* StringOpticsInstances.swift in Sources */ = {isa = PBXBuildFile; fileRef = 8BA0F4C4217E2E9200969984 /* StringOpticsInstances.swift */; };
+		8BA0F6A9217E2E9200969984 /* StringOpticsInstances.swift in Sources */ = {isa = PBXBuildFile; fileRef = 8BA0F4C4217E2E9200969984 /* StringOpticsInstances.swift */; };
+		8BA0F6AA217E2E9200969984 /* StringOpticsInstances.swift in Sources */ = {isa = PBXBuildFile; fileRef = 8BA0F4C4217E2E9200969984 /* StringOpticsInstances.swift */; };
+		8BA0F6AB217E2E9200969984 /* EitherOpticsInstances.swift in Sources */ = {isa = PBXBuildFile; fileRef = 8BA0F4C5217E2E9200969984 /* EitherOpticsInstances.swift */; };
+		8BA0F6AC217E2E9200969984 /* EitherOpticsInstances.swift in Sources */ = {isa = PBXBuildFile; fileRef = 8BA0F4C5217E2E9200969984 /* EitherOpticsInstances.swift */; };
+		8BA0F6AD217E2E9200969984 /* EitherOpticsInstances.swift in Sources */ = {isa = PBXBuildFile; fileRef = 8BA0F4C5217E2E9200969984 /* EitherOpticsInstances.swift */; };
+		8BA0F6AE217E2E9200969984 /* EitherOpticsInstances.swift in Sources */ = {isa = PBXBuildFile; fileRef = 8BA0F4C5217E2E9200969984 /* EitherOpticsInstances.swift */; };
+		8BA0F6AF217E2E9200969984 /* ListKOpticsInstances.swift in Sources */ = {isa = PBXBuildFile; fileRef = 8BA0F4C6217E2E9200969984 /* ListKOpticsInstances.swift */; };
+		8BA0F6B0217E2E9200969984 /* ListKOpticsInstances.swift in Sources */ = {isa = PBXBuildFile; fileRef = 8BA0F4C6217E2E9200969984 /* ListKOpticsInstances.swift */; };
+		8BA0F6B1217E2E9200969984 /* ListKOpticsInstances.swift in Sources */ = {isa = PBXBuildFile; fileRef = 8BA0F4C6217E2E9200969984 /* ListKOpticsInstances.swift */; };
+		8BA0F6B2217E2E9200969984 /* ListKOpticsInstances.swift in Sources */ = {isa = PBXBuildFile; fileRef = 8BA0F4C6217E2E9200969984 /* ListKOpticsInstances.swift */; };
+		8BA0F6B3217E2E9200969984 /* TryOpticsInstances.swift in Sources */ = {isa = PBXBuildFile; fileRef = 8BA0F4C7217E2E9200969984 /* TryOpticsInstances.swift */; };
+		8BA0F6B4217E2E9200969984 /* TryOpticsInstances.swift in Sources */ = {isa = PBXBuildFile; fileRef = 8BA0F4C7217E2E9200969984 /* TryOpticsInstances.swift */; };
+		8BA0F6B5217E2E9200969984 /* TryOpticsInstances.swift in Sources */ = {isa = PBXBuildFile; fileRef = 8BA0F4C7217E2E9200969984 /* TryOpticsInstances.swift */; };
+		8BA0F6B6217E2E9200969984 /* TryOpticsInstances.swift in Sources */ = {isa = PBXBuildFile; fileRef = 8BA0F4C7217E2E9200969984 /* TryOpticsInstances.swift */; };
+		8BA0F6B7217E2E9200969984 /* Optional.swift in Sources */ = {isa = PBXBuildFile; fileRef = 8BA0F4C8217E2E9200969984 /* Optional.swift */; };
+		8BA0F6B8217E2E9200969984 /* Optional.swift in Sources */ = {isa = PBXBuildFile; fileRef = 8BA0F4C8217E2E9200969984 /* Optional.swift */; };
+		8BA0F6B9217E2E9200969984 /* Optional.swift in Sources */ = {isa = PBXBuildFile; fileRef = 8BA0F4C8217E2E9200969984 /* Optional.swift */; };
+		8BA0F6BA217E2E9200969984 /* Optional.swift in Sources */ = {isa = PBXBuildFile; fileRef = 8BA0F4C8217E2E9200969984 /* Optional.swift */; };
+		8BA0F6BB217E2E9200969984 /* Prism.swift in Sources */ = {isa = PBXBuildFile; fileRef = 8BA0F4C9217E2E9200969984 /* Prism.swift */; };
+		8BA0F6BC217E2E9200969984 /* Prism.swift in Sources */ = {isa = PBXBuildFile; fileRef = 8BA0F4C9217E2E9200969984 /* Prism.swift */; };
+		8BA0F6BD217E2E9200969984 /* Prism.swift in Sources */ = {isa = PBXBuildFile; fileRef = 8BA0F4C9217E2E9200969984 /* Prism.swift */; };
+		8BA0F6BE217E2E9200969984 /* Prism.swift in Sources */ = {isa = PBXBuildFile; fileRef = 8BA0F4C9217E2E9200969984 /* Prism.swift */; };
+		8BA0F6BF217E2E9200969984 /* Each.swift in Sources */ = {isa = PBXBuildFile; fileRef = 8BA0F4CB217E2E9200969984 /* Each.swift */; };
+		8BA0F6C0217E2E9200969984 /* Each.swift in Sources */ = {isa = PBXBuildFile; fileRef = 8BA0F4CB217E2E9200969984 /* Each.swift */; };
+		8BA0F6C1217E2E9200969984 /* Each.swift in Sources */ = {isa = PBXBuildFile; fileRef = 8BA0F4CB217E2E9200969984 /* Each.swift */; };
+		8BA0F6C2217E2E9200969984 /* Each.swift in Sources */ = {isa = PBXBuildFile; fileRef = 8BA0F4CB217E2E9200969984 /* Each.swift */; };
+		8BA0F6C3217E2E9200969984 /* Index.swift in Sources */ = {isa = PBXBuildFile; fileRef = 8BA0F4CC217E2E9200969984 /* Index.swift */; };
+		8BA0F6C4217E2E9200969984 /* Index.swift in Sources */ = {isa = PBXBuildFile; fileRef = 8BA0F4CC217E2E9200969984 /* Index.swift */; };
+		8BA0F6C5217E2E9200969984 /* Index.swift in Sources */ = {isa = PBXBuildFile; fileRef = 8BA0F4CC217E2E9200969984 /* Index.swift */; };
+		8BA0F6C6217E2E9200969984 /* Index.swift in Sources */ = {isa = PBXBuildFile; fileRef = 8BA0F4CC217E2E9200969984 /* Index.swift */; };
+		8BA0F6C7217E2E9200969984 /* FilterIndex.swift in Sources */ = {isa = PBXBuildFile; fileRef = 8BA0F4CD217E2E9200969984 /* FilterIndex.swift */; };
+		8BA0F6C8217E2E9200969984 /* FilterIndex.swift in Sources */ = {isa = PBXBuildFile; fileRef = 8BA0F4CD217E2E9200969984 /* FilterIndex.swift */; };
+		8BA0F6C9217E2E9200969984 /* FilterIndex.swift in Sources */ = {isa = PBXBuildFile; fileRef = 8BA0F4CD217E2E9200969984 /* FilterIndex.swift */; };
+		8BA0F6CA217E2E9200969984 /* FilterIndex.swift in Sources */ = {isa = PBXBuildFile; fileRef = 8BA0F4CD217E2E9200969984 /* FilterIndex.swift */; };
+		8BA0F6CB217E2E9200969984 /* At.swift in Sources */ = {isa = PBXBuildFile; fileRef = 8BA0F4CE217E2E9200969984 /* At.swift */; };
+		8BA0F6CC217E2E9200969984 /* At.swift in Sources */ = {isa = PBXBuildFile; fileRef = 8BA0F4CE217E2E9200969984 /* At.swift */; };
+		8BA0F6CD217E2E9200969984 /* At.swift in Sources */ = {isa = PBXBuildFile; fileRef = 8BA0F4CE217E2E9200969984 /* At.swift */; };
+		8BA0F6CE217E2E9200969984 /* At.swift in Sources */ = {isa = PBXBuildFile; fileRef = 8BA0F4CE217E2E9200969984 /* At.swift */; };
+		8BA0F6CF217E2E9200969984 /* At+Optics.swift in Sources */ = {isa = PBXBuildFile; fileRef = 8BA0F4D0217E2E9200969984 /* At+Optics.swift */; };
+		8BA0F6D0217E2E9200969984 /* At+Optics.swift in Sources */ = {isa = PBXBuildFile; fileRef = 8BA0F4D0217E2E9200969984 /* At+Optics.swift */; };
+		8BA0F6D1217E2E9200969984 /* At+Optics.swift in Sources */ = {isa = PBXBuildFile; fileRef = 8BA0F4D0217E2E9200969984 /* At+Optics.swift */; };
+		8BA0F6D2217E2E9200969984 /* At+Optics.swift in Sources */ = {isa = PBXBuildFile; fileRef = 8BA0F4D0217E2E9200969984 /* At+Optics.swift */; };
+		8BA0F6D3217E2E9200969984 /* Each+Optics.swift in Sources */ = {isa = PBXBuildFile; fileRef = 8BA0F4D1217E2E9200969984 /* Each+Optics.swift */; };
+		8BA0F6D4217E2E9200969984 /* Each+Optics.swift in Sources */ = {isa = PBXBuildFile; fileRef = 8BA0F4D1217E2E9200969984 /* Each+Optics.swift */; };
+		8BA0F6D5217E2E9200969984 /* Each+Optics.swift in Sources */ = {isa = PBXBuildFile; fileRef = 8BA0F4D1217E2E9200969984 /* Each+Optics.swift */; };
+		8BA0F6D6217E2E9200969984 /* Each+Optics.swift in Sources */ = {isa = PBXBuildFile; fileRef = 8BA0F4D1217E2E9200969984 /* Each+Optics.swift */; };
+		8BA0F6D7217E2E9200969984 /* Lens.swift in Sources */ = {isa = PBXBuildFile; fileRef = 8BA0F4D2217E2E9200969984 /* Lens.swift */; };
+		8BA0F6D8217E2E9200969984 /* Lens.swift in Sources */ = {isa = PBXBuildFile; fileRef = 8BA0F4D2217E2E9200969984 /* Lens.swift */; };
+		8BA0F6D9217E2E9200969984 /* Lens.swift in Sources */ = {isa = PBXBuildFile; fileRef = 8BA0F4D2217E2E9200969984 /* Lens.swift */; };
+		8BA0F6DA217E2E9200969984 /* Lens.swift in Sources */ = {isa = PBXBuildFile; fileRef = 8BA0F4D2217E2E9200969984 /* Lens.swift */; };
+		8BA0F6DB217E2ECF00969984 /* BrightFutures.framework in Frameworks */ = {isa = PBXBuildFile; fileRef = 8BA0F364217E2CB100969984 /* BrightFutures.framework */; };
+		8BA0F6DC217E2ECF00969984 /* Result.framework in Frameworks */ = {isa = PBXBuildFile; fileRef = 8BA0F365217E2CB100969984 /* Result.framework */; };
+		8BA0F6DD217E2ECF00969984 /* RxCocoa.framework in Frameworks */ = {isa = PBXBuildFile; fileRef = 8BA0F366217E2CB100969984 /* RxCocoa.framework */; };
+		8BA0F6DE217E2ECF00969984 /* RxSwift.framework in Frameworks */ = {isa = PBXBuildFile; fileRef = 8BA0F367217E2CB100969984 /* RxSwift.framework */; };
 		OBJ_294 /* Bow.framework in Frameworks */ = {isa = PBXBuildFile; fileRef = "Bow::Bow::Product" /* Bow.framework */; };
-		OBJ_381 /* Cokleisli.swift in Sources */ = {isa = PBXBuildFile; fileRef = OBJ_10 /* Cokleisli.swift */; };
-		OBJ_382 /* Function0.swift in Sources */ = {isa = PBXBuildFile; fileRef = OBJ_11 /* Function0.swift */; };
-		OBJ_383 /* Function1.swift in Sources */ = {isa = PBXBuildFile; fileRef = OBJ_12 /* Function1.swift */; };
-		OBJ_384 /* FunctionK.swift in Sources */ = {isa = PBXBuildFile; fileRef = OBJ_13 /* FunctionK.swift */; };
-		OBJ_385 /* Kleisli.swift in Sources */ = {isa = PBXBuildFile; fileRef = OBJ_14 /* Kleisli.swift */; };
-		OBJ_386 /* KleisliOperator.swift in Sources */ = {isa = PBXBuildFile; fileRef = OBJ_15 /* KleisliOperator.swift */; };
-		OBJ_387 /* BooleanFunctions.swift in Sources */ = {isa = PBXBuildFile; fileRef = OBJ_16 /* BooleanFunctions.swift */; };
-		OBJ_388 /* Curry.swift in Sources */ = {isa = PBXBuildFile; fileRef = OBJ_17 /* Curry.swift */; };
-		OBJ_408 /* Cofree.swift in Sources */ = {isa = PBXBuildFile; fileRef = OBJ_40 /* Cofree.swift */; };
-		OBJ_409 /* Coyoneda.swift in Sources */ = {isa = PBXBuildFile; fileRef = OBJ_41 /* Coyoneda.swift */; };
-		OBJ_410 /* Free.swift in Sources */ = {isa = PBXBuildFile; fileRef = OBJ_42 /* Free.swift */; };
-		OBJ_411 /* Yoneda.swift in Sources */ = {isa = PBXBuildFile; fileRef = OBJ_43 /* Yoneda.swift */; };
-		OBJ_412 /* HigherKinds.swift in Sources */ = {isa = PBXBuildFile; fileRef = OBJ_44 /* HigherKinds.swift */; };
-		OBJ_413 /* NumberInstances.swift in Sources */ = {isa = PBXBuildFile; fileRef = OBJ_46 /* NumberInstances.swift */; };
-		OBJ_414 /* StringInstances.swift in Sources */ = {isa = PBXBuildFile; fileRef = OBJ_47 /* StringInstances.swift */; };
-		OBJ_415 /* PartialApplication.swift in Sources */ = {isa = PBXBuildFile; fileRef = OBJ_48 /* PartialApplication.swift */; };
-		OBJ_416 /* Predef.swift in Sources */ = {isa = PBXBuildFile; fileRef = OBJ_49 /* Predef.swift */; };
-		OBJ_417 /* EitherT.swift in Sources */ = {isa = PBXBuildFile; fileRef = OBJ_51 /* EitherT.swift */; };
-		OBJ_418 /* OptionT.swift in Sources */ = {isa = PBXBuildFile; fileRef = OBJ_52 /* OptionT.swift */; };
-		OBJ_419 /* StateT.swift in Sources */ = {isa = PBXBuildFile; fileRef = OBJ_53 /* StateT.swift */; };
-		OBJ_420 /* WriterT.swift in Sources */ = {isa = PBXBuildFile; fileRef = OBJ_54 /* WriterT.swift */; };
-		OBJ_421 /* Typeclass.swift in Sources */ = {isa = PBXBuildFile; fileRef = OBJ_55 /* Typeclass.swift */; };
 /* End PBXBuildFile section */
 
 /* Begin PBXContainerItemProxy section */
@@ -1105,519 +644,265 @@
 		};
 /* End PBXContainerItemProxy section */
 
-<<<<<<< HEAD
 /* Begin PBXFileReference section */
-		1145F23E2167506800D4AE81 /* Generic.swift */ = {isa = PBXFileReference; lastKnownFileType = sourcecode.swift; path = Generic.swift; sourceTree = "<group>"; };
-		1145F243216750D900D4AE81 /* HList.swift */ = {isa = PBXFileReference; lastKnownFileType = sourcecode.swift; path = HList.swift; sourceTree = "<group>"; };
-		1145F24821675D6200D4AE81 /* Product.swift */ = {isa = PBXFileReference; lastKnownFileType = sourcecode.swift; path = Product.swift; sourceTree = "<group>"; };
-=======
-/* Begin PBXCopyFilesBuildPhase section */
-		115E3C522166258000709EC3 /* CopyFiles */ = {
-			isa = PBXCopyFilesBuildPhase;
-			buildActionMask = 2147483647;
-			dstPath = "";
-			dstSubfolderSpec = 10;
-			files = (
-				114D52DA216B49BD00495778 /* BrightFutures.framework in CopyFiles */,
-				114D52DB216B49BD00495778 /* Result.framework in CopyFiles */,
-				115E3C56216625B100709EC3 /* RxCocoa.framework in CopyFiles */,
-				115E3C57216625B100709EC3 /* RxSwift.framework in CopyFiles */,
-				115E3C58216625B100709EC3 /* RxBlocking.framework in CopyFiles */,
-			);
-			runOnlyForDeploymentPostprocessing = 0;
-		};
-		1181FD612164DDEE0037B298 /* CopyFiles */ = {
-			isa = PBXCopyFilesBuildPhase;
-			buildActionMask = 2147483647;
-			dstPath = "";
-			dstSubfolderSpec = 10;
-			files = (
-				114D52E2216B4A0C00495778 /* Result.framework in CopyFiles */,
-				114D52E3216B4A0C00495778 /* BrightFutures.framework in CopyFiles */,
-				115E3C6D216627F300709EC3 /* RxCocoa.framework in CopyFiles */,
-				115E3C6E216627F300709EC3 /* RxSwift.framework in CopyFiles */,
-				115E3C6F216627F300709EC3 /* RxBlocking.framework in CopyFiles */,
-			);
-			runOnlyForDeploymentPostprocessing = 0;
-		};
-		11D6DCE721662EA30068D575 /* CopyFiles */ = {
-			isa = PBXCopyFilesBuildPhase;
-			buildActionMask = 2147483647;
-			dstPath = "";
-			dstSubfolderSpec = 10;
-			files = (
-				114D52F8216B4AFA00495778 /* BrightFutures.framework in CopyFiles */,
-				114D52F9216B4AFA00495778 /* Result.framework in CopyFiles */,
-				11D6DCEA21662EC00068D575 /* RxSwift.framework in CopyFiles */,
-				11D6DCEB21662EC00068D575 /* RxCocoa.framework in CopyFiles */,
-			);
-			runOnlyForDeploymentPostprocessing = 0;
-		};
-		D66B91BC2068080D001A5B64 /* CopyFiles */ = {
-			isa = PBXCopyFilesBuildPhase;
-			buildActionMask = 2147483647;
-			dstPath = "";
-			dstSubfolderSpec = 10;
-			files = (
-				114D52FC216B4B3700495778 /* BrightFutures.framework in CopyFiles */,
-				114D52FD216B4B3700495778 /* Result.framework in CopyFiles */,
-				115E3C5C2166266600709EC3 /* RxCocoa.framework in CopyFiles */,
-				115E3C5D2166266600709EC3 /* RxSwift.framework in CopyFiles */,
-				115E3C5E2166266600709EC3 /* RxBlocking.framework in CopyFiles */,
-				D68A5220206811DF008DA945 /* Nimble.framework in CopyFiles */,
-				D68A5221206811DF008DA945 /* SwiftCheck.framework in CopyFiles */,
-			);
-			runOnlyForDeploymentPostprocessing = 0;
-		};
-		D6D624762068141800739E2D /* CopyFiles */ = {
-			isa = PBXCopyFilesBuildPhase;
-			buildActionMask = 2147483647;
-			dstPath = "";
-			dstSubfolderSpec = 10;
-			files = (
-				114D5304216B4B9000495778 /* Result.framework in CopyFiles */,
-				114D5305216B4B9000495778 /* BrightFutures.framework in CopyFiles */,
-				115E3C8121662B4F00709EC3 /* RxCocoa.framework in CopyFiles */,
-				115E3C8221662B4F00709EC3 /* RxSwift.framework in CopyFiles */,
-				D6D62481206814CE00739E2D /* Nimble.framework in CopyFiles */,
-				D6D62482206814CE00739E2D /* SwiftCheck.framework in CopyFiles */,
-			);
-			runOnlyForDeploymentPostprocessing = 0;
-		};
-		D6D62555206817A700739E2D /* CopyFiles */ = {
-			isa = PBXCopyFilesBuildPhase;
-			buildActionMask = 2147483647;
-			dstPath = "";
-			dstSubfolderSpec = 10;
-			files = (
-				114D5308216B4BC800495778 /* Result.framework in CopyFiles */,
-				114D5309216B4BC800495778 /* BrightFutures.framework in CopyFiles */,
-				115E3C62216626EB00709EC3 /* RxCocoa.framework in CopyFiles */,
-				115E3C63216626EB00709EC3 /* RxSwift.framework in CopyFiles */,
-				115E3C64216626EB00709EC3 /* RxBlocking.framework in CopyFiles */,
-				D6D6255D206817E800739E2D /* SwiftCheck.framework in CopyFiles */,
-				D6D6255E206817E800739E2D /* Nimble.framework in CopyFiles */,
-			);
-			runOnlyForDeploymentPostprocessing = 0;
-		};
-/* End PBXCopyFilesBuildPhase section */
-
-/* Begin PBXFileReference section */
-		111082CB2085D9DD00C8563C /* Show.swift */ = {isa = PBXFileReference; lastKnownFileType = sourcecode.swift; path = Show.swift; sourceTree = "<group>"; };
-		111082D02085DD4D00C8563C /* ShowLaws.swift */ = {isa = PBXFileReference; lastKnownFileType = sourcecode.swift; path = ShowLaws.swift; sourceTree = "<group>"; };
-		1116204520F37AE300685EC4 /* Either+Optics.swift */ = {isa = PBXFileReference; lastKnownFileType = sourcecode.swift; path = "Either+Optics.swift"; sourceTree = "<group>"; };
-		1116204720F37D1900685EC4 /* Id+Optics.swift */ = {isa = PBXFileReference; lastKnownFileType = sourcecode.swift; path = "Id+Optics.swift"; sourceTree = "<group>"; };
-		1116204920F37DFA00685EC4 /* ListK+Optics.swift */ = {isa = PBXFileReference; lastKnownFileType = sourcecode.swift; path = "ListK+Optics.swift"; sourceTree = "<group>"; };
-		1116204B20F380E300685EC4 /* NonEmptyList+Optics.swift */ = {isa = PBXFileReference; lastKnownFileType = sourcecode.swift; path = "NonEmptyList+Optics.swift"; sourceTree = "<group>"; };
-		1116204E20F3820500685EC4 /* Maybe+Optics.swift */ = {isa = PBXFileReference; lastKnownFileType = sourcecode.swift; path = "Maybe+Optics.swift"; sourceTree = "<group>"; };
-		1116205F20F38A5C00685EC4 /* String+Optics.swift */ = {isa = PBXFileReference; lastKnownFileType = sourcecode.swift; path = "String+Optics.swift"; sourceTree = "<group>"; };
-		1116206120F398CB00685EC4 /* Try+Optics.swift */ = {isa = PBXFileReference; lastKnownFileType = sourcecode.swift; path = "Try+Optics.swift"; sourceTree = "<group>"; };
-		1116206620F39E0700685EC4 /* Validated+Optics.swift */ = {isa = PBXFileReference; lastKnownFileType = sourcecode.swift; path = "Validated+Optics.swift"; sourceTree = "<group>"; };
-		1116207320F3AC1800685EC4 /* At+Optics.swift */ = {isa = PBXFileReference; lastKnownFileType = sourcecode.swift; path = "At+Optics.swift"; sourceTree = "<group>"; };
-		1116207820F4923E00685EC4 /* Each+Optics.swift */ = {isa = PBXFileReference; lastKnownFileType = sourcecode.swift; path = "Each+Optics.swift"; sourceTree = "<group>"; };
-		1116208320F4971A00685EC4 /* EitherOpticsInstances.swift */ = {isa = PBXFileReference; lastKnownFileType = sourcecode.swift; path = EitherOpticsInstances.swift; sourceTree = "<group>"; };
-		1116208820F4999D00685EC4 /* ListKOpticsInstances.swift */ = {isa = PBXFileReference; lastKnownFileType = sourcecode.swift; path = ListKOpticsInstances.swift; sourceTree = "<group>"; };
-		1116208D20F4AB1700685EC4 /* NonEmptyListOpticsInstances.swift */ = {isa = PBXFileReference; lastKnownFileType = sourcecode.swift; path = NonEmptyListOpticsInstances.swift; sourceTree = "<group>"; };
-		1116209220F4B0B500685EC4 /* MaybeOpticsInstances.swift */ = {isa = PBXFileReference; lastKnownFileType = sourcecode.swift; path = MaybeOpticsInstances.swift; sourceTree = "<group>"; };
-		1116209720F4B1DA00685EC4 /* StringOpticsInstances.swift */ = {isa = PBXFileReference; lastKnownFileType = sourcecode.swift; path = StringOpticsInstances.swift; sourceTree = "<group>"; };
-		1116209C20F4B88500685EC4 /* TryOpticsInstances.swift */ = {isa = PBXFileReference; lastKnownFileType = sourcecode.swift; path = TryOpticsInstances.swift; sourceTree = "<group>"; };
-		111620A620F606F300685EC4 /* FoldableLaws.swift */ = {isa = PBXFileReference; lastKnownFileType = sourcecode.swift; path = FoldableLaws.swift; sourceTree = "<group>"; };
-		111620AE20F6131E00685EC4 /* BimonadLaws.swift */ = {isa = PBXFileReference; lastKnownFileType = sourcecode.swift; path = BimonadLaws.swift; sourceTree = "<group>"; };
-		1145F2222166337A00D4AE81 /* SingleKTest.swift */ = {isa = PBXFileReference; lastKnownFileType = sourcecode.swift; path = SingleKTest.swift; sourceTree = "<group>"; };
-		1145F226216648E600D4AE81 /* MaybeKTest.swift */ = {isa = PBXFileReference; lastKnownFileType = sourcecode.swift; path = MaybeKTest.swift; sourceTree = "<group>"; };
-		1145F22A21664E2400D4AE81 /* ObservableKTest.swift */ = {isa = PBXFileReference; lastKnownFileType = sourcecode.swift; path = ObservableKTest.swift; sourceTree = "<group>"; };
-		114D52D4216B496000495778 /* Result.framework */ = {isa = PBXFileReference; lastKnownFileType = wrapper.framework; name = Result.framework; path = Carthage/Build/iOS/Result.framework; sourceTree = "<group>"; };
-		114D52D6216B497400495778 /* BrightFutures.framework */ = {isa = PBXFileReference; lastKnownFileType = wrapper.framework; name = BrightFutures.framework; path = Carthage/Build/iOS/BrightFutures.framework; sourceTree = "<group>"; };
-		114D52D8216B49BD00495778 /* BrightFutures.framework */ = {isa = PBXFileReference; lastKnownFileType = wrapper.framework; name = BrightFutures.framework; path = Carthage/Build/iOS/BrightFutures.framework; sourceTree = "<group>"; };
-		114D52D9216B49BD00495778 /* Result.framework */ = {isa = PBXFileReference; lastKnownFileType = wrapper.framework; name = Result.framework; path = Carthage/Build/iOS/Result.framework; sourceTree = "<group>"; };
-		114D52DC216B49DA00495778 /* BrightFutures.framework */ = {isa = PBXFileReference; lastKnownFileType = wrapper.framework; name = BrightFutures.framework; path = Carthage/Build/Mac/BrightFutures.framework; sourceTree = "<group>"; };
-		114D52DD216B49DA00495778 /* Result.framework */ = {isa = PBXFileReference; lastKnownFileType = wrapper.framework; name = Result.framework; path = Carthage/Build/Mac/Result.framework; sourceTree = "<group>"; };
-		114D52E0216B4A0C00495778 /* Result.framework */ = {isa = PBXFileReference; lastKnownFileType = wrapper.framework; name = Result.framework; path = Carthage/Build/Mac/Result.framework; sourceTree = "<group>"; };
-		114D52E1216B4A0C00495778 /* BrightFutures.framework */ = {isa = PBXFileReference; lastKnownFileType = wrapper.framework; name = BrightFutures.framework; path = Carthage/Build/Mac/BrightFutures.framework; sourceTree = "<group>"; };
-		114D52E6216B4A3000495778 /* BrightFutures.framework */ = {isa = PBXFileReference; lastKnownFileType = wrapper.framework; name = BrightFutures.framework; path = Carthage/Build/tvOS/BrightFutures.framework; sourceTree = "<group>"; };
-		114D52E7216B4A3000495778 /* Result.framework */ = {isa = PBXFileReference; lastKnownFileType = wrapper.framework; name = Result.framework; path = Carthage/Build/tvOS/Result.framework; sourceTree = "<group>"; };
-		114D52EA216B4AAC00495778 /* Result.framework */ = {isa = PBXFileReference; lastKnownFileType = wrapper.framework; name = Result.framework; path = Carthage/Build/tvOS/Result.framework; sourceTree = "<group>"; };
-		114D52EB216B4AAC00495778 /* BrightFutures.framework */ = {isa = PBXFileReference; lastKnownFileType = wrapper.framework; name = BrightFutures.framework; path = Carthage/Build/tvOS/BrightFutures.framework; sourceTree = "<group>"; };
-		114D52EC216B4AAC00495778 /* RxCocoa.framework */ = {isa = PBXFileReference; lastKnownFileType = wrapper.framework; name = RxCocoa.framework; path = Carthage/Build/tvOS/RxCocoa.framework; sourceTree = "<group>"; };
-		114D52ED216B4AAC00495778 /* RxSwift.framework */ = {isa = PBXFileReference; lastKnownFileType = wrapper.framework; name = RxSwift.framework; path = Carthage/Build/tvOS/RxSwift.framework; sourceTree = "<group>"; };
-		114D52F2216B4ACE00495778 /* Result.framework */ = {isa = PBXFileReference; lastKnownFileType = wrapper.framework; name = Result.framework; path = Carthage/Build/watchOS/Result.framework; sourceTree = "<group>"; };
-		114D52F3216B4ACE00495778 /* BrightFutures.framework */ = {isa = PBXFileReference; lastKnownFileType = wrapper.framework; name = BrightFutures.framework; path = Carthage/Build/watchOS/BrightFutures.framework; sourceTree = "<group>"; };
-		114D52F6216B4AFA00495778 /* BrightFutures.framework */ = {isa = PBXFileReference; lastKnownFileType = wrapper.framework; name = BrightFutures.framework; path = Carthage/Build/watchOS/BrightFutures.framework; sourceTree = "<group>"; };
-		114D52F7216B4AFA00495778 /* Result.framework */ = {isa = PBXFileReference; lastKnownFileType = wrapper.framework; name = Result.framework; path = Carthage/Build/watchOS/Result.framework; sourceTree = "<group>"; };
-		114D52FA216B4B3600495778 /* BrightFutures.framework */ = {isa = PBXFileReference; lastKnownFileType = wrapper.framework; name = BrightFutures.framework; path = Carthage/Build/iOS/BrightFutures.framework; sourceTree = "<group>"; };
-		114D52FB216B4B3700495778 /* Result.framework */ = {isa = PBXFileReference; lastKnownFileType = wrapper.framework; name = Result.framework; path = Carthage/Build/iOS/Result.framework; sourceTree = "<group>"; };
-		114D52FE216B4B7000495778 /* Result.framework */ = {isa = PBXFileReference; lastKnownFileType = wrapper.framework; name = Result.framework; path = Carthage/Build/Mac/Result.framework; sourceTree = "<group>"; };
-		114D52FF216B4B7000495778 /* BrightFutures.framework */ = {isa = PBXFileReference; lastKnownFileType = wrapper.framework; name = BrightFutures.framework; path = Carthage/Build/Mac/BrightFutures.framework; sourceTree = "<group>"; };
-		114D5302216B4B9000495778 /* Result.framework */ = {isa = PBXFileReference; lastKnownFileType = wrapper.framework; name = Result.framework; path = Carthage/Build/tvOS/Result.framework; sourceTree = "<group>"; };
-		114D5303216B4B9000495778 /* BrightFutures.framework */ = {isa = PBXFileReference; lastKnownFileType = wrapper.framework; name = BrightFutures.framework; path = Carthage/Build/tvOS/BrightFutures.framework; sourceTree = "<group>"; };
-		114D5306216B4BC800495778 /* Result.framework */ = {isa = PBXFileReference; lastKnownFileType = wrapper.framework; name = Result.framework; path = Carthage/Build/Mac/Result.framework; sourceTree = "<group>"; };
-		114D5307216B4BC800495778 /* BrightFutures.framework */ = {isa = PBXFileReference; lastKnownFileType = wrapper.framework; name = BrightFutures.framework; path = Carthage/Build/Mac/BrightFutures.framework; sourceTree = "<group>"; };
-		114D530B216B4CD000495778 /* Result.swift */ = {isa = PBXFileReference; lastKnownFileType = sourcecode.swift; path = Result.swift; sourceTree = "<group>"; };
-		114D5311216B4F6C00495778 /* FutureK.swift */ = {isa = PBXFileReference; lastKnownFileType = sourcecode.swift; path = FutureK.swift; sourceTree = "<group>"; };
-		114D5317216B6C1C00495778 /* FutureKTest.swift */ = {isa = PBXFileReference; lastKnownFileType = sourcecode.swift; path = FutureKTest.swift; sourceTree = "<group>"; };
-		1156839C216247290001749D /* Invariant.swift */ = {isa = PBXFileReference; lastKnownFileType = sourcecode.swift; path = Invariant.swift; sourceTree = "<group>"; };
-		115683A1216248FC0001749D /* Contravariant.swift */ = {isa = PBXFileReference; lastKnownFileType = sourcecode.swift; path = Contravariant.swift; sourceTree = "<group>"; };
-		115683A621624AE80001749D /* Bifunctor.swift */ = {isa = PBXFileReference; lastKnownFileType = sourcecode.swift; path = Bifunctor.swift; sourceTree = "<group>"; };
-		115683AB21624C370001749D /* Profunctor.swift */ = {isa = PBXFileReference; lastKnownFileType = sourcecode.swift; path = Profunctor.swift; sourceTree = "<group>"; };
-		115683B021624D7B0001749D /* Category.swift */ = {isa = PBXFileReference; lastKnownFileType = sourcecode.swift; path = Category.swift; sourceTree = "<group>"; };
-		115683B521624EEA0001749D /* InvariantLaws.swift */ = {isa = PBXFileReference; lastKnownFileType = sourcecode.swift; path = InvariantLaws.swift; sourceTree = "<group>"; };
-		115683B9216253E00001749D /* ContravariantLaws.swift */ = {isa = PBXFileReference; lastKnownFileType = sourcecode.swift; path = ContravariantLaws.swift; sourceTree = "<group>"; };
-		115683BD216255F30001749D /* CategoryLaws.swift */ = {isa = PBXFileReference; lastKnownFileType = sourcecode.swift; path = CategoryLaws.swift; sourceTree = "<group>"; };
-		115683C121625D550001749D /* BifunctorLaws.swift */ = {isa = PBXFileReference; lastKnownFileType = sourcecode.swift; path = BifunctorLaws.swift; sourceTree = "<group>"; };
-		115683C521625F930001749D /* ProfunctorLaws.swift */ = {isa = PBXFileReference; lastKnownFileType = sourcecode.swift; path = ProfunctorLaws.swift; sourceTree = "<group>"; };
-		115683CA2162689A0001749D /* MonadDefer.swift */ = {isa = PBXFileReference; lastKnownFileType = sourcecode.swift; path = MonadDefer.swift; sourceTree = "<group>"; };
-		115683CF21626B980001749D /* Effect.swift */ = {isa = PBXFileReference; lastKnownFileType = sourcecode.swift; path = Effect.swift; sourceTree = "<group>"; };
-		115683D421626D3B0001749D /* ConcurrentEffect.swift */ = {isa = PBXFileReference; lastKnownFileType = sourcecode.swift; path = ConcurrentEffect.swift; sourceTree = "<group>"; };
-		115E3C452166228400709EC3 /* RxBlocking.framework */ = {isa = PBXFileReference; lastKnownFileType = wrapper.framework; name = RxBlocking.framework; path = Carthage/Build/Mac/RxBlocking.framework; sourceTree = "<group>"; };
-		115E3C4F216622EE00709EC3 /* RxBlocking.framework */ = {isa = PBXFileReference; lastKnownFileType = wrapper.framework; name = RxBlocking.framework; path = Carthage/Build/iOS/RxBlocking.framework; sourceTree = "<group>"; };
-		115E3C53216625B000709EC3 /* RxCocoa.framework */ = {isa = PBXFileReference; lastKnownFileType = wrapper.framework; name = RxCocoa.framework; path = Carthage/Build/iOS/RxCocoa.framework; sourceTree = "<group>"; };
-		115E3C54216625B100709EC3 /* RxSwift.framework */ = {isa = PBXFileReference; lastKnownFileType = wrapper.framework; name = RxSwift.framework; path = Carthage/Build/iOS/RxSwift.framework; sourceTree = "<group>"; };
-		115E3C55216625B100709EC3 /* RxBlocking.framework */ = {isa = PBXFileReference; lastKnownFileType = wrapper.framework; name = RxBlocking.framework; path = Carthage/Build/iOS/RxBlocking.framework; sourceTree = "<group>"; };
-		115E3C592166266600709EC3 /* RxCocoa.framework */ = {isa = PBXFileReference; lastKnownFileType = wrapper.framework; name = RxCocoa.framework; path = Carthage/Build/iOS/RxCocoa.framework; sourceTree = "<group>"; };
-		115E3C5A2166266600709EC3 /* RxSwift.framework */ = {isa = PBXFileReference; lastKnownFileType = wrapper.framework; name = RxSwift.framework; path = Carthage/Build/iOS/RxSwift.framework; sourceTree = "<group>"; };
-		115E3C5B2166266600709EC3 /* RxBlocking.framework */ = {isa = PBXFileReference; lastKnownFileType = wrapper.framework; name = RxBlocking.framework; path = Carthage/Build/iOS/RxBlocking.framework; sourceTree = "<group>"; };
-		115E3C5F216626EA00709EC3 /* RxCocoa.framework */ = {isa = PBXFileReference; lastKnownFileType = wrapper.framework; name = RxCocoa.framework; path = Carthage/Build/Mac/RxCocoa.framework; sourceTree = "<group>"; };
-		115E3C60216626EA00709EC3 /* RxSwift.framework */ = {isa = PBXFileReference; lastKnownFileType = wrapper.framework; name = RxSwift.framework; path = Carthage/Build/Mac/RxSwift.framework; sourceTree = "<group>"; };
-		115E3C61216626EA00709EC3 /* RxBlocking.framework */ = {isa = PBXFileReference; lastKnownFileType = wrapper.framework; name = RxBlocking.framework; path = Carthage/Build/Mac/RxBlocking.framework; sourceTree = "<group>"; };
-		115E3C6A216627F300709EC3 /* RxCocoa.framework */ = {isa = PBXFileReference; lastKnownFileType = wrapper.framework; name = RxCocoa.framework; path = Carthage/Build/Mac/RxCocoa.framework; sourceTree = "<group>"; };
-		115E3C6B216627F300709EC3 /* RxSwift.framework */ = {isa = PBXFileReference; lastKnownFileType = wrapper.framework; name = RxSwift.framework; path = Carthage/Build/Mac/RxSwift.framework; sourceTree = "<group>"; };
-		115E3C6C216627F300709EC3 /* RxBlocking.framework */ = {isa = PBXFileReference; lastKnownFileType = wrapper.framework; name = RxBlocking.framework; path = Carthage/Build/Mac/RxBlocking.framework; sourceTree = "<group>"; };
-		115E3C722166294400709EC3 /* RxBlocking.framework */ = {isa = PBXFileReference; lastKnownFileType = wrapper.framework; name = RxBlocking.framework; path = Carthage/Build/watchOS/RxBlocking.framework; sourceTree = "<group>"; };
-		115E3C77216629AD00709EC3 /* RxCocoa.framework */ = {isa = PBXFileReference; lastKnownFileType = wrapper.framework; name = RxCocoa.framework; path = Carthage/Build/watchOS/RxCocoa.framework; sourceTree = "<group>"; };
-		115E3C78216629AD00709EC3 /* RxSwift.framework */ = {isa = PBXFileReference; lastKnownFileType = wrapper.framework; name = RxSwift.framework; path = Carthage/Build/watchOS/RxSwift.framework; sourceTree = "<group>"; };
-		115E3C79216629AE00709EC3 /* RxBlocking.framework */ = {isa = PBXFileReference; lastKnownFileType = wrapper.framework; name = RxBlocking.framework; path = Carthage/Build/watchOS/RxBlocking.framework; sourceTree = "<group>"; };
-		115E3C7F21662B4E00709EC3 /* RxCocoa.framework */ = {isa = PBXFileReference; lastKnownFileType = wrapper.framework; name = RxCocoa.framework; path = Carthage/Build/tvOS/RxCocoa.framework; sourceTree = "<group>"; };
-		115E3C8021662B4F00709EC3 /* RxSwift.framework */ = {isa = PBXFileReference; lastKnownFileType = wrapper.framework; name = RxSwift.framework; path = Carthage/Build/tvOS/RxSwift.framework; sourceTree = "<group>"; };
-		11635BAD20F6464E007BB4FA /* AlternativeLaws.swift */ = {isa = PBXFileReference; lastKnownFileType = sourcecode.swift; path = AlternativeLaws.swift; sourceTree = "<group>"; };
-		11635BB120F64A20007BB4FA /* MonadCombineLaws.swift */ = {isa = PBXFileReference; lastKnownFileType = sourcecode.swift; path = MonadCombineLaws.swift; sourceTree = "<group>"; };
-		11635BB520F76131007BB4FA /* TraverseLaws.swift */ = {isa = PBXFileReference; lastKnownFileType = sourcecode.swift; path = TraverseLaws.swift; sourceTree = "<group>"; };
-		11635BB920F77FE5007BB4FA /* TraverseFilterLaws.swift */ = {isa = PBXFileReference; lastKnownFileType = sourcecode.swift; path = TraverseFilterLaws.swift; sourceTree = "<group>"; };
-		116890172163894600F3A7A6 /* Moore.swift */ = {isa = PBXFileReference; lastKnownFileType = sourcecode.swift; path = Moore.swift; sourceTree = "<group>"; };
-		1168901C21638B3D00F3A7A6 /* Store.swift */ = {isa = PBXFileReference; lastKnownFileType = sourcecode.swift; path = Store.swift; sourceTree = "<group>"; };
-		1168902121638D8800F3A7A6 /* Sum.swift */ = {isa = PBXFileReference; lastKnownFileType = sourcecode.swift; path = Sum.swift; sourceTree = "<group>"; };
-		11689026216392EF00F3A7A6 /* Day.swift */ = {isa = PBXFileReference; lastKnownFileType = sourcecode.swift; path = Day.swift; sourceTree = "<group>"; };
-		1168902B2164AAFB00F3A7A6 /* DayTest.swift */ = {isa = PBXFileReference; lastKnownFileType = sourcecode.swift; path = DayTest.swift; sourceTree = "<group>"; };
-		1168902F2164B10000F3A7A6 /* MooreTest.swift */ = {isa = PBXFileReference; lastKnownFileType = sourcecode.swift; path = MooreTest.swift; sourceTree = "<group>"; };
-		116890332164B6E300F3A7A6 /* StoreTest.swift */ = {isa = PBXFileReference; lastKnownFileType = sourcecode.swift; path = StoreTest.swift; sourceTree = "<group>"; };
-		116890372164BA6D00F3A7A6 /* SumTest.swift */ = {isa = PBXFileReference; lastKnownFileType = sourcecode.swift; path = SumTest.swift; sourceTree = "<group>"; };
-		1181FD4D2164DCD90037B298 /* SingleK.swift */ = {isa = PBXFileReference; lastKnownFileType = sourcecode.swift; path = SingleK.swift; sourceTree = "<group>"; };
-		1181FD522164DD210037B298 /* RxTest.framework */ = {isa = PBXFileReference; lastKnownFileType = wrapper.framework; name = RxTest.framework; path = Carthage/Build/iOS/RxTest.framework; sourceTree = "<group>"; };
-		1181FD542164DD400037B298 /* RxSwift.framework */ = {isa = PBXFileReference; lastKnownFileType = wrapper.framework; name = RxSwift.framework; path = Carthage/Build/iOS/RxSwift.framework; sourceTree = "<group>"; };
-		1181FD552164DD400037B298 /* RxCocoa.framework */ = {isa = PBXFileReference; lastKnownFileType = wrapper.framework; name = RxCocoa.framework; path = Carthage/Build/iOS/RxCocoa.framework; sourceTree = "<group>"; };
-		1181FD5D2164DDE70037B298 /* RxSwift.framework */ = {isa = PBXFileReference; lastKnownFileType = wrapper.framework; name = RxSwift.framework; path = Carthage/Build/Mac/RxSwift.framework; sourceTree = "<group>"; };
-		1181FD5E2164DDE70037B298 /* RxCocoa.framework */ = {isa = PBXFileReference; lastKnownFileType = wrapper.framework; name = RxCocoa.framework; path = Carthage/Build/Mac/RxCocoa.framework; sourceTree = "<group>"; };
-		1181FD662164DE250037B298 /* RxSwift.framework */ = {isa = PBXFileReference; lastKnownFileType = wrapper.framework; name = RxSwift.framework; path = Carthage/Build/watchOS/RxSwift.framework; sourceTree = "<group>"; };
-		1181FD672164DE250037B298 /* RxCocoa.framework */ = {isa = PBXFileReference; lastKnownFileType = wrapper.framework; name = RxCocoa.framework; path = Carthage/Build/watchOS/RxCocoa.framework; sourceTree = "<group>"; };
-		1181FD6F2164DE570037B298 /* RxSwift.framework */ = {isa = PBXFileReference; lastKnownFileType = wrapper.framework; name = RxSwift.framework; path = Carthage/Build/tvOS/RxSwift.framework; sourceTree = "<group>"; };
-		1181FD702164DE570037B298 /* RxCocoa.framework */ = {isa = PBXFileReference; lastKnownFileType = wrapper.framework; name = RxCocoa.framework; path = Carthage/Build/tvOS/RxCocoa.framework; sourceTree = "<group>"; };
-		1181FD77216502410037B298 /* MaybeK.swift */ = {isa = PBXFileReference; lastKnownFileType = sourcecode.swift; path = MaybeK.swift; sourceTree = "<group>"; };
-		1181FD7C2165F7A00037B298 /* ObservableK.swift */ = {isa = PBXFileReference; lastKnownFileType = sourcecode.swift; path = ObservableK.swift; sourceTree = "<group>"; };
-		11AC527220974D58008EC1E4 /* Getter.swift */ = {isa = PBXFileReference; lastKnownFileType = sourcecode.swift; path = Getter.swift; sourceTree = "<group>"; };
-		11AC527420975422008EC1E4 /* Iso.swift */ = {isa = PBXFileReference; lastKnownFileType = sourcecode.swift; path = Iso.swift; sourceTree = "<group>"; };
-		11AC527620975EE5008EC1E4 /* Lens.swift */ = {isa = PBXFileReference; lastKnownFileType = sourcecode.swift; path = Lens.swift; sourceTree = "<group>"; };
-		11C9B6AE20DB8A8D00AFD4AA /* Traversal.swift */ = {isa = PBXFileReference; lastKnownFileType = sourcecode.swift; path = Traversal.swift; sourceTree = "<group>"; };
-		11C9B6B020DBB02000AFD4AA /* Each.swift */ = {isa = PBXFileReference; lastKnownFileType = sourcecode.swift; path = Each.swift; sourceTree = "<group>"; };
-		11C9B6B220DBB0EC00AFD4AA /* FilterIndex.swift */ = {isa = PBXFileReference; lastKnownFileType = sourcecode.swift; path = FilterIndex.swift; sourceTree = "<group>"; };
-		11C9B6B420DBB19500AFD4AA /* TraversalLaws.swift */ = {isa = PBXFileReference; lastKnownFileType = sourcecode.swift; path = TraversalLaws.swift; sourceTree = "<group>"; };
-		11D6DCDD21662D4E0068D575 /* Bow.framework */ = {isa = PBXFileReference; explicitFileType = wrapper.framework; includeInIndex = 0; path = Bow.framework; sourceTree = BUILT_PRODUCTS_DIR; };
-		11D6DCE821662EC00068D575 /* RxSwift.framework */ = {isa = PBXFileReference; lastKnownFileType = wrapper.framework; name = RxSwift.framework; path = Carthage/Build/watchOS/RxSwift.framework; sourceTree = "<group>"; };
-		11D6DCE921662EC00068D575 /* RxCocoa.framework */ = {isa = PBXFileReference; lastKnownFileType = wrapper.framework; name = RxCocoa.framework; path = Carthage/Build/watchOS/RxCocoa.framework; sourceTree = "<group>"; };
-		11E531B0209AE89A00A78E8D /* Prism.swift */ = {isa = PBXFileReference; lastKnownFileType = sourcecode.swift; path = Prism.swift; sourceTree = "<group>"; };
-		11E531B5209AF80100A78E8D /* Optional.swift */ = {isa = PBXFileReference; lastKnownFileType = sourcecode.swift; path = Optional.swift; sourceTree = "<group>"; };
-		11E531BA209B0BE300A78E8D /* Setter.swift */ = {isa = PBXFileReference; lastKnownFileType = sourcecode.swift; path = Setter.swift; sourceTree = "<group>"; };
-		11E531BF209B1C3F00A78E8D /* Fold.swift */ = {isa = PBXFileReference; lastKnownFileType = sourcecode.swift; path = Fold.swift; sourceTree = "<group>"; };
->>>>>>> 0bc008c1
-		11E531C4209B29EF00A78E8D /* BoolInstances.swift */ = {isa = PBXFileReference; lastKnownFileType = sourcecode.swift; path = BoolInstances.swift; sourceTree = "<group>"; };
-		11E531CA209B2FEA00A78E8D /* MaybeInstances.swift */ = {isa = PBXFileReference; lastKnownFileType = sourcecode.swift; path = MaybeInstances.swift; sourceTree = "<group>"; };
-<<<<<<< HEAD
-		8B620425217A23C8004544D3 /* Try.swift */ = {isa = PBXFileReference; fileEncoding = 4; lastKnownFileType = sourcecode.swift; path = Try.swift; sourceTree = "<group>"; };
-		8B620426217A23C8004544D3 /* Id.swift */ = {isa = PBXFileReference; fileEncoding = 4; lastKnownFileType = sourcecode.swift; path = Id.swift; sourceTree = "<group>"; };
-		8B620427217A23C8004544D3 /* ListK.swift */ = {isa = PBXFileReference; fileEncoding = 4; lastKnownFileType = sourcecode.swift; path = ListK.swift; sourceTree = "<group>"; };
-		8B620428217A23C8004544D3 /* Coproduct.swift */ = {isa = PBXFileReference; fileEncoding = 4; lastKnownFileType = sourcecode.swift; path = Coproduct.swift; sourceTree = "<group>"; };
-		8B620429217A23C8004544D3 /* Moore.swift */ = {isa = PBXFileReference; fileEncoding = 4; lastKnownFileType = sourcecode.swift; path = Moore.swift; sourceTree = "<group>"; };
-		8B62042A217A23C8004544D3 /* MapK.swift */ = {isa = PBXFileReference; fileEncoding = 4; lastKnownFileType = sourcecode.swift; path = MapK.swift; sourceTree = "<group>"; };
-		8B62042B217A23C8004544D3 /* Sum.swift */ = {isa = PBXFileReference; fileEncoding = 4; lastKnownFileType = sourcecode.swift; path = Sum.swift; sourceTree = "<group>"; };
-		8B62042C217A23C8004544D3 /* Coreader.swift */ = {isa = PBXFileReference; fileEncoding = 4; lastKnownFileType = sourcecode.swift; path = Coreader.swift; sourceTree = "<group>"; };
-		8B62042D217A23C8004544D3 /* Day.swift */ = {isa = PBXFileReference; fileEncoding = 4; lastKnownFileType = sourcecode.swift; path = Day.swift; sourceTree = "<group>"; };
-		8B62042E217A23C8004544D3 /* Store.swift */ = {isa = PBXFileReference; fileEncoding = 4; lastKnownFileType = sourcecode.swift; path = Store.swift; sourceTree = "<group>"; };
-		8B62042F217A23C8004544D3 /* State.swift */ = {isa = PBXFileReference; fileEncoding = 4; lastKnownFileType = sourcecode.swift; path = State.swift; sourceTree = "<group>"; };
-		8B620430217A23C8004544D3 /* Tuple.swift */ = {isa = PBXFileReference; fileEncoding = 4; lastKnownFileType = sourcecode.swift; path = Tuple.swift; sourceTree = "<group>"; };
-		8B620431217A23C9004544D3 /* Validated.swift */ = {isa = PBXFileReference; fileEncoding = 4; lastKnownFileType = sourcecode.swift; path = Validated.swift; sourceTree = "<group>"; };
-		8B620432217A23C9004544D3 /* Const.swift */ = {isa = PBXFileReference; fileEncoding = 4; lastKnownFileType = sourcecode.swift; path = Const.swift; sourceTree = "<group>"; };
-		8B620433217A23C9004544D3 /* FlatmapOperator.swift */ = {isa = PBXFileReference; fileEncoding = 4; lastKnownFileType = sourcecode.swift; path = FlatmapOperator.swift; sourceTree = "<group>"; };
-		8B620434217A23C9004544D3 /* Reader.swift */ = {isa = PBXFileReference; fileEncoding = 4; lastKnownFileType = sourcecode.swift; path = Reader.swift; sourceTree = "<group>"; };
-		8B620435217A23C9004544D3 /* SetK.swift */ = {isa = PBXFileReference; fileEncoding = 4; lastKnownFileType = sourcecode.swift; path = SetK.swift; sourceTree = "<group>"; };
-		8B620436217A23C9004544D3 /* Either.swift */ = {isa = PBXFileReference; fileEncoding = 4; lastKnownFileType = sourcecode.swift; path = Either.swift; sourceTree = "<group>"; };
-		8B620437217A23C9004544D3 /* Eval.swift */ = {isa = PBXFileReference; fileEncoding = 4; lastKnownFileType = sourcecode.swift; path = Eval.swift; sourceTree = "<group>"; };
-		8B620438217A23C9004544D3 /* Ior.swift */ = {isa = PBXFileReference; fileEncoding = 4; lastKnownFileType = sourcecode.swift; path = Ior.swift; sourceTree = "<group>"; };
-		8B620439217A23C9004544D3 /* NonEmptyList.swift */ = {isa = PBXFileReference; fileEncoding = 4; lastKnownFileType = sourcecode.swift; path = NonEmptyList.swift; sourceTree = "<group>"; };
-		8B62043A217A23C9004544D3 /* Option.swift */ = {isa = PBXFileReference; fileEncoding = 4; lastKnownFileType = sourcecode.swift; path = Option.swift; sourceTree = "<group>"; };
-		8B620494217A23E3004544D3 /* IO.swift */ = {isa = PBXFileReference; fileEncoding = 4; lastKnownFileType = sourcecode.swift; path = IO.swift; sourceTree = "<group>"; };
-		8B620496217A23E3004544D3 /* ConcurrentEffect.swift */ = {isa = PBXFileReference; fileEncoding = 4; lastKnownFileType = sourcecode.swift; path = ConcurrentEffect.swift; sourceTree = "<group>"; };
-		8B620497217A23E3004544D3 /* Effect.swift */ = {isa = PBXFileReference; fileEncoding = 4; lastKnownFileType = sourcecode.swift; path = Effect.swift; sourceTree = "<group>"; };
-		8B620498217A23E3004544D3 /* Async.swift */ = {isa = PBXFileReference; fileEncoding = 4; lastKnownFileType = sourcecode.swift; path = Async.swift; sourceTree = "<group>"; };
-		8B620499217A23E3004544D3 /* MonadDefer.swift */ = {isa = PBXFileReference; fileEncoding = 4; lastKnownFileType = sourcecode.swift; path = MonadDefer.swift; sourceTree = "<group>"; };
-		8B62049B217A23E3004544D3 /* SingleK.swift */ = {isa = PBXFileReference; fileEncoding = 4; lastKnownFileType = sourcecode.swift; path = SingleK.swift; sourceTree = "<group>"; };
-		8B62049C217A23E3004544D3 /* MaybeK.swift */ = {isa = PBXFileReference; fileEncoding = 4; lastKnownFileType = sourcecode.swift; path = MaybeK.swift; sourceTree = "<group>"; };
-		8B62049D217A23E3004544D3 /* ObservableK.swift */ = {isa = PBXFileReference; fileEncoding = 4; lastKnownFileType = sourcecode.swift; path = ObservableK.swift; sourceTree = "<group>"; };
-		8B6204BF217A2406004544D3 /* BoundSetter.swift */ = {isa = PBXFileReference; fileEncoding = 4; lastKnownFileType = sourcecode.swift; path = BoundSetter.swift; sourceTree = "<group>"; };
-		8B6204C0217A2406004544D3 /* Getter.swift */ = {isa = PBXFileReference; fileEncoding = 4; lastKnownFileType = sourcecode.swift; path = Getter.swift; sourceTree = "<group>"; };
-		8B6204C1217A2406004544D3 /* Traversal.swift */ = {isa = PBXFileReference; fileEncoding = 4; lastKnownFileType = sourcecode.swift; path = Traversal.swift; sourceTree = "<group>"; };
-		8B6204C3217A2406004544D3 /* Id+Optics.swift */ = {isa = PBXFileReference; fileEncoding = 4; lastKnownFileType = sourcecode.swift; path = "Id+Optics.swift"; sourceTree = "<group>"; };
-		8B6204C4217A2406004544D3 /* Try+Optics.swift */ = {isa = PBXFileReference; fileEncoding = 4; lastKnownFileType = sourcecode.swift; path = "Try+Optics.swift"; sourceTree = "<group>"; };
-		8B6204C5217A2406004544D3 /* Maybe+Optics.swift */ = {isa = PBXFileReference; fileEncoding = 4; lastKnownFileType = sourcecode.swift; path = "Maybe+Optics.swift"; sourceTree = "<group>"; };
-		8B6204C6217A2406004544D3 /* String+Optics.swift */ = {isa = PBXFileReference; fileEncoding = 4; lastKnownFileType = sourcecode.swift; path = "String+Optics.swift"; sourceTree = "<group>"; };
-		8B6204C7217A2406004544D3 /* Validated+Optics.swift */ = {isa = PBXFileReference; fileEncoding = 4; lastKnownFileType = sourcecode.swift; path = "Validated+Optics.swift"; sourceTree = "<group>"; };
-		8B6204C8217A2406004544D3 /* ListK+Optics.swift */ = {isa = PBXFileReference; fileEncoding = 4; lastKnownFileType = sourcecode.swift; path = "ListK+Optics.swift"; sourceTree = "<group>"; };
-		8B6204C9217A2406004544D3 /* NonEmptyList+Optics.swift */ = {isa = PBXFileReference; fileEncoding = 4; lastKnownFileType = sourcecode.swift; path = "NonEmptyList+Optics.swift"; sourceTree = "<group>"; };
-		8B6204CA217A2406004544D3 /* Either+Optics.swift */ = {isa = PBXFileReference; fileEncoding = 4; lastKnownFileType = sourcecode.swift; path = "Either+Optics.swift"; sourceTree = "<group>"; };
-		8B6204CB217A2406004544D3 /* Fold.swift */ = {isa = PBXFileReference; fileEncoding = 4; lastKnownFileType = sourcecode.swift; path = Fold.swift; sourceTree = "<group>"; };
-		8B6204CC217A2406004544D3 /* Iso.swift */ = {isa = PBXFileReference; fileEncoding = 4; lastKnownFileType = sourcecode.swift; path = Iso.swift; sourceTree = "<group>"; };
-		8B6204CD217A2406004544D3 /* Setter.swift */ = {isa = PBXFileReference; fileEncoding = 4; lastKnownFileType = sourcecode.swift; path = Setter.swift; sourceTree = "<group>"; };
-		8B6204CF217A2406004544D3 /* MaybeOpticsInstances.swift */ = {isa = PBXFileReference; fileEncoding = 4; lastKnownFileType = sourcecode.swift; path = MaybeOpticsInstances.swift; sourceTree = "<group>"; };
-		8B6204D0217A2406004544D3 /* NonEmptyListOpticsInstances.swift */ = {isa = PBXFileReference; fileEncoding = 4; lastKnownFileType = sourcecode.swift; path = NonEmptyListOpticsInstances.swift; sourceTree = "<group>"; };
-		8B6204D1217A2406004544D3 /* StringOpticsInstances.swift */ = {isa = PBXFileReference; fileEncoding = 4; lastKnownFileType = sourcecode.swift; path = StringOpticsInstances.swift; sourceTree = "<group>"; };
-		8B6204D2217A2406004544D3 /* EitherOpticsInstances.swift */ = {isa = PBXFileReference; fileEncoding = 4; lastKnownFileType = sourcecode.swift; path = EitherOpticsInstances.swift; sourceTree = "<group>"; };
-		8B6204D3217A2406004544D3 /* ListKOpticsInstances.swift */ = {isa = PBXFileReference; fileEncoding = 4; lastKnownFileType = sourcecode.swift; path = ListKOpticsInstances.swift; sourceTree = "<group>"; };
-		8B6204D4217A2406004544D3 /* TryOpticsInstances.swift */ = {isa = PBXFileReference; fileEncoding = 4; lastKnownFileType = sourcecode.swift; path = TryOpticsInstances.swift; sourceTree = "<group>"; };
-		8B6204D5217A2406004544D3 /* Optional.swift */ = {isa = PBXFileReference; fileEncoding = 4; lastKnownFileType = sourcecode.swift; path = Optional.swift; sourceTree = "<group>"; };
-		8B6204D6217A2406004544D3 /* Prism.swift */ = {isa = PBXFileReference; fileEncoding = 4; lastKnownFileType = sourcecode.swift; path = Prism.swift; sourceTree = "<group>"; };
-		8B6204D8217A2406004544D3 /* Each.swift */ = {isa = PBXFileReference; fileEncoding = 4; lastKnownFileType = sourcecode.swift; path = Each.swift; sourceTree = "<group>"; };
-		8B6204D9217A2406004544D3 /* Index.swift */ = {isa = PBXFileReference; fileEncoding = 4; lastKnownFileType = sourcecode.swift; path = Index.swift; sourceTree = "<group>"; };
-		8B6204DA217A2406004544D3 /* FilterIndex.swift */ = {isa = PBXFileReference; fileEncoding = 4; lastKnownFileType = sourcecode.swift; path = FilterIndex.swift; sourceTree = "<group>"; };
-		8B6204DB217A2406004544D3 /* At.swift */ = {isa = PBXFileReference; fileEncoding = 4; lastKnownFileType = sourcecode.swift; path = At.swift; sourceTree = "<group>"; };
-		8B6204DD217A2406004544D3 /* At+Optics.swift */ = {isa = PBXFileReference; fileEncoding = 4; lastKnownFileType = sourcecode.swift; path = "At+Optics.swift"; sourceTree = "<group>"; };
-		8B6204DE217A2406004544D3 /* Each+Optics.swift */ = {isa = PBXFileReference; fileEncoding = 4; lastKnownFileType = sourcecode.swift; path = "Each+Optics.swift"; sourceTree = "<group>"; };
-		8B6204DF217A2406004544D3 /* Lens.swift */ = {isa = PBXFileReference; fileEncoding = 4; lastKnownFileType = sourcecode.swift; path = Lens.swift; sourceTree = "<group>"; };
-		8B620555217A2416004544D3 /* Alternative.swift */ = {isa = PBXFileReference; fileEncoding = 4; lastKnownFileType = sourcecode.swift; path = Alternative.swift; sourceTree = "<group>"; };
-		8B620556217A2416004544D3 /* ApplicativeError.swift */ = {isa = PBXFileReference; fileEncoding = 4; lastKnownFileType = sourcecode.swift; path = ApplicativeError.swift; sourceTree = "<group>"; };
-		8B620557217A2416004544D3 /* MonoidK.swift */ = {isa = PBXFileReference; fileEncoding = 4; lastKnownFileType = sourcecode.swift; path = MonoidK.swift; sourceTree = "<group>"; };
-		8B620558217A2416004544D3 /* MonadFilter.swift */ = {isa = PBXFileReference; fileEncoding = 4; lastKnownFileType = sourcecode.swift; path = MonadFilter.swift; sourceTree = "<group>"; };
-		8B620559217A2416004544D3 /* MonadState.swift */ = {isa = PBXFileReference; fileEncoding = 4; lastKnownFileType = sourcecode.swift; path = MonadState.swift; sourceTree = "<group>"; };
-		8B62055A217A2416004544D3 /* Contravariant.swift */ = {isa = PBXFileReference; fileEncoding = 4; lastKnownFileType = sourcecode.swift; path = Contravariant.swift; sourceTree = "<group>"; };
-		8B62055B217A2416004544D3 /* Order.swift */ = {isa = PBXFileReference; fileEncoding = 4; lastKnownFileType = sourcecode.swift; path = Order.swift; sourceTree = "<group>"; };
-		8B62055C217A2416004544D3 /* Inject.swift */ = {isa = PBXFileReference; fileEncoding = 4; lastKnownFileType = sourcecode.swift; path = Inject.swift; sourceTree = "<group>"; };
-		8B62055D217A2416004544D3 /* Bifoldable.swift */ = {isa = PBXFileReference; fileEncoding = 4; lastKnownFileType = sourcecode.swift; path = Bifoldable.swift; sourceTree = "<group>"; };
-		8B62055E217A2416004544D3 /* SemigroupK.swift */ = {isa = PBXFileReference; fileEncoding = 4; lastKnownFileType = sourcecode.swift; path = SemigroupK.swift; sourceTree = "<group>"; };
-		8B62055F217A2416004544D3 /* MonadWriter.swift */ = {isa = PBXFileReference; fileEncoding = 4; lastKnownFileType = sourcecode.swift; path = MonadWriter.swift; sourceTree = "<group>"; };
-		8B620560217A2416004544D3 /* MonadError.swift */ = {isa = PBXFileReference; fileEncoding = 4; lastKnownFileType = sourcecode.swift; path = MonadError.swift; sourceTree = "<group>"; };
-		8B620561217A2416004544D3 /* Invariant.swift */ = {isa = PBXFileReference; fileEncoding = 4; lastKnownFileType = sourcecode.swift; path = Invariant.swift; sourceTree = "<group>"; };
-		8B620562217A2416004544D3 /* TraverseFilter.swift */ = {isa = PBXFileReference; fileEncoding = 4; lastKnownFileType = sourcecode.swift; path = TraverseFilter.swift; sourceTree = "<group>"; };
-		8B620563217A2416004544D3 /* Traverse.swift */ = {isa = PBXFileReference; fileEncoding = 4; lastKnownFileType = sourcecode.swift; path = Traverse.swift; sourceTree = "<group>"; };
-		8B620564217A2416004544D3 /* MonadReader.swift */ = {isa = PBXFileReference; fileEncoding = 4; lastKnownFileType = sourcecode.swift; path = MonadReader.swift; sourceTree = "<group>"; };
-		8B620565217A2416004544D3 /* Reducible.swift */ = {isa = PBXFileReference; fileEncoding = 4; lastKnownFileType = sourcecode.swift; path = Reducible.swift; sourceTree = "<group>"; };
-		8B620566217A2416004544D3 /* Show.swift */ = {isa = PBXFileReference; fileEncoding = 4; lastKnownFileType = sourcecode.swift; path = Show.swift; sourceTree = "<group>"; };
-		8B620567217A2416004544D3 /* Category.swift */ = {isa = PBXFileReference; fileEncoding = 4; lastKnownFileType = sourcecode.swift; path = Category.swift; sourceTree = "<group>"; };
-		8B620568217A2416004544D3 /* Foldable.swift */ = {isa = PBXFileReference; fileEncoding = 4; lastKnownFileType = sourcecode.swift; path = Foldable.swift; sourceTree = "<group>"; };
-		8B620569217A2416004544D3 /* NonEmptyReducible.swift */ = {isa = PBXFileReference; fileEncoding = 4; lastKnownFileType = sourcecode.swift; path = NonEmptyReducible.swift; sourceTree = "<group>"; };
-		8B62056A217A2416004544D3 /* Bimonad.swift */ = {isa = PBXFileReference; fileEncoding = 4; lastKnownFileType = sourcecode.swift; path = Bimonad.swift; sourceTree = "<group>"; };
-		8B62056B217A2416004544D3 /* Monoid.swift */ = {isa = PBXFileReference; fileEncoding = 4; lastKnownFileType = sourcecode.swift; path = Monoid.swift; sourceTree = "<group>"; };
-		8B62056C217A2416004544D3 /* Monad.swift */ = {isa = PBXFileReference; fileEncoding = 4; lastKnownFileType = sourcecode.swift; path = Monad.swift; sourceTree = "<group>"; };
-		8B62056E217A2416004544D3 /* Composed.swift */ = {isa = PBXFileReference; fileEncoding = 4; lastKnownFileType = sourcecode.swift; path = Composed.swift; sourceTree = "<group>"; };
-		8B62056F217A2416004544D3 /* ComposedFoldable.swift */ = {isa = PBXFileReference; fileEncoding = 4; lastKnownFileType = sourcecode.swift; path = ComposedFoldable.swift; sourceTree = "<group>"; };
-		8B620570217A2416004544D3 /* Applicative.swift */ = {isa = PBXFileReference; fileEncoding = 4; lastKnownFileType = sourcecode.swift; path = Applicative.swift; sourceTree = "<group>"; };
-		8B620571217A2416004544D3 /* Comonad.swift */ = {isa = PBXFileReference; fileEncoding = 4; lastKnownFileType = sourcecode.swift; path = Comonad.swift; sourceTree = "<group>"; };
-		8B620572217A2416004544D3 /* Bifunctor.swift */ = {isa = PBXFileReference; fileEncoding = 4; lastKnownFileType = sourcecode.swift; path = Bifunctor.swift; sourceTree = "<group>"; };
-		8B620573217A2416004544D3 /* Functor.swift */ = {isa = PBXFileReference; fileEncoding = 4; lastKnownFileType = sourcecode.swift; path = Functor.swift; sourceTree = "<group>"; };
-		8B620574217A2416004544D3 /* Semigroup.swift */ = {isa = PBXFileReference; fileEncoding = 4; lastKnownFileType = sourcecode.swift; path = Semigroup.swift; sourceTree = "<group>"; };
-		8B620575217A2416004544D3 /* MonadCombine.swift */ = {isa = PBXFileReference; fileEncoding = 4; lastKnownFileType = sourcecode.swift; path = MonadCombine.swift; sourceTree = "<group>"; };
-		8B620576217A2416004544D3 /* FunctorFilter.swift */ = {isa = PBXFileReference; fileEncoding = 4; lastKnownFileType = sourcecode.swift; path = FunctorFilter.swift; sourceTree = "<group>"; };
-		8B620577217A2416004544D3 /* Eq.swift */ = {isa = PBXFileReference; fileEncoding = 4; lastKnownFileType = sourcecode.swift; path = Eq.swift; sourceTree = "<group>"; };
-		8B620578217A2416004544D3 /* Profunctor.swift */ = {isa = PBXFileReference; fileEncoding = 4; lastKnownFileType = sourcecode.swift; path = Profunctor.swift; sourceTree = "<group>"; };
-		8B620606217A2437004544D3 /* FreeTest.swift */ = {isa = PBXFileReference; fileEncoding = 4; lastKnownFileType = sourcecode.swift; path = FreeTest.swift; sourceTree = "<group>"; };
-		8B620608217A2437004544D3 /* TraverseLaws.swift */ = {isa = PBXFileReference; fileEncoding = 4; lastKnownFileType = sourcecode.swift; path = TraverseLaws.swift; sourceTree = "<group>"; };
-		8B620609217A2437004544D3 /* MonadErrorLaws.swift */ = {isa = PBXFileReference; fileEncoding = 4; lastKnownFileType = sourcecode.swift; path = MonadErrorLaws.swift; sourceTree = "<group>"; };
-		8B62060A217A2437004544D3 /* MonoidLaws.swift */ = {isa = PBXFileReference; fileEncoding = 4; lastKnownFileType = sourcecode.swift; path = MonoidLaws.swift; sourceTree = "<group>"; };
-		8B62060B217A2437004544D3 /* SemigroupLaws.swift */ = {isa = PBXFileReference; fileEncoding = 4; lastKnownFileType = sourcecode.swift; path = SemigroupLaws.swift; sourceTree = "<group>"; };
-		8B62060C217A2437004544D3 /* EqLaws.swift */ = {isa = PBXFileReference; fileEncoding = 4; lastKnownFileType = sourcecode.swift; path = EqLaws.swift; sourceTree = "<group>"; };
-		8B62060D217A2437004544D3 /* MonadLaws.swift */ = {isa = PBXFileReference; fileEncoding = 4; lastKnownFileType = sourcecode.swift; path = MonadLaws.swift; sourceTree = "<group>"; };
-		8B62060E217A2437004544D3 /* FunctorFilterLaws.swift */ = {isa = PBXFileReference; fileEncoding = 4; lastKnownFileType = sourcecode.swift; path = FunctorFilterLaws.swift; sourceTree = "<group>"; };
-		8B62060F217A2437004544D3 /* OrderLaws.swift */ = {isa = PBXFileReference; fileEncoding = 4; lastKnownFileType = sourcecode.swift; path = OrderLaws.swift; sourceTree = "<group>"; };
-		8B620610217A2437004544D3 /* BifunctorLaws.swift */ = {isa = PBXFileReference; fileEncoding = 4; lastKnownFileType = sourcecode.swift; path = BifunctorLaws.swift; sourceTree = "<group>"; };
-		8B620611217A2437004544D3 /* ApplicativeErrorLaws.swift */ = {isa = PBXFileReference; fileEncoding = 4; lastKnownFileType = sourcecode.swift; path = ApplicativeErrorLaws.swift; sourceTree = "<group>"; };
-		8B620612217A2437004544D3 /* MonadWriterLaws.swift */ = {isa = PBXFileReference; fileEncoding = 4; lastKnownFileType = sourcecode.swift; path = MonadWriterLaws.swift; sourceTree = "<group>"; };
-		8B620613217A2437004544D3 /* AlternativeLaws.swift */ = {isa = PBXFileReference; fileEncoding = 4; lastKnownFileType = sourcecode.swift; path = AlternativeLaws.swift; sourceTree = "<group>"; };
-		8B620614217A2437004544D3 /* MonadFilterLaws.swift */ = {isa = PBXFileReference; fileEncoding = 4; lastKnownFileType = sourcecode.swift; path = MonadFilterLaws.swift; sourceTree = "<group>"; };
-		8B620615217A2437004544D3 /* ProfunctorLaws.swift */ = {isa = PBXFileReference; fileEncoding = 4; lastKnownFileType = sourcecode.swift; path = ProfunctorLaws.swift; sourceTree = "<group>"; };
-		8B620616217A2437004544D3 /* ContravariantLaws.swift */ = {isa = PBXFileReference; fileEncoding = 4; lastKnownFileType = sourcecode.swift; path = ContravariantLaws.swift; sourceTree = "<group>"; };
-		8B620617217A2437004544D3 /* BimonadLaws.swift */ = {isa = PBXFileReference; fileEncoding = 4; lastKnownFileType = sourcecode.swift; path = BimonadLaws.swift; sourceTree = "<group>"; };
-		8B620618217A2437004544D3 /* MonadStateLaws.swift */ = {isa = PBXFileReference; fileEncoding = 4; lastKnownFileType = sourcecode.swift; path = MonadStateLaws.swift; sourceTree = "<group>"; };
-		8B620619217A2437004544D3 /* FunctorLaws.swift */ = {isa = PBXFileReference; fileEncoding = 4; lastKnownFileType = sourcecode.swift; path = FunctorLaws.swift; sourceTree = "<group>"; };
-		8B62061A217A2437004544D3 /* MonadCombineLaws.swift */ = {isa = PBXFileReference; fileEncoding = 4; lastKnownFileType = sourcecode.swift; path = MonadCombineLaws.swift; sourceTree = "<group>"; };
-		8B62061B217A2437004544D3 /* ApplicativeLaws.swift */ = {isa = PBXFileReference; fileEncoding = 4; lastKnownFileType = sourcecode.swift; path = ApplicativeLaws.swift; sourceTree = "<group>"; };
-		8B62061C217A2437004544D3 /* SemigroupKLaws.swift */ = {isa = PBXFileReference; fileEncoding = 4; lastKnownFileType = sourcecode.swift; path = SemigroupKLaws.swift; sourceTree = "<group>"; };
-		8B62061D217A2437004544D3 /* CategoryLaws.swift */ = {isa = PBXFileReference; fileEncoding = 4; lastKnownFileType = sourcecode.swift; path = CategoryLaws.swift; sourceTree = "<group>"; };
-		8B62061E217A2437004544D3 /* ShowLaws.swift */ = {isa = PBXFileReference; fileEncoding = 4; lastKnownFileType = sourcecode.swift; path = ShowLaws.swift; sourceTree = "<group>"; };
-		8B62061F217A2437004544D3 /* ComonadLaws.swift */ = {isa = PBXFileReference; fileEncoding = 4; lastKnownFileType = sourcecode.swift; path = ComonadLaws.swift; sourceTree = "<group>"; };
-		8B620620217A2437004544D3 /* TraverseFilterLaws.swift */ = {isa = PBXFileReference; fileEncoding = 4; lastKnownFileType = sourcecode.swift; path = TraverseFilterLaws.swift; sourceTree = "<group>"; };
-		8B620621217A2437004544D3 /* MonoidKLaws.swift */ = {isa = PBXFileReference; fileEncoding = 4; lastKnownFileType = sourcecode.swift; path = MonoidKLaws.swift; sourceTree = "<group>"; };
-		8B620622217A2437004544D3 /* InvariantLaws.swift */ = {isa = PBXFileReference; fileEncoding = 4; lastKnownFileType = sourcecode.swift; path = InvariantLaws.swift; sourceTree = "<group>"; };
-		8B620623217A2437004544D3 /* FoldableLaws.swift */ = {isa = PBXFileReference; fileEncoding = 4; lastKnownFileType = sourcecode.swift; path = FoldableLaws.swift; sourceTree = "<group>"; };
-		8B620625217A2437004544D3 /* WriterTTest.swift */ = {isa = PBXFileReference; fileEncoding = 4; lastKnownFileType = sourcecode.swift; path = WriterTTest.swift; sourceTree = "<group>"; };
-		8B620626217A2437004544D3 /* StateTTest.swift */ = {isa = PBXFileReference; fileEncoding = 4; lastKnownFileType = sourcecode.swift; path = StateTTest.swift; sourceTree = "<group>"; };
-		8B620627217A2437004544D3 /* EitherTTest.swift */ = {isa = PBXFileReference; fileEncoding = 4; lastKnownFileType = sourcecode.swift; path = EitherTTest.swift; sourceTree = "<group>"; };
-		8B620628217A2437004544D3 /* OptionTTest.swift */ = {isa = PBXFileReference; fileEncoding = 4; lastKnownFileType = sourcecode.swift; path = OptionTTest.swift; sourceTree = "<group>"; };
-		8B62062A217A2437004544D3 /* CoproductTest.swift */ = {isa = PBXFileReference; fileEncoding = 4; lastKnownFileType = sourcecode.swift; path = CoproductTest.swift; sourceTree = "<group>"; };
-		8B62062B217A2437004544D3 /* MooreTest.swift */ = {isa = PBXFileReference; fileEncoding = 4; lastKnownFileType = sourcecode.swift; path = MooreTest.swift; sourceTree = "<group>"; };
-		8B62062C217A2437004544D3 /* EitherTest.swift */ = {isa = PBXFileReference; fileEncoding = 4; lastKnownFileType = sourcecode.swift; path = EitherTest.swift; sourceTree = "<group>"; };
-		8B62062D217A2437004544D3 /* SetKTest.swift */ = {isa = PBXFileReference; fileEncoding = 4; lastKnownFileType = sourcecode.swift; path = SetKTest.swift; sourceTree = "<group>"; };
-		8B62062E217A2437004544D3 /* SumTest.swift */ = {isa = PBXFileReference; fileEncoding = 4; lastKnownFileType = sourcecode.swift; path = SumTest.swift; sourceTree = "<group>"; };
-		8B62062F217A2437004544D3 /* TupleTest.swift */ = {isa = PBXFileReference; fileEncoding = 4; lastKnownFileType = sourcecode.swift; path = TupleTest.swift; sourceTree = "<group>"; };
-		8B620630217A2437004544D3 /* EvalTest.swift */ = {isa = PBXFileReference; fileEncoding = 4; lastKnownFileType = sourcecode.swift; path = EvalTest.swift; sourceTree = "<group>"; };
-		8B620631217A2437004544D3 /* IdTest.swift */ = {isa = PBXFileReference; fileEncoding = 4; lastKnownFileType = sourcecode.swift; path = IdTest.swift; sourceTree = "<group>"; };
-		8B620632217A2437004544D3 /* StoreTest.swift */ = {isa = PBXFileReference; fileEncoding = 4; lastKnownFileType = sourcecode.swift; path = StoreTest.swift; sourceTree = "<group>"; };
-		8B620633217A2437004544D3 /* IorTest.swift */ = {isa = PBXFileReference; fileEncoding = 4; lastKnownFileType = sourcecode.swift; path = IorTest.swift; sourceTree = "<group>"; };
-		8B620634217A2437004544D3 /* ValidatedTest.swift */ = {isa = PBXFileReference; fileEncoding = 4; lastKnownFileType = sourcecode.swift; path = ValidatedTest.swift; sourceTree = "<group>"; };
-		8B620635217A2437004544D3 /* TryTest.swift */ = {isa = PBXFileReference; fileEncoding = 4; lastKnownFileType = sourcecode.swift; path = TryTest.swift; sourceTree = "<group>"; };
-		8B620636217A2437004544D3 /* OptionTest.swift */ = {isa = PBXFileReference; fileEncoding = 4; lastKnownFileType = sourcecode.swift; path = OptionTest.swift; sourceTree = "<group>"; };
-		8B620637217A2437004544D3 /* ListKTest.swift */ = {isa = PBXFileReference; fileEncoding = 4; lastKnownFileType = sourcecode.swift; path = ListKTest.swift; sourceTree = "<group>"; };
-		8B620638217A2437004544D3 /* DayTest.swift */ = {isa = PBXFileReference; fileEncoding = 4; lastKnownFileType = sourcecode.swift; path = DayTest.swift; sourceTree = "<group>"; };
-		8B620639217A2437004544D3 /* NonEmptyListTest.swift */ = {isa = PBXFileReference; fileEncoding = 4; lastKnownFileType = sourcecode.swift; path = NonEmptyListTest.swift; sourceTree = "<group>"; };
-		8B62063A217A2437004544D3 /* ConstTest.swift */ = {isa = PBXFileReference; fileEncoding = 4; lastKnownFileType = sourcecode.swift; path = ConstTest.swift; sourceTree = "<group>"; };
-		8B62063C217A2437004544D3 /* Function1Test.swift */ = {isa = PBXFileReference; fileEncoding = 4; lastKnownFileType = sourcecode.swift; path = Function1Test.swift; sourceTree = "<group>"; };
-		8B62063D217A2437004544D3 /* Function0Test.swift */ = {isa = PBXFileReference; fileEncoding = 4; lastKnownFileType = sourcecode.swift; path = Function0Test.swift; sourceTree = "<group>"; };
-		8B62063E217A2437004544D3 /* KleisliTest.swift */ = {isa = PBXFileReference; fileEncoding = 4; lastKnownFileType = sourcecode.swift; path = KleisliTest.swift; sourceTree = "<group>"; };
-		8B62063F217A2437004544D3 /* KleisliOperatorTest.swift */ = {isa = PBXFileReference; fileEncoding = 4; lastKnownFileType = sourcecode.swift; path = KleisliOperatorTest.swift; sourceTree = "<group>"; };
-		8B620641217A2437004544D3 /* IOTest.swift */ = {isa = PBXFileReference; fileEncoding = 4; lastKnownFileType = sourcecode.swift; path = IOTest.swift; sourceTree = "<group>"; };
-		8B620643217A2437004544D3 /* AsyncLaws.swift */ = {isa = PBXFileReference; fileEncoding = 4; lastKnownFileType = sourcecode.swift; path = AsyncLaws.swift; sourceTree = "<group>"; };
-		8B620645217A2437004544D3 /* ObservableKTest.swift */ = {isa = PBXFileReference; fileEncoding = 4; lastKnownFileType = sourcecode.swift; path = ObservableKTest.swift; sourceTree = "<group>"; };
-		8B620646217A2437004544D3 /* MaybeKTest.swift */ = {isa = PBXFileReference; fileEncoding = 4; lastKnownFileType = sourcecode.swift; path = MaybeKTest.swift; sourceTree = "<group>"; };
-		8B620647217A2437004544D3 /* SingleKTest.swift */ = {isa = PBXFileReference; fileEncoding = 4; lastKnownFileType = sourcecode.swift; path = SingleKTest.swift; sourceTree = "<group>"; };
-		8B620649217A2437004544D3 /* BoolInstancesTest.swift */ = {isa = PBXFileReference; fileEncoding = 4; lastKnownFileType = sourcecode.swift; path = BoolInstancesTest.swift; sourceTree = "<group>"; };
-		8B62064A217A2437004544D3 /* StringInstancesTest.swift */ = {isa = PBXFileReference; fileEncoding = 4; lastKnownFileType = sourcecode.swift; path = StringInstancesTest.swift; sourceTree = "<group>"; };
-		8B62064B217A2437004544D3 /* NumberInstancesTest.swift */ = {isa = PBXFileReference; fileEncoding = 4; lastKnownFileType = sourcecode.swift; path = NumberInstancesTest.swift; sourceTree = "<group>"; };
-		8B62064D217A2437004544D3 /* FoldTest.swift */ = {isa = PBXFileReference; fileEncoding = 4; lastKnownFileType = sourcecode.swift; path = FoldTest.swift; sourceTree = "<group>"; };
-		8B62064E217A2437004544D3 /* IsoTest.swift */ = {isa = PBXFileReference; fileEncoding = 4; lastKnownFileType = sourcecode.swift; path = IsoTest.swift; sourceTree = "<group>"; };
-		8B620650217A2437004544D3 /* LensLaws.swift */ = {isa = PBXFileReference; fileEncoding = 4; lastKnownFileType = sourcecode.swift; path = LensLaws.swift; sourceTree = "<group>"; };
-		8B620651217A2437004544D3 /* OptionalLaws.swift */ = {isa = PBXFileReference; fileEncoding = 4; lastKnownFileType = sourcecode.swift; path = OptionalLaws.swift; sourceTree = "<group>"; };
-		8B620652217A2437004544D3 /* IsoLaws.swift */ = {isa = PBXFileReference; fileEncoding = 4; lastKnownFileType = sourcecode.swift; path = IsoLaws.swift; sourceTree = "<group>"; };
-		8B620653217A2437004544D3 /* TraversalLaws.swift */ = {isa = PBXFileReference; fileEncoding = 4; lastKnownFileType = sourcecode.swift; path = TraversalLaws.swift; sourceTree = "<group>"; };
-		8B620654217A2437004544D3 /* SetterLaws.swift */ = {isa = PBXFileReference; fileEncoding = 4; lastKnownFileType = sourcecode.swift; path = SetterLaws.swift; sourceTree = "<group>"; };
-		8B620655217A2437004544D3 /* PrismLaws.swift */ = {isa = PBXFileReference; fileEncoding = 4; lastKnownFileType = sourcecode.swift; path = PrismLaws.swift; sourceTree = "<group>"; };
-		8B620656217A2437004544D3 /* SetterTest.swift */ = {isa = PBXFileReference; fileEncoding = 4; lastKnownFileType = sourcecode.swift; path = SetterTest.swift; sourceTree = "<group>"; };
-		8B620657217A2437004544D3 /* TraversalTest.swift */ = {isa = PBXFileReference; fileEncoding = 4; lastKnownFileType = sourcecode.swift; path = TraversalTest.swift; sourceTree = "<group>"; };
-		8B620658217A2437004544D3 /* PrismTest.swift */ = {isa = PBXFileReference; fileEncoding = 4; lastKnownFileType = sourcecode.swift; path = PrismTest.swift; sourceTree = "<group>"; };
-		8B620659217A2437004544D3 /* GetterTest.swift */ = {isa = PBXFileReference; fileEncoding = 4; lastKnownFileType = sourcecode.swift; path = GetterTest.swift; sourceTree = "<group>"; };
-		8B62065A217A2437004544D3 /* OptionalTest.swift */ = {isa = PBXFileReference; fileEncoding = 4; lastKnownFileType = sourcecode.swift; path = OptionalTest.swift; sourceTree = "<group>"; };
-		8B62065B217A2437004544D3 /* LensTest.swift */ = {isa = PBXFileReference; fileEncoding = 4; lastKnownFileType = sourcecode.swift; path = LensTest.swift; sourceTree = "<group>"; };
-		8B62065C217A2437004544D3 /* TestDomain.swift */ = {isa = PBXFileReference; fileEncoding = 4; lastKnownFileType = sourcecode.swift; path = TestDomain.swift; sourceTree = "<group>"; };
-		8B6206B1217E0612004544D3 /* RxSwift.framework */ = {isa = PBXFileReference; lastKnownFileType = wrapper.framework; name = RxSwift.framework; path = Carthage/Build/iOS/RxSwift.framework; sourceTree = "<group>"; };
-		8B6206B2217E0612004544D3 /* RxCocoa.framework */ = {isa = PBXFileReference; lastKnownFileType = wrapper.framework; name = RxCocoa.framework; path = Carthage/Build/iOS/RxCocoa.framework; sourceTree = "<group>"; };
-		8B6206B5217E0662004544D3 /* SwiftCheck.framework */ = {isa = PBXFileReference; lastKnownFileType = wrapper.framework; name = SwiftCheck.framework; path = Carthage/Build/iOS/SwiftCheck.framework; sourceTree = "<group>"; };
-		8B6206B6217E0662004544D3 /* Nimble.framework */ = {isa = PBXFileReference; lastKnownFileType = wrapper.framework; name = Nimble.framework; path = Carthage/Build/iOS/Nimble.framework; sourceTree = "<group>"; };
-		8B6206BA217E07E6004544D3 /* RxSwift.framework */ = {isa = PBXFileReference; lastKnownFileType = wrapper.framework; name = RxSwift.framework; path = Carthage/Build/tvOS/RxSwift.framework; sourceTree = "<group>"; };
-		8B6206BB217E07E7004544D3 /* RxCocoa.framework */ = {isa = PBXFileReference; lastKnownFileType = wrapper.framework; name = RxCocoa.framework; path = Carthage/Build/tvOS/RxCocoa.framework; sourceTree = "<group>"; };
-		8B6206BE217E0807004544D3 /* RxSwift.framework */ = {isa = PBXFileReference; lastKnownFileType = wrapper.framework; name = RxSwift.framework; path = Carthage/Build/watchOS/RxSwift.framework; sourceTree = "<group>"; };
-		8B6206BF217E0807004544D3 /* RxCocoa.framework */ = {isa = PBXFileReference; lastKnownFileType = wrapper.framework; name = RxCocoa.framework; path = Carthage/Build/watchOS/RxCocoa.framework; sourceTree = "<group>"; };
-		8B6206C8217E0A62004544D3 /* RxSwift.framework */ = {isa = PBXFileReference; lastKnownFileType = wrapper.framework; name = RxSwift.framework; path = Carthage/Build/Mac/RxSwift.framework; sourceTree = "<group>"; };
-		8B6206C9217E0A62004544D3 /* RxCocoa.framework */ = {isa = PBXFileReference; lastKnownFileType = wrapper.framework; name = RxCocoa.framework; path = Carthage/Build/Mac/RxCocoa.framework; sourceTree = "<group>"; };
-=======
-		11E531D3209B4CB700A78E8D /* BoundSetter.swift */ = {isa = PBXFileReference; lastKnownFileType = sourcecode.swift; path = BoundSetter.swift; sourceTree = "<group>"; };
-		11E531D6209B4EF400A78E8D /* At.swift */ = {isa = PBXFileReference; lastKnownFileType = sourcecode.swift; path = At.swift; sourceTree = "<group>"; };
-		11E531DE209B502900A78E8D /* Index.swift */ = {isa = PBXFileReference; lastKnownFileType = sourcecode.swift; path = Index.swift; sourceTree = "<group>"; };
-		11F5306820FF8B1500D92335 /* GetterTest.swift */ = {isa = PBXFileReference; lastKnownFileType = sourcecode.swift; path = GetterTest.swift; sourceTree = "<group>"; };
-		11F5306D210086F500D92335 /* FoldTest.swift */ = {isa = PBXFileReference; lastKnownFileType = sourcecode.swift; path = FoldTest.swift; sourceTree = "<group>"; };
-		11F530722100959000D92335 /* TraversalTest.swift */ = {isa = PBXFileReference; lastKnownFileType = sourcecode.swift; path = TraversalTest.swift; sourceTree = "<group>"; };
-		11F530772101DB5F00D92335 /* Recursion.swift */ = {isa = PBXFileReference; lastKnownFileType = sourcecode.swift; path = Recursion.swift; sourceTree = "<group>"; };
-		11F5307D2101DD7100D92335 /* Recursive.swift */ = {isa = PBXFileReference; lastKnownFileType = sourcecode.swift; path = Recursive.swift; sourceTree = "<group>"; };
-		11F5307F2101DF8A00D92335 /* Corecursive.swift */ = {isa = PBXFileReference; lastKnownFileType = sourcecode.swift; path = Corecursive.swift; sourceTree = "<group>"; };
-		11F530812101E15E00D92335 /* Birecursive.swift */ = {isa = PBXFileReference; lastKnownFileType = sourcecode.swift; path = Birecursive.swift; sourceTree = "<group>"; };
-		11F5308A2101E1B000D92335 /* Fix.swift */ = {isa = PBXFileReference; lastKnownFileType = sourcecode.swift; path = Fix.swift; sourceTree = "<group>"; };
-		11F5308F2101E6C600D92335 /* Mu.swift */ = {isa = PBXFileReference; lastKnownFileType = sourcecode.swift; path = Mu.swift; sourceTree = "<group>"; };
-		11F53097210207A100D92335 /* Nu.swift */ = {isa = PBXFileReference; lastKnownFileType = sourcecode.swift; path = Nu.swift; sourceTree = "<group>"; };
-		11FE0065209C50A700183AF6 /* IsoLaws.swift */ = {isa = PBXFileReference; lastKnownFileType = sourcecode.swift; name = IsoLaws.swift; path = Tests/BowTests/Optics/Laws/IsoLaws.swift; sourceTree = SOURCE_ROOT; };
-		11FE0069209C5E3A00183AF6 /* LensLaws.swift */ = {isa = PBXFileReference; lastKnownFileType = sourcecode.swift; name = LensLaws.swift; path = Tests/BowTests/Optics/Laws/LensLaws.swift; sourceTree = SOURCE_ROOT; };
-		11FE006D209C685F00183AF6 /* SetterLaws.swift */ = {isa = PBXFileReference; lastKnownFileType = sourcecode.swift; name = SetterLaws.swift; path = Tests/BowTests/Optics/Laws/SetterLaws.swift; sourceTree = SOURCE_ROOT; };
-		11FE0071209C6DEC00183AF6 /* PrismLaws.swift */ = {isa = PBXFileReference; lastKnownFileType = sourcecode.swift; name = PrismLaws.swift; path = Tests/BowTests/Optics/Laws/PrismLaws.swift; sourceTree = SOURCE_ROOT; };
-		11FE0075209C813C00183AF6 /* OptionalLaws.swift */ = {isa = PBXFileReference; lastKnownFileType = sourcecode.swift; name = OptionalLaws.swift; path = Tests/BowTests/Optics/Laws/OptionalLaws.swift; sourceTree = SOURCE_ROOT; };
-		11FE007C209C8F9400183AF6 /* TestDomain.swift */ = {isa = PBXFileReference; lastKnownFileType = sourcecode.swift; path = TestDomain.swift; sourceTree = "<group>"; };
-		11FE0080209C945900183AF6 /* IsoTest.swift */ = {isa = PBXFileReference; lastKnownFileType = sourcecode.swift; path = IsoTest.swift; sourceTree = "<group>"; };
-		11FE0084209C976F00183AF6 /* LensTest.swift */ = {isa = PBXFileReference; lastKnownFileType = sourcecode.swift; path = LensTest.swift; sourceTree = "<group>"; };
-		11FE0088209C98A400183AF6 /* SetterTest.swift */ = {isa = PBXFileReference; lastKnownFileType = sourcecode.swift; path = SetterTest.swift; sourceTree = "<group>"; };
-		11FE0091209C9C3300183AF6 /* PrismTest.swift */ = {isa = PBXFileReference; lastKnownFileType = sourcecode.swift; path = PrismTest.swift; sourceTree = "<group>"; };
-		11FE0095209C9EB800183AF6 /* OptionalTest.swift */ = {isa = PBXFileReference; lastKnownFileType = sourcecode.swift; path = OptionalTest.swift; sourceTree = "<group>"; };
->>>>>>> 0bc008c1
+		11D6DCDD21662D4E0068D575 /* Bow-watchOS.framework */ = {isa = PBXFileReference; explicitFileType = wrapper.framework; includeInIndex = 0; path = "Bow-watchOS.framework"; sourceTree = BUILT_PRODUCTS_DIR; };
+		8BA0F364217E2CB100969984 /* BrightFutures.framework */ = {isa = PBXFileReference; lastKnownFileType = wrapper.framework; name = BrightFutures.framework; path = Carthage/Build/iOS/BrightFutures.framework; sourceTree = "<group>"; };
+		8BA0F365217E2CB100969984 /* Result.framework */ = {isa = PBXFileReference; lastKnownFileType = wrapper.framework; name = Result.framework; path = Carthage/Build/iOS/Result.framework; sourceTree = "<group>"; };
+		8BA0F366217E2CB100969984 /* RxCocoa.framework */ = {isa = PBXFileReference; lastKnownFileType = wrapper.framework; name = RxCocoa.framework; path = Carthage/Build/iOS/RxCocoa.framework; sourceTree = "<group>"; };
+		8BA0F367217E2CB100969984 /* RxSwift.framework */ = {isa = PBXFileReference; lastKnownFileType = wrapper.framework; name = RxSwift.framework; path = Carthage/Build/iOS/RxSwift.framework; sourceTree = "<group>"; };
+		8BA0F36C217E2CBF00969984 /* BrightFutures.framework */ = {isa = PBXFileReference; lastKnownFileType = wrapper.framework; name = BrightFutures.framework; path = Carthage/Build/Mac/BrightFutures.framework; sourceTree = "<group>"; };
+		8BA0F36D217E2CBF00969984 /* Result.framework */ = {isa = PBXFileReference; lastKnownFileType = wrapper.framework; name = Result.framework; path = Carthage/Build/Mac/Result.framework; sourceTree = "<group>"; };
+		8BA0F36E217E2CBF00969984 /* RxSwift.framework */ = {isa = PBXFileReference; lastKnownFileType = wrapper.framework; name = RxSwift.framework; path = Carthage/Build/Mac/RxSwift.framework; sourceTree = "<group>"; };
+		8BA0F36F217E2CBF00969984 /* RxCocoa.framework */ = {isa = PBXFileReference; lastKnownFileType = wrapper.framework; name = RxCocoa.framework; path = Carthage/Build/Mac/RxCocoa.framework; sourceTree = "<group>"; };
+		8BA0F374217E2CD000969984 /* RxCocoa.framework */ = {isa = PBXFileReference; lastKnownFileType = wrapper.framework; name = RxCocoa.framework; path = Carthage/Build/tvOS/RxCocoa.framework; sourceTree = "<group>"; };
+		8BA0F375217E2CD000969984 /* Result.framework */ = {isa = PBXFileReference; lastKnownFileType = wrapper.framework; name = Result.framework; path = Carthage/Build/tvOS/Result.framework; sourceTree = "<group>"; };
+		8BA0F376217E2CD000969984 /* BrightFutures.framework */ = {isa = PBXFileReference; lastKnownFileType = wrapper.framework; name = BrightFutures.framework; path = Carthage/Build/tvOS/BrightFutures.framework; sourceTree = "<group>"; };
+		8BA0F377217E2CD000969984 /* RxSwift.framework */ = {isa = PBXFileReference; lastKnownFileType = wrapper.framework; name = RxSwift.framework; path = Carthage/Build/tvOS/RxSwift.framework; sourceTree = "<group>"; };
+		8BA0F37C217E2D0700969984 /* RxCocoa.framework */ = {isa = PBXFileReference; lastKnownFileType = wrapper.framework; name = RxCocoa.framework; path = Carthage/Build/watchOS/RxCocoa.framework; sourceTree = "<group>"; };
+		8BA0F37D217E2D0700969984 /* BrightFutures.framework */ = {isa = PBXFileReference; lastKnownFileType = wrapper.framework; name = BrightFutures.framework; path = Carthage/Build/watchOS/BrightFutures.framework; sourceTree = "<group>"; };
+		8BA0F37E217E2D0700969984 /* RxSwift.framework */ = {isa = PBXFileReference; lastKnownFileType = wrapper.framework; name = RxSwift.framework; path = Carthage/Build/watchOS/RxSwift.framework; sourceTree = "<group>"; };
+		8BA0F37F217E2D0700969984 /* Result.framework */ = {isa = PBXFileReference; lastKnownFileType = wrapper.framework; name = Result.framework; path = Carthage/Build/watchOS/Result.framework; sourceTree = "<group>"; };
+		8BA0F384217E2D3400969984 /* Nimble.framework */ = {isa = PBXFileReference; lastKnownFileType = wrapper.framework; name = Nimble.framework; path = Carthage/Build/iOS/Nimble.framework; sourceTree = "<group>"; };
+		8BA0F385217E2D3400969984 /* SwiftCheck.framework */ = {isa = PBXFileReference; lastKnownFileType = wrapper.framework; name = SwiftCheck.framework; path = Carthage/Build/iOS/SwiftCheck.framework; sourceTree = "<group>"; };
+		8BA0F38A217E2DEF00969984 /* BooleanFunctionsTest.swift */ = {isa = PBXFileReference; fileEncoding = 4; lastKnownFileType = sourcecode.swift; path = BooleanFunctionsTest.swift; sourceTree = "<group>"; };
+		8BA0F38B217E2DEF00969984 /* PartialApplicationTest.swift */ = {isa = PBXFileReference; fileEncoding = 4; lastKnownFileType = sourcecode.swift; path = PartialApplicationTest.swift; sourceTree = "<group>"; };
+		8BA0F38D217E2DEF00969984 /* FreeTest.swift */ = {isa = PBXFileReference; fileEncoding = 4; lastKnownFileType = sourcecode.swift; path = FreeTest.swift; sourceTree = "<group>"; };
+		8BA0F38F217E2DEF00969984 /* Function1Test.swift */ = {isa = PBXFileReference; fileEncoding = 4; lastKnownFileType = sourcecode.swift; path = Function1Test.swift; sourceTree = "<group>"; };
+		8BA0F390217E2DEF00969984 /* Function0Test.swift */ = {isa = PBXFileReference; fileEncoding = 4; lastKnownFileType = sourcecode.swift; path = Function0Test.swift; sourceTree = "<group>"; };
+		8BA0F391217E2DEF00969984 /* KleisliTest.swift */ = {isa = PBXFileReference; fileEncoding = 4; lastKnownFileType = sourcecode.swift; path = KleisliTest.swift; sourceTree = "<group>"; };
+		8BA0F392217E2DEF00969984 /* KleisliOperatorTest.swift */ = {isa = PBXFileReference; fileEncoding = 4; lastKnownFileType = sourcecode.swift; path = KleisliOperatorTest.swift; sourceTree = "<group>"; };
+		8BA0F393217E2DEF00969984 /* PredefTest.swift */ = {isa = PBXFileReference; fileEncoding = 4; lastKnownFileType = sourcecode.swift; path = PredefTest.swift; sourceTree = "<group>"; };
+		8BA0F395217E2DEF00969984 /* WriterTTest.swift */ = {isa = PBXFileReference; fileEncoding = 4; lastKnownFileType = sourcecode.swift; path = WriterTTest.swift; sourceTree = "<group>"; };
+		8BA0F396217E2DEF00969984 /* StateTTest.swift */ = {isa = PBXFileReference; fileEncoding = 4; lastKnownFileType = sourcecode.swift; path = StateTTest.swift; sourceTree = "<group>"; };
+		8BA0F397217E2DEF00969984 /* EitherTTest.swift */ = {isa = PBXFileReference; fileEncoding = 4; lastKnownFileType = sourcecode.swift; path = EitherTTest.swift; sourceTree = "<group>"; };
+		8BA0F398217E2DEF00969984 /* OptionTTest.swift */ = {isa = PBXFileReference; fileEncoding = 4; lastKnownFileType = sourcecode.swift; path = OptionTTest.swift; sourceTree = "<group>"; };
+		8BA0F39A217E2DEF00969984 /* BoolInstancesTest.swift */ = {isa = PBXFileReference; fileEncoding = 4; lastKnownFileType = sourcecode.swift; path = BoolInstancesTest.swift; sourceTree = "<group>"; };
+		8BA0F39B217E2DEF00969984 /* StringInstancesTest.swift */ = {isa = PBXFileReference; fileEncoding = 4; lastKnownFileType = sourcecode.swift; path = StringInstancesTest.swift; sourceTree = "<group>"; };
+		8BA0F39C217E2DEF00969984 /* NumberInstancesTest.swift */ = {isa = PBXFileReference; fileEncoding = 4; lastKnownFileType = sourcecode.swift; path = NumberInstancesTest.swift; sourceTree = "<group>"; };
+		8BA0F39F217E2DEF00969984 /* FutureKTest.swift */ = {isa = PBXFileReference; fileEncoding = 4; lastKnownFileType = sourcecode.swift; path = FutureKTest.swift; sourceTree = "<group>"; };
+		8BA0F3A0217E2DEF00969984 /* IOTest.swift */ = {isa = PBXFileReference; fileEncoding = 4; lastKnownFileType = sourcecode.swift; path = IOTest.swift; sourceTree = "<group>"; };
+		8BA0F3A2217E2DEF00969984 /* AsyncLaws.swift */ = {isa = PBXFileReference; fileEncoding = 4; lastKnownFileType = sourcecode.swift; path = AsyncLaws.swift; sourceTree = "<group>"; };
+		8BA0F3A4217E2DEF00969984 /* ObservableKTest.swift */ = {isa = PBXFileReference; fileEncoding = 4; lastKnownFileType = sourcecode.swift; path = ObservableKTest.swift; sourceTree = "<group>"; };
+		8BA0F3A5217E2DEF00969984 /* MaybeKTest.swift */ = {isa = PBXFileReference; fileEncoding = 4; lastKnownFileType = sourcecode.swift; path = MaybeKTest.swift; sourceTree = "<group>"; };
+		8BA0F3A6217E2DEF00969984 /* SingleKTest.swift */ = {isa = PBXFileReference; fileEncoding = 4; lastKnownFileType = sourcecode.swift; path = SingleKTest.swift; sourceTree = "<group>"; };
+		8BA0F3A7217E2DEF00969984 /* CurryTest.swift */ = {isa = PBXFileReference; fileEncoding = 4; lastKnownFileType = sourcecode.swift; path = CurryTest.swift; sourceTree = "<group>"; };
+		8BA0F3A9217E2DEF00969984 /* CoproductTest.swift */ = {isa = PBXFileReference; fileEncoding = 4; lastKnownFileType = sourcecode.swift; path = CoproductTest.swift; sourceTree = "<group>"; };
+		8BA0F3AA217E2DEF00969984 /* MooreTest.swift */ = {isa = PBXFileReference; fileEncoding = 4; lastKnownFileType = sourcecode.swift; path = MooreTest.swift; sourceTree = "<group>"; };
+		8BA0F3AB217E2DEF00969984 /* EitherTest.swift */ = {isa = PBXFileReference; fileEncoding = 4; lastKnownFileType = sourcecode.swift; path = EitherTest.swift; sourceTree = "<group>"; };
+		8BA0F3AC217E2DEF00969984 /* SetKTest.swift */ = {isa = PBXFileReference; fileEncoding = 4; lastKnownFileType = sourcecode.swift; path = SetKTest.swift; sourceTree = "<group>"; };
+		8BA0F3AD217E2DEF00969984 /* SumTest.swift */ = {isa = PBXFileReference; fileEncoding = 4; lastKnownFileType = sourcecode.swift; path = SumTest.swift; sourceTree = "<group>"; };
+		8BA0F3AE217E2DEF00969984 /* TupleTest.swift */ = {isa = PBXFileReference; fileEncoding = 4; lastKnownFileType = sourcecode.swift; path = TupleTest.swift; sourceTree = "<group>"; };
+		8BA0F3AF217E2DEF00969984 /* EvalTest.swift */ = {isa = PBXFileReference; fileEncoding = 4; lastKnownFileType = sourcecode.swift; path = EvalTest.swift; sourceTree = "<group>"; };
+		8BA0F3B0217E2DEF00969984 /* IdTest.swift */ = {isa = PBXFileReference; fileEncoding = 4; lastKnownFileType = sourcecode.swift; path = IdTest.swift; sourceTree = "<group>"; };
+		8BA0F3B1217E2DEF00969984 /* StoreTest.swift */ = {isa = PBXFileReference; fileEncoding = 4; lastKnownFileType = sourcecode.swift; path = StoreTest.swift; sourceTree = "<group>"; };
+		8BA0F3B2217E2DEF00969984 /* IorTest.swift */ = {isa = PBXFileReference; fileEncoding = 4; lastKnownFileType = sourcecode.swift; path = IorTest.swift; sourceTree = "<group>"; };
+		8BA0F3B3217E2DEF00969984 /* ValidatedTest.swift */ = {isa = PBXFileReference; fileEncoding = 4; lastKnownFileType = sourcecode.swift; path = ValidatedTest.swift; sourceTree = "<group>"; };
+		8BA0F3B4217E2DEF00969984 /* TryTest.swift */ = {isa = PBXFileReference; fileEncoding = 4; lastKnownFileType = sourcecode.swift; path = TryTest.swift; sourceTree = "<group>"; };
+		8BA0F3B5217E2DEF00969984 /* OptionTest.swift */ = {isa = PBXFileReference; fileEncoding = 4; lastKnownFileType = sourcecode.swift; path = OptionTest.swift; sourceTree = "<group>"; };
+		8BA0F3B6217E2DEF00969984 /* ListKTest.swift */ = {isa = PBXFileReference; fileEncoding = 4; lastKnownFileType = sourcecode.swift; path = ListKTest.swift; sourceTree = "<group>"; };
+		8BA0F3B7217E2DEF00969984 /* DayTest.swift */ = {isa = PBXFileReference; fileEncoding = 4; lastKnownFileType = sourcecode.swift; path = DayTest.swift; sourceTree = "<group>"; };
+		8BA0F3B8217E2DEF00969984 /* NonEmptyListTest.swift */ = {isa = PBXFileReference; fileEncoding = 4; lastKnownFileType = sourcecode.swift; path = NonEmptyListTest.swift; sourceTree = "<group>"; };
+		8BA0F3B9217E2DEF00969984 /* ConstTest.swift */ = {isa = PBXFileReference; fileEncoding = 4; lastKnownFileType = sourcecode.swift; path = ConstTest.swift; sourceTree = "<group>"; };
+		8BA0F3BB217E2DEF00969984 /* TraverseLaws.swift */ = {isa = PBXFileReference; fileEncoding = 4; lastKnownFileType = sourcecode.swift; path = TraverseLaws.swift; sourceTree = "<group>"; };
+		8BA0F3BC217E2DEF00969984 /* MonadErrorLaws.swift */ = {isa = PBXFileReference; fileEncoding = 4; lastKnownFileType = sourcecode.swift; path = MonadErrorLaws.swift; sourceTree = "<group>"; };
+		8BA0F3BD217E2DEF00969984 /* MonoidLaws.swift */ = {isa = PBXFileReference; fileEncoding = 4; lastKnownFileType = sourcecode.swift; path = MonoidLaws.swift; sourceTree = "<group>"; };
+		8BA0F3BE217E2DEF00969984 /* SemigroupLaws.swift */ = {isa = PBXFileReference; fileEncoding = 4; lastKnownFileType = sourcecode.swift; path = SemigroupLaws.swift; sourceTree = "<group>"; };
+		8BA0F3BF217E2DEF00969984 /* EqLaws.swift */ = {isa = PBXFileReference; fileEncoding = 4; lastKnownFileType = sourcecode.swift; path = EqLaws.swift; sourceTree = "<group>"; };
+		8BA0F3C0217E2DEF00969984 /* MonadLaws.swift */ = {isa = PBXFileReference; fileEncoding = 4; lastKnownFileType = sourcecode.swift; path = MonadLaws.swift; sourceTree = "<group>"; };
+		8BA0F3C1217E2DEF00969984 /* FunctorFilterLaws.swift */ = {isa = PBXFileReference; fileEncoding = 4; lastKnownFileType = sourcecode.swift; path = FunctorFilterLaws.swift; sourceTree = "<group>"; };
+		8BA0F3C2217E2DEF00969984 /* OrderLaws.swift */ = {isa = PBXFileReference; fileEncoding = 4; lastKnownFileType = sourcecode.swift; path = OrderLaws.swift; sourceTree = "<group>"; };
+		8BA0F3C3217E2DEF00969984 /* BifunctorLaws.swift */ = {isa = PBXFileReference; fileEncoding = 4; lastKnownFileType = sourcecode.swift; path = BifunctorLaws.swift; sourceTree = "<group>"; };
+		8BA0F3C4217E2DEF00969984 /* ApplicativeErrorLaws.swift */ = {isa = PBXFileReference; fileEncoding = 4; lastKnownFileType = sourcecode.swift; path = ApplicativeErrorLaws.swift; sourceTree = "<group>"; };
+		8BA0F3C5217E2DEF00969984 /* MonadWriterLaws.swift */ = {isa = PBXFileReference; fileEncoding = 4; lastKnownFileType = sourcecode.swift; path = MonadWriterLaws.swift; sourceTree = "<group>"; };
+		8BA0F3C6217E2DEF00969984 /* AlternativeLaws.swift */ = {isa = PBXFileReference; fileEncoding = 4; lastKnownFileType = sourcecode.swift; path = AlternativeLaws.swift; sourceTree = "<group>"; };
+		8BA0F3C7217E2DEF00969984 /* MonadFilterLaws.swift */ = {isa = PBXFileReference; fileEncoding = 4; lastKnownFileType = sourcecode.swift; path = MonadFilterLaws.swift; sourceTree = "<group>"; };
+		8BA0F3C8217E2DEF00969984 /* ProfunctorLaws.swift */ = {isa = PBXFileReference; fileEncoding = 4; lastKnownFileType = sourcecode.swift; path = ProfunctorLaws.swift; sourceTree = "<group>"; };
+		8BA0F3C9217E2DEF00969984 /* ContravariantLaws.swift */ = {isa = PBXFileReference; fileEncoding = 4; lastKnownFileType = sourcecode.swift; path = ContravariantLaws.swift; sourceTree = "<group>"; };
+		8BA0F3CA217E2DEF00969984 /* BimonadLaws.swift */ = {isa = PBXFileReference; fileEncoding = 4; lastKnownFileType = sourcecode.swift; path = BimonadLaws.swift; sourceTree = "<group>"; };
+		8BA0F3CB217E2DEF00969984 /* MonadStateLaws.swift */ = {isa = PBXFileReference; fileEncoding = 4; lastKnownFileType = sourcecode.swift; path = MonadStateLaws.swift; sourceTree = "<group>"; };
+		8BA0F3CC217E2DEF00969984 /* FunctorLaws.swift */ = {isa = PBXFileReference; fileEncoding = 4; lastKnownFileType = sourcecode.swift; path = FunctorLaws.swift; sourceTree = "<group>"; };
+		8BA0F3CD217E2DEF00969984 /* MonadCombineLaws.swift */ = {isa = PBXFileReference; fileEncoding = 4; lastKnownFileType = sourcecode.swift; path = MonadCombineLaws.swift; sourceTree = "<group>"; };
+		8BA0F3CE217E2DEF00969984 /* ApplicativeLaws.swift */ = {isa = PBXFileReference; fileEncoding = 4; lastKnownFileType = sourcecode.swift; path = ApplicativeLaws.swift; sourceTree = "<group>"; };
+		8BA0F3CF217E2DEF00969984 /* SemigroupKLaws.swift */ = {isa = PBXFileReference; fileEncoding = 4; lastKnownFileType = sourcecode.swift; path = SemigroupKLaws.swift; sourceTree = "<group>"; };
+		8BA0F3D0217E2DEF00969984 /* CategoryLaws.swift */ = {isa = PBXFileReference; fileEncoding = 4; lastKnownFileType = sourcecode.swift; path = CategoryLaws.swift; sourceTree = "<group>"; };
+		8BA0F3D1217E2DEF00969984 /* ShowLaws.swift */ = {isa = PBXFileReference; fileEncoding = 4; lastKnownFileType = sourcecode.swift; path = ShowLaws.swift; sourceTree = "<group>"; };
+		8BA0F3D2217E2DEF00969984 /* ComonadLaws.swift */ = {isa = PBXFileReference; fileEncoding = 4; lastKnownFileType = sourcecode.swift; path = ComonadLaws.swift; sourceTree = "<group>"; };
+		8BA0F3D3217E2DEF00969984 /* TraverseFilterLaws.swift */ = {isa = PBXFileReference; fileEncoding = 4; lastKnownFileType = sourcecode.swift; path = TraverseFilterLaws.swift; sourceTree = "<group>"; };
+		8BA0F3D4217E2DEF00969984 /* MonoidKLaws.swift */ = {isa = PBXFileReference; fileEncoding = 4; lastKnownFileType = sourcecode.swift; path = MonoidKLaws.swift; sourceTree = "<group>"; };
+		8BA0F3D5217E2DEF00969984 /* InvariantLaws.swift */ = {isa = PBXFileReference; fileEncoding = 4; lastKnownFileType = sourcecode.swift; path = InvariantLaws.swift; sourceTree = "<group>"; };
+		8BA0F3D6217E2DEF00969984 /* FoldableLaws.swift */ = {isa = PBXFileReference; fileEncoding = 4; lastKnownFileType = sourcecode.swift; path = FoldableLaws.swift; sourceTree = "<group>"; };
+		8BA0F3D8217E2DEF00969984 /* FoldTest.swift */ = {isa = PBXFileReference; fileEncoding = 4; lastKnownFileType = sourcecode.swift; path = FoldTest.swift; sourceTree = "<group>"; };
+		8BA0F3D9217E2DEF00969984 /* IsoTest.swift */ = {isa = PBXFileReference; fileEncoding = 4; lastKnownFileType = sourcecode.swift; path = IsoTest.swift; sourceTree = "<group>"; };
+		8BA0F3DB217E2DEF00969984 /* LensLaws.swift */ = {isa = PBXFileReference; fileEncoding = 4; lastKnownFileType = sourcecode.swift; path = LensLaws.swift; sourceTree = "<group>"; };
+		8BA0F3DC217E2DEF00969984 /* OptionalLaws.swift */ = {isa = PBXFileReference; fileEncoding = 4; lastKnownFileType = sourcecode.swift; path = OptionalLaws.swift; sourceTree = "<group>"; };
+		8BA0F3DD217E2DEF00969984 /* IsoLaws.swift */ = {isa = PBXFileReference; fileEncoding = 4; lastKnownFileType = sourcecode.swift; path = IsoLaws.swift; sourceTree = "<group>"; };
+		8BA0F3DE217E2DEF00969984 /* TraversalLaws.swift */ = {isa = PBXFileReference; fileEncoding = 4; lastKnownFileType = sourcecode.swift; path = TraversalLaws.swift; sourceTree = "<group>"; };
+		8BA0F3DF217E2DEF00969984 /* SetterLaws.swift */ = {isa = PBXFileReference; fileEncoding = 4; lastKnownFileType = sourcecode.swift; path = SetterLaws.swift; sourceTree = "<group>"; };
+		8BA0F3E0217E2DEF00969984 /* PrismLaws.swift */ = {isa = PBXFileReference; fileEncoding = 4; lastKnownFileType = sourcecode.swift; path = PrismLaws.swift; sourceTree = "<group>"; };
+		8BA0F3E1217E2DEF00969984 /* SetterTest.swift */ = {isa = PBXFileReference; fileEncoding = 4; lastKnownFileType = sourcecode.swift; path = SetterTest.swift; sourceTree = "<group>"; };
+		8BA0F3E2217E2DEF00969984 /* TraversalTest.swift */ = {isa = PBXFileReference; fileEncoding = 4; lastKnownFileType = sourcecode.swift; path = TraversalTest.swift; sourceTree = "<group>"; };
+		8BA0F3E3217E2DEF00969984 /* PrismTest.swift */ = {isa = PBXFileReference; fileEncoding = 4; lastKnownFileType = sourcecode.swift; path = PrismTest.swift; sourceTree = "<group>"; };
+		8BA0F3E4217E2DEF00969984 /* GetterTest.swift */ = {isa = PBXFileReference; fileEncoding = 4; lastKnownFileType = sourcecode.swift; path = GetterTest.swift; sourceTree = "<group>"; };
+		8BA0F3E5217E2DEF00969984 /* OptionalTest.swift */ = {isa = PBXFileReference; fileEncoding = 4; lastKnownFileType = sourcecode.swift; path = OptionalTest.swift; sourceTree = "<group>"; };
+		8BA0F3E6217E2DEF00969984 /* LensTest.swift */ = {isa = PBXFileReference; fileEncoding = 4; lastKnownFileType = sourcecode.swift; path = LensTest.swift; sourceTree = "<group>"; };
+		8BA0F3E7217E2DEF00969984 /* TestDomain.swift */ = {isa = PBXFileReference; fileEncoding = 4; lastKnownFileType = sourcecode.swift; path = TestDomain.swift; sourceTree = "<group>"; };
+		8BA0F43C217E2E9200969984 /* Curry.swift */ = {isa = PBXFileReference; fileEncoding = 4; lastKnownFileType = sourcecode.swift; path = Curry.swift; sourceTree = "<group>"; };
+		8BA0F43E217E2E9200969984 /* Yoneda.swift */ = {isa = PBXFileReference; fileEncoding = 4; lastKnownFileType = sourcecode.swift; path = Yoneda.swift; sourceTree = "<group>"; };
+		8BA0F43F217E2E9200969984 /* Coyoneda.swift */ = {isa = PBXFileReference; fileEncoding = 4; lastKnownFileType = sourcecode.swift; path = Coyoneda.swift; sourceTree = "<group>"; };
+		8BA0F440217E2E9200969984 /* Cofree.swift */ = {isa = PBXFileReference; fileEncoding = 4; lastKnownFileType = sourcecode.swift; path = Cofree.swift; sourceTree = "<group>"; };
+		8BA0F441217E2E9200969984 /* Free.swift */ = {isa = PBXFileReference; fileEncoding = 4; lastKnownFileType = sourcecode.swift; path = Free.swift; sourceTree = "<group>"; };
+		8BA0F443217E2E9200969984 /* FunctionK.swift */ = {isa = PBXFileReference; fileEncoding = 4; lastKnownFileType = sourcecode.swift; path = FunctionK.swift; sourceTree = "<group>"; };
+		8BA0F444217E2E9200969984 /* Kleisli.swift */ = {isa = PBXFileReference; fileEncoding = 4; lastKnownFileType = sourcecode.swift; path = Kleisli.swift; sourceTree = "<group>"; };
+		8BA0F445217E2E9200969984 /* Function0.swift */ = {isa = PBXFileReference; fileEncoding = 4; lastKnownFileType = sourcecode.swift; path = Function0.swift; sourceTree = "<group>"; };
+		8BA0F446217E2E9200969984 /* Function1.swift */ = {isa = PBXFileReference; fileEncoding = 4; lastKnownFileType = sourcecode.swift; path = Function1.swift; sourceTree = "<group>"; };
+		8BA0F447217E2E9200969984 /* KleisliOperator.swift */ = {isa = PBXFileReference; fileEncoding = 4; lastKnownFileType = sourcecode.swift; path = KleisliOperator.swift; sourceTree = "<group>"; };
+		8BA0F448217E2E9200969984 /* Cokleisli.swift */ = {isa = PBXFileReference; fileEncoding = 4; lastKnownFileType = sourcecode.swift; path = Cokleisli.swift; sourceTree = "<group>"; };
+		8BA0F449217E2E9200969984 /* Typeclass.swift */ = {isa = PBXFileReference; fileEncoding = 4; lastKnownFileType = sourcecode.swift; path = Typeclass.swift; sourceTree = "<group>"; };
+		8BA0F44A217E2E9200969984 /* BooleanFunctions.swift */ = {isa = PBXFileReference; fileEncoding = 4; lastKnownFileType = sourcecode.swift; path = BooleanFunctions.swift; sourceTree = "<group>"; };
+		8BA0F44C217E2E9200969984 /* EitherT.swift */ = {isa = PBXFileReference; fileEncoding = 4; lastKnownFileType = sourcecode.swift; path = EitherT.swift; sourceTree = "<group>"; };
+		8BA0F44D217E2E9200969984 /* OptionT.swift */ = {isa = PBXFileReference; fileEncoding = 4; lastKnownFileType = sourcecode.swift; path = OptionT.swift; sourceTree = "<group>"; };
+		8BA0F44E217E2E9200969984 /* WriterT.swift */ = {isa = PBXFileReference; fileEncoding = 4; lastKnownFileType = sourcecode.swift; path = WriterT.swift; sourceTree = "<group>"; };
+		8BA0F44F217E2E9200969984 /* StateT.swift */ = {isa = PBXFileReference; fileEncoding = 4; lastKnownFileType = sourcecode.swift; path = StateT.swift; sourceTree = "<group>"; };
+		8BA0F450217E2E9200969984 /* Predef.swift */ = {isa = PBXFileReference; fileEncoding = 4; lastKnownFileType = sourcecode.swift; path = Predef.swift; sourceTree = "<group>"; };
+		8BA0F452217E2E9200969984 /* Recursion.swift */ = {isa = PBXFileReference; fileEncoding = 4; lastKnownFileType = sourcecode.swift; path = Recursion.swift; sourceTree = "<group>"; };
+		8BA0F454217E2E9200969984 /* Nu.swift */ = {isa = PBXFileReference; fileEncoding = 4; lastKnownFileType = sourcecode.swift; path = Nu.swift; sourceTree = "<group>"; };
+		8BA0F455217E2E9200969984 /* Fix.swift */ = {isa = PBXFileReference; fileEncoding = 4; lastKnownFileType = sourcecode.swift; path = Fix.swift; sourceTree = "<group>"; };
+		8BA0F456217E2E9200969984 /* Mu.swift */ = {isa = PBXFileReference; fileEncoding = 4; lastKnownFileType = sourcecode.swift; path = Mu.swift; sourceTree = "<group>"; };
+		8BA0F458217E2E9200969984 /* Recursive.swift */ = {isa = PBXFileReference; fileEncoding = 4; lastKnownFileType = sourcecode.swift; path = Recursive.swift; sourceTree = "<group>"; };
+		8BA0F459217E2E9200969984 /* Birecursive.swift */ = {isa = PBXFileReference; fileEncoding = 4; lastKnownFileType = sourcecode.swift; path = Birecursive.swift; sourceTree = "<group>"; };
+		8BA0F45A217E2E9200969984 /* Corecursive.swift */ = {isa = PBXFileReference; fileEncoding = 4; lastKnownFileType = sourcecode.swift; path = Corecursive.swift; sourceTree = "<group>"; };
+		8BA0F45B217E2E9200969984 /* PartialApplication.swift */ = {isa = PBXFileReference; fileEncoding = 4; lastKnownFileType = sourcecode.swift; path = PartialApplication.swift; sourceTree = "<group>"; };
+		8BA0F45D217E2E9200969984 /* Product.swift */ = {isa = PBXFileReference; fileEncoding = 4; lastKnownFileType = sourcecode.swift; path = Product.swift; sourceTree = "<group>"; };
+		8BA0F45E217E2E9200969984 /* HList.swift */ = {isa = PBXFileReference; fileEncoding = 4; lastKnownFileType = sourcecode.swift; path = HList.swift; sourceTree = "<group>"; };
+		8BA0F45F217E2E9200969984 /* Generic.swift */ = {isa = PBXFileReference; fileEncoding = 4; lastKnownFileType = sourcecode.swift; path = Generic.swift; sourceTree = "<group>"; };
+		8BA0F461217E2E9200969984 /* BoolInstances.swift */ = {isa = PBXFileReference; fileEncoding = 4; lastKnownFileType = sourcecode.swift; path = BoolInstances.swift; sourceTree = "<group>"; };
+		8BA0F462217E2E9200969984 /* StringInstances.swift */ = {isa = PBXFileReference; fileEncoding = 4; lastKnownFileType = sourcecode.swift; path = StringInstances.swift; sourceTree = "<group>"; };
+		8BA0F463217E2E9200969984 /* MaybeInstances.swift */ = {isa = PBXFileReference; fileEncoding = 4; lastKnownFileType = sourcecode.swift; path = MaybeInstances.swift; sourceTree = "<group>"; };
+		8BA0F464217E2E9200969984 /* NumberInstances.swift */ = {isa = PBXFileReference; fileEncoding = 4; lastKnownFileType = sourcecode.swift; path = NumberInstances.swift; sourceTree = "<group>"; };
+		8BA0F467217E2E9200969984 /* FutureK.swift */ = {isa = PBXFileReference; fileEncoding = 4; lastKnownFileType = sourcecode.swift; path = FutureK.swift; sourceTree = "<group>"; };
+		8BA0F468217E2E9200969984 /* IO.swift */ = {isa = PBXFileReference; fileEncoding = 4; lastKnownFileType = sourcecode.swift; path = IO.swift; sourceTree = "<group>"; };
+		8BA0F46A217E2E9200969984 /* ConcurrentEffect.swift */ = {isa = PBXFileReference; fileEncoding = 4; lastKnownFileType = sourcecode.swift; path = ConcurrentEffect.swift; sourceTree = "<group>"; };
+		8BA0F46B217E2E9200969984 /* Effect.swift */ = {isa = PBXFileReference; fileEncoding = 4; lastKnownFileType = sourcecode.swift; path = Effect.swift; sourceTree = "<group>"; };
+		8BA0F46C217E2E9200969984 /* Async.swift */ = {isa = PBXFileReference; fileEncoding = 4; lastKnownFileType = sourcecode.swift; path = Async.swift; sourceTree = "<group>"; };
+		8BA0F46D217E2E9200969984 /* MonadDefer.swift */ = {isa = PBXFileReference; fileEncoding = 4; lastKnownFileType = sourcecode.swift; path = MonadDefer.swift; sourceTree = "<group>"; };
+		8BA0F46F217E2E9200969984 /* SingleK.swift */ = {isa = PBXFileReference; fileEncoding = 4; lastKnownFileType = sourcecode.swift; path = SingleK.swift; sourceTree = "<group>"; };
+		8BA0F470217E2E9200969984 /* MaybeK.swift */ = {isa = PBXFileReference; fileEncoding = 4; lastKnownFileType = sourcecode.swift; path = MaybeK.swift; sourceTree = "<group>"; };
+		8BA0F471217E2E9200969984 /* ObservableK.swift */ = {isa = PBXFileReference; fileEncoding = 4; lastKnownFileType = sourcecode.swift; path = ObservableK.swift; sourceTree = "<group>"; };
+		8BA0F473217E2E9200969984 /* Reader.swift */ = {isa = PBXFileReference; fileEncoding = 4; lastKnownFileType = sourcecode.swift; path = Reader.swift; sourceTree = "<group>"; };
+		8BA0F474217E2E9200969984 /* Either.swift */ = {isa = PBXFileReference; fileEncoding = 4; lastKnownFileType = sourcecode.swift; path = Either.swift; sourceTree = "<group>"; };
+		8BA0F475217E2E9200969984 /* Id.swift */ = {isa = PBXFileReference; fileEncoding = 4; lastKnownFileType = sourcecode.swift; path = Id.swift; sourceTree = "<group>"; };
+		8BA0F476217E2E9200969984 /* MapK.swift */ = {isa = PBXFileReference; fileEncoding = 4; lastKnownFileType = sourcecode.swift; path = MapK.swift; sourceTree = "<group>"; };
+		8BA0F477217E2E9200969984 /* Ior.swift */ = {isa = PBXFileReference; fileEncoding = 4; lastKnownFileType = sourcecode.swift; path = Ior.swift; sourceTree = "<group>"; };
+		8BA0F478217E2E9200969984 /* Option.swift */ = {isa = PBXFileReference; fileEncoding = 4; lastKnownFileType = sourcecode.swift; path = Option.swift; sourceTree = "<group>"; };
+		8BA0F479217E2E9200969984 /* NonEmptyList.swift */ = {isa = PBXFileReference; fileEncoding = 4; lastKnownFileType = sourcecode.swift; path = NonEmptyList.swift; sourceTree = "<group>"; };
+		8BA0F47A217E2E9200969984 /* Coproduct.swift */ = {isa = PBXFileReference; fileEncoding = 4; lastKnownFileType = sourcecode.swift; path = Coproduct.swift; sourceTree = "<group>"; };
+		8BA0F47B217E2E9200969984 /* Day.swift */ = {isa = PBXFileReference; fileEncoding = 4; lastKnownFileType = sourcecode.swift; path = Day.swift; sourceTree = "<group>"; };
+		8BA0F47C217E2E9200969984 /* FlatmapOperator.swift */ = {isa = PBXFileReference; fileEncoding = 4; lastKnownFileType = sourcecode.swift; path = FlatmapOperator.swift; sourceTree = "<group>"; };
+		8BA0F47D217E2E9200969984 /* Moore.swift */ = {isa = PBXFileReference; fileEncoding = 4; lastKnownFileType = sourcecode.swift; path = Moore.swift; sourceTree = "<group>"; };
+		8BA0F47E217E2E9200969984 /* Eval.swift */ = {isa = PBXFileReference; fileEncoding = 4; lastKnownFileType = sourcecode.swift; path = Eval.swift; sourceTree = "<group>"; };
+		8BA0F47F217E2E9200969984 /* State.swift */ = {isa = PBXFileReference; fileEncoding = 4; lastKnownFileType = sourcecode.swift; path = State.swift; sourceTree = "<group>"; };
+		8BA0F480217E2E9200969984 /* Try.swift */ = {isa = PBXFileReference; fileEncoding = 4; lastKnownFileType = sourcecode.swift; path = Try.swift; sourceTree = "<group>"; };
+		8BA0F482217E2E9200969984 /* Result.swift */ = {isa = PBXFileReference; fileEncoding = 4; lastKnownFileType = sourcecode.swift; path = Result.swift; sourceTree = "<group>"; };
+		8BA0F483217E2E9200969984 /* Sum.swift */ = {isa = PBXFileReference; fileEncoding = 4; lastKnownFileType = sourcecode.swift; path = Sum.swift; sourceTree = "<group>"; };
+		8BA0F484217E2E9200969984 /* Validated.swift */ = {isa = PBXFileReference; fileEncoding = 4; lastKnownFileType = sourcecode.swift; path = Validated.swift; sourceTree = "<group>"; };
+		8BA0F485217E2E9200969984 /* Coreader.swift */ = {isa = PBXFileReference; fileEncoding = 4; lastKnownFileType = sourcecode.swift; path = Coreader.swift; sourceTree = "<group>"; };
+		8BA0F486217E2E9200969984 /* Store.swift */ = {isa = PBXFileReference; fileEncoding = 4; lastKnownFileType = sourcecode.swift; path = Store.swift; sourceTree = "<group>"; };
+		8BA0F487217E2E9200969984 /* SetK.swift */ = {isa = PBXFileReference; fileEncoding = 4; lastKnownFileType = sourcecode.swift; path = SetK.swift; sourceTree = "<group>"; };
+		8BA0F488217E2E9200969984 /* Tuple.swift */ = {isa = PBXFileReference; fileEncoding = 4; lastKnownFileType = sourcecode.swift; path = Tuple.swift; sourceTree = "<group>"; };
+		8BA0F489217E2E9200969984 /* Const.swift */ = {isa = PBXFileReference; fileEncoding = 4; lastKnownFileType = sourcecode.swift; path = Const.swift; sourceTree = "<group>"; };
+		8BA0F48A217E2E9200969984 /* ListK.swift */ = {isa = PBXFileReference; fileEncoding = 4; lastKnownFileType = sourcecode.swift; path = ListK.swift; sourceTree = "<group>"; };
+		8BA0F48B217E2E9200969984 /* HigherKinds.swift */ = {isa = PBXFileReference; fileEncoding = 4; lastKnownFileType = sourcecode.swift; path = HigherKinds.swift; sourceTree = "<group>"; };
+		8BA0F48D217E2E9200969984 /* Alternative.swift */ = {isa = PBXFileReference; fileEncoding = 4; lastKnownFileType = sourcecode.swift; path = Alternative.swift; sourceTree = "<group>"; };
+		8BA0F48E217E2E9200969984 /* ApplicativeError.swift */ = {isa = PBXFileReference; fileEncoding = 4; lastKnownFileType = sourcecode.swift; path = ApplicativeError.swift; sourceTree = "<group>"; };
+		8BA0F48F217E2E9200969984 /* MonoidK.swift */ = {isa = PBXFileReference; fileEncoding = 4; lastKnownFileType = sourcecode.swift; path = MonoidK.swift; sourceTree = "<group>"; };
+		8BA0F490217E2E9200969984 /* MonadFilter.swift */ = {isa = PBXFileReference; fileEncoding = 4; lastKnownFileType = sourcecode.swift; path = MonadFilter.swift; sourceTree = "<group>"; };
+		8BA0F491217E2E9200969984 /* MonadState.swift */ = {isa = PBXFileReference; fileEncoding = 4; lastKnownFileType = sourcecode.swift; path = MonadState.swift; sourceTree = "<group>"; };
+		8BA0F492217E2E9200969984 /* Contravariant.swift */ = {isa = PBXFileReference; fileEncoding = 4; lastKnownFileType = sourcecode.swift; path = Contravariant.swift; sourceTree = "<group>"; };
+		8BA0F493217E2E9200969984 /* Order.swift */ = {isa = PBXFileReference; fileEncoding = 4; lastKnownFileType = sourcecode.swift; path = Order.swift; sourceTree = "<group>"; };
+		8BA0F494217E2E9200969984 /* Inject.swift */ = {isa = PBXFileReference; fileEncoding = 4; lastKnownFileType = sourcecode.swift; path = Inject.swift; sourceTree = "<group>"; };
+		8BA0F495217E2E9200969984 /* Bifoldable.swift */ = {isa = PBXFileReference; fileEncoding = 4; lastKnownFileType = sourcecode.swift; path = Bifoldable.swift; sourceTree = "<group>"; };
+		8BA0F496217E2E9200969984 /* SemigroupK.swift */ = {isa = PBXFileReference; fileEncoding = 4; lastKnownFileType = sourcecode.swift; path = SemigroupK.swift; sourceTree = "<group>"; };
+		8BA0F497217E2E9200969984 /* MonadWriter.swift */ = {isa = PBXFileReference; fileEncoding = 4; lastKnownFileType = sourcecode.swift; path = MonadWriter.swift; sourceTree = "<group>"; };
+		8BA0F498217E2E9200969984 /* MonadError.swift */ = {isa = PBXFileReference; fileEncoding = 4; lastKnownFileType = sourcecode.swift; path = MonadError.swift; sourceTree = "<group>"; };
+		8BA0F499217E2E9200969984 /* Invariant.swift */ = {isa = PBXFileReference; fileEncoding = 4; lastKnownFileType = sourcecode.swift; path = Invariant.swift; sourceTree = "<group>"; };
+		8BA0F49A217E2E9200969984 /* TraverseFilter.swift */ = {isa = PBXFileReference; fileEncoding = 4; lastKnownFileType = sourcecode.swift; path = TraverseFilter.swift; sourceTree = "<group>"; };
+		8BA0F49B217E2E9200969984 /* Traverse.swift */ = {isa = PBXFileReference; fileEncoding = 4; lastKnownFileType = sourcecode.swift; path = Traverse.swift; sourceTree = "<group>"; };
+		8BA0F49C217E2E9200969984 /* MonadReader.swift */ = {isa = PBXFileReference; fileEncoding = 4; lastKnownFileType = sourcecode.swift; path = MonadReader.swift; sourceTree = "<group>"; };
+		8BA0F49D217E2E9200969984 /* Reducible.swift */ = {isa = PBXFileReference; fileEncoding = 4; lastKnownFileType = sourcecode.swift; path = Reducible.swift; sourceTree = "<group>"; };
+		8BA0F49E217E2E9200969984 /* Show.swift */ = {isa = PBXFileReference; fileEncoding = 4; lastKnownFileType = sourcecode.swift; path = Show.swift; sourceTree = "<group>"; };
+		8BA0F49F217E2E9200969984 /* Category.swift */ = {isa = PBXFileReference; fileEncoding = 4; lastKnownFileType = sourcecode.swift; path = Category.swift; sourceTree = "<group>"; };
+		8BA0F4A0217E2E9200969984 /* Foldable.swift */ = {isa = PBXFileReference; fileEncoding = 4; lastKnownFileType = sourcecode.swift; path = Foldable.swift; sourceTree = "<group>"; };
+		8BA0F4A1217E2E9200969984 /* NonEmptyReducible.swift */ = {isa = PBXFileReference; fileEncoding = 4; lastKnownFileType = sourcecode.swift; path = NonEmptyReducible.swift; sourceTree = "<group>"; };
+		8BA0F4A2217E2E9200969984 /* Bimonad.swift */ = {isa = PBXFileReference; fileEncoding = 4; lastKnownFileType = sourcecode.swift; path = Bimonad.swift; sourceTree = "<group>"; };
+		8BA0F4A3217E2E9200969984 /* Monoid.swift */ = {isa = PBXFileReference; fileEncoding = 4; lastKnownFileType = sourcecode.swift; path = Monoid.swift; sourceTree = "<group>"; };
+		8BA0F4A4217E2E9200969984 /* Monad.swift */ = {isa = PBXFileReference; fileEncoding = 4; lastKnownFileType = sourcecode.swift; path = Monad.swift; sourceTree = "<group>"; };
+		8BA0F4A6217E2E9200969984 /* Composed.swift */ = {isa = PBXFileReference; fileEncoding = 4; lastKnownFileType = sourcecode.swift; path = Composed.swift; sourceTree = "<group>"; };
+		8BA0F4A7217E2E9200969984 /* ComposedFoldable.swift */ = {isa = PBXFileReference; fileEncoding = 4; lastKnownFileType = sourcecode.swift; path = ComposedFoldable.swift; sourceTree = "<group>"; };
+		8BA0F4A8217E2E9200969984 /* Applicative.swift */ = {isa = PBXFileReference; fileEncoding = 4; lastKnownFileType = sourcecode.swift; path = Applicative.swift; sourceTree = "<group>"; };
+		8BA0F4A9217E2E9200969984 /* Comonad.swift */ = {isa = PBXFileReference; fileEncoding = 4; lastKnownFileType = sourcecode.swift; path = Comonad.swift; sourceTree = "<group>"; };
+		8BA0F4AA217E2E9200969984 /* Bifunctor.swift */ = {isa = PBXFileReference; fileEncoding = 4; lastKnownFileType = sourcecode.swift; path = Bifunctor.swift; sourceTree = "<group>"; };
+		8BA0F4AB217E2E9200969984 /* Functor.swift */ = {isa = PBXFileReference; fileEncoding = 4; lastKnownFileType = sourcecode.swift; path = Functor.swift; sourceTree = "<group>"; };
+		8BA0F4AC217E2E9200969984 /* Semigroup.swift */ = {isa = PBXFileReference; fileEncoding = 4; lastKnownFileType = sourcecode.swift; path = Semigroup.swift; sourceTree = "<group>"; };
+		8BA0F4AD217E2E9200969984 /* MonadCombine.swift */ = {isa = PBXFileReference; fileEncoding = 4; lastKnownFileType = sourcecode.swift; path = MonadCombine.swift; sourceTree = "<group>"; };
+		8BA0F4AE217E2E9200969984 /* FunctorFilter.swift */ = {isa = PBXFileReference; fileEncoding = 4; lastKnownFileType = sourcecode.swift; path = FunctorFilter.swift; sourceTree = "<group>"; };
+		8BA0F4AF217E2E9200969984 /* Eq.swift */ = {isa = PBXFileReference; fileEncoding = 4; lastKnownFileType = sourcecode.swift; path = Eq.swift; sourceTree = "<group>"; };
+		8BA0F4B0217E2E9200969984 /* Profunctor.swift */ = {isa = PBXFileReference; fileEncoding = 4; lastKnownFileType = sourcecode.swift; path = Profunctor.swift; sourceTree = "<group>"; };
+		8BA0F4B2217E2E9200969984 /* BoundSetter.swift */ = {isa = PBXFileReference; fileEncoding = 4; lastKnownFileType = sourcecode.swift; path = BoundSetter.swift; sourceTree = "<group>"; };
+		8BA0F4B3217E2E9200969984 /* Getter.swift */ = {isa = PBXFileReference; fileEncoding = 4; lastKnownFileType = sourcecode.swift; path = Getter.swift; sourceTree = "<group>"; };
+		8BA0F4B4217E2E9200969984 /* Traversal.swift */ = {isa = PBXFileReference; fileEncoding = 4; lastKnownFileType = sourcecode.swift; path = Traversal.swift; sourceTree = "<group>"; };
+		8BA0F4B6217E2E9200969984 /* Id+Optics.swift */ = {isa = PBXFileReference; fileEncoding = 4; lastKnownFileType = sourcecode.swift; path = "Id+Optics.swift"; sourceTree = "<group>"; };
+		8BA0F4B7217E2E9200969984 /* Try+Optics.swift */ = {isa = PBXFileReference; fileEncoding = 4; lastKnownFileType = sourcecode.swift; path = "Try+Optics.swift"; sourceTree = "<group>"; };
+		8BA0F4B8217E2E9200969984 /* Maybe+Optics.swift */ = {isa = PBXFileReference; fileEncoding = 4; lastKnownFileType = sourcecode.swift; path = "Maybe+Optics.swift"; sourceTree = "<group>"; };
+		8BA0F4B9217E2E9200969984 /* String+Optics.swift */ = {isa = PBXFileReference; fileEncoding = 4; lastKnownFileType = sourcecode.swift; path = "String+Optics.swift"; sourceTree = "<group>"; };
+		8BA0F4BA217E2E9200969984 /* Validated+Optics.swift */ = {isa = PBXFileReference; fileEncoding = 4; lastKnownFileType = sourcecode.swift; path = "Validated+Optics.swift"; sourceTree = "<group>"; };
+		8BA0F4BB217E2E9200969984 /* ListK+Optics.swift */ = {isa = PBXFileReference; fileEncoding = 4; lastKnownFileType = sourcecode.swift; path = "ListK+Optics.swift"; sourceTree = "<group>"; };
+		8BA0F4BC217E2E9200969984 /* NonEmptyList+Optics.swift */ = {isa = PBXFileReference; fileEncoding = 4; lastKnownFileType = sourcecode.swift; path = "NonEmptyList+Optics.swift"; sourceTree = "<group>"; };
+		8BA0F4BD217E2E9200969984 /* Either+Optics.swift */ = {isa = PBXFileReference; fileEncoding = 4; lastKnownFileType = sourcecode.swift; path = "Either+Optics.swift"; sourceTree = "<group>"; };
+		8BA0F4BE217E2E9200969984 /* Fold.swift */ = {isa = PBXFileReference; fileEncoding = 4; lastKnownFileType = sourcecode.swift; path = Fold.swift; sourceTree = "<group>"; };
+		8BA0F4BF217E2E9200969984 /* Iso.swift */ = {isa = PBXFileReference; fileEncoding = 4; lastKnownFileType = sourcecode.swift; path = Iso.swift; sourceTree = "<group>"; };
+		8BA0F4C0217E2E9200969984 /* Setter.swift */ = {isa = PBXFileReference; fileEncoding = 4; lastKnownFileType = sourcecode.swift; path = Setter.swift; sourceTree = "<group>"; };
+		8BA0F4C2217E2E9200969984 /* MaybeOpticsInstances.swift */ = {isa = PBXFileReference; fileEncoding = 4; lastKnownFileType = sourcecode.swift; path = MaybeOpticsInstances.swift; sourceTree = "<group>"; };
+		8BA0F4C3217E2E9200969984 /* NonEmptyListOpticsInstances.swift */ = {isa = PBXFileReference; fileEncoding = 4; lastKnownFileType = sourcecode.swift; path = NonEmptyListOpticsInstances.swift; sourceTree = "<group>"; };
+		8BA0F4C4217E2E9200969984 /* StringOpticsInstances.swift */ = {isa = PBXFileReference; fileEncoding = 4; lastKnownFileType = sourcecode.swift; path = StringOpticsInstances.swift; sourceTree = "<group>"; };
+		8BA0F4C5217E2E9200969984 /* EitherOpticsInstances.swift */ = {isa = PBXFileReference; fileEncoding = 4; lastKnownFileType = sourcecode.swift; path = EitherOpticsInstances.swift; sourceTree = "<group>"; };
+		8BA0F4C6217E2E9200969984 /* ListKOpticsInstances.swift */ = {isa = PBXFileReference; fileEncoding = 4; lastKnownFileType = sourcecode.swift; path = ListKOpticsInstances.swift; sourceTree = "<group>"; };
+		8BA0F4C7217E2E9200969984 /* TryOpticsInstances.swift */ = {isa = PBXFileReference; fileEncoding = 4; lastKnownFileType = sourcecode.swift; path = TryOpticsInstances.swift; sourceTree = "<group>"; };
+		8BA0F4C8217E2E9200969984 /* Optional.swift */ = {isa = PBXFileReference; fileEncoding = 4; lastKnownFileType = sourcecode.swift; path = Optional.swift; sourceTree = "<group>"; };
+		8BA0F4C9217E2E9200969984 /* Prism.swift */ = {isa = PBXFileReference; fileEncoding = 4; lastKnownFileType = sourcecode.swift; path = Prism.swift; sourceTree = "<group>"; };
+		8BA0F4CB217E2E9200969984 /* Each.swift */ = {isa = PBXFileReference; fileEncoding = 4; lastKnownFileType = sourcecode.swift; path = Each.swift; sourceTree = "<group>"; };
+		8BA0F4CC217E2E9200969984 /* Index.swift */ = {isa = PBXFileReference; fileEncoding = 4; lastKnownFileType = sourcecode.swift; path = Index.swift; sourceTree = "<group>"; };
+		8BA0F4CD217E2E9200969984 /* FilterIndex.swift */ = {isa = PBXFileReference; fileEncoding = 4; lastKnownFileType = sourcecode.swift; path = FilterIndex.swift; sourceTree = "<group>"; };
+		8BA0F4CE217E2E9200969984 /* At.swift */ = {isa = PBXFileReference; fileEncoding = 4; lastKnownFileType = sourcecode.swift; path = At.swift; sourceTree = "<group>"; };
+		8BA0F4D0217E2E9200969984 /* At+Optics.swift */ = {isa = PBXFileReference; fileEncoding = 4; lastKnownFileType = sourcecode.swift; path = "At+Optics.swift"; sourceTree = "<group>"; };
+		8BA0F4D1217E2E9200969984 /* Each+Optics.swift */ = {isa = PBXFileReference; fileEncoding = 4; lastKnownFileType = sourcecode.swift; path = "Each+Optics.swift"; sourceTree = "<group>"; };
+		8BA0F4D2217E2E9200969984 /* Lens.swift */ = {isa = PBXFileReference; fileEncoding = 4; lastKnownFileType = sourcecode.swift; path = Lens.swift; sourceTree = "<group>"; };
 		"Bow::Bow::Product" /* Bow.framework */ = {isa = PBXFileReference; explicitFileType = wrapper.framework; path = Bow.framework; sourceTree = BUILT_PRODUCTS_DIR; };
 		"Bow::BowTests::Product" /* BowTests.xctest */ = {isa = PBXFileReference; explicitFileType = wrapper.cfbundle; path = BowTests.xctest; sourceTree = BUILT_PRODUCTS_DIR; };
-		D6D6251D2068178800739E2D /* Bow-macOS.framework */ = {isa = PBXFileReference; explicitFileType = wrapper.framework; includeInIndex = 0; path = "Bow-macOS.framework"; sourceTree = BUILT_PRODUCTS_DIR; };
-		D6D625AE206841B300739E2D /* Bow-watchOS.framework */ = {isa = PBXFileReference; explicitFileType = wrapper.framework; includeInIndex = 0; path = "Bow-watchOS.framework"; sourceTree = BUILT_PRODUCTS_DIR; };
-		D6DBDE9220684BEB004F979F /* Bow-tvOS.framework */ = {isa = PBXFileReference; explicitFileType = wrapper.framework; includeInIndex = 0; path = "Bow-tvOS.framework"; sourceTree = BUILT_PRODUCTS_DIR; };
-		OBJ_10 /* Cokleisli.swift */ = {isa = PBXFileReference; lastKnownFileType = sourcecode.swift; path = Cokleisli.swift; sourceTree = "<group>"; };
-		OBJ_11 /* Function0.swift */ = {isa = PBXFileReference; lastKnownFileType = sourcecode.swift; path = Function0.swift; sourceTree = "<group>"; };
-		OBJ_117 /* PartialApplicationTest.swift */ = {isa = PBXFileReference; lastKnownFileType = sourcecode.swift; path = PartialApplicationTest.swift; sourceTree = "<group>"; };
-		OBJ_118 /* PredefTest.swift */ = {isa = PBXFileReference; lastKnownFileType = sourcecode.swift; path = PredefTest.swift; sourceTree = "<group>"; };
-		OBJ_12 /* Function1.swift */ = {isa = PBXFileReference; lastKnownFileType = sourcecode.swift; path = Function1.swift; sourceTree = "<group>"; };
-		OBJ_13 /* FunctionK.swift */ = {isa = PBXFileReference; lastKnownFileType = sourcecode.swift; path = FunctionK.swift; sourceTree = "<group>"; };
-		OBJ_14 /* Kleisli.swift */ = {isa = PBXFileReference; lastKnownFileType = sourcecode.swift; path = Kleisli.swift; sourceTree = "<group>"; };
-		OBJ_15 /* KleisliOperator.swift */ = {isa = PBXFileReference; lastKnownFileType = sourcecode.swift; path = KleisliOperator.swift; sourceTree = "<group>"; };
-		OBJ_16 /* BooleanFunctions.swift */ = {isa = PBXFileReference; lastKnownFileType = sourcecode.swift; path = BooleanFunctions.swift; sourceTree = "<group>"; };
-		OBJ_17 /* Curry.swift */ = {isa = PBXFileReference; lastKnownFileType = sourcecode.swift; path = Curry.swift; sourceTree = "<group>"; };
-		OBJ_40 /* Cofree.swift */ = {isa = PBXFileReference; lastKnownFileType = sourcecode.swift; path = Cofree.swift; sourceTree = "<group>"; };
-		OBJ_41 /* Coyoneda.swift */ = {isa = PBXFileReference; lastKnownFileType = sourcecode.swift; path = Coyoneda.swift; sourceTree = "<group>"; };
-		OBJ_42 /* Free.swift */ = {isa = PBXFileReference; lastKnownFileType = sourcecode.swift; path = Free.swift; sourceTree = "<group>"; };
-		OBJ_43 /* Yoneda.swift */ = {isa = PBXFileReference; lastKnownFileType = sourcecode.swift; path = Yoneda.swift; sourceTree = "<group>"; };
-		OBJ_44 /* HigherKinds.swift */ = {isa = PBXFileReference; lastKnownFileType = sourcecode.swift; path = HigherKinds.swift; sourceTree = "<group>"; };
-		OBJ_46 /* NumberInstances.swift */ = {isa = PBXFileReference; lastKnownFileType = sourcecode.swift; path = NumberInstances.swift; sourceTree = "<group>"; };
-		OBJ_47 /* StringInstances.swift */ = {isa = PBXFileReference; lastKnownFileType = sourcecode.swift; path = StringInstances.swift; sourceTree = "<group>"; };
-		OBJ_48 /* PartialApplication.swift */ = {isa = PBXFileReference; lastKnownFileType = sourcecode.swift; path = PartialApplication.swift; sourceTree = "<group>"; };
-		OBJ_49 /* Predef.swift */ = {isa = PBXFileReference; lastKnownFileType = sourcecode.swift; path = Predef.swift; sourceTree = "<group>"; };
-		OBJ_51 /* EitherT.swift */ = {isa = PBXFileReference; lastKnownFileType = sourcecode.swift; path = EitherT.swift; sourceTree = "<group>"; };
-		OBJ_52 /* OptionT.swift */ = {isa = PBXFileReference; lastKnownFileType = sourcecode.swift; path = OptionT.swift; sourceTree = "<group>"; };
-		OBJ_53 /* StateT.swift */ = {isa = PBXFileReference; lastKnownFileType = sourcecode.swift; path = StateT.swift; sourceTree = "<group>"; };
-		OBJ_54 /* WriterT.swift */ = {isa = PBXFileReference; lastKnownFileType = sourcecode.swift; path = WriterT.swift; sourceTree = "<group>"; };
-		OBJ_55 /* Typeclass.swift */ = {isa = PBXFileReference; lastKnownFileType = sourcecode.swift; path = Typeclass.swift; sourceTree = "<group>"; };
+		D6D6251D2068178800739E2D /* Bow-maOS.framework */ = {isa = PBXFileReference; explicitFileType = wrapper.framework; includeInIndex = 0; path = "Bow-maOS.framework"; sourceTree = BUILT_PRODUCTS_DIR; };
+		D6DBDE9220684BEB004F979F /* Bow-tvOS-tvOS.framework */ = {isa = PBXFileReference; explicitFileType = wrapper.framework; includeInIndex = 0; path = "Bow-tvOS-tvOS.framework"; sourceTree = BUILT_PRODUCTS_DIR; };
 		OBJ_6 /* Package.swift */ = {isa = PBXFileReference; explicitFileType = sourcecode.swift; path = Package.swift; sourceTree = "<group>"; };
-		OBJ_94 /* BooleanFunctionsTest.swift */ = {isa = PBXFileReference; lastKnownFileType = sourcecode.swift; path = BooleanFunctionsTest.swift; sourceTree = "<group>"; };
-		OBJ_95 /* CurryTest.swift */ = {isa = PBXFileReference; lastKnownFileType = sourcecode.swift; path = CurryTest.swift; sourceTree = "<group>"; };
 /* End PBXFileReference section */
 
 /* Begin PBXFrameworksBuildPhase section */
-<<<<<<< HEAD
-=======
 		11D6DCDA21662D4E0068D575 /* Frameworks */ = {
 			isa = PBXFrameworksBuildPhase;
 			buildActionMask = 2147483647;
 			files = (
-				11E466E021748E65002DE61F /* BrightFutures.framework in Frameworks */,
-				11E466E121748E65002DE61F /* Result.framework in Frameworks */,
-				11D6DCE521662E950068D575 /* RxCocoa.framework in Frameworks */,
-				11D6DCE621662E950068D575 /* RxSwift.framework in Frameworks */,
+				8BA0F380217E2D0700969984 /* RxCocoa.framework in Frameworks */,
+				8BA0F381217E2D0700969984 /* BrightFutures.framework in Frameworks */,
+				8BA0F382217E2D0700969984 /* RxSwift.framework in Frameworks */,
+				8BA0F383217E2D0700969984 /* Result.framework in Frameworks */,
 			);
 			runOnlyForDeploymentPostprocessing = 0;
 		};
-		D6D624712068141800739E2D /* Frameworks */ = {
-			isa = PBXFrameworksBuildPhase;
-			buildActionMask = 0;
-			files = (
-				D6D6247F206814C800739E2D /* Nimble.framework in Frameworks */,
-				D6D62480206814C800739E2D /* SwiftCheck.framework in Frameworks */,
-			);
-			runOnlyForDeploymentPostprocessing = 0;
-		};
->>>>>>> 0bc008c1
 		D6D625192068178800739E2D /* Frameworks */ = {
 			isa = PBXFrameworksBuildPhase;
 			buildActionMask = 0;
 			files = (
-<<<<<<< HEAD
-				8B6206CB217E0A62004544D3 /* RxCocoa.framework in Frameworks */,
-				8B6206CA217E0A62004544D3 /* RxSwift.framework in Frameworks */,
-=======
-				114D52DE216B49DA00495778 /* BrightFutures.framework in Frameworks */,
-				114D52DF216B49DA00495778 /* Result.framework in Frameworks */,
-				115E3C462166228400709EC3 /* RxBlocking.framework in Frameworks */,
-				115E3C432166228400709EC3 /* RxCocoa.framework in Frameworks */,
-				115E3C442166228400709EC3 /* RxSwift.framework in Frameworks */,
->>>>>>> 0bc008c1
-			);
-			runOnlyForDeploymentPostprocessing = 0;
-		};
-		D6D625AA206841B300739E2D /* Frameworks */ = {
-			isa = PBXFrameworksBuildPhase;
-			buildActionMask = 0;
-			files = (
-				8B6206C6217E0A26004544D3 /* RxCocoa.framework in Frameworks */,
-				8B6206C7217E0A26004544D3 /* RxSwift.framework in Frameworks */,
+				8BA0F370217E2CBF00969984 /* BrightFutures.framework in Frameworks */,
+				8BA0F371217E2CBF00969984 /* Result.framework in Frameworks */,
+				8BA0F372217E2CBF00969984 /* RxSwift.framework in Frameworks */,
+				8BA0F373217E2CBF00969984 /* RxCocoa.framework in Frameworks */,
 			);
 			runOnlyForDeploymentPostprocessing = 0;
 		};
@@ -1625,15 +910,10 @@
 			isa = PBXFrameworksBuildPhase;
 			buildActionMask = 2147483647;
 			files = (
-<<<<<<< HEAD
-				8B6206BD217E07E7004544D3 /* RxCocoa.framework in Frameworks */,
-				8B6206BC217E07E7004544D3 /* RxSwift.framework in Frameworks */,
-=======
-				114D52E8216B4A3000495778 /* BrightFutures.framework in Frameworks */,
-				114D52E9216B4A3000495778 /* Result.framework in Frameworks */,
-				114D52E4216B4A3000495778 /* RxCocoa.framework in Frameworks */,
-				114D52E5216B4A3000495778 /* RxSwift.framework in Frameworks */,
->>>>>>> 0bc008c1
+				8BA0F378217E2CD000969984 /* RxCocoa.framework in Frameworks */,
+				8BA0F379217E2CD000969984 /* Result.framework in Frameworks */,
+				8BA0F37A217E2CD000969984 /* BrightFutures.framework in Frameworks */,
+				8BA0F37B217E2CD000969984 /* RxSwift.framework in Frameworks */,
 			);
 			runOnlyForDeploymentPostprocessing = 0;
 		};
@@ -1642,8 +922,12 @@
 			buildActionMask = 0;
 			files = (
 				OBJ_294 /* Bow.framework in Frameworks */,
-				8B6206CC217E0A9E004544D3 /* Nimble.framework in Frameworks */,
-				8B6206CD217E0A9E004544D3 /* SwiftCheck.framework in Frameworks */,
+				8BA0F386217E2D3400969984 /* Nimble.framework in Frameworks */,
+				8BA0F387217E2D3400969984 /* SwiftCheck.framework in Frameworks */,
+				8BA0F6DC217E2ECF00969984 /* Result.framework in Frameworks */,
+				8BA0F6DB217E2ECF00969984 /* BrightFutures.framework in Frameworks */,
+				8BA0F6DD217E2ECF00969984 /* RxCocoa.framework in Frameworks */,
+				8BA0F6DE217E2ECF00969984 /* RxSwift.framework in Frameworks */,
 			);
 			runOnlyForDeploymentPostprocessing = 0;
 		};
@@ -1651,469 +935,529 @@
 			isa = PBXFrameworksBuildPhase;
 			buildActionMask = 0;
 			files = (
-<<<<<<< HEAD
-				8B6206B4217E0612004544D3 /* RxCocoa.framework in Frameworks */,
-				8B6206B3217E0612004544D3 /* RxSwift.framework in Frameworks */,
-=======
-				114D52D7216B497400495778 /* BrightFutures.framework in Frameworks */,
-				114D52D5216B496000495778 /* Result.framework in Frameworks */,
-				115E3C4D216622EE00709EC3 /* RxCocoa.framework in Frameworks */,
-				115E3C4E216622EE00709EC3 /* RxSwift.framework in Frameworks */,
->>>>>>> 0bc008c1
+				8BA0F368217E2CB100969984 /* BrightFutures.framework in Frameworks */,
+				8BA0F369217E2CB100969984 /* Result.framework in Frameworks */,
+				8BA0F36A217E2CB100969984 /* RxCocoa.framework in Frameworks */,
+				8BA0F36B217E2CB100969984 /* RxSwift.framework in Frameworks */,
 			);
 			runOnlyForDeploymentPostprocessing = 0;
 		};
 /* End PBXFrameworksBuildPhase section */
 
 /* Begin PBXGroup section */
-		1145F23D2167503D00D4AE81 /* Generic */ = {
-			isa = PBXGroup;
-			children = (
-				1145F23E2167506800D4AE81 /* Generic.swift */,
-				1145F243216750D900D4AE81 /* HList.swift */,
-				1145F24821675D6200D4AE81 /* Product.swift */,
+		8BA0F363217E2CB100969984 /* Frameworks */ = {
+			isa = PBXGroup;
+			children = (
+				8BA0F384217E2D3400969984 /* Nimble.framework */,
+				8BA0F385217E2D3400969984 /* SwiftCheck.framework */,
+				8BA0F37D217E2D0700969984 /* BrightFutures.framework */,
+				8BA0F37F217E2D0700969984 /* Result.framework */,
+				8BA0F37C217E2D0700969984 /* RxCocoa.framework */,
+				8BA0F37E217E2D0700969984 /* RxSwift.framework */,
+				8BA0F376217E2CD000969984 /* BrightFutures.framework */,
+				8BA0F375217E2CD000969984 /* Result.framework */,
+				8BA0F374217E2CD000969984 /* RxCocoa.framework */,
+				8BA0F377217E2CD000969984 /* RxSwift.framework */,
+				8BA0F36C217E2CBF00969984 /* BrightFutures.framework */,
+				8BA0F36D217E2CBF00969984 /* Result.framework */,
+				8BA0F36F217E2CBF00969984 /* RxCocoa.framework */,
+				8BA0F36E217E2CBF00969984 /* RxSwift.framework */,
+				8BA0F364217E2CB100969984 /* BrightFutures.framework */,
+				8BA0F365217E2CB100969984 /* Result.framework */,
+				8BA0F366217E2CB100969984 /* RxCocoa.framework */,
+				8BA0F367217E2CB100969984 /* RxSwift.framework */,
+			);
+			name = Frameworks;
+			sourceTree = "<group>";
+		};
+		8BA0F389217E2DEF00969984 /* BowTests */ = {
+			isa = PBXGroup;
+			children = (
+				8BA0F38A217E2DEF00969984 /* BooleanFunctionsTest.swift */,
+				8BA0F38B217E2DEF00969984 /* PartialApplicationTest.swift */,
+				8BA0F393217E2DEF00969984 /* PredefTest.swift */,
+				8BA0F3A7217E2DEF00969984 /* CurryTest.swift */,
+				8BA0F38C217E2DEF00969984 /* Free */,
+				8BA0F38E217E2DEF00969984 /* Arrow */,
+				8BA0F394217E2DEF00969984 /* Transformers */,
+				8BA0F399217E2DEF00969984 /* Instances */,
+				8BA0F39D217E2DEF00969984 /* Effects */,
+				8BA0F3A8217E2DEF00969984 /* Data */,
+				8BA0F3BA217E2DEF00969984 /* Typeclasses */,
+				8BA0F3D7217E2DEF00969984 /* Optics */,
+			);
+			path = BowTests;
+			sourceTree = "<group>";
+		};
+		8BA0F38C217E2DEF00969984 /* Free */ = {
+			isa = PBXGroup;
+			children = (
+				8BA0F38D217E2DEF00969984 /* FreeTest.swift */,
+			);
+			path = Free;
+			sourceTree = "<group>";
+		};
+		8BA0F38E217E2DEF00969984 /* Arrow */ = {
+			isa = PBXGroup;
+			children = (
+				8BA0F38F217E2DEF00969984 /* Function1Test.swift */,
+				8BA0F390217E2DEF00969984 /* Function0Test.swift */,
+				8BA0F391217E2DEF00969984 /* KleisliTest.swift */,
+				8BA0F392217E2DEF00969984 /* KleisliOperatorTest.swift */,
+			);
+			path = Arrow;
+			sourceTree = "<group>";
+		};
+		8BA0F394217E2DEF00969984 /* Transformers */ = {
+			isa = PBXGroup;
+			children = (
+				8BA0F395217E2DEF00969984 /* WriterTTest.swift */,
+				8BA0F396217E2DEF00969984 /* StateTTest.swift */,
+				8BA0F397217E2DEF00969984 /* EitherTTest.swift */,
+				8BA0F398217E2DEF00969984 /* OptionTTest.swift */,
+			);
+			path = Transformers;
+			sourceTree = "<group>";
+		};
+		8BA0F399217E2DEF00969984 /* Instances */ = {
+			isa = PBXGroup;
+			children = (
+				8BA0F39A217E2DEF00969984 /* BoolInstancesTest.swift */,
+				8BA0F39B217E2DEF00969984 /* StringInstancesTest.swift */,
+				8BA0F39C217E2DEF00969984 /* NumberInstancesTest.swift */,
+			);
+			path = Instances;
+			sourceTree = "<group>";
+		};
+		8BA0F39D217E2DEF00969984 /* Effects */ = {
+			isa = PBXGroup;
+			children = (
+				8BA0F39E217E2DEF00969984 /* BrightFutures */,
+				8BA0F3A0217E2DEF00969984 /* IOTest.swift */,
+				8BA0F3A1217E2DEF00969984 /* Typeclasses */,
+				8BA0F3A3217E2DEF00969984 /* Rx */,
+			);
+			path = Effects;
+			sourceTree = "<group>";
+		};
+		8BA0F39E217E2DEF00969984 /* BrightFutures */ = {
+			isa = PBXGroup;
+			children = (
+				8BA0F39F217E2DEF00969984 /* FutureKTest.swift */,
+			);
+			path = BrightFutures;
+			sourceTree = "<group>";
+		};
+		8BA0F3A1217E2DEF00969984 /* Typeclasses */ = {
+			isa = PBXGroup;
+			children = (
+				8BA0F3A2217E2DEF00969984 /* AsyncLaws.swift */,
+			);
+			path = Typeclasses;
+			sourceTree = "<group>";
+		};
+		8BA0F3A3217E2DEF00969984 /* Rx */ = {
+			isa = PBXGroup;
+			children = (
+				8BA0F3A4217E2DEF00969984 /* ObservableKTest.swift */,
+				8BA0F3A5217E2DEF00969984 /* MaybeKTest.swift */,
+				8BA0F3A6217E2DEF00969984 /* SingleKTest.swift */,
+			);
+			path = Rx;
+			sourceTree = "<group>";
+		};
+		8BA0F3A8217E2DEF00969984 /* Data */ = {
+			isa = PBXGroup;
+			children = (
+				8BA0F3A9217E2DEF00969984 /* CoproductTest.swift */,
+				8BA0F3AA217E2DEF00969984 /* MooreTest.swift */,
+				8BA0F3AB217E2DEF00969984 /* EitherTest.swift */,
+				8BA0F3AC217E2DEF00969984 /* SetKTest.swift */,
+				8BA0F3AD217E2DEF00969984 /* SumTest.swift */,
+				8BA0F3AE217E2DEF00969984 /* TupleTest.swift */,
+				8BA0F3AF217E2DEF00969984 /* EvalTest.swift */,
+				8BA0F3B0217E2DEF00969984 /* IdTest.swift */,
+				8BA0F3B1217E2DEF00969984 /* StoreTest.swift */,
+				8BA0F3B2217E2DEF00969984 /* IorTest.swift */,
+				8BA0F3B3217E2DEF00969984 /* ValidatedTest.swift */,
+				8BA0F3B4217E2DEF00969984 /* TryTest.swift */,
+				8BA0F3B5217E2DEF00969984 /* OptionTest.swift */,
+				8BA0F3B6217E2DEF00969984 /* ListKTest.swift */,
+				8BA0F3B7217E2DEF00969984 /* DayTest.swift */,
+				8BA0F3B8217E2DEF00969984 /* NonEmptyListTest.swift */,
+				8BA0F3B9217E2DEF00969984 /* ConstTest.swift */,
+			);
+			path = Data;
+			sourceTree = "<group>";
+		};
+		8BA0F3BA217E2DEF00969984 /* Typeclasses */ = {
+			isa = PBXGroup;
+			children = (
+				8BA0F3BB217E2DEF00969984 /* TraverseLaws.swift */,
+				8BA0F3BC217E2DEF00969984 /* MonadErrorLaws.swift */,
+				8BA0F3BD217E2DEF00969984 /* MonoidLaws.swift */,
+				8BA0F3BE217E2DEF00969984 /* SemigroupLaws.swift */,
+				8BA0F3BF217E2DEF00969984 /* EqLaws.swift */,
+				8BA0F3C0217E2DEF00969984 /* MonadLaws.swift */,
+				8BA0F3C1217E2DEF00969984 /* FunctorFilterLaws.swift */,
+				8BA0F3C2217E2DEF00969984 /* OrderLaws.swift */,
+				8BA0F3C3217E2DEF00969984 /* BifunctorLaws.swift */,
+				8BA0F3C4217E2DEF00969984 /* ApplicativeErrorLaws.swift */,
+				8BA0F3C5217E2DEF00969984 /* MonadWriterLaws.swift */,
+				8BA0F3C6217E2DEF00969984 /* AlternativeLaws.swift */,
+				8BA0F3C7217E2DEF00969984 /* MonadFilterLaws.swift */,
+				8BA0F3C8217E2DEF00969984 /* ProfunctorLaws.swift */,
+				8BA0F3C9217E2DEF00969984 /* ContravariantLaws.swift */,
+				8BA0F3CA217E2DEF00969984 /* BimonadLaws.swift */,
+				8BA0F3CB217E2DEF00969984 /* MonadStateLaws.swift */,
+				8BA0F3CC217E2DEF00969984 /* FunctorLaws.swift */,
+				8BA0F3CD217E2DEF00969984 /* MonadCombineLaws.swift */,
+				8BA0F3CE217E2DEF00969984 /* ApplicativeLaws.swift */,
+				8BA0F3CF217E2DEF00969984 /* SemigroupKLaws.swift */,
+				8BA0F3D0217E2DEF00969984 /* CategoryLaws.swift */,
+				8BA0F3D1217E2DEF00969984 /* ShowLaws.swift */,
+				8BA0F3D2217E2DEF00969984 /* ComonadLaws.swift */,
+				8BA0F3D3217E2DEF00969984 /* TraverseFilterLaws.swift */,
+				8BA0F3D4217E2DEF00969984 /* MonoidKLaws.swift */,
+				8BA0F3D5217E2DEF00969984 /* InvariantLaws.swift */,
+				8BA0F3D6217E2DEF00969984 /* FoldableLaws.swift */,
+			);
+			path = Typeclasses;
+			sourceTree = "<group>";
+		};
+		8BA0F3D7217E2DEF00969984 /* Optics */ = {
+			isa = PBXGroup;
+			children = (
+				8BA0F3D8217E2DEF00969984 /* FoldTest.swift */,
+				8BA0F3D9217E2DEF00969984 /* IsoTest.swift */,
+				8BA0F3DA217E2DEF00969984 /* Laws */,
+				8BA0F3E1217E2DEF00969984 /* SetterTest.swift */,
+				8BA0F3E2217E2DEF00969984 /* TraversalTest.swift */,
+				8BA0F3E3217E2DEF00969984 /* PrismTest.swift */,
+				8BA0F3E4217E2DEF00969984 /* GetterTest.swift */,
+				8BA0F3E5217E2DEF00969984 /* OptionalTest.swift */,
+				8BA0F3E6217E2DEF00969984 /* LensTest.swift */,
+				8BA0F3E7217E2DEF00969984 /* TestDomain.swift */,
+			);
+			path = Optics;
+			sourceTree = "<group>";
+		};
+		8BA0F3DA217E2DEF00969984 /* Laws */ = {
+			isa = PBXGroup;
+			children = (
+				8BA0F3DB217E2DEF00969984 /* LensLaws.swift */,
+				8BA0F3DC217E2DEF00969984 /* OptionalLaws.swift */,
+				8BA0F3DD217E2DEF00969984 /* IsoLaws.swift */,
+				8BA0F3DE217E2DEF00969984 /* TraversalLaws.swift */,
+				8BA0F3DF217E2DEF00969984 /* SetterLaws.swift */,
+				8BA0F3E0217E2DEF00969984 /* PrismLaws.swift */,
+			);
+			path = Laws;
+			sourceTree = "<group>";
+		};
+		8BA0F43B217E2E9200969984 /* Bow */ = {
+			isa = PBXGroup;
+			children = (
+				8BA0F43C217E2E9200969984 /* Curry.swift */,
+				8BA0F449217E2E9200969984 /* Typeclass.swift */,
+				8BA0F44A217E2E9200969984 /* BooleanFunctions.swift */,
+				8BA0F450217E2E9200969984 /* Predef.swift */,
+				8BA0F45B217E2E9200969984 /* PartialApplication.swift */,
+				8BA0F48B217E2E9200969984 /* HigherKinds.swift */,
+				8BA0F43D217E2E9200969984 /* Free */,
+				8BA0F442217E2E9200969984 /* Arrow */,
+				8BA0F44B217E2E9200969984 /* Transformers */,
+				8BA0F451217E2E9200969984 /* RecursionSchemes */,
+				8BA0F45C217E2E9200969984 /* Generic */,
+				8BA0F460217E2E9200969984 /* Instances */,
+				8BA0F465217E2E9200969984 /* Effects */,
+				8BA0F472217E2E9200969984 /* Data */,
+				8BA0F48C217E2E9200969984 /* Typeclasses */,
+				8BA0F4B1217E2E9200969984 /* Optics */,
+			);
+			path = Bow;
+			sourceTree = "<group>";
+		};
+		8BA0F43D217E2E9200969984 /* Free */ = {
+			isa = PBXGroup;
+			children = (
+				8BA0F43E217E2E9200969984 /* Yoneda.swift */,
+				8BA0F43F217E2E9200969984 /* Coyoneda.swift */,
+				8BA0F440217E2E9200969984 /* Cofree.swift */,
+				8BA0F441217E2E9200969984 /* Free.swift */,
+			);
+			path = Free;
+			sourceTree = "<group>";
+		};
+		8BA0F442217E2E9200969984 /* Arrow */ = {
+			isa = PBXGroup;
+			children = (
+				8BA0F443217E2E9200969984 /* FunctionK.swift */,
+				8BA0F444217E2E9200969984 /* Kleisli.swift */,
+				8BA0F445217E2E9200969984 /* Function0.swift */,
+				8BA0F446217E2E9200969984 /* Function1.swift */,
+				8BA0F447217E2E9200969984 /* KleisliOperator.swift */,
+				8BA0F448217E2E9200969984 /* Cokleisli.swift */,
+			);
+			path = Arrow;
+			sourceTree = "<group>";
+		};
+		8BA0F44B217E2E9200969984 /* Transformers */ = {
+			isa = PBXGroup;
+			children = (
+				8BA0F44C217E2E9200969984 /* EitherT.swift */,
+				8BA0F44D217E2E9200969984 /* OptionT.swift */,
+				8BA0F44E217E2E9200969984 /* WriterT.swift */,
+				8BA0F44F217E2E9200969984 /* StateT.swift */,
+			);
+			path = Transformers;
+			sourceTree = "<group>";
+		};
+		8BA0F451217E2E9200969984 /* RecursionSchemes */ = {
+			isa = PBXGroup;
+			children = (
+				8BA0F452217E2E9200969984 /* Recursion.swift */,
+				8BA0F453217E2E9200969984 /* Data */,
+				8BA0F457217E2E9200969984 /* Typeclasses */,
+			);
+			path = RecursionSchemes;
+			sourceTree = "<group>";
+		};
+		8BA0F453217E2E9200969984 /* Data */ = {
+			isa = PBXGroup;
+			children = (
+				8BA0F454217E2E9200969984 /* Nu.swift */,
+				8BA0F455217E2E9200969984 /* Fix.swift */,
+				8BA0F456217E2E9200969984 /* Mu.swift */,
+			);
+			path = Data;
+			sourceTree = "<group>";
+		};
+		8BA0F457217E2E9200969984 /* Typeclasses */ = {
+			isa = PBXGroup;
+			children = (
+				8BA0F458217E2E9200969984 /* Recursive.swift */,
+				8BA0F459217E2E9200969984 /* Birecursive.swift */,
+				8BA0F45A217E2E9200969984 /* Corecursive.swift */,
+			);
+			path = Typeclasses;
+			sourceTree = "<group>";
+		};
+		8BA0F45C217E2E9200969984 /* Generic */ = {
+			isa = PBXGroup;
+			children = (
+				8BA0F45D217E2E9200969984 /* Product.swift */,
+				8BA0F45E217E2E9200969984 /* HList.swift */,
+				8BA0F45F217E2E9200969984 /* Generic.swift */,
 			);
 			path = Generic;
 			sourceTree = "<group>";
 		};
-		8B620493217A23E3004544D3 /* Effects */ = {
-			isa = PBXGroup;
-			children = (
-				8B620494217A23E3004544D3 /* IO.swift */,
-				8B620495217A23E3004544D3 /* Typeclasses */,
-				8B62049A217A23E3004544D3 /* Rx */,
+		8BA0F460217E2E9200969984 /* Instances */ = {
+			isa = PBXGroup;
+			children = (
+				8BA0F461217E2E9200969984 /* BoolInstances.swift */,
+				8BA0F462217E2E9200969984 /* StringInstances.swift */,
+				8BA0F463217E2E9200969984 /* MaybeInstances.swift */,
+				8BA0F464217E2E9200969984 /* NumberInstances.swift */,
+			);
+			path = Instances;
+			sourceTree = "<group>";
+		};
+		8BA0F465217E2E9200969984 /* Effects */ = {
+			isa = PBXGroup;
+			children = (
+				8BA0F466217E2E9200969984 /* BrightFutures */,
+				8BA0F468217E2E9200969984 /* IO.swift */,
+				8BA0F469217E2E9200969984 /* Typeclasses */,
+				8BA0F46E217E2E9200969984 /* Rx */,
 			);
 			path = Effects;
 			sourceTree = "<group>";
 		};
-		8B620495217A23E3004544D3 /* Typeclasses */ = {
-			isa = PBXGroup;
-			children = (
-				8B620496217A23E3004544D3 /* ConcurrentEffect.swift */,
-				8B620497217A23E3004544D3 /* Effect.swift */,
-				8B620498217A23E3004544D3 /* Async.swift */,
-				8B620499217A23E3004544D3 /* MonadDefer.swift */,
+		8BA0F466217E2E9200969984 /* BrightFutures */ = {
+			isa = PBXGroup;
+			children = (
+				8BA0F467217E2E9200969984 /* FutureK.swift */,
+			);
+			path = BrightFutures;
+			sourceTree = "<group>";
+		};
+		8BA0F469217E2E9200969984 /* Typeclasses */ = {
+			isa = PBXGroup;
+			children = (
+				8BA0F46A217E2E9200969984 /* ConcurrentEffect.swift */,
+				8BA0F46B217E2E9200969984 /* Effect.swift */,
+				8BA0F46C217E2E9200969984 /* Async.swift */,
+				8BA0F46D217E2E9200969984 /* MonadDefer.swift */,
 			);
 			path = Typeclasses;
 			sourceTree = "<group>";
 		};
-<<<<<<< HEAD
-		8B62049A217A23E3004544D3 /* Rx */ = {
-=======
-		114D530A216B4CB400495778 /* Extensions */ = {
-			isa = PBXGroup;
-			children = (
-				114D530B216B4CD000495778 /* Result.swift */,
+		8BA0F46E217E2E9200969984 /* Rx */ = {
+			isa = PBXGroup;
+			children = (
+				8BA0F46F217E2E9200969984 /* SingleK.swift */,
+				8BA0F470217E2E9200969984 /* MaybeK.swift */,
+				8BA0F471217E2E9200969984 /* ObservableK.swift */,
+			);
+			path = Rx;
+			sourceTree = "<group>";
+		};
+		8BA0F472217E2E9200969984 /* Data */ = {
+			isa = PBXGroup;
+			children = (
+				8BA0F473217E2E9200969984 /* Reader.swift */,
+				8BA0F474217E2E9200969984 /* Either.swift */,
+				8BA0F475217E2E9200969984 /* Id.swift */,
+				8BA0F476217E2E9200969984 /* MapK.swift */,
+				8BA0F477217E2E9200969984 /* Ior.swift */,
+				8BA0F478217E2E9200969984 /* Option.swift */,
+				8BA0F479217E2E9200969984 /* NonEmptyList.swift */,
+				8BA0F47A217E2E9200969984 /* Coproduct.swift */,
+				8BA0F47B217E2E9200969984 /* Day.swift */,
+				8BA0F47C217E2E9200969984 /* FlatmapOperator.swift */,
+				8BA0F47D217E2E9200969984 /* Moore.swift */,
+				8BA0F47E217E2E9200969984 /* Eval.swift */,
+				8BA0F47F217E2E9200969984 /* State.swift */,
+				8BA0F480217E2E9200969984 /* Try.swift */,
+				8BA0F481217E2E9200969984 /* Extensions */,
+				8BA0F483217E2E9200969984 /* Sum.swift */,
+				8BA0F484217E2E9200969984 /* Validated.swift */,
+				8BA0F485217E2E9200969984 /* Coreader.swift */,
+				8BA0F486217E2E9200969984 /* Store.swift */,
+				8BA0F487217E2E9200969984 /* SetK.swift */,
+				8BA0F488217E2E9200969984 /* Tuple.swift */,
+				8BA0F489217E2E9200969984 /* Const.swift */,
+				8BA0F48A217E2E9200969984 /* ListK.swift */,
+			);
+			path = Data;
+			sourceTree = "<group>";
+		};
+		8BA0F481217E2E9200969984 /* Extensions */ = {
+			isa = PBXGroup;
+			children = (
+				8BA0F482217E2E9200969984 /* Result.swift */,
 			);
 			path = Extensions;
 			sourceTree = "<group>";
 		};
-		114D5310216B4F5300495778 /* BrightFutures */ = {
-			isa = PBXGroup;
-			children = (
-				114D5311216B4F6C00495778 /* FutureK.swift */,
-			);
-			path = BrightFutures;
-			sourceTree = "<group>";
-		};
-		114D5316216B6C0000495778 /* BrightFutures */ = {
-			isa = PBXGroup;
-			children = (
-				114D5317216B6C1C00495778 /* FutureKTest.swift */,
-			);
-			path = BrightFutures;
-			sourceTree = "<group>";
-		};
-		115683C9216268810001749D /* Typeclasses */ = {
->>>>>>> 0bc008c1
-			isa = PBXGroup;
-			children = (
-				8B62049B217A23E3004544D3 /* SingleK.swift */,
-				8B62049C217A23E3004544D3 /* MaybeK.swift */,
-				8B62049D217A23E3004544D3 /* ObservableK.swift */,
-			);
-			path = Rx;
-			sourceTree = "<group>";
-		};
-		8B6204BE217A2406004544D3 /* Optics */ = {
-			isa = PBXGroup;
-			children = (
-				8B6204BF217A2406004544D3 /* BoundSetter.swift */,
-				8B6204C0217A2406004544D3 /* Getter.swift */,
-				8B6204C1217A2406004544D3 /* Traversal.swift */,
-				8B6204C2217A2406004544D3 /* STD */,
-				8B6204CB217A2406004544D3 /* Fold.swift */,
-				8B6204CC217A2406004544D3 /* Iso.swift */,
-				8B6204CD217A2406004544D3 /* Setter.swift */,
-				8B6204CE217A2406004544D3 /* Instances */,
-				8B6204D5217A2406004544D3 /* Optional.swift */,
-				8B6204D6217A2406004544D3 /* Prism.swift */,
-				8B6204D7217A2406004544D3 /* Typeclasses */,
-				8B6204DC217A2406004544D3 /* DSL */,
-				8B6204DF217A2406004544D3 /* Lens.swift */,
+		8BA0F48C217E2E9200969984 /* Typeclasses */ = {
+			isa = PBXGroup;
+			children = (
+				8BA0F48D217E2E9200969984 /* Alternative.swift */,
+				8BA0F48E217E2E9200969984 /* ApplicativeError.swift */,
+				8BA0F48F217E2E9200969984 /* MonoidK.swift */,
+				8BA0F490217E2E9200969984 /* MonadFilter.swift */,
+				8BA0F491217E2E9200969984 /* MonadState.swift */,
+				8BA0F492217E2E9200969984 /* Contravariant.swift */,
+				8BA0F493217E2E9200969984 /* Order.swift */,
+				8BA0F494217E2E9200969984 /* Inject.swift */,
+				8BA0F495217E2E9200969984 /* Bifoldable.swift */,
+				8BA0F496217E2E9200969984 /* SemigroupK.swift */,
+				8BA0F497217E2E9200969984 /* MonadWriter.swift */,
+				8BA0F498217E2E9200969984 /* MonadError.swift */,
+				8BA0F499217E2E9200969984 /* Invariant.swift */,
+				8BA0F49A217E2E9200969984 /* TraverseFilter.swift */,
+				8BA0F49B217E2E9200969984 /* Traverse.swift */,
+				8BA0F49C217E2E9200969984 /* MonadReader.swift */,
+				8BA0F49D217E2E9200969984 /* Reducible.swift */,
+				8BA0F49E217E2E9200969984 /* Show.swift */,
+				8BA0F49F217E2E9200969984 /* Category.swift */,
+				8BA0F4A0217E2E9200969984 /* Foldable.swift */,
+				8BA0F4A1217E2E9200969984 /* NonEmptyReducible.swift */,
+				8BA0F4A2217E2E9200969984 /* Bimonad.swift */,
+				8BA0F4A3217E2E9200969984 /* Monoid.swift */,
+				8BA0F4A4217E2E9200969984 /* Monad.swift */,
+				8BA0F4A5217E2E9200969984 /* Composed */,
+				8BA0F4A8217E2E9200969984 /* Applicative.swift */,
+				8BA0F4A9217E2E9200969984 /* Comonad.swift */,
+				8BA0F4AA217E2E9200969984 /* Bifunctor.swift */,
+				8BA0F4AB217E2E9200969984 /* Functor.swift */,
+				8BA0F4AC217E2E9200969984 /* Semigroup.swift */,
+				8BA0F4AD217E2E9200969984 /* MonadCombine.swift */,
+				8BA0F4AE217E2E9200969984 /* FunctorFilter.swift */,
+				8BA0F4AF217E2E9200969984 /* Eq.swift */,
+				8BA0F4B0217E2E9200969984 /* Profunctor.swift */,
+			);
+			path = Typeclasses;
+			sourceTree = "<group>";
+		};
+		8BA0F4A5217E2E9200969984 /* Composed */ = {
+			isa = PBXGroup;
+			children = (
+				8BA0F4A6217E2E9200969984 /* Composed.swift */,
+				8BA0F4A7217E2E9200969984 /* ComposedFoldable.swift */,
+			);
+			path = Composed;
+			sourceTree = "<group>";
+		};
+		8BA0F4B1217E2E9200969984 /* Optics */ = {
+			isa = PBXGroup;
+			children = (
+				8BA0F4B2217E2E9200969984 /* BoundSetter.swift */,
+				8BA0F4B3217E2E9200969984 /* Getter.swift */,
+				8BA0F4B4217E2E9200969984 /* Traversal.swift */,
+				8BA0F4B5217E2E9200969984 /* STD */,
+				8BA0F4BE217E2E9200969984 /* Fold.swift */,
+				8BA0F4BF217E2E9200969984 /* Iso.swift */,
+				8BA0F4C0217E2E9200969984 /* Setter.swift */,
+				8BA0F4C1217E2E9200969984 /* Instances */,
+				8BA0F4C8217E2E9200969984 /* Optional.swift */,
+				8BA0F4C9217E2E9200969984 /* Prism.swift */,
+				8BA0F4CA217E2E9200969984 /* Typeclasses */,
+				8BA0F4CF217E2E9200969984 /* DSL */,
+				8BA0F4D2217E2E9200969984 /* Lens.swift */,
 			);
 			path = Optics;
 			sourceTree = "<group>";
 		};
-		8B6204C2217A2406004544D3 /* STD */ = {
-			isa = PBXGroup;
-			children = (
-				8B6204C3217A2406004544D3 /* Id+Optics.swift */,
-				8B6204C4217A2406004544D3 /* Try+Optics.swift */,
-				8B6204C5217A2406004544D3 /* Maybe+Optics.swift */,
-				8B6204C6217A2406004544D3 /* String+Optics.swift */,
-				8B6204C7217A2406004544D3 /* Validated+Optics.swift */,
-				8B6204C8217A2406004544D3 /* ListK+Optics.swift */,
-				8B6204C9217A2406004544D3 /* NonEmptyList+Optics.swift */,
-				8B6204CA217A2406004544D3 /* Either+Optics.swift */,
+		8BA0F4B5217E2E9200969984 /* STD */ = {
+			isa = PBXGroup;
+			children = (
+				8BA0F4B6217E2E9200969984 /* Id+Optics.swift */,
+				8BA0F4B7217E2E9200969984 /* Try+Optics.swift */,
+				8BA0F4B8217E2E9200969984 /* Maybe+Optics.swift */,
+				8BA0F4B9217E2E9200969984 /* String+Optics.swift */,
+				8BA0F4BA217E2E9200969984 /* Validated+Optics.swift */,
+				8BA0F4BB217E2E9200969984 /* ListK+Optics.swift */,
+				8BA0F4BC217E2E9200969984 /* NonEmptyList+Optics.swift */,
+				8BA0F4BD217E2E9200969984 /* Either+Optics.swift */,
 			);
 			path = STD;
 			sourceTree = "<group>";
 		};
-<<<<<<< HEAD
-		8B6204CE217A2406004544D3 /* Instances */ = {
-			isa = PBXGroup;
-			children = (
-				8B6204CF217A2406004544D3 /* MaybeOpticsInstances.swift */,
-				8B6204D0217A2406004544D3 /* NonEmptyListOpticsInstances.swift */,
-				8B6204D1217A2406004544D3 /* StringOpticsInstances.swift */,
-				8B6204D2217A2406004544D3 /* EitherOpticsInstances.swift */,
-				8B6204D3217A2406004544D3 /* ListKOpticsInstances.swift */,
-				8B6204D4217A2406004544D3 /* TryOpticsInstances.swift */,
+		8BA0F4C1217E2E9200969984 /* Instances */ = {
+			isa = PBXGroup;
+			children = (
+				8BA0F4C2217E2E9200969984 /* MaybeOpticsInstances.swift */,
+				8BA0F4C3217E2E9200969984 /* NonEmptyListOpticsInstances.swift */,
+				8BA0F4C4217E2E9200969984 /* StringOpticsInstances.swift */,
+				8BA0F4C5217E2E9200969984 /* EitherOpticsInstances.swift */,
+				8BA0F4C6217E2E9200969984 /* ListKOpticsInstances.swift */,
+				8BA0F4C7217E2E9200969984 /* TryOpticsInstances.swift */,
 			);
 			path = Instances;
 			sourceTree = "<group>";
 		};
-		8B6204D7217A2406004544D3 /* Typeclasses */ = {
-=======
-		11E531D5209B4ECC00A78E8D /* Typeclasses */ = {
->>>>>>> 0bc008c1
-			isa = PBXGroup;
-			children = (
-				8B6204D8217A2406004544D3 /* Each.swift */,
-				8B6204D9217A2406004544D3 /* Index.swift */,
-				8B6204DA217A2406004544D3 /* FilterIndex.swift */,
-				8B6204DB217A2406004544D3 /* At.swift */,
+		8BA0F4CA217E2E9200969984 /* Typeclasses */ = {
+			isa = PBXGroup;
+			children = (
+				8BA0F4CB217E2E9200969984 /* Each.swift */,
+				8BA0F4CC217E2E9200969984 /* Index.swift */,
+				8BA0F4CD217E2E9200969984 /* FilterIndex.swift */,
+				8BA0F4CE217E2E9200969984 /* At.swift */,
 			);
 			path = Typeclasses;
 			sourceTree = "<group>";
 		};
-		8B6204DC217A2406004544D3 /* DSL */ = {
-			isa = PBXGroup;
-			children = (
-				8B6204DD217A2406004544D3 /* At+Optics.swift */,
-				8B6204DE217A2406004544D3 /* Each+Optics.swift */,
+		8BA0F4CF217E2E9200969984 /* DSL */ = {
+			isa = PBXGroup;
+			children = (
+				8BA0F4D0217E2E9200969984 /* At+Optics.swift */,
+				8BA0F4D1217E2E9200969984 /* Each+Optics.swift */,
 			);
 			path = DSL;
-			sourceTree = "<group>";
-		};
-		8B620554217A2416004544D3 /* Typeclasses */ = {
-			isa = PBXGroup;
-			children = (
-				8B620555217A2416004544D3 /* Alternative.swift */,
-				8B620556217A2416004544D3 /* ApplicativeError.swift */,
-				8B620557217A2416004544D3 /* MonoidK.swift */,
-				8B620558217A2416004544D3 /* MonadFilter.swift */,
-				8B620559217A2416004544D3 /* MonadState.swift */,
-				8B62055A217A2416004544D3 /* Contravariant.swift */,
-				8B62055B217A2416004544D3 /* Order.swift */,
-				8B62055C217A2416004544D3 /* Inject.swift */,
-				8B62055D217A2416004544D3 /* Bifoldable.swift */,
-				8B62055E217A2416004544D3 /* SemigroupK.swift */,
-				8B62055F217A2416004544D3 /* MonadWriter.swift */,
-				8B620560217A2416004544D3 /* MonadError.swift */,
-				8B620561217A2416004544D3 /* Invariant.swift */,
-				8B620562217A2416004544D3 /* TraverseFilter.swift */,
-				8B620563217A2416004544D3 /* Traverse.swift */,
-				8B620564217A2416004544D3 /* MonadReader.swift */,
-				8B620565217A2416004544D3 /* Reducible.swift */,
-				8B620566217A2416004544D3 /* Show.swift */,
-				8B620567217A2416004544D3 /* Category.swift */,
-				8B620568217A2416004544D3 /* Foldable.swift */,
-				8B620569217A2416004544D3 /* NonEmptyReducible.swift */,
-				8B62056A217A2416004544D3 /* Bimonad.swift */,
-				8B62056B217A2416004544D3 /* Monoid.swift */,
-				8B62056C217A2416004544D3 /* Monad.swift */,
-				8B62056D217A2416004544D3 /* Composed */,
-				8B620570217A2416004544D3 /* Applicative.swift */,
-				8B620571217A2416004544D3 /* Comonad.swift */,
-				8B620572217A2416004544D3 /* Bifunctor.swift */,
-				8B620573217A2416004544D3 /* Functor.swift */,
-				8B620574217A2416004544D3 /* Semigroup.swift */,
-				8B620575217A2416004544D3 /* MonadCombine.swift */,
-				8B620576217A2416004544D3 /* FunctorFilter.swift */,
-				8B620577217A2416004544D3 /* Eq.swift */,
-				8B620578217A2416004544D3 /* Profunctor.swift */,
-			);
-			path = Typeclasses;
-			sourceTree = "<group>";
-		};
-		8B62056D217A2416004544D3 /* Composed */ = {
-			isa = PBXGroup;
-			children = (
-				8B62056E217A2416004544D3 /* Composed.swift */,
-				8B62056F217A2416004544D3 /* ComposedFoldable.swift */,
-			);
-			path = Composed;
-			sourceTree = "<group>";
-		};
-		8B620605217A2437004544D3 /* Free */ = {
-			isa = PBXGroup;
-			children = (
-				8B620606217A2437004544D3 /* FreeTest.swift */,
-			);
-			path = Free;
-			sourceTree = "<group>";
-		};
-		8B620607217A2437004544D3 /* Typeclasses */ = {
-			isa = PBXGroup;
-			children = (
-				8B620608217A2437004544D3 /* TraverseLaws.swift */,
-				8B620609217A2437004544D3 /* MonadErrorLaws.swift */,
-				8B62060A217A2437004544D3 /* MonoidLaws.swift */,
-				8B62060B217A2437004544D3 /* SemigroupLaws.swift */,
-				8B62060C217A2437004544D3 /* EqLaws.swift */,
-				8B62060D217A2437004544D3 /* MonadLaws.swift */,
-				8B62060E217A2437004544D3 /* FunctorFilterLaws.swift */,
-				8B62060F217A2437004544D3 /* OrderLaws.swift */,
-				8B620610217A2437004544D3 /* BifunctorLaws.swift */,
-				8B620611217A2437004544D3 /* ApplicativeErrorLaws.swift */,
-				8B620612217A2437004544D3 /* MonadWriterLaws.swift */,
-				8B620613217A2437004544D3 /* AlternativeLaws.swift */,
-				8B620614217A2437004544D3 /* MonadFilterLaws.swift */,
-				8B620615217A2437004544D3 /* ProfunctorLaws.swift */,
-				8B620616217A2437004544D3 /* ContravariantLaws.swift */,
-				8B620617217A2437004544D3 /* BimonadLaws.swift */,
-				8B620618217A2437004544D3 /* MonadStateLaws.swift */,
-				8B620619217A2437004544D3 /* FunctorLaws.swift */,
-				8B62061A217A2437004544D3 /* MonadCombineLaws.swift */,
-				8B62061B217A2437004544D3 /* ApplicativeLaws.swift */,
-				8B62061C217A2437004544D3 /* SemigroupKLaws.swift */,
-				8B62061D217A2437004544D3 /* CategoryLaws.swift */,
-				8B62061E217A2437004544D3 /* ShowLaws.swift */,
-				8B62061F217A2437004544D3 /* ComonadLaws.swift */,
-				8B620620217A2437004544D3 /* TraverseFilterLaws.swift */,
-				8B620621217A2437004544D3 /* MonoidKLaws.swift */,
-				8B620622217A2437004544D3 /* InvariantLaws.swift */,
-				8B620623217A2437004544D3 /* FoldableLaws.swift */,
-			);
-			path = Typeclasses;
-			sourceTree = "<group>";
-		};
-		8B620624217A2437004544D3 /* Transformers */ = {
-			isa = PBXGroup;
-			children = (
-				8B620625217A2437004544D3 /* WriterTTest.swift */,
-				8B620626217A2437004544D3 /* StateTTest.swift */,
-				8B620627217A2437004544D3 /* EitherTTest.swift */,
-				8B620628217A2437004544D3 /* OptionTTest.swift */,
-			);
-			path = Transformers;
-			sourceTree = "<group>";
-		};
-		8B620629217A2437004544D3 /* Data */ = {
-			isa = PBXGroup;
-			children = (
-				8B62062A217A2437004544D3 /* CoproductTest.swift */,
-				8B62062B217A2437004544D3 /* MooreTest.swift */,
-				8B62062C217A2437004544D3 /* EitherTest.swift */,
-				8B62062D217A2437004544D3 /* SetKTest.swift */,
-				8B62062E217A2437004544D3 /* SumTest.swift */,
-				8B62062F217A2437004544D3 /* TupleTest.swift */,
-				8B620630217A2437004544D3 /* EvalTest.swift */,
-				8B620631217A2437004544D3 /* IdTest.swift */,
-				8B620632217A2437004544D3 /* StoreTest.swift */,
-				8B620633217A2437004544D3 /* IorTest.swift */,
-				8B620634217A2437004544D3 /* ValidatedTest.swift */,
-				8B620635217A2437004544D3 /* TryTest.swift */,
-				8B620636217A2437004544D3 /* OptionTest.swift */,
-				8B620637217A2437004544D3 /* ListKTest.swift */,
-				8B620638217A2437004544D3 /* DayTest.swift */,
-				8B620639217A2437004544D3 /* NonEmptyListTest.swift */,
-				8B62063A217A2437004544D3 /* ConstTest.swift */,
-			);
-			path = Data;
-			sourceTree = "<group>";
-		};
-		8B62063B217A2437004544D3 /* Arrow */ = {
-			isa = PBXGroup;
-			children = (
-				8B62063C217A2437004544D3 /* Function1Test.swift */,
-				8B62063D217A2437004544D3 /* Function0Test.swift */,
-				8B62063E217A2437004544D3 /* KleisliTest.swift */,
-				8B62063F217A2437004544D3 /* KleisliOperatorTest.swift */,
-			);
-			path = Arrow;
-			sourceTree = "<group>";
-		};
-		8B620640217A2437004544D3 /* Effects */ = {
-			isa = PBXGroup;
-			children = (
-				8B620641217A2437004544D3 /* IOTest.swift */,
-				8B620642217A2437004544D3 /* Typeclasses */,
-				8B620644217A2437004544D3 /* Rx */,
-			);
-			path = Effects;
-			sourceTree = "<group>";
-		};
-		8B620642217A2437004544D3 /* Typeclasses */ = {
-			isa = PBXGroup;
-			children = (
-<<<<<<< HEAD
-				8B620643217A2437004544D3 /* AsyncLaws.swift */,
-=======
-				114D52D6216B497400495778 /* BrightFutures.framework */,
-				114D52F3216B4ACE00495778 /* BrightFutures.framework */,
-				114D52D4216B496000495778 /* Result.framework */,
-				114D52DC216B49DA00495778 /* BrightFutures.framework */,
-				114D52DD216B49DA00495778 /* Result.framework */,
-				114D52E6216B4A3000495778 /* BrightFutures.framework */,
-				114D52E7216B4A3000495778 /* Result.framework */,
-				114D52F2216B4ACE00495778 /* Result.framework */,
-				115E3C452166228400709EC3 /* RxBlocking.framework */,
-				115E3C4F216622EE00709EC3 /* RxBlocking.framework */,
-				115E3C722166294400709EC3 /* RxBlocking.framework */,
-				1181FD552164DD400037B298 /* RxCocoa.framework */,
-				1181FD5E2164DDE70037B298 /* RxCocoa.framework */,
-				1181FD672164DE250037B298 /* RxCocoa.framework */,
-				1181FD702164DE570037B298 /* RxCocoa.framework */,
-				1181FD542164DD400037B298 /* RxSwift.framework */,
-				1181FD5D2164DDE70037B298 /* RxSwift.framework */,
-				1181FD662164DE250037B298 /* RxSwift.framework */,
-				1181FD6F2164DE570037B298 /* RxSwift.framework */,
-				1181FD522164DD210037B298 /* RxTest.framework */,
->>>>>>> 0bc008c1
-			);
-			path = Typeclasses;
-			sourceTree = "<group>";
-		};
-		8B620644217A2437004544D3 /* Rx */ = {
-			isa = PBXGroup;
-			children = (
-<<<<<<< HEAD
-				8B620645217A2437004544D3 /* ObservableKTest.swift */,
-				8B620646217A2437004544D3 /* MaybeKTest.swift */,
-				8B620647217A2437004544D3 /* SingleKTest.swift */,
-=======
-				OBJ_111 /* IOTest.swift */,
-				114D5316216B6C0000495778 /* BrightFutures */,
-				1145F2202166332F00D4AE81 /* Rx */,
-				1145F2212166334500D4AE81 /* Typeclasses */,
->>>>>>> 0bc008c1
-			);
-			path = Rx;
-			sourceTree = "<group>";
-		};
-		8B620648217A2437004544D3 /* Instances */ = {
-			isa = PBXGroup;
-			children = (
-				8B620649217A2437004544D3 /* BoolInstancesTest.swift */,
-				8B62064A217A2437004544D3 /* StringInstancesTest.swift */,
-				8B62064B217A2437004544D3 /* NumberInstancesTest.swift */,
-			);
-			path = Instances;
-			sourceTree = "<group>";
-		};
-		8B62064C217A2437004544D3 /* Optics */ = {
-			isa = PBXGroup;
-			children = (
-				8B62064D217A2437004544D3 /* FoldTest.swift */,
-				8B62064E217A2437004544D3 /* IsoTest.swift */,
-				8B62064F217A2437004544D3 /* Laws */,
-				8B620656217A2437004544D3 /* SetterTest.swift */,
-				8B620657217A2437004544D3 /* TraversalTest.swift */,
-				8B620658217A2437004544D3 /* PrismTest.swift */,
-				8B620659217A2437004544D3 /* GetterTest.swift */,
-				8B62065A217A2437004544D3 /* OptionalTest.swift */,
-				8B62065B217A2437004544D3 /* LensTest.swift */,
-				8B62065C217A2437004544D3 /* TestDomain.swift */,
-			);
-			path = Optics;
-			sourceTree = "<group>";
-		};
-		8B62064F217A2437004544D3 /* Laws */ = {
-			isa = PBXGroup;
-			children = (
-				8B620650217A2437004544D3 /* LensLaws.swift */,
-				8B620651217A2437004544D3 /* OptionalLaws.swift */,
-				8B620652217A2437004544D3 /* IsoLaws.swift */,
-				8B620653217A2437004544D3 /* TraversalLaws.swift */,
-				8B620654217A2437004544D3 /* SetterLaws.swift */,
-				8B620655217A2437004544D3 /* PrismLaws.swift */,
-			);
-			path = Laws;
-			sourceTree = "<group>";
-		};
-		8B6206B0217E0611004544D3 /* Frameworks */ = {
-			isa = PBXGroup;
-			children = (
-				8B6206BB217E07E7004544D3 /* RxCocoa.framework */,
-				8B6206BF217E0807004544D3 /* RxCocoa.framework */,
-				8B6206C9217E0A62004544D3 /* RxCocoa.framework */,
-				8B6206BA217E07E6004544D3 /* RxSwift.framework */,
-				8B6206BE217E0807004544D3 /* RxSwift.framework */,
-				8B6206C8217E0A62004544D3 /* RxSwift.framework */,
-				8B6206B6217E0662004544D3 /* Nimble.framework */,
-				8B6206B5217E0662004544D3 /* SwiftCheck.framework */,
-				8B6206B2217E0612004544D3 /* RxCocoa.framework */,
-				8B6206B1217E0612004544D3 /* RxSwift.framework */,
-			);
-			name = Frameworks;
-			sourceTree = "<group>";
-		};
-		OBJ_18 /* Data */ = {
-			isa = PBXGroup;
-			children = (
-<<<<<<< HEAD
-				8B620432217A23C9004544D3 /* Const.swift */,
-				8B620428217A23C8004544D3 /* Coproduct.swift */,
-				8B62042C217A23C8004544D3 /* Coreader.swift */,
-				8B62042D217A23C8004544D3 /* Day.swift */,
-				8B620436217A23C9004544D3 /* Either.swift */,
-				8B620437217A23C9004544D3 /* Eval.swift */,
-				8B620433217A23C9004544D3 /* FlatmapOperator.swift */,
-				8B620426217A23C8004544D3 /* Id.swift */,
-				8B620438217A23C9004544D3 /* Ior.swift */,
-				8B620427217A23C8004544D3 /* ListK.swift */,
-				8B62042A217A23C8004544D3 /* MapK.swift */,
-				8B620429217A23C8004544D3 /* Moore.swift */,
-				8B620439217A23C9004544D3 /* NonEmptyList.swift */,
-				8B62043A217A23C9004544D3 /* Option.swift */,
-				8B620434217A23C9004544D3 /* Reader.swift */,
-				8B620435217A23C9004544D3 /* SetK.swift */,
-				8B62042F217A23C8004544D3 /* State.swift */,
-				8B62042E217A23C8004544D3 /* Store.swift */,
-				8B62042B217A23C8004544D3 /* Sum.swift */,
-				8B620425217A23C8004544D3 /* Try.swift */,
-				8B620430217A23C8004544D3 /* Tuple.swift */,
-				8B620431217A23C9004544D3 /* Validated.swift */,
-=======
-				OBJ_19 /* Const.swift */,
-				OBJ_20 /* Coproduct.swift */,
-				OBJ_21 /* Coreader.swift */,
-				11689026216392EF00F3A7A6 /* Day.swift */,
-				OBJ_22 /* Either.swift */,
-				OBJ_23 /* Eval.swift */,
-				OBJ_24 /* FlatmapOperator.swift */,
-				OBJ_25 /* Id.swift */,
-				OBJ_26 /* Ior.swift */,
-				OBJ_27 /* ListK.swift */,
-				OBJ_28 /* MapK.swift */,
-				116890172163894600F3A7A6 /* Moore.swift */,
-				OBJ_30 /* NonEmptyList.swift */,
-				OBJ_29 /* Option.swift */,
-				OBJ_31 /* Reader.swift */,
-				D6492805209C72F000B875F9 /* SetK.swift */,
-				OBJ_32 /* State.swift */,
-				1168901C21638B3D00F3A7A6 /* Store.swift */,
-				1168902121638D8800F3A7A6 /* Sum.swift */,
-				OBJ_33 /* Try.swift */,
-				OBJ_34 /* Tuple.swift */,
-				OBJ_35 /* Validated.swift */,
-				114D530A216B4CB400495778 /* Extensions */,
->>>>>>> 0bc008c1
-			);
-			path = Data;
 			sourceTree = "<group>";
 		};
 		OBJ_218 /* Products */ = {
@@ -2121,191 +1465,50 @@
 			children = (
 				"Bow::BowTests::Product" /* BowTests.xctest */,
 				"Bow::Bow::Product" /* Bow.framework */,
-<<<<<<< HEAD
-				D6D6251D2068178800739E2D /* Bow-macOS.framework */,
-				D6D625AE206841B300739E2D /* Bow-watchOS.framework */,
-				D6DBDE9220684BEB004F979F /* Bow-tvOS.framework */,
-=======
-				D6D6247C2068141800739E2D /* BowTests.xctest */,
-				D6D6251D2068178800739E2D /* Bow.framework */,
-				D6D6255B206817A700739E2D /* BowTests.xctest */,
-				D6DBDE9220684BEB004F979F /* Bow.framework */,
-				11D6DCDD21662D4E0068D575 /* Bow.framework */,
->>>>>>> 0bc008c1
+				D6D6251D2068178800739E2D /* Bow-maOS.framework */,
+				D6DBDE9220684BEB004F979F /* Bow-tvOS-tvOS.framework */,
+				11D6DCDD21662D4E0068D575 /* Bow-watchOS.framework */,
 			);
 			name = Products;
 			sourceTree = BUILT_PRODUCTS_DIR;
 		};
-<<<<<<< HEAD
-=======
-		OBJ_36 /* Effects */ = {
-			isa = PBXGroup;
-			children = (
-				OBJ_38 /* IO.swift */,
-				114D5310216B4F5300495778 /* BrightFutures */,
-				1181FD4C2164DB9A0037B298 /* Rx */,
-				115683C9216268810001749D /* Typeclasses */,
-			);
-			path = Effects;
-			sourceTree = "<group>";
-		};
->>>>>>> 0bc008c1
-		OBJ_39 /* Free */ = {
-			isa = PBXGroup;
-			children = (
-				OBJ_40 /* Cofree.swift */,
-				OBJ_41 /* Coyoneda.swift */,
-				OBJ_42 /* Free.swift */,
-				OBJ_43 /* Yoneda.swift */,
-			);
-			path = Free;
-			sourceTree = "<group>";
-		};
-		OBJ_45 /* Instances */ = {
-			isa = PBXGroup;
-			children = (
-				11E531C4209B29EF00A78E8D /* BoolInstances.swift */,
-				11E531CA209B2FEA00A78E8D /* MaybeInstances.swift */,
-				OBJ_46 /* NumberInstances.swift */,
-				OBJ_47 /* StringInstances.swift */,
-			);
-			path = Instances;
-			sourceTree = "<group>";
-		};
 		OBJ_5 = {
 			isa = PBXGroup;
 			children = (
-<<<<<<< HEAD
 				OBJ_6 /* Package.swift */,
-=======
-				114D52D8216B49BD00495778 /* BrightFutures.framework */,
-				114D52E1216B4A0C00495778 /* BrightFutures.framework */,
-				114D52EB216B4AAC00495778 /* BrightFutures.framework */,
-				114D52FF216B4B7000495778 /* BrightFutures.framework */,
-				114D5303216B4B9000495778 /* BrightFutures.framework */,
-				114D5307216B4BC800495778 /* BrightFutures.framework */,
-				114D52D9216B49BD00495778 /* Result.framework */,
-				114D52E0216B4A0C00495778 /* Result.framework */,
-				114D52EA216B4AAC00495778 /* Result.framework */,
-				114D52F6216B4AFA00495778 /* BrightFutures.framework */,
-				114D52F7216B4AFA00495778 /* Result.framework */,
-				114D52FA216B4B3600495778 /* BrightFutures.framework */,
-				114D52FB216B4B3700495778 /* Result.framework */,
-				114D52FE216B4B7000495778 /* Result.framework */,
-				114D5302216B4B9000495778 /* Result.framework */,
-				114D5306216B4BC800495778 /* Result.framework */,
-				114D52EC216B4AAC00495778 /* RxCocoa.framework */,
-				114D52ED216B4AAC00495778 /* RxSwift.framework */,
-				115E3C79216629AE00709EC3 /* RxBlocking.framework */,
-				115E3C7F21662B4E00709EC3 /* RxCocoa.framework */,
-				115E3C8021662B4F00709EC3 /* RxSwift.framework */,
-				OBJ_6 /* Package.swift */,
-				D68A51F9206811C6008DA945 /* Build */,
-				D6D623EF2068134800739E2D /* Frameworks */,
-				OBJ_218 /* Products */,
->>>>>>> 0bc008c1
 				OBJ_7 /* Sources */,
 				OBJ_87 /* Tests */,
-				8B6206B0217E0611004544D3 /* Frameworks */,
+				8BA0F363217E2CB100969984 /* Frameworks */,
 				OBJ_218 /* Products */,
 			);
 			sourceTree = "<group>";
 		};
-		OBJ_50 /* Transformers */ = {
-			isa = PBXGroup;
-			children = (
-				OBJ_51 /* EitherT.swift */,
-				OBJ_52 /* OptionT.swift */,
-				OBJ_53 /* StateT.swift */,
-				OBJ_54 /* WriterT.swift */,
-			);
-			path = Transformers;
-			sourceTree = "<group>";
-		};
 		OBJ_7 /* Sources */ = {
 			isa = PBXGroup;
 			children = (
-				OBJ_8 /* Bow */,
+				8BA0F43B217E2E9200969984 /* Bow */,
 			);
 			path = Sources;
 			sourceTree = SOURCE_ROOT;
 		};
-		OBJ_8 /* Bow */ = {
-			isa = PBXGroup;
-			children = (
-				OBJ_16 /* BooleanFunctions.swift */,
-				OBJ_17 /* Curry.swift */,
-				OBJ_44 /* HigherKinds.swift */,
-				OBJ_48 /* PartialApplication.swift */,
-				OBJ_49 /* Predef.swift */,
-				OBJ_55 /* Typeclass.swift */,
-				OBJ_9 /* Arrow */,
-				OBJ_18 /* Data */,
-				8B620493217A23E3004544D3 /* Effects */,
-				OBJ_39 /* Free */,
-				1145F23D2167503D00D4AE81 /* Generic */,
-				OBJ_45 /* Instances */,
-				8B6204BE217A2406004544D3 /* Optics */,
-				OBJ_50 /* Transformers */,
-				8B620554217A2416004544D3 /* Typeclasses */,
-			);
-			path = Bow;
-			sourceTree = "<group>";
-		};
 		OBJ_87 /* Tests */ = {
 			isa = PBXGroup;
 			children = (
-				OBJ_88 /* BowTests */,
+				8BA0F389217E2DEF00969984 /* BowTests */,
 			);
 			path = Tests;
 			sourceTree = SOURCE_ROOT;
-		};
-		OBJ_88 /* BowTests */ = {
-			isa = PBXGroup;
-			children = (
-				OBJ_94 /* BooleanFunctionsTest.swift */,
-				OBJ_95 /* CurryTest.swift */,
-				OBJ_117 /* PartialApplicationTest.swift */,
-				OBJ_118 /* PredefTest.swift */,
-				8B62063B217A2437004544D3 /* Arrow */,
-				8B620629217A2437004544D3 /* Data */,
-				8B620640217A2437004544D3 /* Effects */,
-				8B620605217A2437004544D3 /* Free */,
-				8B620648217A2437004544D3 /* Instances */,
-				8B62064C217A2437004544D3 /* Optics */,
-				8B620624217A2437004544D3 /* Transformers */,
-				8B620607217A2437004544D3 /* Typeclasses */,
-			);
-			path = BowTests;
-			sourceTree = "<group>";
-		};
-		OBJ_9 /* Arrow */ = {
-			isa = PBXGroup;
-			children = (
-				OBJ_10 /* Cokleisli.swift */,
-				OBJ_11 /* Function0.swift */,
-				OBJ_12 /* Function1.swift */,
-				OBJ_13 /* FunctionK.swift */,
-				OBJ_14 /* Kleisli.swift */,
-				OBJ_15 /* KleisliOperator.swift */,
-			);
-			path = Arrow;
-			sourceTree = "<group>";
 		};
 /* End PBXGroup section */
 
 /* Begin PBXNativeTarget section */
-<<<<<<< HEAD
-=======
 		11D6DCDC21662D4E0068D575 /* Bow-watchOS */ = {
 			isa = PBXNativeTarget;
 			buildConfigurationList = 11D6DCE221662D4E0068D575 /* Build configuration list for PBXNativeTarget "Bow-watchOS" */;
 			buildPhases = (
 				11D6DCD921662D4E0068D575 /* Sources */,
 				11D6DCDA21662D4E0068D575 /* Frameworks */,
-				11D6DCDB21662D4E0068D575 /* Resources */,
 				11D6DCEC21662EC80068D575 /* ShellScript */,
-				11D6DCE721662EA30068D575 /* CopyFiles */,
 			);
 			buildRules = (
 			);
@@ -2313,17 +1516,16 @@
 			);
 			name = "Bow-watchOS";
 			productName = "Bow-watchOS";
-			productReference = 11D6DCDD21662D4E0068D575 /* Bow.framework */;
+			productReference = 11D6DCDD21662D4E0068D575 /* Bow-watchOS.framework */;
 			productType = "com.apple.product-type.framework";
 		};
->>>>>>> 0bc008c1
 		"Bow::Bow" /* Bow */ = {
 			isa = PBXNativeTarget;
 			buildConfigurationList = OBJ_377 /* Build configuration list for PBXNativeTarget "Bow" */;
 			buildPhases = (
 				OBJ_380 /* Sources */,
 				OBJ_451 /* Frameworks */,
-				8B6206AF217A27BC004544D3 /* Run Script */,
+				115E3C512166231100709EC3 /* ShellScript */,
 			);
 			buildRules = (
 			);
@@ -2358,7 +1560,7 @@
 			buildPhases = (
 				D6D624D22068178800739E2D /* Sources */,
 				D6D625192068178800739E2D /* Frameworks */,
-				8B6206C4217E081F004544D3 /* ShellScript */,
+				115E3C692166279300709EC3 /* ShellScript */,
 			);
 			buildRules = (
 			);
@@ -2366,24 +1568,7 @@
 			);
 			name = "Bow-macOS";
 			productName = Bow;
-			productReference = D6D6251D2068178800739E2D /* Bow-macOS.framework */;
-			productType = "com.apple.product-type.framework";
-		};
-		D6D62562206841B300739E2D /* Bow-watchOS */ = {
-			isa = PBXNativeTarget;
-			buildConfigurationList = D6D625AB206841B300739E2D /* Build configuration list for PBXNativeTarget "Bow-watchOS" */;
-			buildPhases = (
-				D6D62563206841B300739E2D /* Sources */,
-				D6D625AA206841B300739E2D /* Frameworks */,
-				8B6206C5217E084B004544D3 /* ShellScript */,
-			);
-			buildRules = (
-			);
-			dependencies = (
-			);
-			name = "Bow-watchOS";
-			productName = Bow;
-			productReference = D6D625AE206841B300739E2D /* Bow-watchOS.framework */;
+			productReference = D6D6251D2068178800739E2D /* Bow-maOS.framework */;
 			productType = "com.apple.product-type.framework";
 		};
 		D6DBDE9120684BEB004F979F /* Bow-tvOS */ = {
@@ -2392,7 +1577,7 @@
 			buildPhases = (
 				D6DBDE8D20684BEB004F979F /* Sources */,
 				D6DBDE8E20684BEB004F979F /* Frameworks */,
-				8B6206B9217E0792004544D3 /* ShellScript */,
+				115E3C7E21662AD900709EC3 /* ShellScript */,
 			);
 			buildRules = (
 			);
@@ -2400,7 +1585,7 @@
 			);
 			name = "Bow-tvOS";
 			productName = TestTVOS;
-			productReference = D6DBDE9220684BEB004F979F /* Bow-tvOS.framework */;
+			productReference = D6DBDE9220684BEB004F979F /* Bow-tvOS-tvOS.framework */;
 			productType = "com.apple.product-type.framework";
 		};
 /* End PBXNativeTarget section */
@@ -2411,14 +1596,11 @@
 			attributes = {
 				LastUpgradeCheck = 0930;
 				TargetAttributes = {
-<<<<<<< HEAD
-=======
 					11D6DCDC21662D4E0068D575 = {
 						CreatedOnToolsVersion = 10.0;
 						LastSwiftMigration = 1000;
 						ProvisioningStyle = Manual;
 					};
->>>>>>> 0bc008c1
 					"Bow::Bow" = {
 						LastSwiftMigration = 1000;
 					};
@@ -2445,39 +1627,15 @@
 			targets = (
 				"Bow::Bow" /* Bow */,
 				D6D624D12068178800739E2D /* Bow-macOS */,
-				D6D62562206841B300739E2D /* Bow-watchOS */,
 				D6DBDE9120684BEB004F979F /* Bow-tvOS */,
+				11D6DCDC21662D4E0068D575 /* Bow-watchOS */,
 				"Bow::BowTests" /* BowTests */,
 			);
 		};
 /* End PBXProject section */
 
-<<<<<<< HEAD
-=======
-/* Begin PBXResourcesBuildPhase section */
-		11D6DCDB21662D4E0068D575 /* Resources */ = {
-			isa = PBXResourcesBuildPhase;
-			buildActionMask = 2147483647;
-			files = (
-			);
-			runOnlyForDeploymentPostprocessing = 0;
-		};
-		D6DBDE9020684BEB004F979F /* Resources */ = {
-			isa = PBXResourcesBuildPhase;
-			buildActionMask = 2147483647;
-			files = (
-				114D52EE216B4AAC00495778 /* Result.framework in Resources */,
-				114D52EF216B4AAC00495778 /* BrightFutures.framework in Resources */,
-				114D52F0216B4AAC00495778 /* RxCocoa.framework in Resources */,
-				114D52F1216B4AAC00495778 /* RxSwift.framework in Resources */,
-			);
-			runOnlyForDeploymentPostprocessing = 0;
-		};
-/* End PBXResourcesBuildPhase section */
-
->>>>>>> 0bc008c1
 /* Begin PBXShellScriptBuildPhase section */
-		8B6206AF217A27BC004544D3 /* Run Script */ = {
+		115E3C512166231100709EC3 /* ShellScript */ = {
 			isa = PBXShellScriptBuildPhase;
 			buildActionMask = 8;
 			files = (
@@ -2485,16 +1643,11 @@
 			inputFileListPaths = (
 			);
 			inputPaths = (
+				"$(SRCROOT)/Carthage/Build/iOS/RxSwift.framework",
 				"$(SRCROOT)/Carthage/Build/iOS/RxCocoa.framework",
-<<<<<<< HEAD
-				"$(SRCROOT)/Carthage/Build/iOS/RxSwift.framework",
-=======
-				"$(SRCROOT)/Carthage/Build/iOS/RxBlocking.framework",
 				"$(SRCROOT)/Carthage/Build/iOS/Result.framework",
 				"$(SRCROOT)/Carthage/Build/iOS/BrightFutures.framework",
->>>>>>> 0bc008c1
-			);
-			name = "Run Script";
+			);
 			outputFileListPaths = (
 			);
 			outputPaths = (
@@ -2503,7 +1656,7 @@
 			shellPath = /bin/sh;
 			shellScript = "/usr/local/bin/carthage copy-frameworks\n";
 		};
-		8B6206B9217E0792004544D3 /* ShellScript */ = {
+		115E3C692166279300709EC3 /* ShellScript */ = {
 			isa = PBXShellScriptBuildPhase;
 			buildActionMask = 8;
 			files = (
@@ -2511,16 +1664,10 @@
 			inputFileListPaths = (
 			);
 			inputPaths = (
-<<<<<<< HEAD
-				"$(SRCROOT)/Carthage/Build/tvOS/RxCocoa.framework",
-				"$(SRCROOT)/Carthage/Build/tvOS/RxSwift.framework",
-=======
 				"$(SRCROOT)/Carthage/Build/Mac/RxSwift.framework",
 				"$(SRCROOT)/Carthage/Build/Mac/RxCocoa.framework",
-				"$(SRCROOT)/Carthage/Build/Mac/RxBlocking.framework",
 				"$(SRCROOT)/Carthage/Build/Mac/Result.framework",
 				"$(SRCROOT)/Carthage/Build/Mac/BrightFutures.framework",
->>>>>>> 0bc008c1
 			);
 			outputFileListPaths = (
 			);
@@ -2530,7 +1677,7 @@
 			shellPath = /bin/sh;
 			shellScript = "/usr/local/bin/carthage copy-frameworks\n";
 		};
-		8B6206C4217E081F004544D3 /* ShellScript */ = {
+		115E3C7E21662AD900709EC3 /* ShellScript */ = {
 			isa = PBXShellScriptBuildPhase;
 			buildActionMask = 8;
 			files = (
@@ -2538,15 +1685,10 @@
 			inputFileListPaths = (
 			);
 			inputPaths = (
-<<<<<<< HEAD
-				"$(SRCROOT)/Carthage/Build/Mac/RxCocoa.framework",
-				"$(SRCROOT)/Carthage/Build/Mac/RxSwift.framework",
-=======
 				"$(SRCROOT)/Carthage/Build/tvOS/RxSwift.framework",
 				"$(SRCROOT)/Carthage/Build/tvOS/RxCocoa.framework",
 				"$(SRCROOT)/Carthage/Build/tvOS/Result.framework",
 				"$(SRCROOT)/Carthage/Build/tvOS/BrightFutures.framework",
->>>>>>> 0bc008c1
 			);
 			outputFileListPaths = (
 			);
@@ -2556,7 +1698,7 @@
 			shellPath = /bin/sh;
 			shellScript = "/usr/local/bin/carthage copy-frameworks\n";
 		};
-		8B6206C5217E084B004544D3 /* ShellScript */ = {
+		11D6DCEC21662EC80068D575 /* ShellScript */ = {
 			isa = PBXShellScriptBuildPhase;
 			buildActionMask = 8;
 			files = (
@@ -2575,7 +1717,7 @@
 			);
 			runOnlyForDeploymentPostprocessing = 1;
 			shellPath = /bin/sh;
-			shellScript = "# Type a script or drag a script file from your workspace to insert its path.\n";
+			shellScript = "/usr/local/bin/carthage copy-frameworks\n";
 		};
 		D66B91BB20680771001A5B64 /* ShellScript */ = {
 			isa = PBXShellScriptBuildPhase;
@@ -2585,53 +1727,10 @@
 			inputPaths = (
 				"$(SRCROOT)/Carthage/Build/iOS/Nimble.framework",
 				"$(SRCROOT)/Carthage/Build/iOS/SwiftCheck.framework",
-<<<<<<< HEAD
-=======
+				"$(SRCROOT)/Carthage/Build/iOS/BrightFutures.framework",
+				"$(SRCROOT)/Carthage/Build/iOS/Result.framework",
+				"$(SRCROOT)/Carthage/Build/iOS/RxCocoa.framework",
 				"$(SRCROOT)/Carthage/Build/iOS/RxSwift.framework",
-				"$(SRCROOT)/Carthage/Build/iOS/RxCocoa.framework",
-				"$(SRCROOT)/Carthage/Build/iOS/RxBlocking.framework",
-				"$(SRCROOT)/Carthage/Build/iOS/Result.framework",
-				"$(SRCROOT)/Carthage/Build/iOS/BrightFutures.framework",
-			);
-			outputPaths = (
-			);
-			runOnlyForDeploymentPostprocessing = 1;
-			shellPath = /bin/sh;
-			shellScript = "/usr/local/bin/carthage copy-frameworks\n";
-		};
-		D6D624752068141800739E2D /* ShellScript */ = {
-			isa = PBXShellScriptBuildPhase;
-			buildActionMask = 8;
-			files = (
-			);
-			inputPaths = (
-				"$(SRCROOT)/Carthage/Build/Mac/Nimble.framework",
-				"$(SRCROOT)/Carthage/Build/Mac/SwiftCheck.framework",
-				"$(SRCROOT)/Carthage/Build/Mac/RxSwift.framework",
-				"$(SRCROOT)/Carthage/Build/Mac/RxCocoa.framework",
-				"$(SRCROOT)/Carthage/Build/Mac/Result.framework",
-				"$(SRCROOT)/Carthage/Build/Mac/BrightFutures.framework",
-			);
-			outputPaths = (
-			);
-			runOnlyForDeploymentPostprocessing = 1;
-			shellPath = /bin/sh;
-			shellScript = "/usr/local/bin/carthage copy-frameworks\n";
-		};
-		D6D62554206817A700739E2D /* ShellScript */ = {
-			isa = PBXShellScriptBuildPhase;
-			buildActionMask = 8;
-			files = (
-			);
-			inputPaths = (
-				"$(SRCROOT)/Carthage/Build/Mac/Nimble.framework",
-				"$(SRCROOT)/Carthage/Build/Mac/SwiftCheck.framework",
-				"$(SRCROOT)/Carthage/Build/Mac/RxSwift.framework",
-				"$(SRCROOT)/Carthage/Build/Mac/RxCocoa.framework",
-				"$(SRCROOT)/Carthage/Build/Mac/RxBlocking.framework",
-				"$(SRCROOT)/Carthage/Build/Mac/Result.framework",
-				"$(SRCROOT)/Carthage/Build/Mac/BrightFutures.framework",
->>>>>>> 0bc008c1
 			);
 			outputPaths = (
 			);
@@ -2642,656 +1741,277 @@
 /* End PBXShellScriptBuildPhase section */
 
 /* Begin PBXSourcesBuildPhase section */
-<<<<<<< HEAD
-=======
 		11D6DCD921662D4E0068D575 /* Sources */ = {
 			isa = PBXSourcesBuildPhase;
 			buildActionMask = 2147483647;
 			files = (
-				11E4666721748B5F002DE61F /* BooleanFunctions.swift in Sources */,
-				11E4666821748B5F002DE61F /* Curry.swift in Sources */,
-				11E4666921748B5F002DE61F /* HigherKinds.swift in Sources */,
-				11E4666A21748B5F002DE61F /* PartialApplication.swift in Sources */,
-				11E4666B21748B5F002DE61F /* Predef.swift in Sources */,
-				11E4666C21748B5F002DE61F /* Typeclass.swift in Sources */,
-				11E4666D21748B5F002DE61F /* Cokleisli.swift in Sources */,
-				11E4666E21748B5F002DE61F /* Function0.swift in Sources */,
-				11E4666F21748B5F002DE61F /* Function1.swift in Sources */,
-				11E4667021748B5F002DE61F /* FunctionK.swift in Sources */,
-				11E4667121748B5F002DE61F /* Kleisli.swift in Sources */,
-				11E4667221748B5F002DE61F /* KleisliOperator.swift in Sources */,
-				11E4667321748B5F002DE61F /* Const.swift in Sources */,
-				11E4667421748B5F002DE61F /* Coproduct.swift in Sources */,
-				11E4667521748B5F002DE61F /* Coreader.swift in Sources */,
-				11E4667621748B5F002DE61F /* Either.swift in Sources */,
-				11E4667721748B5F002DE61F /* Eval.swift in Sources */,
-				11E4667821748B5F002DE61F /* FlatmapOperator.swift in Sources */,
-				11E4667921748B5F002DE61F /* Id.swift in Sources */,
-				11E4667A21748B5F002DE61F /* Ior.swift in Sources */,
-				11E4667B21748B5F002DE61F /* ListK.swift in Sources */,
-				11E4667C21748B5F002DE61F /* MapK.swift in Sources */,
-				11E4667D21748B5F002DE61F /* NonEmptyList.swift in Sources */,
-				11E4667E21748B5F002DE61F /* Option.swift in Sources */,
-				11E4667F21748B5F002DE61F /* Reader.swift in Sources */,
-				11E4668021748B5F002DE61F /* SetK.swift in Sources */,
-				11E4668121748B5F002DE61F /* State.swift in Sources */,
-				11E4668221748B5F002DE61F /* Try.swift in Sources */,
-				11E4668321748B5F002DE61F /* Tuple.swift in Sources */,
-				11E4668421748B5F002DE61F /* Validated.swift in Sources */,
-				11E4668521748B5F002DE61F /* IO.swift in Sources */,
-				11E4668621748B5F002DE61F /* MaybeK.swift in Sources */,
-				11E4668721748B5F002DE61F /* ObservableK.swift in Sources */,
-				11E4668821748B5F002DE61F /* SingleK.swift in Sources */,
-				11E4668921748B5F002DE61F /* Async.swift in Sources */,
-				11E4668A21748B5F002DE61F /* ConcurrentEffect.swift in Sources */,
-				11E4668B21748B5F002DE61F /* Effect.swift in Sources */,
-				11E4668C21748B5F002DE61F /* MonadDefer.swift in Sources */,
-				11E4668D21748B5F002DE61F /* Cofree.swift in Sources */,
-				11E4668E21748B5F002DE61F /* Coyoneda.swift in Sources */,
-				11E4668F21748B5F002DE61F /* Free.swift in Sources */,
-				11E4669021748B5F002DE61F /* Yoneda.swift in Sources */,
-				11E4669121748B5F002DE61F /* BoolInstances.swift in Sources */,
-				11E4669221748B5F002DE61F /* MaybeInstances.swift in Sources */,
-				11E4669321748B5F002DE61F /* NumberInstances.swift in Sources */,
-				11E4669421748B5F002DE61F /* StringInstances.swift in Sources */,
-				11E4669521748B5F002DE61F /* BoundSetter.swift in Sources */,
-				11E4669621748B5F002DE61F /* Fold.swift in Sources */,
-				11E4669721748B5F002DE61F /* Getter.swift in Sources */,
-				11E4669821748B5F002DE61F /* Iso.swift in Sources */,
-				11E4669921748B5F002DE61F /* Lens.swift in Sources */,
-				11E4669A21748B5F002DE61F /* Optional.swift in Sources */,
-				11E4669B21748B5F002DE61F /* Prism.swift in Sources */,
-				11E4669C21748B5F002DE61F /* Setter.swift in Sources */,
-				11E4669D21748B5F002DE61F /* Traversal.swift in Sources */,
-				11E4669E21748B5F002DE61F /* At+Optics.swift in Sources */,
-				11E4669F21748B5F002DE61F /* Each+Optics.swift in Sources */,
-				11E466A021748B5F002DE61F /* EitherOpticsInstances.swift in Sources */,
-				11E466A121748B5F002DE61F /* ListKOpticsInstances.swift in Sources */,
-				11E466A221748B5F002DE61F /* MaybeOpticsInstances.swift in Sources */,
-				11E466A321748B5F002DE61F /* NonEmptyListOpticsInstances.swift in Sources */,
-				11E466A421748B5F002DE61F /* StringOpticsInstances.swift in Sources */,
-				11E466A521748B5F002DE61F /* TryOpticsInstances.swift in Sources */,
-				11E466A621748B5F002DE61F /* Either+Optics.swift in Sources */,
-				11E466A721748B5F002DE61F /* Id+Optics.swift in Sources */,
-				11E466A821748B5F002DE61F /* ListK+Optics.swift in Sources */,
-				11E466A921748B5F002DE61F /* NonEmptyList+Optics.swift in Sources */,
-				11E466AA21748B5F002DE61F /* Maybe+Optics.swift in Sources */,
-				11E466AB21748B5F002DE61F /* String+Optics.swift in Sources */,
-				11E466AC21748B5F002DE61F /* Try+Optics.swift in Sources */,
-				11E466AD21748B5F002DE61F /* Validated+Optics.swift in Sources */,
-				11E466AE21748B5F002DE61F /* At.swift in Sources */,
-				11E466AF21748B5F002DE61F /* Each.swift in Sources */,
-				11E466B021748B5F002DE61F /* FilterIndex.swift in Sources */,
-				11E466B121748B5F002DE61F /* Index.swift in Sources */,
-				11E466B221748B5F002DE61F /* Fix.swift in Sources */,
-				11E466B321748B5F002DE61F /* Mu.swift in Sources */,
-				11E466B421748B5F002DE61F /* Nu.swift in Sources */,
-				11E466B521748B5F002DE61F /* Birecursive.swift in Sources */,
-				11E466B621748B5F002DE61F /* Corecursive.swift in Sources */,
-				11E466B721748B5F002DE61F /* Recursive.swift in Sources */,
-				11E466B821748B5F002DE61F /* Recursion.swift in Sources */,
-				11E466B921748B5F002DE61F /* EitherT.swift in Sources */,
-				11E466BA21748B5F002DE61F /* OptionT.swift in Sources */,
-				11E466BB21748B5F002DE61F /* StateT.swift in Sources */,
-				11E466BC21748B5F002DE61F /* WriterT.swift in Sources */,
-				11E466BD21748B5F002DE61F /* Alternative.swift in Sources */,
-				11E466BE21748B5F002DE61F /* Applicative.swift in Sources */,
-				11E466BF21748B5F002DE61F /* ApplicativeError.swift in Sources */,
-				11E466C021748B5F002DE61F /* Bifoldable.swift in Sources */,
-				11E466C121748B5F002DE61F /* Bifunctor.swift in Sources */,
-				11E466C221748B5F002DE61F /* Bimonad.swift in Sources */,
-				11E466C321748B5F002DE61F /* Category.swift in Sources */,
-				11E466C421748B5F002DE61F /* Comonad.swift in Sources */,
-				11E466C521748B5F002DE61F /* Contravariant.swift in Sources */,
-				11E466C621748B5F002DE61F /* Eq.swift in Sources */,
-				11E466C721748B5F002DE61F /* Foldable.swift in Sources */,
-				11E466C821748B5F002DE61F /* Functor.swift in Sources */,
-				11E466C921748B5F002DE61F /* FunctorFilter.swift in Sources */,
-				11E466CA21748B5F002DE61F /* Inject.swift in Sources */,
-				11E466CB21748B5F002DE61F /* Invariant.swift in Sources */,
-				11E466CC21748B5F002DE61F /* Monad.swift in Sources */,
-				11E466CD21748B5F002DE61F /* MonadCombine.swift in Sources */,
-				11E466CE21748B5F002DE61F /* MonadError.swift in Sources */,
-				11E466CF21748B5F002DE61F /* MonadFilter.swift in Sources */,
-				11E466D021748B5F002DE61F /* MonadReader.swift in Sources */,
-				11E466D121748B5F002DE61F /* MonadState.swift in Sources */,
-				11E466D221748B5F002DE61F /* MonadWriter.swift in Sources */,
-				11E466D321748B5F002DE61F /* Monoid.swift in Sources */,
-				11E466D421748B5F002DE61F /* MonoidK.swift in Sources */,
-				11E466D521748B5F002DE61F /* NonEmptyReducible.swift in Sources */,
-				11E466D621748B5F002DE61F /* Order.swift in Sources */,
-				11E466D721748B5F002DE61F /* Profunctor.swift in Sources */,
-				11E466D821748B5F002DE61F /* Reducible.swift in Sources */,
-				11E466D921748B5F002DE61F /* Semigroup.swift in Sources */,
-				11E466DA21748B5F002DE61F /* SemigroupK.swift in Sources */,
-				11E466DB21748B5F002DE61F /* Show.swift in Sources */,
-				11E466DC21748B5F002DE61F /* Traverse.swift in Sources */,
-				11E466DD21748B5F002DE61F /* TraverseFilter.swift in Sources */,
-				11E466DE21748B5F002DE61F /* Composed.swift in Sources */,
-				11E466DF21748B5F002DE61F /* ComposedFoldable.swift in Sources */,
-				114D5315216B4F6C00495778 /* FutureK.swift in Sources */,
-				114D530F216B4CD000495778 /* Result.swift in Sources */,
+				8BA0F4F2217E2E9200969984 /* Function0.swift in Sources */,
+				8BA0F63A217E2E9200969984 /* Monad.swift in Sources */,
+				8BA0F6CA217E2E9200969984 /* FilterIndex.swift in Sources */,
+				8BA0F612217E2E9200969984 /* TraverseFilter.swift in Sources */,
+				8BA0F602217E2E9200969984 /* SemigroupK.swift in Sources */,
+				8BA0F5E2217E2E9200969984 /* ApplicativeError.swift in Sources */,
+				8BA0F51E217E2E9200969984 /* Recursion.swift in Sources */,
+				8BA0F6B6217E2E9200969984 /* TryOpticsInstances.swift in Sources */,
+				8BA0F6BA217E2E9200969984 /* Optional.swift in Sources */,
+				8BA0F576217E2E9200969984 /* MaybeK.swift in Sources */,
+				8BA0F5C6217E2E9200969984 /* Store.swift in Sources */,
+				8BA0F6A6217E2E9200969984 /* NonEmptyListOpticsInstances.swift in Sources */,
+				8BA0F5AE217E2E9200969984 /* State.swift in Sources */,
+				8BA0F652217E2E9200969984 /* Functor.swift in Sources */,
+				8BA0F542217E2E9200969984 /* HList.swift in Sources */,
+				8BA0F51A217E2E9200969984 /* Predef.swift in Sources */,
+				8BA0F676217E2E9200969984 /* Id+Optics.swift in Sources */,
+				8BA0F4FE217E2E9200969984 /* Cokleisli.swift in Sources */,
+				8BA0F662217E2E9200969984 /* Eq.swift in Sources */,
+				8BA0F626217E2E9200969984 /* Category.swift in Sources */,
+				8BA0F572217E2E9200969984 /* SingleK.swift in Sources */,
+				8BA0F57E217E2E9200969984 /* Reader.swift in Sources */,
+				8BA0F552217E2E9200969984 /* MaybeInstances.swift in Sources */,
+				8BA0F5A2217E2E9200969984 /* FlatmapOperator.swift in Sources */,
+				8BA0F68E217E2E9200969984 /* NonEmptyList+Optics.swift in Sources */,
+				8BA0F69A217E2E9200969984 /* Iso.swift in Sources */,
+				8BA0F4EE217E2E9200969984 /* Kleisli.swift in Sources */,
+				8BA0F4DE217E2E9200969984 /* Coyoneda.swift in Sources */,
+				8BA0F6BE217E2E9200969984 /* Prism.swift in Sources */,
+				8BA0F59E217E2E9200969984 /* Day.swift in Sources */,
+				8BA0F68A217E2E9200969984 /* ListK+Optics.swift in Sources */,
+				8BA0F622217E2E9200969984 /* Show.swift in Sources */,
+				8BA0F65E217E2E9200969984 /* FunctorFilter.swift in Sources */,
+				8BA0F556217E2E9200969984 /* NumberInstances.swift in Sources */,
+				8BA0F4EA217E2E9200969984 /* FunctionK.swift in Sources */,
+				8BA0F54A217E2E9200969984 /* BoolInstances.swift in Sources */,
+				8BA0F526217E2E9200969984 /* Fix.swift in Sources */,
+				8BA0F61A217E2E9200969984 /* MonadReader.swift in Sources */,
+				8BA0F5CE217E2E9200969984 /* Tuple.swift in Sources */,
+				8BA0F5DA217E2E9200969984 /* HigherKinds.swift in Sources */,
+				8BA0F4D6217E2E9200969984 /* Curry.swift in Sources */,
+				8BA0F686217E2E9200969984 /* Validated+Optics.swift in Sources */,
+				8BA0F656217E2E9200969984 /* Semigroup.swift in Sources */,
+				8BA0F596217E2E9200969984 /* NonEmptyList.swift in Sources */,
+				8BA0F592217E2E9200969984 /* Option.swift in Sources */,
+				8BA0F5F6217E2E9200969984 /* Order.swift in Sources */,
+				8BA0F5EA217E2E9200969984 /* MonadFilter.swift in Sources */,
+				8BA0F5BA217E2E9200969984 /* Sum.swift in Sources */,
+				8BA0F5B6217E2E9200969984 /* Result.swift in Sources */,
+				8BA0F6DA217E2E9200969984 /* Lens.swift in Sources */,
+				8BA0F616217E2E9200969984 /* Traverse.swift in Sources */,
+				8BA0F4DA217E2E9200969984 /* Yoneda.swift in Sources */,
+				8BA0F682217E2E9200969984 /* String+Optics.swift in Sources */,
+				8BA0F56A217E2E9200969984 /* Async.swift in Sources */,
+				8BA0F5E6217E2E9200969984 /* MonoidK.swift in Sources */,
+				8BA0F6D6217E2E9200969984 /* Each+Optics.swift in Sources */,
+				8BA0F546217E2E9200969984 /* Generic.swift in Sources */,
+				8BA0F516217E2E9200969984 /* StateT.swift in Sources */,
+				8BA0F61E217E2E9200969984 /* Reducible.swift in Sources */,
+				8BA0F50A217E2E9200969984 /* EitherT.swift in Sources */,
+				8BA0F646217E2E9200969984 /* Applicative.swift in Sources */,
+				8BA0F562217E2E9200969984 /* ConcurrentEffect.swift in Sources */,
+				8BA0F6D2217E2E9200969984 /* At+Optics.swift in Sources */,
+				8BA0F65A217E2E9200969984 /* MonadCombine.swift in Sources */,
+				8BA0F58E217E2E9200969984 /* Ior.swift in Sources */,
+				8BA0F5C2217E2E9200969984 /* Coreader.swift in Sources */,
+				8BA0F4E2217E2E9200969984 /* Cofree.swift in Sources */,
+				8BA0F57A217E2E9200969984 /* ObservableK.swift in Sources */,
+				8BA0F5DE217E2E9200969984 /* Alternative.swift in Sources */,
+				8BA0F692217E2E9200969984 /* Either+Optics.swift in Sources */,
+				8BA0F512217E2E9200969984 /* WriterT.swift in Sources */,
+				8BA0F54E217E2E9200969984 /* StringInstances.swift in Sources */,
+				8BA0F6AA217E2E9200969984 /* StringOpticsInstances.swift in Sources */,
+				8BA0F5CA217E2E9200969984 /* SetK.swift in Sources */,
+				8BA0F566217E2E9200969984 /* Effect.swift in Sources */,
+				8BA0F56E217E2E9200969984 /* MonadDefer.swift in Sources */,
+				8BA0F64A217E2E9200969984 /* Comonad.swift in Sources */,
+				8BA0F5A6217E2E9200969984 /* Moore.swift in Sources */,
+				8BA0F5B2217E2E9200969984 /* Try.swift in Sources */,
+				8BA0F696217E2E9200969984 /* Fold.swift in Sources */,
+				8BA0F62E217E2E9200969984 /* NonEmptyReducible.swift in Sources */,
+				8BA0F4E6217E2E9200969984 /* Free.swift in Sources */,
+				8BA0F506217E2E9200969984 /* BooleanFunctions.swift in Sources */,
+				8BA0F4F6217E2E9200969984 /* Function1.swift in Sources */,
+				8BA0F5D2217E2E9200969984 /* Const.swift in Sources */,
+				8BA0F502217E2E9200969984 /* Typeclass.swift in Sources */,
+				8BA0F5EE217E2E9200969984 /* MonadState.swift in Sources */,
+				8BA0F67E217E2E9200969984 /* Maybe+Optics.swift in Sources */,
+				8BA0F672217E2E9200969984 /* Traversal.swift in Sources */,
+				8BA0F55A217E2E9200969984 /* FutureK.swift in Sources */,
+				8BA0F60A217E2E9200969984 /* MonadError.swift in Sources */,
+				8BA0F4FA217E2E9200969984 /* KleisliOperator.swift in Sources */,
+				8BA0F59A217E2E9200969984 /* Coproduct.swift in Sources */,
+				8BA0F63E217E2E9200969984 /* Composed.swift in Sources */,
+				8BA0F6A2217E2E9200969984 /* MaybeOpticsInstances.swift in Sources */,
+				8BA0F66A217E2E9200969984 /* BoundSetter.swift in Sources */,
+				8BA0F536217E2E9200969984 /* Corecursive.swift in Sources */,
+				8BA0F6CE217E2E9200969984 /* At.swift in Sources */,
+				8BA0F5FA217E2E9200969984 /* Inject.swift in Sources */,
+				8BA0F53E217E2E9200969984 /* Product.swift in Sources */,
+				8BA0F5FE217E2E9200969984 /* Bifoldable.swift in Sources */,
+				8BA0F666217E2E9200969984 /* Profunctor.swift in Sources */,
+				8BA0F606217E2E9200969984 /* MonadWriter.swift in Sources */,
+				8BA0F636217E2E9200969984 /* Monoid.swift in Sources */,
+				8BA0F5D6217E2E9200969984 /* ListK.swift in Sources */,
+				8BA0F64E217E2E9200969984 /* Bifunctor.swift in Sources */,
+				8BA0F522217E2E9200969984 /* Nu.swift in Sources */,
+				8BA0F52E217E2E9200969984 /* Recursive.swift in Sources */,
+				8BA0F66E217E2E9200969984 /* Getter.swift in Sources */,
+				8BA0F586217E2E9200969984 /* Id.swift in Sources */,
+				8BA0F60E217E2E9200969984 /* Invariant.swift in Sources */,
+				8BA0F53A217E2E9200969984 /* PartialApplication.swift in Sources */,
+				8BA0F67A217E2E9200969984 /* Try+Optics.swift in Sources */,
+				8BA0F5AA217E2E9200969984 /* Eval.swift in Sources */,
+				8BA0F6C6217E2E9200969984 /* Index.swift in Sources */,
+				8BA0F50E217E2E9200969984 /* OptionT.swift in Sources */,
+				8BA0F582217E2E9200969984 /* Either.swift in Sources */,
+				8BA0F5F2217E2E9200969984 /* Contravariant.swift in Sources */,
+				8BA0F6AE217E2E9200969984 /* EitherOpticsInstances.swift in Sources */,
+				8BA0F5BE217E2E9200969984 /* Validated.swift in Sources */,
+				8BA0F69E217E2E9200969984 /* Setter.swift in Sources */,
+				8BA0F632217E2E9200969984 /* Bimonad.swift in Sources */,
+				8BA0F52A217E2E9200969984 /* Mu.swift in Sources */,
+				8BA0F62A217E2E9200969984 /* Foldable.swift in Sources */,
+				8BA0F642217E2E9200969984 /* ComposedFoldable.swift in Sources */,
+				8BA0F55E217E2E9200969984 /* IO.swift in Sources */,
+				8BA0F58A217E2E9200969984 /* MapK.swift in Sources */,
+				8BA0F6B2217E2E9200969984 /* ListKOpticsInstances.swift in Sources */,
+				8BA0F6C2217E2E9200969984 /* Each.swift in Sources */,
+				8BA0F532217E2E9200969984 /* Birecursive.swift in Sources */,
 			);
 			runOnlyForDeploymentPostprocessing = 0;
 		};
-		D6D624432068141800739E2D /* Sources */ = {
-			isa = PBXSourcesBuildPhase;
-			buildActionMask = 0;
-			files = (
-				1145F228216648E600D4AE81 /* MaybeKTest.swift in Sources */,
-				D6D624442068141800739E2D /* Function0Test.swift in Sources */,
-				D6D624452068141800739E2D /* Function1Test.swift in Sources */,
-				11F530742100959000D92335 /* TraversalTest.swift in Sources */,
-				115683C321625D550001749D /* BifunctorLaws.swift in Sources */,
-				116890352164B6E300F3A7A6 /* StoreTest.swift in Sources */,
-				11FE008A209C98A400183AF6 /* SetterTest.swift in Sources */,
-				D6D624462068141800739E2D /* KleisliOperatorTest.swift in Sources */,
-				11FE006F209C685F00183AF6 /* SetterLaws.swift in Sources */,
-				D6D624472068141800739E2D /* KleisliTest.swift in Sources */,
-				115683B721624EEA0001749D /* InvariantLaws.swift in Sources */,
-				D6D624482068141800739E2D /* BooleanFunctionsTest.swift in Sources */,
-				D6D624492068141800739E2D /* CurryTest.swift in Sources */,
-				111620B420F6137B00685EC4 /* BimonadLaws.swift in Sources */,
-				1168902D2164AAFB00F3A7A6 /* DayTest.swift in Sources */,
-				D6D6244A2068141800739E2D /* ConstTest.swift in Sources */,
-				116890392164BA6D00F3A7A6 /* SumTest.swift in Sources */,
-				11F53070210086FD00D92335 /* FoldTest.swift in Sources */,
-				115683BB216253E00001749D /* ContravariantLaws.swift in Sources */,
-				D6D6244B2068141800739E2D /* CoproductTest.swift in Sources */,
-				D6D6244C2068141800739E2D /* EitherTest.swift in Sources */,
-				D6D6244D2068141800739E2D /* EvalTest.swift in Sources */,
-				11FE0067209C50D300183AF6 /* IsoLaws.swift in Sources */,
-				114D5319216B6C1C00495778 /* FutureKTest.swift in Sources */,
-				11FE0073209C6DEC00183AF6 /* PrismLaws.swift in Sources */,
-				D6D6244E2068141800739E2D /* IdTest.swift in Sources */,
-				11635BB720F76131007BB4FA /* TraverseLaws.swift in Sources */,
-				D6D6244F2068141800739E2D /* IorTest.swift in Sources */,
-				D6D624502068141800739E2D /* ListKTest.swift in Sources */,
-				D6D624512068141800739E2D /* OptionTest.swift in Sources */,
-				D6D624522068141800739E2D /* NonEmptyListTest.swift in Sources */,
-				D6D624532068141800739E2D /* TryTest.swift in Sources */,
-				116890312164B10000F3A7A6 /* MooreTest.swift in Sources */,
-				D6D624542068141800739E2D /* TupleTest.swift in Sources */,
-				11FE006B209C5E3A00183AF6 /* LensLaws.swift in Sources */,
-				D6D624552068141800739E2D /* ValidatedTest.swift in Sources */,
-				D6D624562068141800739E2D /* AsyncLaws.swift in Sources */,
-				D68DC58E210665DB00D7D845 /* SetKTest.swift in Sources */,
-				D6D624572068141800739E2D /* IOTest.swift in Sources */,
-				D6D624582068141800739E2D /* FreeTest.swift in Sources */,
-				D6D624592068141800739E2D /* NumberInstancesTest.swift in Sources */,
-				115683BF216255F30001749D /* CategoryLaws.swift in Sources */,
-				D6D6245A2068141800739E2D /* StringInstancesTest.swift in Sources */,
-				D6D6245B2068141800739E2D /* PartialApplicationTest.swift in Sources */,
-				D6D6245C2068141800739E2D /* PredefTest.swift in Sources */,
-				11635BBB20F77FE5007BB4FA /* TraverseFilterLaws.swift in Sources */,
-				11FE0082209C945900183AF6 /* IsoTest.swift in Sources */,
-				D6D6245D2068141800739E2D /* EitherTTest.swift in Sources */,
-				115683C721625F930001749D /* ProfunctorLaws.swift in Sources */,
-				D6D6245E2068141800739E2D /* OptionTTest.swift in Sources */,
-				D6D6245F2068141800739E2D /* StateTTest.swift in Sources */,
-				D6D624602068141800739E2D /* WriterTTest.swift in Sources */,
-				11FE0086209C976F00183AF6 /* LensTest.swift in Sources */,
-				D6D624612068141800739E2D /* ApplicativeErrorLaws.swift in Sources */,
-				111620AC20F6070200685EC4 /* FoldableLaws.swift in Sources */,
-				D6D624622068141800739E2D /* ApplicativeLaws.swift in Sources */,
-				1145F22C21664E2400D4AE81 /* ObservableKTest.swift in Sources */,
-				11635BAF20F6464E007BB4FA /* AlternativeLaws.swift in Sources */,
-				1145F2242166337A00D4AE81 /* SingleKTest.swift in Sources */,
-				D6D624632068141800739E2D /* ComonadLaws.swift in Sources */,
-				D6D624642068141800739E2D /* EqLaws.swift in Sources */,
-				D6D624652068141800739E2D /* FunctorFilterLaws.swift in Sources */,
-				11FE0077209C813C00183AF6 /* OptionalLaws.swift in Sources */,
-				D6D624662068141800739E2D /* FunctorLaws.swift in Sources */,
-				11E531C8209B2B5700A78E8D /* BoolInstancesTest.swift in Sources */,
-				D6D624672068141800739E2D /* MonadErrorLaws.swift in Sources */,
-				D6D624682068141800739E2D /* MonadFilterLaws.swift in Sources */,
-				11AA440F2088D4080091B474 /* ShowLaws.swift in Sources */,
-				D6D624692068141800739E2D /* MonadLaws.swift in Sources */,
-				D6D6246A2068141800739E2D /* MonadStateLaws.swift in Sources */,
-				11F5306B20FF8B1900D92335 /* GetterTest.swift in Sources */,
-				D6D6246B2068141800739E2D /* MonadWriterLaws.swift in Sources */,
-				D6D6246C2068141800739E2D /* MonoidKLaws.swift in Sources */,
-				D6D6246D2068141800739E2D /* MonoidLaws.swift in Sources */,
-				D6D6246E2068141800739E2D /* OrderLaws.swift in Sources */,
-				11C9B6B720DBB34D00AFD4AA /* TraversalLaws.swift in Sources */,
-				11635BB320F64A20007BB4FA /* MonadCombineLaws.swift in Sources */,
-				11FE0093209C9C3300183AF6 /* PrismTest.swift in Sources */,
-				11FE007E209C8F9400183AF6 /* TestDomain.swift in Sources */,
-				D6D6246F2068141800739E2D /* SemigroupKLaws.swift in Sources */,
-				D6D624702068141800739E2D /* SemigroupLaws.swift in Sources */,
-				11FE0097209C9EB800183AF6 /* OptionalTest.swift in Sources */,
-			);
-			runOnlyForDeploymentPostprocessing = 0;
-		};
->>>>>>> 0bc008c1
 		D6D624D22068178800739E2D /* Sources */ = {
 			isa = PBXSourcesBuildPhase;
 			buildActionMask = 0;
 			files = (
-				D6D624D32068178800739E2D /* Cokleisli.swift in Sources */,
-				D6D624D42068178800739E2D /* Function0.swift in Sources */,
-				D6D624D52068178800739E2D /* Function1.swift in Sources */,
-				D6D624D62068178800739E2D /* FunctionK.swift in Sources */,
-				D6D624D72068178800739E2D /* Kleisli.swift in Sources */,
-				8B620505217A2406004544D3 /* NonEmptyList+Optics.swift in Sources */,
-				8B620461217A23CC004544D3 /* State.swift in Sources */,
-				8B6205AA217A2416004544D3 /* Invariant.swift in Sources */,
-				D6D624D82068178800739E2D /* KleisliOperator.swift in Sources */,
-				D6D624D92068178800739E2D /* BooleanFunctions.swift in Sources */,
-				8B6205CE217A2416004544D3 /* Bimonad.swift in Sources */,
-				8B620592217A2416004544D3 /* Order.swift in Sources */,
-				8B62059A217A2416004544D3 /* Bifoldable.swift in Sources */,
-				D6D624DA2068178800739E2D /* Curry.swift in Sources */,
-<<<<<<< HEAD
-				8B6204AF217A23E3004544D3 /* MonadDefer.swift in Sources */,
-				8B6205F6217A2416004544D3 /* MonadCombine.swift in Sources */,
-				8B620511217A2406004544D3 /* Iso.swift in Sources */,
-				8B62049F217A23E3004544D3 /* IO.swift in Sources */,
-				8B620454217A23CC004544D3 /* Day.swift in Sources */,
-				8B6205A6217A2416004544D3 /* MonadError.swift in Sources */,
-				8B6205D2217A2416004544D3 /* Monoid.swift in Sources */,
-				8B6205B6217A2416004544D3 /* MonadReader.swift in Sources */,
-				8B620582217A2416004544D3 /* MonoidK.swift in Sources */,
-				8B620463217A23CC004544D3 /* Sum.swift in Sources */,
-				1145F2402167506800D4AE81 /* Generic.swift in Sources */,
-				8B6205AE217A2416004544D3 /* TraverseFilter.swift in Sources */,
-				8B620456217A23CC004544D3 /* Eval.swift in Sources */,
-				1145F245216750D900D4AE81 /* HList.swift in Sources */,
-				8B620453217A23CC004544D3 /* Coreader.swift in Sources */,
-				8B6204F5217A2406004544D3 /* Maybe+Optics.swift in Sources */,
-				8B6204BB217A23E3004544D3 /* ObservableK.swift in Sources */,
-				8B6205FA217A2416004544D3 /* FunctorFilter.swift in Sources */,
-				8B620457217A23CC004544D3 /* FlatmapOperator.swift in Sources */,
-=======
-				11E531D8209B4FCD00A78E8D /* At.swift in Sources */,
-				1156839E2162472C0001749D /* Invariant.swift in Sources */,
-				D6D624DB2068178800739E2D /* Const.swift in Sources */,
-				115683D121626B980001749D /* Effect.swift in Sources */,
-				D6D624DC2068178800739E2D /* Coproduct.swift in Sources */,
-				11AC52782097697C008EC1E4 /* Getter.swift in Sources */,
-				11AC527A2097697C008EC1E4 /* Lens.swift in Sources */,
-				D6D624DD2068178800739E2D /* Coreader.swift in Sources */,
-				D6D624DE2068178800739E2D /* Either.swift in Sources */,
-				D6D624DF2068178800739E2D /* Eval.swift in Sources */,
-				D6D624E02068178800739E2D /* FlatmapOperator.swift in Sources */,
-				115683B221624D7B0001749D /* Category.swift in Sources */,
-				D6D624E12068178800739E2D /* Id.swift in Sources */,
-				D6D624E22068178800739E2D /* Ior.swift in Sources */,
-				D6D624E32068178800739E2D /* ListK.swift in Sources */,
-				D6D624E42068178800739E2D /* MapK.swift in Sources */,
-				D6D624E52068178800739E2D /* Option.swift in Sources */,
-				D6D624E62068178800739E2D /* NonEmptyList.swift in Sources */,
-				D6D624E72068178800739E2D /* Reader.swift in Sources */,
-				D6D624E82068178800739E2D /* State.swift in Sources */,
-				114D530D216B4CD000495778 /* Result.swift in Sources */,
-				D6D624E92068178800739E2D /* Try.swift in Sources */,
-				1181FD7E2165F7A00037B298 /* ObservableK.swift in Sources */,
-				D6D624EA2068178800739E2D /* Tuple.swift in Sources */,
-				D6D624EB2068178800739E2D /* Validated.swift in Sources */,
-				111082CD2085DBF700C8563C /* Show.swift in Sources */,
-				D6D624EC2068178800739E2D /* Async.swift in Sources */,
-				D6D624ED2068178800739E2D /* IO.swift in Sources */,
-				1116209E20F4B88500685EC4 /* TryOpticsInstances.swift in Sources */,
->>>>>>> 0bc008c1
-				D6D624EE2068178800739E2D /* Cofree.swift in Sources */,
-				8B620455217A23CC004544D3 /* Either.swift in Sources */,
-				D6D624EF2068178800739E2D /* Coyoneda.swift in Sources */,
-				8B62052D217A2406004544D3 /* TryOpticsInstances.swift in Sources */,
-				8B620541217A2406004544D3 /* FilterIndex.swift in Sources */,
-				8B6205C6217A2416004544D3 /* Foldable.swift in Sources */,
-				8B620462217A23CC004544D3 /* Store.swift in Sources */,
-				D6D624F02068178800739E2D /* Free.swift in Sources */,
-				D6D624F12068178800739E2D /* Yoneda.swift in Sources */,
-				D6D624F22068178800739E2D /* HigherKinds.swift in Sources */,
-				D6D624F32068178800739E2D /* NumberInstances.swift in Sources */,
-				8B6204A7217A23E3004544D3 /* Effect.swift in Sources */,
-				8B6204FD217A2406004544D3 /* Validated+Optics.swift in Sources */,
-				8B6205C2217A2416004544D3 /* Category.swift in Sources */,
-				8B6205A2217A2416004544D3 /* MonadWriter.swift in Sources */,
-				D6D624F42068178800739E2D /* StringInstances.swift in Sources */,
-				8B6205EA217A2416004544D3 /* Bifunctor.swift in Sources */,
-				D6D624F52068178800739E2D /* PartialApplication.swift in Sources */,
-				8B620519217A2406004544D3 /* MaybeOpticsInstances.swift in Sources */,
-				8B6205E6217A2416004544D3 /* Comonad.swift in Sources */,
-				8B6204E9217A2406004544D3 /* Traversal.swift in Sources */,
-				8B620465217A23CC004544D3 /* Tuple.swift in Sources */,
-				8B620515217A2406004544D3 /* Setter.swift in Sources */,
-				8B620509217A2406004544D3 /* Either+Optics.swift in Sources */,
-				8B6204B7217A23E3004544D3 /* MaybeK.swift in Sources */,
-				D6D624F62068178800739E2D /* Predef.swift in Sources */,
-				8B62053D217A2406004544D3 /* Index.swift in Sources */,
-				8B62058A217A2416004544D3 /* MonadState.swift in Sources */,
-				D6D624F72068178800739E2D /* EitherT.swift in Sources */,
-				8B620529217A2406004544D3 /* ListKOpticsInstances.swift in Sources */,
-				D6D624F82068178800739E2D /* OptionT.swift in Sources */,
-				8B620466217A23CC004544D3 /* Validated.swift in Sources */,
-				8B6204A3217A23E3004544D3 /* ConcurrentEffect.swift in Sources */,
-				D6D624F92068178800739E2D /* StateT.swift in Sources */,
-				D6D624FA2068178800739E2D /* WriterT.swift in Sources */,
-				D6D624FB2068178800739E2D /* Typeclass.swift in Sources */,
-				11E531CC209B319E00A78E8D /* MaybeInstances.swift in Sources */,
-				8B6205BE217A2416004544D3 /* Show.swift in Sources */,
-				8B62057E217A2416004544D3 /* ApplicativeError.swift in Sources */,
-				8B620545217A2406004544D3 /* At.swift in Sources */,
-				8B620521217A2406004544D3 /* StringOpticsInstances.swift in Sources */,
-				8B620501217A2406004544D3 /* ListK+Optics.swift in Sources */,
-				8B6205D6217A2416004544D3 /* Monad.swift in Sources */,
-				116D42C52110A66500363A86 /* BoolInstances.swift in Sources */,
-<<<<<<< HEAD
-				8B620539217A2406004544D3 /* Each.swift in Sources */,
-				8B62054D217A2406004544D3 /* Each+Optics.swift in Sources */,
-				8B62058E217A2416004544D3 /* Contravariant.swift in Sources */,
-				8B6205F2217A2416004544D3 /* Semigroup.swift in Sources */,
-				8B620535217A2406004544D3 /* Prism.swift in Sources */,
-				8B62050D217A2406004544D3 /* Fold.swift in Sources */,
-				8B620549217A2406004544D3 /* At+Optics.swift in Sources */,
-				8B6204B3217A23E3004544D3 /* SingleK.swift in Sources */,
-				8B620602217A2416004544D3 /* Profunctor.swift in Sources */,
-				8B6205CA217A2416004544D3 /* NonEmptyReducible.swift in Sources */,
-				8B62045A217A23CC004544D3 /* ListK.swift in Sources */,
-				8B6204E5217A2406004544D3 /* Getter.swift in Sources */,
-				8B62045C217A23CC004544D3 /* Moore.swift in Sources */,
-				8B6205DE217A2416004544D3 /* ComposedFoldable.swift in Sources */,
-				8B6205B2217A2416004544D3 /* Traverse.swift in Sources */,
-				8B6205BA217A2416004544D3 /* Reducible.swift in Sources */,
-				8B620525217A2406004544D3 /* EitherOpticsInstances.swift in Sources */,
-				8B620460217A23CC004544D3 /* SetK.swift in Sources */,
-				8B62045F217A23CC004544D3 /* Reader.swift in Sources */,
-				8B62051D217A2406004544D3 /* NonEmptyListOpticsInstances.swift in Sources */,
-				8B62045D217A23CC004544D3 /* NonEmptyList.swift in Sources */,
-				8B620452217A23CC004544D3 /* Coproduct.swift in Sources */,
-				8B6205DA217A2416004544D3 /* Composed.swift in Sources */,
-				8B620464217A23CC004544D3 /* Try.swift in Sources */,
-				8B620586217A2416004544D3 /* MonadFilter.swift in Sources */,
-				8B6205E2217A2416004544D3 /* Applicative.swift in Sources */,
-				1145F24A21675D6200D4AE81 /* Product.swift in Sources */,
-				8B62059E217A2416004544D3 /* SemigroupK.swift in Sources */,
-				8B62045B217A23CC004544D3 /* MapK.swift in Sources */,
-				8B620458217A23CC004544D3 /* Id.swift in Sources */,
-				8B6204F1217A2406004544D3 /* Try+Optics.swift in Sources */,
-				8B620531217A2406004544D3 /* Optional.swift in Sources */,
-				8B6204AB217A23E3004544D3 /* Async.swift in Sources */,
-				8B6204ED217A2406004544D3 /* Id+Optics.swift in Sources */,
-				8B620596217A2416004544D3 /* Inject.swift in Sources */,
-				8B6204F9217A2406004544D3 /* String+Optics.swift in Sources */,
-				8B6204E1217A2406004544D3 /* BoundSetter.swift in Sources */,
-				8B6205FE217A2416004544D3 /* Eq.swift in Sources */,
-				8B62057A217A2416004544D3 /* Alternative.swift in Sources */,
-				8B62045E217A23CC004544D3 /* Option.swift in Sources */,
-				8B620459217A23CC004544D3 /* Ior.swift in Sources */,
-				8B6205EE217A2416004544D3 /* Functor.swift in Sources */,
-				8B620451217A23CC004544D3 /* Const.swift in Sources */,
-				8B620551217A2406004544D3 /* Lens.swift in Sources */,
-=======
-				D6D624FE2068178800739E2D /* ApplicativeError.swift in Sources */,
-				1168902321638D8800F3A7A6 /* Sum.swift in Sources */,
-				1181FD4F2164DCD90037B298 /* SingleK.swift in Sources */,
-				11C9B6D120DCF54600AFD4AA /* Each.swift in Sources */,
-				D6D624FF2068178800739E2D /* Bifoldable.swift in Sources */,
-				D6D625002068178800739E2D /* Bimonad.swift in Sources */,
-				1181FD79216502410037B298 /* MaybeK.swift in Sources */,
-				D6D625012068178800739E2D /* Comonad.swift in Sources */,
-				1116205320F385D300685EC4 /* Either+Optics.swift in Sources */,
-				1116208A20F49B1E00685EC4 /* ListKOpticsInstances.swift in Sources */,
-				11689028216392EF00F3A7A6 /* Day.swift in Sources */,
-				D6D625022068178800739E2D /* Composed.swift in Sources */,
-				D6D625032068178800739E2D /* ComposedFoldable.swift in Sources */,
-				11F53099210207A100D92335 /* Nu.swift in Sources */,
-				D6D625042068178800739E2D /* Eq.swift in Sources */,
-				11E531B7209AFAF500A78E8D /* Optional.swift in Sources */,
-				D6D625052068178800739E2D /* Foldable.swift in Sources */,
-				D6D625062068178800739E2D /* Functor.swift in Sources */,
-				11C9B6D720DCF55000AFD4AA /* Traversal.swift in Sources */,
-				D6D625072068178800739E2D /* FunctorFilter.swift in Sources */,
-				D6D625082068178800739E2D /* Inject.swift in Sources */,
-				D6D625092068178800739E2D /* Monad.swift in Sources */,
-				D6D6250A2068178800739E2D /* MonadCombine.swift in Sources */,
-				1116205520F385D300685EC4 /* ListK+Optics.swift in Sources */,
-				D6D6250B2068178800739E2D /* MonadError.swift in Sources */,
-				1116207520F3AD7000685EC4 /* At+Optics.swift in Sources */,
-				D6D6250C2068178800739E2D /* MonadFilter.swift in Sources */,
-				1116209920F4B1DA00685EC4 /* StringOpticsInstances.swift in Sources */,
-				11E531BC209B148E00A78E8D /* Setter.swift in Sources */,
-				115683D621626D3B0001749D /* ConcurrentEffect.swift in Sources */,
-				1116208520F4972100685EC4 /* EitherOpticsInstances.swift in Sources */,
-				D6D6250D2068178800739E2D /* MonadReader.swift in Sources */,
-				11F530942101E6D000D92335 /* Recursive.swift in Sources */,
-				115683CC2162689A0001749D /* MonadDefer.swift in Sources */,
-				D6D6250E2068178800739E2D /* MonadState.swift in Sources */,
-				D60A59DE21079832005D53F3 /* SetK.swift in Sources */,
-				D6D6250F2068178800739E2D /* MonadWriter.swift in Sources */,
-				114D5313216B4F6C00495778 /* FutureK.swift in Sources */,
-				D6D625102068178800739E2D /* Monoid.swift in Sources */,
-				D6D625112068178800739E2D /* MonoidK.swift in Sources */,
-				D6D625122068178800739E2D /* NonEmptyReducible.swift in Sources */,
-				D6D625132068178800739E2D /* Order.swift in Sources */,
-				11E531E0209B502F00A78E8D /* Index.swift in Sources */,
-				1116207A20F4937400685EC4 /* Each+Optics.swift in Sources */,
-				D6D625142068178800739E2D /* Reducible.swift in Sources */,
-				D6D625152068178800739E2D /* Semigroup.swift in Sources */,
-				11F5308C2101E1B000D92335 /* Fix.swift in Sources */,
-				1116205020F385C300685EC4 /* Maybe+Optics.swift in Sources */,
-				D6D625162068178800739E2D /* SemigroupK.swift in Sources */,
-				D6D625172068178800739E2D /* Traverse.swift in Sources */,
-				D6D625182068178800739E2D /* TraverseFilter.swift in Sources */,
-			);
-			runOnlyForDeploymentPostprocessing = 0;
-		};
-		D6D62522206817A700739E2D /* Sources */ = {
-			isa = PBXSourcesBuildPhase;
-			buildActionMask = 0;
-			files = (
-				1145F229216648E600D4AE81 /* MaybeKTest.swift in Sources */,
-				D6D62523206817A700739E2D /* Function0Test.swift in Sources */,
-				D6D62524206817A700739E2D /* Function1Test.swift in Sources */,
-				11F530752100959000D92335 /* TraversalTest.swift in Sources */,
-				115683C421625D550001749D /* BifunctorLaws.swift in Sources */,
-				116890362164B6E300F3A7A6 /* StoreTest.swift in Sources */,
-				11FE008B209C98A400183AF6 /* SetterTest.swift in Sources */,
-				D6D62525206817A700739E2D /* KleisliOperatorTest.swift in Sources */,
-				11FE0070209C685F00183AF6 /* SetterLaws.swift in Sources */,
-				D6D62526206817A700739E2D /* KleisliTest.swift in Sources */,
-				115683B821624EEA0001749D /* InvariantLaws.swift in Sources */,
-				D6D62527206817A700739E2D /* BooleanFunctionsTest.swift in Sources */,
-				D6D62528206817A700739E2D /* CurryTest.swift in Sources */,
-				111620B520F6137C00685EC4 /* BimonadLaws.swift in Sources */,
-				1168902E2164AAFB00F3A7A6 /* DayTest.swift in Sources */,
-				D6D62529206817A700739E2D /* ConstTest.swift in Sources */,
-				1168903A2164BA6D00F3A7A6 /* SumTest.swift in Sources */,
-				11F53071210086FE00D92335 /* FoldTest.swift in Sources */,
-				115683BC216253E00001749D /* ContravariantLaws.swift in Sources */,
-				D6D6252A206817A700739E2D /* CoproductTest.swift in Sources */,
-				D6D6252B206817A700739E2D /* EitherTest.swift in Sources */,
-				D6D6252C206817A700739E2D /* EvalTest.swift in Sources */,
-				11FE0068209C50D400183AF6 /* IsoLaws.swift in Sources */,
-				114D531A216B6C1C00495778 /* FutureKTest.swift in Sources */,
-				11FE0074209C6DEC00183AF6 /* PrismLaws.swift in Sources */,
-				D6D6252D206817A700739E2D /* IdTest.swift in Sources */,
-				11635BB820F76131007BB4FA /* TraverseLaws.swift in Sources */,
-				D6D6252E206817A700739E2D /* IorTest.swift in Sources */,
-				D6D6252F206817A700739E2D /* ListKTest.swift in Sources */,
-				D6D62530206817A700739E2D /* OptionTest.swift in Sources */,
-				D6D62531206817A700739E2D /* NonEmptyListTest.swift in Sources */,
-				D6D62532206817A700739E2D /* TryTest.swift in Sources */,
-				116890322164B10000F3A7A6 /* MooreTest.swift in Sources */,
-				D6D62533206817A700739E2D /* TupleTest.swift in Sources */,
-				11FE006C209C5E3A00183AF6 /* LensLaws.swift in Sources */,
-				D6D62534206817A700739E2D /* ValidatedTest.swift in Sources */,
-				D6D62535206817A700739E2D /* AsyncLaws.swift in Sources */,
-				D68DC58F210665DB00D7D845 /* SetKTest.swift in Sources */,
-				D6D62536206817A700739E2D /* IOTest.swift in Sources */,
-				D6D62537206817A700739E2D /* FreeTest.swift in Sources */,
-				D6D62538206817A700739E2D /* NumberInstancesTest.swift in Sources */,
-				115683C0216255F30001749D /* CategoryLaws.swift in Sources */,
-				D6D62539206817A700739E2D /* StringInstancesTest.swift in Sources */,
-				D6D6253A206817A700739E2D /* PartialApplicationTest.swift in Sources */,
-				D6D6253B206817A700739E2D /* PredefTest.swift in Sources */,
-				11635BBC20F77FE5007BB4FA /* TraverseFilterLaws.swift in Sources */,
-				11FE0083209C945900183AF6 /* IsoTest.swift in Sources */,
-				D6D6253C206817A700739E2D /* EitherTTest.swift in Sources */,
-				115683C821625F930001749D /* ProfunctorLaws.swift in Sources */,
-				D6D6253D206817A700739E2D /* OptionTTest.swift in Sources */,
-				D6D6253E206817A700739E2D /* StateTTest.swift in Sources */,
-				D6D6253F206817A700739E2D /* WriterTTest.swift in Sources */,
-				11FE0087209C976F00183AF6 /* LensTest.swift in Sources */,
-				D6D62540206817A700739E2D /* ApplicativeErrorLaws.swift in Sources */,
-				111620AD20F6070300685EC4 /* FoldableLaws.swift in Sources */,
-				D6D62541206817A700739E2D /* ApplicativeLaws.swift in Sources */,
-				1145F22D21664E2400D4AE81 /* ObservableKTest.swift in Sources */,
-				11635BB020F6464E007BB4FA /* AlternativeLaws.swift in Sources */,
-				1145F2252166337A00D4AE81 /* SingleKTest.swift in Sources */,
-				D6D62542206817A700739E2D /* ComonadLaws.swift in Sources */,
-				D6D62543206817A700739E2D /* EqLaws.swift in Sources */,
-				D6D62544206817A700739E2D /* FunctorFilterLaws.swift in Sources */,
-				11FE0078209C813C00183AF6 /* OptionalLaws.swift in Sources */,
-				D6D62545206817A700739E2D /* FunctorLaws.swift in Sources */,
-				11E531C9209B2B5700A78E8D /* BoolInstancesTest.swift in Sources */,
-				D6D62546206817A700739E2D /* MonadErrorLaws.swift in Sources */,
-				D6D62547206817A700739E2D /* MonadFilterLaws.swift in Sources */,
-				11AA44102088D4090091B474 /* ShowLaws.swift in Sources */,
-				D6D62548206817A700739E2D /* MonadLaws.swift in Sources */,
-				D6D62549206817A700739E2D /* MonadStateLaws.swift in Sources */,
-				11F5306C20FF8B1900D92335 /* GetterTest.swift in Sources */,
-				D6D6254A206817A700739E2D /* MonadWriterLaws.swift in Sources */,
-				D6D6254B206817A700739E2D /* MonoidKLaws.swift in Sources */,
-				D6D6254C206817A700739E2D /* MonoidLaws.swift in Sources */,
-				D6D6254D206817A700739E2D /* OrderLaws.swift in Sources */,
-				11C9B6B820DBB34D00AFD4AA /* TraversalLaws.swift in Sources */,
-				11635BB420F64A20007BB4FA /* MonadCombineLaws.swift in Sources */,
-				11FE0094209C9C3300183AF6 /* PrismTest.swift in Sources */,
-				11FE007F209C8F9400183AF6 /* TestDomain.swift in Sources */,
-				D6D6254E206817A700739E2D /* SemigroupKLaws.swift in Sources */,
-				D6D6254F206817A700739E2D /* SemigroupLaws.swift in Sources */,
-				11FE0098209C9EB800183AF6 /* OptionalTest.swift in Sources */,
->>>>>>> 0bc008c1
-			);
-			runOnlyForDeploymentPostprocessing = 0;
-		};
-		D6D62563206841B300739E2D /* Sources */ = {
-			isa = PBXSourcesBuildPhase;
-			buildActionMask = 0;
-			files = (
-				D6D62564206841B300739E2D /* Cokleisli.swift in Sources */,
-				D6D62565206841B300739E2D /* Function0.swift in Sources */,
-				D6D62566206841B300739E2D /* Function1.swift in Sources */,
-				D6D62567206841B300739E2D /* FunctionK.swift in Sources */,
-				D6D62568206841B300739E2D /* Kleisli.swift in Sources */,
-				8B620506217A2406004544D3 /* NonEmptyList+Optics.swift in Sources */,
-				8B620477217A23CC004544D3 /* State.swift in Sources */,
-				8B6205AB217A2416004544D3 /* Invariant.swift in Sources */,
-				D6D62569206841B300739E2D /* KleisliOperator.swift in Sources */,
-				D6D6256A206841B300739E2D /* BooleanFunctions.swift in Sources */,
-				8B6205CF217A2416004544D3 /* Bimonad.swift in Sources */,
-				8B620593217A2416004544D3 /* Order.swift in Sources */,
-				8B62059B217A2416004544D3 /* Bifoldable.swift in Sources */,
-				D6D6256B206841B300739E2D /* Curry.swift in Sources */,
-				8B6204B0217A23E3004544D3 /* MonadDefer.swift in Sources */,
-				8B6205F7217A2416004544D3 /* MonadCombine.swift in Sources */,
-				8B620512217A2406004544D3 /* Iso.swift in Sources */,
-				8B6204A0217A23E3004544D3 /* IO.swift in Sources */,
-				8B62046A217A23CC004544D3 /* Day.swift in Sources */,
-				8B6205A7217A2416004544D3 /* MonadError.swift in Sources */,
-				8B6205D3217A2416004544D3 /* Monoid.swift in Sources */,
-				8B6205B7217A2416004544D3 /* MonadReader.swift in Sources */,
-				8B620583217A2416004544D3 /* MonoidK.swift in Sources */,
-				8B620479217A23CC004544D3 /* Sum.swift in Sources */,
-				1145F2412167506800D4AE81 /* Generic.swift in Sources */,
-				8B6205AF217A2416004544D3 /* TraverseFilter.swift in Sources */,
-				8B62046C217A23CC004544D3 /* Eval.swift in Sources */,
-				1145F246216750D900D4AE81 /* HList.swift in Sources */,
-				8B620469217A23CC004544D3 /* Coreader.swift in Sources */,
-				8B6204F6217A2406004544D3 /* Maybe+Optics.swift in Sources */,
-				8B6204BC217A23E3004544D3 /* ObservableK.swift in Sources */,
-				8B6205FB217A2416004544D3 /* FunctorFilter.swift in Sources */,
-				8B62046D217A23CC004544D3 /* FlatmapOperator.swift in Sources */,
-				D6D6257F206841B300739E2D /* Cofree.swift in Sources */,
-				8B62046B217A23CC004544D3 /* Either.swift in Sources */,
-				D6D62580206841B300739E2D /* Coyoneda.swift in Sources */,
-				8B62052E217A2406004544D3 /* TryOpticsInstances.swift in Sources */,
-				8B620542217A2406004544D3 /* FilterIndex.swift in Sources */,
-				8B6205C7217A2416004544D3 /* Foldable.swift in Sources */,
-				8B620478217A23CC004544D3 /* Store.swift in Sources */,
-				D6D62581206841B300739E2D /* Free.swift in Sources */,
-				D6D62582206841B300739E2D /* Yoneda.swift in Sources */,
-				D6D62583206841B300739E2D /* HigherKinds.swift in Sources */,
-				D6D62584206841B300739E2D /* NumberInstances.swift in Sources */,
-				8B6204A8217A23E3004544D3 /* Effect.swift in Sources */,
-				8B6204FE217A2406004544D3 /* Validated+Optics.swift in Sources */,
-				8B6205C3217A2416004544D3 /* Category.swift in Sources */,
-				8B6205A3217A2416004544D3 /* MonadWriter.swift in Sources */,
-				D6D62585206841B300739E2D /* StringInstances.swift in Sources */,
-				8B6205EB217A2416004544D3 /* Bifunctor.swift in Sources */,
-				D6D62586206841B300739E2D /* PartialApplication.swift in Sources */,
-				8B62051A217A2406004544D3 /* MaybeOpticsInstances.swift in Sources */,
-				8B6205E7217A2416004544D3 /* Comonad.swift in Sources */,
-				8B6204EA217A2406004544D3 /* Traversal.swift in Sources */,
-				8B62047B217A23CC004544D3 /* Tuple.swift in Sources */,
-				8B620516217A2406004544D3 /* Setter.swift in Sources */,
-				8B62050A217A2406004544D3 /* Either+Optics.swift in Sources */,
-				8B6204B8217A23E3004544D3 /* MaybeK.swift in Sources */,
-				D6D62587206841B300739E2D /* Predef.swift in Sources */,
-				8B62053E217A2406004544D3 /* Index.swift in Sources */,
-				8B62058B217A2416004544D3 /* MonadState.swift in Sources */,
-				D6D62588206841B300739E2D /* EitherT.swift in Sources */,
-				8B62052A217A2406004544D3 /* ListKOpticsInstances.swift in Sources */,
-				D6D62589206841B300739E2D /* OptionT.swift in Sources */,
-				8B62047C217A23CC004544D3 /* Validated.swift in Sources */,
-				8B6204A4217A23E3004544D3 /* ConcurrentEffect.swift in Sources */,
-				D6D6258A206841B300739E2D /* StateT.swift in Sources */,
-				D6D6258B206841B300739E2D /* WriterT.swift in Sources */,
-				D6D6258C206841B300739E2D /* Typeclass.swift in Sources */,
-				11E531CD209B319F00A78E8D /* MaybeInstances.swift in Sources */,
-				8B6205BF217A2416004544D3 /* Show.swift in Sources */,
-				8B62057F217A2416004544D3 /* ApplicativeError.swift in Sources */,
-				8B620546217A2406004544D3 /* At.swift in Sources */,
-				8B620522217A2406004544D3 /* StringOpticsInstances.swift in Sources */,
-				8B620502217A2406004544D3 /* ListK+Optics.swift in Sources */,
-				8B6205D7217A2416004544D3 /* Monad.swift in Sources */,
-				116D42C62110A66500363A86 /* BoolInstances.swift in Sources */,
-				8B62053A217A2406004544D3 /* Each.swift in Sources */,
-				8B62054E217A2406004544D3 /* Each+Optics.swift in Sources */,
-				8B62058F217A2416004544D3 /* Contravariant.swift in Sources */,
-				8B6205F3217A2416004544D3 /* Semigroup.swift in Sources */,
-				8B620536217A2406004544D3 /* Prism.swift in Sources */,
-				8B62050E217A2406004544D3 /* Fold.swift in Sources */,
-				8B62054A217A2406004544D3 /* At+Optics.swift in Sources */,
-				8B6204B4217A23E3004544D3 /* SingleK.swift in Sources */,
-				8B620603217A2416004544D3 /* Profunctor.swift in Sources */,
-				8B6205CB217A2416004544D3 /* NonEmptyReducible.swift in Sources */,
-				8B620470217A23CC004544D3 /* ListK.swift in Sources */,
-				8B6204E6217A2406004544D3 /* Getter.swift in Sources */,
-				8B620472217A23CC004544D3 /* Moore.swift in Sources */,
-				8B6205DF217A2416004544D3 /* ComposedFoldable.swift in Sources */,
-				8B6205B3217A2416004544D3 /* Traverse.swift in Sources */,
-				8B6205BB217A2416004544D3 /* Reducible.swift in Sources */,
-				8B620526217A2406004544D3 /* EitherOpticsInstances.swift in Sources */,
-				8B620476217A23CC004544D3 /* SetK.swift in Sources */,
-				8B620475217A23CC004544D3 /* Reader.swift in Sources */,
-				8B62051E217A2406004544D3 /* NonEmptyListOpticsInstances.swift in Sources */,
-				8B620473217A23CC004544D3 /* NonEmptyList.swift in Sources */,
-				8B620468217A23CC004544D3 /* Coproduct.swift in Sources */,
-				8B6205DB217A2416004544D3 /* Composed.swift in Sources */,
-				8B62047A217A23CC004544D3 /* Try.swift in Sources */,
-				8B620587217A2416004544D3 /* MonadFilter.swift in Sources */,
-				8B6205E3217A2416004544D3 /* Applicative.swift in Sources */,
-				1145F24B21675D6200D4AE81 /* Product.swift in Sources */,
-				8B62059F217A2416004544D3 /* SemigroupK.swift in Sources */,
-				8B620471217A23CC004544D3 /* MapK.swift in Sources */,
-				8B62046E217A23CC004544D3 /* Id.swift in Sources */,
-				8B6204F2217A2406004544D3 /* Try+Optics.swift in Sources */,
-				8B620532217A2406004544D3 /* Optional.swift in Sources */,
-				8B6204AC217A23E3004544D3 /* Async.swift in Sources */,
-				8B6204EE217A2406004544D3 /* Id+Optics.swift in Sources */,
-				8B620597217A2416004544D3 /* Inject.swift in Sources */,
-				8B6204FA217A2406004544D3 /* String+Optics.swift in Sources */,
-				8B6204E2217A2406004544D3 /* BoundSetter.swift in Sources */,
-				8B6205FF217A2416004544D3 /* Eq.swift in Sources */,
-				8B62057B217A2416004544D3 /* Alternative.swift in Sources */,
-				8B620474217A23CC004544D3 /* Option.swift in Sources */,
-				8B62046F217A23CC004544D3 /* Ior.swift in Sources */,
-				8B6205EF217A2416004544D3 /* Functor.swift in Sources */,
-				8B620467217A23CC004544D3 /* Const.swift in Sources */,
-				8B620552217A2406004544D3 /* Lens.swift in Sources */,
+				8BA0F4F0217E2E9200969984 /* Function0.swift in Sources */,
+				8BA0F638217E2E9200969984 /* Monad.swift in Sources */,
+				8BA0F6C8217E2E9200969984 /* FilterIndex.swift in Sources */,
+				8BA0F610217E2E9200969984 /* TraverseFilter.swift in Sources */,
+				8BA0F600217E2E9200969984 /* SemigroupK.swift in Sources */,
+				8BA0F5E0217E2E9200969984 /* ApplicativeError.swift in Sources */,
+				8BA0F51C217E2E9200969984 /* Recursion.swift in Sources */,
+				8BA0F6B4217E2E9200969984 /* TryOpticsInstances.swift in Sources */,
+				8BA0F6B8217E2E9200969984 /* Optional.swift in Sources */,
+				8BA0F574217E2E9200969984 /* MaybeK.swift in Sources */,
+				8BA0F5C4217E2E9200969984 /* Store.swift in Sources */,
+				8BA0F6A4217E2E9200969984 /* NonEmptyListOpticsInstances.swift in Sources */,
+				8BA0F5AC217E2E9200969984 /* State.swift in Sources */,
+				8BA0F650217E2E9200969984 /* Functor.swift in Sources */,
+				8BA0F540217E2E9200969984 /* HList.swift in Sources */,
+				8BA0F518217E2E9200969984 /* Predef.swift in Sources */,
+				8BA0F674217E2E9200969984 /* Id+Optics.swift in Sources */,
+				8BA0F4FC217E2E9200969984 /* Cokleisli.swift in Sources */,
+				8BA0F660217E2E9200969984 /* Eq.swift in Sources */,
+				8BA0F624217E2E9200969984 /* Category.swift in Sources */,
+				8BA0F570217E2E9200969984 /* SingleK.swift in Sources */,
+				8BA0F57C217E2E9200969984 /* Reader.swift in Sources */,
+				8BA0F550217E2E9200969984 /* MaybeInstances.swift in Sources */,
+				8BA0F5A0217E2E9200969984 /* FlatmapOperator.swift in Sources */,
+				8BA0F68C217E2E9200969984 /* NonEmptyList+Optics.swift in Sources */,
+				8BA0F698217E2E9200969984 /* Iso.swift in Sources */,
+				8BA0F4EC217E2E9200969984 /* Kleisli.swift in Sources */,
+				8BA0F4DC217E2E9200969984 /* Coyoneda.swift in Sources */,
+				8BA0F6BC217E2E9200969984 /* Prism.swift in Sources */,
+				8BA0F59C217E2E9200969984 /* Day.swift in Sources */,
+				8BA0F688217E2E9200969984 /* ListK+Optics.swift in Sources */,
+				8BA0F620217E2E9200969984 /* Show.swift in Sources */,
+				8BA0F65C217E2E9200969984 /* FunctorFilter.swift in Sources */,
+				8BA0F554217E2E9200969984 /* NumberInstances.swift in Sources */,
+				8BA0F4E8217E2E9200969984 /* FunctionK.swift in Sources */,
+				8BA0F548217E2E9200969984 /* BoolInstances.swift in Sources */,
+				8BA0F524217E2E9200969984 /* Fix.swift in Sources */,
+				8BA0F618217E2E9200969984 /* MonadReader.swift in Sources */,
+				8BA0F5CC217E2E9200969984 /* Tuple.swift in Sources */,
+				8BA0F5D8217E2E9200969984 /* HigherKinds.swift in Sources */,
+				8BA0F4D4217E2E9200969984 /* Curry.swift in Sources */,
+				8BA0F684217E2E9200969984 /* Validated+Optics.swift in Sources */,
+				8BA0F654217E2E9200969984 /* Semigroup.swift in Sources */,
+				8BA0F594217E2E9200969984 /* NonEmptyList.swift in Sources */,
+				8BA0F590217E2E9200969984 /* Option.swift in Sources */,
+				8BA0F5F4217E2E9200969984 /* Order.swift in Sources */,
+				8BA0F5E8217E2E9200969984 /* MonadFilter.swift in Sources */,
+				8BA0F5B8217E2E9200969984 /* Sum.swift in Sources */,
+				8BA0F5B4217E2E9200969984 /* Result.swift in Sources */,
+				8BA0F6D8217E2E9200969984 /* Lens.swift in Sources */,
+				8BA0F614217E2E9200969984 /* Traverse.swift in Sources */,
+				8BA0F4D8217E2E9200969984 /* Yoneda.swift in Sources */,
+				8BA0F680217E2E9200969984 /* String+Optics.swift in Sources */,
+				8BA0F568217E2E9200969984 /* Async.swift in Sources */,
+				8BA0F5E4217E2E9200969984 /* MonoidK.swift in Sources */,
+				8BA0F6D4217E2E9200969984 /* Each+Optics.swift in Sources */,
+				8BA0F544217E2E9200969984 /* Generic.swift in Sources */,
+				8BA0F514217E2E9200969984 /* StateT.swift in Sources */,
+				8BA0F61C217E2E9200969984 /* Reducible.swift in Sources */,
+				8BA0F508217E2E9200969984 /* EitherT.swift in Sources */,
+				8BA0F644217E2E9200969984 /* Applicative.swift in Sources */,
+				8BA0F560217E2E9200969984 /* ConcurrentEffect.swift in Sources */,
+				8BA0F6D0217E2E9200969984 /* At+Optics.swift in Sources */,
+				8BA0F658217E2E9200969984 /* MonadCombine.swift in Sources */,
+				8BA0F58C217E2E9200969984 /* Ior.swift in Sources */,
+				8BA0F5C0217E2E9200969984 /* Coreader.swift in Sources */,
+				8BA0F4E0217E2E9200969984 /* Cofree.swift in Sources */,
+				8BA0F578217E2E9200969984 /* ObservableK.swift in Sources */,
+				8BA0F5DC217E2E9200969984 /* Alternative.swift in Sources */,
+				8BA0F690217E2E9200969984 /* Either+Optics.swift in Sources */,
+				8BA0F510217E2E9200969984 /* WriterT.swift in Sources */,
+				8BA0F54C217E2E9200969984 /* StringInstances.swift in Sources */,
+				8BA0F6A8217E2E9200969984 /* StringOpticsInstances.swift in Sources */,
+				8BA0F5C8217E2E9200969984 /* SetK.swift in Sources */,
+				8BA0F564217E2E9200969984 /* Effect.swift in Sources */,
+				8BA0F56C217E2E9200969984 /* MonadDefer.swift in Sources */,
+				8BA0F648217E2E9200969984 /* Comonad.swift in Sources */,
+				8BA0F5A4217E2E9200969984 /* Moore.swift in Sources */,
+				8BA0F5B0217E2E9200969984 /* Try.swift in Sources */,
+				8BA0F694217E2E9200969984 /* Fold.swift in Sources */,
+				8BA0F62C217E2E9200969984 /* NonEmptyReducible.swift in Sources */,
+				8BA0F4E4217E2E9200969984 /* Free.swift in Sources */,
+				8BA0F504217E2E9200969984 /* BooleanFunctions.swift in Sources */,
+				8BA0F4F4217E2E9200969984 /* Function1.swift in Sources */,
+				8BA0F5D0217E2E9200969984 /* Const.swift in Sources */,
+				8BA0F500217E2E9200969984 /* Typeclass.swift in Sources */,
+				8BA0F5EC217E2E9200969984 /* MonadState.swift in Sources */,
+				8BA0F67C217E2E9200969984 /* Maybe+Optics.swift in Sources */,
+				8BA0F670217E2E9200969984 /* Traversal.swift in Sources */,
+				8BA0F558217E2E9200969984 /* FutureK.swift in Sources */,
+				8BA0F608217E2E9200969984 /* MonadError.swift in Sources */,
+				8BA0F4F8217E2E9200969984 /* KleisliOperator.swift in Sources */,
+				8BA0F598217E2E9200969984 /* Coproduct.swift in Sources */,
+				8BA0F63C217E2E9200969984 /* Composed.swift in Sources */,
+				8BA0F6A0217E2E9200969984 /* MaybeOpticsInstances.swift in Sources */,
+				8BA0F668217E2E9200969984 /* BoundSetter.swift in Sources */,
+				8BA0F534217E2E9200969984 /* Corecursive.swift in Sources */,
+				8BA0F6CC217E2E9200969984 /* At.swift in Sources */,
+				8BA0F5F8217E2E9200969984 /* Inject.swift in Sources */,
+				8BA0F53C217E2E9200969984 /* Product.swift in Sources */,
+				8BA0F5FC217E2E9200969984 /* Bifoldable.swift in Sources */,
+				8BA0F664217E2E9200969984 /* Profunctor.swift in Sources */,
+				8BA0F604217E2E9200969984 /* MonadWriter.swift in Sources */,
+				8BA0F634217E2E9200969984 /* Monoid.swift in Sources */,
+				8BA0F5D4217E2E9200969984 /* ListK.swift in Sources */,
+				8BA0F64C217E2E9200969984 /* Bifunctor.swift in Sources */,
+				8BA0F520217E2E9200969984 /* Nu.swift in Sources */,
+				8BA0F52C217E2E9200969984 /* Recursive.swift in Sources */,
+				8BA0F66C217E2E9200969984 /* Getter.swift in Sources */,
+				8BA0F584217E2E9200969984 /* Id.swift in Sources */,
+				8BA0F60C217E2E9200969984 /* Invariant.swift in Sources */,
+				8BA0F538217E2E9200969984 /* PartialApplication.swift in Sources */,
+				8BA0F678217E2E9200969984 /* Try+Optics.swift in Sources */,
+				8BA0F5A8217E2E9200969984 /* Eval.swift in Sources */,
+				8BA0F6C4217E2E9200969984 /* Index.swift in Sources */,
+				8BA0F50C217E2E9200969984 /* OptionT.swift in Sources */,
+				8BA0F580217E2E9200969984 /* Either.swift in Sources */,
+				8BA0F5F0217E2E9200969984 /* Contravariant.swift in Sources */,
+				8BA0F6AC217E2E9200969984 /* EitherOpticsInstances.swift in Sources */,
+				8BA0F5BC217E2E9200969984 /* Validated.swift in Sources */,
+				8BA0F69C217E2E9200969984 /* Setter.swift in Sources */,
+				8BA0F630217E2E9200969984 /* Bimonad.swift in Sources */,
+				8BA0F528217E2E9200969984 /* Mu.swift in Sources */,
+				8BA0F628217E2E9200969984 /* Foldable.swift in Sources */,
+				8BA0F640217E2E9200969984 /* ComposedFoldable.swift in Sources */,
+				8BA0F55C217E2E9200969984 /* IO.swift in Sources */,
+				8BA0F588217E2E9200969984 /* MapK.swift in Sources */,
+				8BA0F6B0217E2E9200969984 /* ListKOpticsInstances.swift in Sources */,
+				8BA0F6C0217E2E9200969984 /* Each.swift in Sources */,
+				8BA0F530217E2E9200969984 /* Birecursive.swift in Sources */,
 			);
 			runOnlyForDeploymentPostprocessing = 0;
 		};
@@ -3299,213 +2019,136 @@
 			isa = PBXSourcesBuildPhase;
 			buildActionMask = 2147483647;
 			files = (
-				D6DBDE9A20684C38004F979F /* Cokleisli.swift in Sources */,
-				D6DBDE9B20684C38004F979F /* Function0.swift in Sources */,
-				D6DBDE9C20684C38004F979F /* Function1.swift in Sources */,
-				D6DBDE9D20684C38004F979F /* FunctionK.swift in Sources */,
-				D6DBDE9E20684C38004F979F /* Kleisli.swift in Sources */,
-				8B620507217A2406004544D3 /* NonEmptyList+Optics.swift in Sources */,
-				8B62048D217A23CD004544D3 /* State.swift in Sources */,
-				8B6205AC217A2416004544D3 /* Invariant.swift in Sources */,
-				D6DBDE9F20684C38004F979F /* KleisliOperator.swift in Sources */,
-				D6DBDEA020684C38004F979F /* BooleanFunctions.swift in Sources */,
-				8B6205D0217A2416004544D3 /* Bimonad.swift in Sources */,
-				8B620594217A2416004544D3 /* Order.swift in Sources */,
-				8B62059C217A2416004544D3 /* Bifoldable.swift in Sources */,
-				D6DBDEA120684C38004F979F /* Curry.swift in Sources */,
-<<<<<<< HEAD
-				8B6204B1217A23E3004544D3 /* MonadDefer.swift in Sources */,
-				8B6205F8217A2416004544D3 /* MonadCombine.swift in Sources */,
-				8B620513217A2406004544D3 /* Iso.swift in Sources */,
-				8B6204A1217A23E3004544D3 /* IO.swift in Sources */,
-				8B620480217A23CD004544D3 /* Day.swift in Sources */,
-				8B6205A8217A2416004544D3 /* MonadError.swift in Sources */,
-				8B6205D4217A2416004544D3 /* Monoid.swift in Sources */,
-				8B6205B8217A2416004544D3 /* MonadReader.swift in Sources */,
-				8B620584217A2416004544D3 /* MonoidK.swift in Sources */,
-				8B62048F217A23CD004544D3 /* Sum.swift in Sources */,
-				1145F2422167506800D4AE81 /* Generic.swift in Sources */,
-				8B6205B0217A2416004544D3 /* TraverseFilter.swift in Sources */,
-				8B620482217A23CD004544D3 /* Eval.swift in Sources */,
-				1145F247216750D900D4AE81 /* HList.swift in Sources */,
-				8B62047F217A23CD004544D3 /* Coreader.swift in Sources */,
-				8B6204F7217A2406004544D3 /* Maybe+Optics.swift in Sources */,
-				8B6204BD217A23E3004544D3 /* ObservableK.swift in Sources */,
-				8B6205FC217A2416004544D3 /* FunctorFilter.swift in Sources */,
-				8B620483217A23CD004544D3 /* FlatmapOperator.swift in Sources */,
-=======
-				11E531DA209B4FCE00A78E8D /* At.swift in Sources */,
-				115683A02162472D0001749D /* Invariant.swift in Sources */,
-				D6DBDEA220684C38004F979F /* Const.swift in Sources */,
-				115683D321626B980001749D /* Effect.swift in Sources */,
-				D6DBDEA320684C38004F979F /* Coproduct.swift in Sources */,
-				11AC527E2097697D008EC1E4 /* Getter.swift in Sources */,
-				11AC52802097697D008EC1E4 /* Lens.swift in Sources */,
-				D6DBDEA420684C38004F979F /* Coreader.swift in Sources */,
-				D6DBDEA520684C38004F979F /* Either.swift in Sources */,
-				D6DBDEA620684C38004F979F /* Eval.swift in Sources */,
-				D6DBDEA720684C38004F979F /* FlatmapOperator.swift in Sources */,
-				115683B421624D7B0001749D /* Category.swift in Sources */,
-				D6DBDEA820684C38004F979F /* Id.swift in Sources */,
-				D6DBDEA920684C38004F979F /* Ior.swift in Sources */,
-				D6DBDEAA20684C38004F979F /* ListK.swift in Sources */,
-				D6DBDEAB20684C38004F979F /* MapK.swift in Sources */,
-				D6DBDEAC20684C38004F979F /* Option.swift in Sources */,
-				D6DBDEAD20684C38004F979F /* NonEmptyList.swift in Sources */,
-				D6DBDEAE20684C38004F979F /* Reader.swift in Sources */,
-				D6DBDEAF20684C38004F979F /* State.swift in Sources */,
-				114D530E216B4CD000495778 /* Result.swift in Sources */,
-				D6DBDEB020684C38004F979F /* Try.swift in Sources */,
-				1181FD802165F7A00037B298 /* ObservableK.swift in Sources */,
-				D6DBDEB120684C38004F979F /* Tuple.swift in Sources */,
-				D6DBDEB220684C38004F979F /* Validated.swift in Sources */,
-				111082CF2085DBF800C8563C /* Show.swift in Sources */,
-				D6DBDEB320684C38004F979F /* Async.swift in Sources */,
-				D6DBDEB420684C38004F979F /* IO.swift in Sources */,
-				111620A020F4B88500685EC4 /* TryOpticsInstances.swift in Sources */,
->>>>>>> 0bc008c1
-				D6DBDEB520684C38004F979F /* Cofree.swift in Sources */,
-				8B620481217A23CD004544D3 /* Either.swift in Sources */,
-				D6DBDEB620684C38004F979F /* Coyoneda.swift in Sources */,
-				8B62052F217A2406004544D3 /* TryOpticsInstances.swift in Sources */,
-				8B620543217A2406004544D3 /* FilterIndex.swift in Sources */,
-				8B6205C8217A2416004544D3 /* Foldable.swift in Sources */,
-				8B62048E217A23CD004544D3 /* Store.swift in Sources */,
-				D6DBDEB720684C38004F979F /* Free.swift in Sources */,
-				D6DBDEB820684C38004F979F /* Yoneda.swift in Sources */,
-				D6DBDEB920684C38004F979F /* HigherKinds.swift in Sources */,
-				D6DBDEBA20684C38004F979F /* NumberInstances.swift in Sources */,
-				8B6204A9217A23E3004544D3 /* Effect.swift in Sources */,
-				8B6204FF217A2406004544D3 /* Validated+Optics.swift in Sources */,
-				8B6205C4217A2416004544D3 /* Category.swift in Sources */,
-				8B6205A4217A2416004544D3 /* MonadWriter.swift in Sources */,
-				D6DBDEBB20684C38004F979F /* StringInstances.swift in Sources */,
-				8B6205EC217A2416004544D3 /* Bifunctor.swift in Sources */,
-				D6DBDEBC20684C38004F979F /* PartialApplication.swift in Sources */,
-				8B62051B217A2406004544D3 /* MaybeOpticsInstances.swift in Sources */,
-				8B6205E8217A2416004544D3 /* Comonad.swift in Sources */,
-				8B6204EB217A2406004544D3 /* Traversal.swift in Sources */,
-				8B620491217A23CD004544D3 /* Tuple.swift in Sources */,
-				8B620517217A2406004544D3 /* Setter.swift in Sources */,
-				8B62050B217A2406004544D3 /* Either+Optics.swift in Sources */,
-				8B6204B9217A23E3004544D3 /* MaybeK.swift in Sources */,
-				D6DBDEBD20684C38004F979F /* Predef.swift in Sources */,
-				8B62053F217A2406004544D3 /* Index.swift in Sources */,
-				8B62058C217A2416004544D3 /* MonadState.swift in Sources */,
-				D6DBDEBE20684C38004F979F /* EitherT.swift in Sources */,
-				8B62052B217A2406004544D3 /* ListKOpticsInstances.swift in Sources */,
-				D6DBDEBF20684C38004F979F /* OptionT.swift in Sources */,
-				8B620492217A23CD004544D3 /* Validated.swift in Sources */,
-				8B6204A5217A23E3004544D3 /* ConcurrentEffect.swift in Sources */,
-				D6DBDEC020684C38004F979F /* StateT.swift in Sources */,
-				D6DBDEC120684C38004F979F /* WriterT.swift in Sources */,
-				D6DBDEC220684C38004F979F /* Typeclass.swift in Sources */,
-				11E531CE209B31A000A78E8D /* MaybeInstances.swift in Sources */,
-				8B6205C0217A2416004544D3 /* Show.swift in Sources */,
-				8B620580217A2416004544D3 /* ApplicativeError.swift in Sources */,
-				8B620547217A2406004544D3 /* At.swift in Sources */,
-				8B620523217A2406004544D3 /* StringOpticsInstances.swift in Sources */,
-				8B620503217A2406004544D3 /* ListK+Optics.swift in Sources */,
-				8B6205D8217A2416004544D3 /* Monad.swift in Sources */,
-				116D42C72110A66600363A86 /* BoolInstances.swift in Sources */,
-<<<<<<< HEAD
-				8B62053B217A2406004544D3 /* Each.swift in Sources */,
-				8B62054F217A2406004544D3 /* Each+Optics.swift in Sources */,
-				8B620590217A2416004544D3 /* Contravariant.swift in Sources */,
-				8B6205F4217A2416004544D3 /* Semigroup.swift in Sources */,
-				8B620537217A2406004544D3 /* Prism.swift in Sources */,
-				8B62050F217A2406004544D3 /* Fold.swift in Sources */,
-				8B62054B217A2406004544D3 /* At+Optics.swift in Sources */,
-				8B6204B5217A23E3004544D3 /* SingleK.swift in Sources */,
-				8B620604217A2416004544D3 /* Profunctor.swift in Sources */,
-				8B6205CC217A2416004544D3 /* NonEmptyReducible.swift in Sources */,
-				8B620486217A23CD004544D3 /* ListK.swift in Sources */,
-				8B6204E7217A2406004544D3 /* Getter.swift in Sources */,
-				8B620488217A23CD004544D3 /* Moore.swift in Sources */,
-				8B6205E0217A2416004544D3 /* ComposedFoldable.swift in Sources */,
-				8B6205B4217A2416004544D3 /* Traverse.swift in Sources */,
-				8B6205BC217A2416004544D3 /* Reducible.swift in Sources */,
-				8B620527217A2406004544D3 /* EitherOpticsInstances.swift in Sources */,
-				8B62048C217A23CD004544D3 /* SetK.swift in Sources */,
-				8B62048B217A23CD004544D3 /* Reader.swift in Sources */,
-				8B62051F217A2406004544D3 /* NonEmptyListOpticsInstances.swift in Sources */,
-				8B620489217A23CD004544D3 /* NonEmptyList.swift in Sources */,
-				8B62047E217A23CD004544D3 /* Coproduct.swift in Sources */,
-				8B6205DC217A2416004544D3 /* Composed.swift in Sources */,
-				8B620490217A23CD004544D3 /* Try.swift in Sources */,
-				8B620588217A2416004544D3 /* MonadFilter.swift in Sources */,
-				8B6205E4217A2416004544D3 /* Applicative.swift in Sources */,
-				1145F24C21675D6200D4AE81 /* Product.swift in Sources */,
-				8B6205A0217A2416004544D3 /* SemigroupK.swift in Sources */,
-				8B620487217A23CD004544D3 /* MapK.swift in Sources */,
-				8B620484217A23CD004544D3 /* Id.swift in Sources */,
-				8B6204F3217A2406004544D3 /* Try+Optics.swift in Sources */,
-				8B620533217A2406004544D3 /* Optional.swift in Sources */,
-				8B6204AD217A23E3004544D3 /* Async.swift in Sources */,
-				8B6204EF217A2406004544D3 /* Id+Optics.swift in Sources */,
-				8B620598217A2416004544D3 /* Inject.swift in Sources */,
-				8B6204FB217A2406004544D3 /* String+Optics.swift in Sources */,
-				8B6204E3217A2406004544D3 /* BoundSetter.swift in Sources */,
-				8B620600217A2416004544D3 /* Eq.swift in Sources */,
-				8B62057C217A2416004544D3 /* Alternative.swift in Sources */,
-				8B62048A217A23CD004544D3 /* Option.swift in Sources */,
-				8B620485217A23CD004544D3 /* Ior.swift in Sources */,
-				8B6205F0217A2416004544D3 /* Functor.swift in Sources */,
-				8B62047D217A23CD004544D3 /* Const.swift in Sources */,
-				8B620553217A2406004544D3 /* Lens.swift in Sources */,
-=======
-				D6DBDEC520684C38004F979F /* ApplicativeError.swift in Sources */,
-				1168902521638D8800F3A7A6 /* Sum.swift in Sources */,
-				1181FD512164DCD90037B298 /* SingleK.swift in Sources */,
-				11C9B6D320DCF54800AFD4AA /* Each.swift in Sources */,
-				D6DBDEC620684C38004F979F /* Bifoldable.swift in Sources */,
-				D6DBDEC720684C38004F979F /* Bimonad.swift in Sources */,
-				1181FD7B216502410037B298 /* MaybeK.swift in Sources */,
-				D6DBDEC820684C38004F979F /* Comonad.swift in Sources */,
-				1116205B20F385D400685EC4 /* Either+Optics.swift in Sources */,
-				1116208C20F49B1F00685EC4 /* ListKOpticsInstances.swift in Sources */,
-				1168902A216392EF00F3A7A6 /* Day.swift in Sources */,
-				D6DBDEC920684C38004F979F /* Composed.swift in Sources */,
-				D6DBDECA20684C38004F979F /* ComposedFoldable.swift in Sources */,
-				11F5309B210207A100D92335 /* Nu.swift in Sources */,
-				D6DBDECB20684C38004F979F /* Eq.swift in Sources */,
-				11E531B9209AFAF700A78E8D /* Optional.swift in Sources */,
-				D6DBDECC20684C38004F979F /* Foldable.swift in Sources */,
-				D6DBDECD20684C38004F979F /* Functor.swift in Sources */,
-				11C9B6D920DCF55100AFD4AA /* Traversal.swift in Sources */,
-				D6DBDECE20684C38004F979F /* FunctorFilter.swift in Sources */,
-				D6DBDECF20684C38004F979F /* Inject.swift in Sources */,
-				D6DBDED020684C38004F979F /* Monad.swift in Sources */,
-				D6DBDED120684C38004F979F /* MonadCombine.swift in Sources */,
-				1116205D20F385D400685EC4 /* ListK+Optics.swift in Sources */,
-				D6DBDED220684C38004F979F /* MonadError.swift in Sources */,
-				1116207720F3AD7100685EC4 /* At+Optics.swift in Sources */,
-				D6DBDED320684C38004F979F /* MonadFilter.swift in Sources */,
-				1116209B20F4B1DA00685EC4 /* StringOpticsInstances.swift in Sources */,
-				11E531BE209B148F00A78E8D /* Setter.swift in Sources */,
-				115683D821626D3B0001749D /* ConcurrentEffect.swift in Sources */,
-				1116208720F4972200685EC4 /* EitherOpticsInstances.swift in Sources */,
-				D6DBDED420684C38004F979F /* MonadReader.swift in Sources */,
-				11F530952101E6D100D92335 /* Recursive.swift in Sources */,
-				115683CE2162689A0001749D /* MonadDefer.swift in Sources */,
-				D6DBDED520684C38004F979F /* MonadState.swift in Sources */,
-				D60A59E021079833005D53F3 /* SetK.swift in Sources */,
-				D6DBDED620684C38004F979F /* MonadWriter.swift in Sources */,
-				114D5314216B4F6C00495778 /* FutureK.swift in Sources */,
-				D6DBDED720684C38004F979F /* Monoid.swift in Sources */,
-				D6DBDED820684C38004F979F /* MonoidK.swift in Sources */,
-				D6DBDED920684C38004F979F /* NonEmptyReducible.swift in Sources */,
-				D6DBDEDA20684C38004F979F /* Order.swift in Sources */,
-				11E531E2209B503000A78E8D /* Index.swift in Sources */,
-				1116207C20F4937600685EC4 /* Each+Optics.swift in Sources */,
-				D6DBDEDB20684C38004F979F /* Reducible.swift in Sources */,
-				D6DBDEDC20684C38004F979F /* Semigroup.swift in Sources */,
-				11F5308E2101E1B000D92335 /* Fix.swift in Sources */,
-				1116205220F385C500685EC4 /* Maybe+Optics.swift in Sources */,
-				D6DBDEDD20684C38004F979F /* SemigroupK.swift in Sources */,
-				D6DBDEDE20684C38004F979F /* Traverse.swift in Sources */,
-				D6DBDEDF20684C38004F979F /* TraverseFilter.swift in Sources */,
->>>>>>> 0bc008c1
+				8BA0F4F1217E2E9200969984 /* Function0.swift in Sources */,
+				8BA0F639217E2E9200969984 /* Monad.swift in Sources */,
+				8BA0F6C9217E2E9200969984 /* FilterIndex.swift in Sources */,
+				8BA0F611217E2E9200969984 /* TraverseFilter.swift in Sources */,
+				8BA0F601217E2E9200969984 /* SemigroupK.swift in Sources */,
+				8BA0F5E1217E2E9200969984 /* ApplicativeError.swift in Sources */,
+				8BA0F51D217E2E9200969984 /* Recursion.swift in Sources */,
+				8BA0F6B5217E2E9200969984 /* TryOpticsInstances.swift in Sources */,
+				8BA0F6B9217E2E9200969984 /* Optional.swift in Sources */,
+				8BA0F575217E2E9200969984 /* MaybeK.swift in Sources */,
+				8BA0F5C5217E2E9200969984 /* Store.swift in Sources */,
+				8BA0F6A5217E2E9200969984 /* NonEmptyListOpticsInstances.swift in Sources */,
+				8BA0F5AD217E2E9200969984 /* State.swift in Sources */,
+				8BA0F651217E2E9200969984 /* Functor.swift in Sources */,
+				8BA0F541217E2E9200969984 /* HList.swift in Sources */,
+				8BA0F519217E2E9200969984 /* Predef.swift in Sources */,
+				8BA0F675217E2E9200969984 /* Id+Optics.swift in Sources */,
+				8BA0F4FD217E2E9200969984 /* Cokleisli.swift in Sources */,
+				8BA0F661217E2E9200969984 /* Eq.swift in Sources */,
+				8BA0F625217E2E9200969984 /* Category.swift in Sources */,
+				8BA0F571217E2E9200969984 /* SingleK.swift in Sources */,
+				8BA0F57D217E2E9200969984 /* Reader.swift in Sources */,
+				8BA0F551217E2E9200969984 /* MaybeInstances.swift in Sources */,
+				8BA0F5A1217E2E9200969984 /* FlatmapOperator.swift in Sources */,
+				8BA0F68D217E2E9200969984 /* NonEmptyList+Optics.swift in Sources */,
+				8BA0F699217E2E9200969984 /* Iso.swift in Sources */,
+				8BA0F4ED217E2E9200969984 /* Kleisli.swift in Sources */,
+				8BA0F4DD217E2E9200969984 /* Coyoneda.swift in Sources */,
+				8BA0F6BD217E2E9200969984 /* Prism.swift in Sources */,
+				8BA0F59D217E2E9200969984 /* Day.swift in Sources */,
+				8BA0F689217E2E9200969984 /* ListK+Optics.swift in Sources */,
+				8BA0F621217E2E9200969984 /* Show.swift in Sources */,
+				8BA0F65D217E2E9200969984 /* FunctorFilter.swift in Sources */,
+				8BA0F555217E2E9200969984 /* NumberInstances.swift in Sources */,
+				8BA0F4E9217E2E9200969984 /* FunctionK.swift in Sources */,
+				8BA0F549217E2E9200969984 /* BoolInstances.swift in Sources */,
+				8BA0F525217E2E9200969984 /* Fix.swift in Sources */,
+				8BA0F619217E2E9200969984 /* MonadReader.swift in Sources */,
+				8BA0F5CD217E2E9200969984 /* Tuple.swift in Sources */,
+				8BA0F5D9217E2E9200969984 /* HigherKinds.swift in Sources */,
+				8BA0F4D5217E2E9200969984 /* Curry.swift in Sources */,
+				8BA0F685217E2E9200969984 /* Validated+Optics.swift in Sources */,
+				8BA0F655217E2E9200969984 /* Semigroup.swift in Sources */,
+				8BA0F595217E2E9200969984 /* NonEmptyList.swift in Sources */,
+				8BA0F591217E2E9200969984 /* Option.swift in Sources */,
+				8BA0F5F5217E2E9200969984 /* Order.swift in Sources */,
+				8BA0F5E9217E2E9200969984 /* MonadFilter.swift in Sources */,
+				8BA0F5B9217E2E9200969984 /* Sum.swift in Sources */,
+				8BA0F5B5217E2E9200969984 /* Result.swift in Sources */,
+				8BA0F6D9217E2E9200969984 /* Lens.swift in Sources */,
+				8BA0F615217E2E9200969984 /* Traverse.swift in Sources */,
+				8BA0F4D9217E2E9200969984 /* Yoneda.swift in Sources */,
+				8BA0F681217E2E9200969984 /* String+Optics.swift in Sources */,
+				8BA0F569217E2E9200969984 /* Async.swift in Sources */,
+				8BA0F5E5217E2E9200969984 /* MonoidK.swift in Sources */,
+				8BA0F6D5217E2E9200969984 /* Each+Optics.swift in Sources */,
+				8BA0F545217E2E9200969984 /* Generic.swift in Sources */,
+				8BA0F515217E2E9200969984 /* StateT.swift in Sources */,
+				8BA0F61D217E2E9200969984 /* Reducible.swift in Sources */,
+				8BA0F509217E2E9200969984 /* EitherT.swift in Sources */,
+				8BA0F645217E2E9200969984 /* Applicative.swift in Sources */,
+				8BA0F561217E2E9200969984 /* ConcurrentEffect.swift in Sources */,
+				8BA0F6D1217E2E9200969984 /* At+Optics.swift in Sources */,
+				8BA0F659217E2E9200969984 /* MonadCombine.swift in Sources */,
+				8BA0F58D217E2E9200969984 /* Ior.swift in Sources */,
+				8BA0F5C1217E2E9200969984 /* Coreader.swift in Sources */,
+				8BA0F4E1217E2E9200969984 /* Cofree.swift in Sources */,
+				8BA0F579217E2E9200969984 /* ObservableK.swift in Sources */,
+				8BA0F5DD217E2E9200969984 /* Alternative.swift in Sources */,
+				8BA0F691217E2E9200969984 /* Either+Optics.swift in Sources */,
+				8BA0F511217E2E9200969984 /* WriterT.swift in Sources */,
+				8BA0F54D217E2E9200969984 /* StringInstances.swift in Sources */,
+				8BA0F6A9217E2E9200969984 /* StringOpticsInstances.swift in Sources */,
+				8BA0F5C9217E2E9200969984 /* SetK.swift in Sources */,
+				8BA0F565217E2E9200969984 /* Effect.swift in Sources */,
+				8BA0F56D217E2E9200969984 /* MonadDefer.swift in Sources */,
+				8BA0F649217E2E9200969984 /* Comonad.swift in Sources */,
+				8BA0F5A5217E2E9200969984 /* Moore.swift in Sources */,
+				8BA0F5B1217E2E9200969984 /* Try.swift in Sources */,
+				8BA0F695217E2E9200969984 /* Fold.swift in Sources */,
+				8BA0F62D217E2E9200969984 /* NonEmptyReducible.swift in Sources */,
+				8BA0F4E5217E2E9200969984 /* Free.swift in Sources */,
+				8BA0F505217E2E9200969984 /* BooleanFunctions.swift in Sources */,
+				8BA0F4F5217E2E9200969984 /* Function1.swift in Sources */,
+				8BA0F5D1217E2E9200969984 /* Const.swift in Sources */,
+				8BA0F501217E2E9200969984 /* Typeclass.swift in Sources */,
+				8BA0F5ED217E2E9200969984 /* MonadState.swift in Sources */,
+				8BA0F67D217E2E9200969984 /* Maybe+Optics.swift in Sources */,
+				8BA0F671217E2E9200969984 /* Traversal.swift in Sources */,
+				8BA0F559217E2E9200969984 /* FutureK.swift in Sources */,
+				8BA0F609217E2E9200969984 /* MonadError.swift in Sources */,
+				8BA0F4F9217E2E9200969984 /* KleisliOperator.swift in Sources */,
+				8BA0F599217E2E9200969984 /* Coproduct.swift in Sources */,
+				8BA0F63D217E2E9200969984 /* Composed.swift in Sources */,
+				8BA0F6A1217E2E9200969984 /* MaybeOpticsInstances.swift in Sources */,
+				8BA0F669217E2E9200969984 /* BoundSetter.swift in Sources */,
+				8BA0F535217E2E9200969984 /* Corecursive.swift in Sources */,
+				8BA0F6CD217E2E9200969984 /* At.swift in Sources */,
+				8BA0F5F9217E2E9200969984 /* Inject.swift in Sources */,
+				8BA0F53D217E2E9200969984 /* Product.swift in Sources */,
+				8BA0F5FD217E2E9200969984 /* Bifoldable.swift in Sources */,
+				8BA0F665217E2E9200969984 /* Profunctor.swift in Sources */,
+				8BA0F605217E2E9200969984 /* MonadWriter.swift in Sources */,
+				8BA0F635217E2E9200969984 /* Monoid.swift in Sources */,
+				8BA0F5D5217E2E9200969984 /* ListK.swift in Sources */,
+				8BA0F64D217E2E9200969984 /* Bifunctor.swift in Sources */,
+				8BA0F521217E2E9200969984 /* Nu.swift in Sources */,
+				8BA0F52D217E2E9200969984 /* Recursive.swift in Sources */,
+				8BA0F66D217E2E9200969984 /* Getter.swift in Sources */,
+				8BA0F585217E2E9200969984 /* Id.swift in Sources */,
+				8BA0F60D217E2E9200969984 /* Invariant.swift in Sources */,
+				8BA0F539217E2E9200969984 /* PartialApplication.swift in Sources */,
+				8BA0F679217E2E9200969984 /* Try+Optics.swift in Sources */,
+				8BA0F5A9217E2E9200969984 /* Eval.swift in Sources */,
+				8BA0F6C5217E2E9200969984 /* Index.swift in Sources */,
+				8BA0F50D217E2E9200969984 /* OptionT.swift in Sources */,
+				8BA0F581217E2E9200969984 /* Either.swift in Sources */,
+				8BA0F5F1217E2E9200969984 /* Contravariant.swift in Sources */,
+				8BA0F6AD217E2E9200969984 /* EitherOpticsInstances.swift in Sources */,
+				8BA0F5BD217E2E9200969984 /* Validated.swift in Sources */,
+				8BA0F69D217E2E9200969984 /* Setter.swift in Sources */,
+				8BA0F631217E2E9200969984 /* Bimonad.swift in Sources */,
+				8BA0F529217E2E9200969984 /* Mu.swift in Sources */,
+				8BA0F629217E2E9200969984 /* Foldable.swift in Sources */,
+				8BA0F641217E2E9200969984 /* ComposedFoldable.swift in Sources */,
+				8BA0F55D217E2E9200969984 /* IO.swift in Sources */,
+				8BA0F589217E2E9200969984 /* MapK.swift in Sources */,
+				8BA0F6B1217E2E9200969984 /* ListKOpticsInstances.swift in Sources */,
+				8BA0F6C1217E2E9200969984 /* Each.swift in Sources */,
+				8BA0F531217E2E9200969984 /* Birecursive.swift in Sources */,
 			);
 			runOnlyForDeploymentPostprocessing = 0;
 		};
@@ -3513,120 +2156,88 @@
 			isa = PBXSourcesBuildPhase;
 			buildActionMask = 0;
 			files = (
-				8B620664217A2437004544D3 /* FunctorFilterLaws.swift in Sources */,
-				8B62069A217A2437004544D3 /* NumberInstancesTest.swift in Sources */,
-				8B6206A1217A2437004544D3 /* SetterLaws.swift in Sources */,
-				8B620684217A2437004544D3 /* EvalTest.swift in Sources */,
-				8B620674217A2437004544D3 /* ShowLaws.swift in Sources */,
-				8B62066C217A2437004544D3 /* ContravariantLaws.swift in Sources */,
-				8B6206A6217A2437004544D3 /* GetterTest.swift in Sources */,
-				8B6206A7217A2437004544D3 /* OptionalTest.swift in Sources */,
-				8B620671217A2437004544D3 /* ApplicativeLaws.swift in Sources */,
-				8B620695217A2437004544D3 /* ObservableKTest.swift in Sources */,
-				8B620698217A2437004544D3 /* BoolInstancesTest.swift in Sources */,
-				8B620679217A2437004544D3 /* FoldableLaws.swift in Sources */,
-				8B62068C217A2437004544D3 /* DayTest.swift in Sources */,
-				8B6206A3217A2437004544D3 /* SetterTest.swift in Sources */,
-				8B62069B217A2437004544D3 /* FoldTest.swift in Sources */,
-				8B62069D217A2437004544D3 /* LensLaws.swift in Sources */,
-				8B620660217A2437004544D3 /* MonoidLaws.swift in Sources */,
-				8B62065E217A2437004544D3 /* TraverseLaws.swift in Sources */,
-				8B620668217A2437004544D3 /* MonadWriterLaws.swift in Sources */,
-				8B62068B217A2437004544D3 /* ListKTest.swift in Sources */,
-				8B620693217A2437004544D3 /* IOTest.swift in Sources */,
-				8B62065F217A2437004544D3 /* MonadErrorLaws.swift in Sources */,
-				8B62069F217A2437004544D3 /* IsoLaws.swift in Sources */,
-				8B62066E217A2437004544D3 /* MonadStateLaws.swift in Sources */,
-				8B6206A4217A2437004544D3 /* TraversalTest.swift in Sources */,
-				8B620672217A2437004544D3 /* SemigroupKLaws.swift in Sources */,
-				8B620688217A2437004544D3 /* ValidatedTest.swift in Sources */,
-				OBJ_250 /* BooleanFunctionsTest.swift in Sources */,
-				8B620666217A2437004544D3 /* BifunctorLaws.swift in Sources */,
-				8B62066F217A2437004544D3 /* FunctorLaws.swift in Sources */,
-				8B62068F217A2437004544D3 /* Function1Test.swift in Sources */,
-				8B620675217A2437004544D3 /* ComonadLaws.swift in Sources */,
-				8B620682217A2437004544D3 /* SumTest.swift in Sources */,
-				8B62065D217A2437004544D3 /* FreeTest.swift in Sources */,
-				OBJ_251 /* CurryTest.swift in Sources */,
-<<<<<<< HEAD
-				8B62067B217A2437004544D3 /* StateTTest.swift in Sources */,
-				8B620670217A2437004544D3 /* MonadCombineLaws.swift in Sources */,
-				8B62068A217A2437004544D3 /* OptionTest.swift in Sources */,
-				8B62067F217A2437004544D3 /* MooreTest.swift in Sources */,
-				8B620678217A2437004544D3 /* InvariantLaws.swift in Sources */,
-				8B620677217A2437004544D3 /* MonoidKLaws.swift in Sources */,
-				8B620662217A2437004544D3 /* EqLaws.swift in Sources */,
-				8B620691217A2437004544D3 /* KleisliTest.swift in Sources */,
-				8B620683217A2437004544D3 /* TupleTest.swift in Sources */,
-				8B620673217A2437004544D3 /* CategoryLaws.swift in Sources */,
-				8B620663217A2437004544D3 /* MonadLaws.swift in Sources */,
-				8B6206A5217A2437004544D3 /* PrismTest.swift in Sources */,
-				8B620661217A2437004544D3 /* SemigroupLaws.swift in Sources */,
-				8B620685217A2437004544D3 /* IdTest.swift in Sources */,
-				8B620681217A2437004544D3 /* SetKTest.swift in Sources */,
-				8B62067E217A2437004544D3 /* CoproductTest.swift in Sources */,
-				8B62069E217A2437004544D3 /* OptionalLaws.swift in Sources */,
-				8B620687217A2437004544D3 /* IorTest.swift in Sources */,
-				8B62066B217A2437004544D3 /* ProfunctorLaws.swift in Sources */,
-				8B620680217A2437004544D3 /* EitherTest.swift in Sources */,
-				8B62067A217A2437004544D3 /* WriterTTest.swift in Sources */,
-				8B62067D217A2437004544D3 /* OptionTTest.swift in Sources */,
-				8B6206A9217A2437004544D3 /* TestDomain.swift in Sources */,
-				8B620676217A2437004544D3 /* TraverseFilterLaws.swift in Sources */,
-				8B620667217A2437004544D3 /* ApplicativeErrorLaws.swift in Sources */,
-				8B6206A8217A2437004544D3 /* LensTest.swift in Sources */,
-				8B620692217A2437004544D3 /* KleisliOperatorTest.swift in Sources */,
-				8B62069C217A2437004544D3 /* IsoTest.swift in Sources */,
-				8B62068D217A2437004544D3 /* NonEmptyListTest.swift in Sources */,
-				8B620699217A2437004544D3 /* StringInstancesTest.swift in Sources */,
-				8B62067C217A2437004544D3 /* EitherTTest.swift in Sources */,
-				8B620696217A2437004544D3 /* MaybeKTest.swift in Sources */,
-				8B620689217A2437004544D3 /* TryTest.swift in Sources */,
-				8B620665217A2437004544D3 /* OrderLaws.swift in Sources */,
-				8B62068E217A2437004544D3 /* ConstTest.swift in Sources */,
-				8B620669217A2437004544D3 /* AlternativeLaws.swift in Sources */,
-				8B620686217A2437004544D3 /* StoreTest.swift in Sources */,
-				8B62066D217A2437004544D3 /* BimonadLaws.swift in Sources */,
-				8B6206A2217A2437004544D3 /* PrismLaws.swift in Sources */,
-				8B6206A0217A2437004544D3 /* TraversalLaws.swift in Sources */,
-				8B620690217A2437004544D3 /* Function0Test.swift in Sources */,
-=======
-				111620B320F6137B00685EC4 /* BimonadLaws.swift in Sources */,
-				1168902C2164AAFB00F3A7A6 /* DayTest.swift in Sources */,
-				OBJ_252 /* ConstTest.swift in Sources */,
-				116890382164BA6D00F3A7A6 /* SumTest.swift in Sources */,
-				11F5306F210086FD00D92335 /* FoldTest.swift in Sources */,
-				115683BA216253E00001749D /* ContravariantLaws.swift in Sources */,
-				OBJ_253 /* CoproductTest.swift in Sources */,
-				OBJ_254 /* EitherTest.swift in Sources */,
-				OBJ_255 /* EvalTest.swift in Sources */,
-				11FE0066209C50A700183AF6 /* IsoLaws.swift in Sources */,
-				114D5318216B6C1C00495778 /* FutureKTest.swift in Sources */,
-				11FE0072209C6DEC00183AF6 /* PrismLaws.swift in Sources */,
-				OBJ_256 /* IdTest.swift in Sources */,
-				11635BB620F76131007BB4FA /* TraverseLaws.swift in Sources */,
-				OBJ_257 /* IorTest.swift in Sources */,
-				OBJ_258 /* ListKTest.swift in Sources */,
-				OBJ_259 /* OptionTest.swift in Sources */,
-				OBJ_260 /* NonEmptyListTest.swift in Sources */,
-				OBJ_261 /* TryTest.swift in Sources */,
-				116890302164B10000F3A7A6 /* MooreTest.swift in Sources */,
-				OBJ_262 /* TupleTest.swift in Sources */,
-				11FE006A209C5E3A00183AF6 /* LensLaws.swift in Sources */,
-				OBJ_263 /* ValidatedTest.swift in Sources */,
-				OBJ_264 /* AsyncLaws.swift in Sources */,
-				D68DC58D210665DB00D7D845 /* SetKTest.swift in Sources */,
-				OBJ_265 /* IOTest.swift in Sources */,
-				OBJ_266 /* FreeTest.swift in Sources */,
-				OBJ_267 /* NumberInstancesTest.swift in Sources */,
-				115683BE216255F30001749D /* CategoryLaws.swift in Sources */,
-				OBJ_268 /* StringInstancesTest.swift in Sources */,
->>>>>>> 0bc008c1
-				OBJ_269 /* PartialApplicationTest.swift in Sources */,
-				8B62066A217A2437004544D3 /* MonadFilterLaws.swift in Sources */,
-				8B620697217A2437004544D3 /* SingleKTest.swift in Sources */,
-				OBJ_270 /* PredefTest.swift in Sources */,
-				8B620694217A2437004544D3 /* AsyncLaws.swift in Sources */,
+				8BA0F41B217E2DEF00969984 /* MonadFilterLaws.swift in Sources */,
+				8BA0F403217E2DEF00969984 /* TupleTest.swift in Sources */,
+				8BA0F419217E2DEF00969984 /* MonadWriterLaws.swift in Sources */,
+				8BA0F409217E2DEF00969984 /* TryTest.swift in Sources */,
+				8BA0F434217E2DEF00969984 /* TraversalTest.swift in Sources */,
+				8BA0F415217E2DEF00969984 /* FunctorFilterLaws.swift in Sources */,
+				8BA0F3F4217E2DEF00969984 /* BoolInstancesTest.swift in Sources */,
+				8BA0F406217E2DEF00969984 /* StoreTest.swift in Sources */,
+				8BA0F42A217E2DEF00969984 /* FoldableLaws.swift in Sources */,
+				8BA0F3E9217E2DEF00969984 /* PartialApplicationTest.swift in Sources */,
+				8BA0F3F7217E2DEF00969984 /* FutureKTest.swift in Sources */,
+				8BA0F436217E2DEF00969984 /* GetterTest.swift in Sources */,
+				8BA0F416217E2DEF00969984 /* OrderLaws.swift in Sources */,
+				8BA0F3F3217E2DEF00969984 /* OptionTTest.swift in Sources */,
+				8BA0F438217E2DEF00969984 /* LensTest.swift in Sources */,
+				8BA0F439217E2DEF00969984 /* TestDomain.swift in Sources */,
+				8BA0F428217E2DEF00969984 /* MonoidKLaws.swift in Sources */,
+				8BA0F40A217E2DEF00969984 /* OptionTest.swift in Sources */,
+				8BA0F422217E2DEF00969984 /* ApplicativeLaws.swift in Sources */,
+				8BA0F425217E2DEF00969984 /* ShowLaws.swift in Sources */,
+				8BA0F3FF217E2DEF00969984 /* MooreTest.swift in Sources */,
+				8BA0F437217E2DEF00969984 /* OptionalTest.swift in Sources */,
+				8BA0F431217E2DEF00969984 /* SetterLaws.swift in Sources */,
+				8BA0F412217E2DEF00969984 /* SemigroupLaws.swift in Sources */,
+				8BA0F42D217E2DEF00969984 /* LensLaws.swift in Sources */,
+				8BA0F3FB217E2DEF00969984 /* MaybeKTest.swift in Sources */,
+				8BA0F3F5217E2DEF00969984 /* StringInstancesTest.swift in Sources */,
+				8BA0F42C217E2DEF00969984 /* IsoTest.swift in Sources */,
+				8BA0F41E217E2DEF00969984 /* BimonadLaws.swift in Sources */,
+				8BA0F414217E2DEF00969984 /* MonadLaws.swift in Sources */,
+				8BA0F418217E2DEF00969984 /* ApplicativeErrorLaws.swift in Sources */,
+				8BA0F426217E2DEF00969984 /* ComonadLaws.swift in Sources */,
+				8BA0F3F9217E2DEF00969984 /* AsyncLaws.swift in Sources */,
+				8BA0F3F8217E2DEF00969984 /* IOTest.swift in Sources */,
+				8BA0F404217E2DEF00969984 /* EvalTest.swift in Sources */,
+				8BA0F40E217E2DEF00969984 /* ConstTest.swift in Sources */,
+				8BA0F402217E2DEF00969984 /* SumTest.swift in Sources */,
+				8BA0F3FA217E2DEF00969984 /* ObservableKTest.swift in Sources */,
+				8BA0F42B217E2DEF00969984 /* FoldTest.swift in Sources */,
+				8BA0F40C217E2DEF00969984 /* DayTest.swift in Sources */,
+				8BA0F42F217E2DEF00969984 /* IsoLaws.swift in Sources */,
+				8BA0F432217E2DEF00969984 /* PrismLaws.swift in Sources */,
+				8BA0F3F6217E2DEF00969984 /* NumberInstancesTest.swift in Sources */,
+				8BA0F420217E2DEF00969984 /* FunctorLaws.swift in Sources */,
+				8BA0F405217E2DEF00969984 /* IdTest.swift in Sources */,
+				8BA0F424217E2DEF00969984 /* CategoryLaws.swift in Sources */,
+				8BA0F3EF217E2DEF00969984 /* PredefTest.swift in Sources */,
+				8BA0F401217E2DEF00969984 /* SetKTest.swift in Sources */,
+				8BA0F423217E2DEF00969984 /* SemigroupKLaws.swift in Sources */,
+				8BA0F407217E2DEF00969984 /* IorTest.swift in Sources */,
+				8BA0F3F1217E2DEF00969984 /* StateTTest.swift in Sources */,
+				8BA0F411217E2DEF00969984 /* MonoidLaws.swift in Sources */,
+				8BA0F41C217E2DEF00969984 /* ProfunctorLaws.swift in Sources */,
+				8BA0F429217E2DEF00969984 /* InvariantLaws.swift in Sources */,
+				8BA0F400217E2DEF00969984 /* EitherTest.swift in Sources */,
+				8BA0F408217E2DEF00969984 /* ValidatedTest.swift in Sources */,
+				8BA0F3EB217E2DEF00969984 /* Function1Test.swift in Sources */,
+				8BA0F3EE217E2DEF00969984 /* KleisliOperatorTest.swift in Sources */,
+				8BA0F417217E2DEF00969984 /* BifunctorLaws.swift in Sources */,
+				8BA0F430217E2DEF00969984 /* TraversalLaws.swift in Sources */,
+				8BA0F3EC217E2DEF00969984 /* Function0Test.swift in Sources */,
+				8BA0F41D217E2DEF00969984 /* ContravariantLaws.swift in Sources */,
+				8BA0F3F0217E2DEF00969984 /* WriterTTest.swift in Sources */,
+				8BA0F3FE217E2DEF00969984 /* CoproductTest.swift in Sources */,
+				8BA0F3F2217E2DEF00969984 /* EitherTTest.swift in Sources */,
+				8BA0F42E217E2DEF00969984 /* OptionalLaws.swift in Sources */,
+				8BA0F40F217E2DEF00969984 /* TraverseLaws.swift in Sources */,
+				8BA0F3ED217E2DEF00969984 /* KleisliTest.swift in Sources */,
+				8BA0F413217E2DEF00969984 /* EqLaws.swift in Sources */,
+				8BA0F410217E2DEF00969984 /* MonadErrorLaws.swift in Sources */,
+				8BA0F3FC217E2DEF00969984 /* SingleKTest.swift in Sources */,
+				8BA0F40D217E2DEF00969984 /* NonEmptyListTest.swift in Sources */,
+				8BA0F3EA217E2DEF00969984 /* FreeTest.swift in Sources */,
+				8BA0F40B217E2DEF00969984 /* ListKTest.swift in Sources */,
+				8BA0F41A217E2DEF00969984 /* AlternativeLaws.swift in Sources */,
+				8BA0F435217E2DEF00969984 /* PrismTest.swift in Sources */,
+				8BA0F421217E2DEF00969984 /* MonadCombineLaws.swift in Sources */,
+				8BA0F427217E2DEF00969984 /* TraverseFilterLaws.swift in Sources */,
+				8BA0F3E8217E2DEF00969984 /* BooleanFunctionsTest.swift in Sources */,
+				8BA0F41F217E2DEF00969984 /* MonadStateLaws.swift in Sources */,
+				8BA0F433217E2DEF00969984 /* SetterTest.swift in Sources */,
+				8BA0F3FD217E2DEF00969984 /* CurryTest.swift in Sources */,
 			);
 			runOnlyForDeploymentPostprocessing = 0;
 		};
@@ -3634,204 +2245,136 @@
 			isa = PBXSourcesBuildPhase;
 			buildActionMask = 0;
 			files = (
-				OBJ_381 /* Cokleisli.swift in Sources */,
-				OBJ_382 /* Function0.swift in Sources */,
-				OBJ_383 /* Function1.swift in Sources */,
-				OBJ_384 /* FunctionK.swift in Sources */,
-				OBJ_385 /* Kleisli.swift in Sources */,
-				8B620504217A2406004544D3 /* NonEmptyList+Optics.swift in Sources */,
-				11E531CB209B2FEA00A78E8D /* MaybeInstances.swift in Sources */,
-				8B6205A9217A2416004544D3 /* Invariant.swift in Sources */,
-				OBJ_386 /* KleisliOperator.swift in Sources */,
-				OBJ_387 /* BooleanFunctions.swift in Sources */,
-				8B6205CD217A2416004544D3 /* Bimonad.swift in Sources */,
-				8B620591217A2416004544D3 /* Order.swift in Sources */,
-				8B620599217A2416004544D3 /* Bifoldable.swift in Sources */,
-				OBJ_388 /* Curry.swift in Sources */,
-<<<<<<< HEAD
-				8B620442217A23C9004544D3 /* Coreader.swift in Sources */,
-				8B6205F5217A2416004544D3 /* MonadCombine.swift in Sources */,
-				8B620510217A2406004544D3 /* Iso.swift in Sources */,
-				8B6204AE217A23E3004544D3 /* MonadDefer.swift in Sources */,
-				8B62049E217A23E3004544D3 /* IO.swift in Sources */,
-				8B6205A5217A2416004544D3 /* MonadError.swift in Sources */,
-				8B6205D1217A2416004544D3 /* Monoid.swift in Sources */,
-				8B6205B5217A2416004544D3 /* MonadReader.swift in Sources */,
-				8B620581217A2416004544D3 /* MonoidK.swift in Sources */,
-				8B62043D217A23C9004544D3 /* ListK.swift in Sources */,
-				8B62043B217A23C9004544D3 /* Try.swift in Sources */,
-				8B6205AD217A2416004544D3 /* TraverseFilter.swift in Sources */,
-				1145F23F2167506800D4AE81 /* Generic.swift in Sources */,
-				1145F244216750D900D4AE81 /* HList.swift in Sources */,
-				8B620450217A23C9004544D3 /* Option.swift in Sources */,
-				8B6204F4217A2406004544D3 /* Maybe+Optics.swift in Sources */,
-				8B620447217A23C9004544D3 /* Validated.swift in Sources */,
-				8B6205F9217A2416004544D3 /* FunctorFilter.swift in Sources */,
-				8B6204BA217A23E3004544D3 /* ObservableK.swift in Sources */,
-				8B62044C217A23C9004544D3 /* Either.swift in Sources */,
-=======
-				1168901D21638B3D00F3A7A6 /* Store.swift in Sources */,
-				OBJ_389 /* Const.swift in Sources */,
-				OBJ_390 /* Coproduct.swift in Sources */,
-				1156839D216247290001749D /* Invariant.swift in Sources */,
-				1116207420F3AC1800685EC4 /* At+Optics.swift in Sources */,
-				115683D021626B980001749D /* Effect.swift in Sources */,
-				11AC527320974D58008EC1E4 /* Getter.swift in Sources */,
-				11AC527720975EE5008EC1E4 /* Lens.swift in Sources */,
-				OBJ_391 /* Coreader.swift in Sources */,
-				OBJ_392 /* Either.swift in Sources */,
-				OBJ_393 /* Eval.swift in Sources */,
-				OBJ_394 /* FlatmapOperator.swift in Sources */,
-				OBJ_395 /* Id.swift in Sources */,
-				11F530782101DB5F00D92335 /* Recursion.swift in Sources */,
-				115683B121624D7B0001749D /* Category.swift in Sources */,
-				OBJ_396 /* Ior.swift in Sources */,
-				OBJ_397 /* ListK.swift in Sources */,
-				OBJ_398 /* MapK.swift in Sources */,
-				OBJ_399 /* Option.swift in Sources */,
-				OBJ_400 /* NonEmptyList.swift in Sources */,
-				OBJ_401 /* Reader.swift in Sources */,
-				OBJ_402 /* State.swift in Sources */,
-				OBJ_403 /* Try.swift in Sources */,
-				1116208920F4999D00685EC4 /* ListKOpticsInstances.swift in Sources */,
-				114D530C216B4CD000495778 /* Result.swift in Sources */,
-				1181FD7D2165F7A00037B298 /* ObservableK.swift in Sources */,
-				OBJ_404 /* Tuple.swift in Sources */,
-				OBJ_405 /* Validated.swift in Sources */,
-				11F5307E2101DD7100D92335 /* Recursive.swift in Sources */,
-				111082CC2085D9DD00C8563C /* Show.swift in Sources */,
-				OBJ_406 /* Async.swift in Sources */,
-				OBJ_407 /* IO.swift in Sources */,
->>>>>>> 0bc008c1
-				OBJ_408 /* Cofree.swift in Sources */,
-				8B62043C217A23C9004544D3 /* Id.swift in Sources */,
-				8B62052C217A2406004544D3 /* TryOpticsInstances.swift in Sources */,
-				8B620540217A2406004544D3 /* FilterIndex.swift in Sources */,
-				8B6205C5217A2416004544D3 /* Foldable.swift in Sources */,
-				OBJ_409 /* Coyoneda.swift in Sources */,
-				OBJ_410 /* Free.swift in Sources */,
-				OBJ_411 /* Yoneda.swift in Sources */,
-				OBJ_412 /* HigherKinds.swift in Sources */,
-				OBJ_413 /* NumberInstances.swift in Sources */,
-				8B62043E217A23C9004544D3 /* Coproduct.swift in Sources */,
-				8B6204FC217A2406004544D3 /* Validated+Optics.swift in Sources */,
-				8B6205C1217A2416004544D3 /* Category.swift in Sources */,
-				8B6205A1217A2416004544D3 /* MonadWriter.swift in Sources */,
-				8B6204A6217A23E3004544D3 /* Effect.swift in Sources */,
-				8B6205E9217A2416004544D3 /* Bifunctor.swift in Sources */,
-				OBJ_414 /* StringInstances.swift in Sources */,
-				8B620518217A2406004544D3 /* MaybeOpticsInstances.swift in Sources */,
-				8B6205E5217A2416004544D3 /* Comonad.swift in Sources */,
-				8B62044E217A23C9004544D3 /* Ior.swift in Sources */,
-				8B6204E8217A2406004544D3 /* Traversal.swift in Sources */,
-				8B62044F217A23C9004544D3 /* NonEmptyList.swift in Sources */,
-				8B620514217A2406004544D3 /* Setter.swift in Sources */,
-				8B620508217A2406004544D3 /* Either+Optics.swift in Sources */,
-				8B62044A217A23C9004544D3 /* Reader.swift in Sources */,
-				OBJ_415 /* PartialApplication.swift in Sources */,
-				8B620589217A2416004544D3 /* MonadState.swift in Sources */,
-				8B62053C217A2406004544D3 /* Index.swift in Sources */,
-				8B6204B6217A23E3004544D3 /* MaybeK.swift in Sources */,
-				8B620528217A2406004544D3 /* ListKOpticsInstances.swift in Sources */,
-				OBJ_416 /* Predef.swift in Sources */,
-				8B6204A2217A23E3004544D3 /* ConcurrentEffect.swift in Sources */,
-				OBJ_417 /* EitherT.swift in Sources */,
-				OBJ_418 /* OptionT.swift in Sources */,
-				OBJ_419 /* StateT.swift in Sources */,
-				OBJ_420 /* WriterT.swift in Sources */,
-				8B6205BD217A2416004544D3 /* Show.swift in Sources */,
-				8B62057D217A2416004544D3 /* ApplicativeError.swift in Sources */,
-				8B620544217A2406004544D3 /* At.swift in Sources */,
-				8B620520217A2406004544D3 /* StringOpticsInstances.swift in Sources */,
-				OBJ_421 /* Typeclass.swift in Sources */,
-				8B6205D5217A2416004544D3 /* Monad.swift in Sources */,
-				8B620500217A2406004544D3 /* ListK+Optics.swift in Sources */,
-				8B620445217A23C9004544D3 /* State.swift in Sources */,
-				8B620538217A2406004544D3 /* Each.swift in Sources */,
-				8B62058D217A2416004544D3 /* Contravariant.swift in Sources */,
-				8B6205F1217A2416004544D3 /* Semigroup.swift in Sources */,
-				8B62054C217A2406004544D3 /* Each+Optics.swift in Sources */,
-				8B620444217A23C9004544D3 /* Store.swift in Sources */,
-				8B620534217A2406004544D3 /* Prism.swift in Sources */,
-				8B62050C217A2406004544D3 /* Fold.swift in Sources */,
-				8B620601217A2416004544D3 /* Profunctor.swift in Sources */,
-				8B6205C9217A2416004544D3 /* NonEmptyReducible.swift in Sources */,
-				8B620548217A2406004544D3 /* At+Optics.swift in Sources */,
-				8B6204B2217A23E3004544D3 /* SingleK.swift in Sources */,
-				8B620440217A23C9004544D3 /* MapK.swift in Sources */,
-				8B6205DD217A2416004544D3 /* ComposedFoldable.swift in Sources */,
-				8B6205B1217A2416004544D3 /* Traverse.swift in Sources */,
-				8B6205B9217A2416004544D3 /* Reducible.swift in Sources */,
-				8B6204E4217A2406004544D3 /* Getter.swift in Sources */,
-				11E531C5209B29EF00A78E8D /* BoolInstances.swift in Sources */,
-<<<<<<< HEAD
-				8B620524217A2406004544D3 /* EitherOpticsInstances.swift in Sources */,
-				8B620449217A23C9004544D3 /* FlatmapOperator.swift in Sources */,
-				8B62051C217A2406004544D3 /* NonEmptyListOpticsInstances.swift in Sources */,
-				1145F24921675D6200D4AE81 /* Product.swift in Sources */,
-				8B6205D9217A2416004544D3 /* Composed.swift in Sources */,
-				8B62044D217A23C9004544D3 /* Eval.swift in Sources */,
-				8B620585217A2416004544D3 /* MonadFilter.swift in Sources */,
-				8B6205E1217A2416004544D3 /* Applicative.swift in Sources */,
-				8B6204F0217A2406004544D3 /* Try+Optics.swift in Sources */,
-				8B62059D217A2416004544D3 /* SemigroupK.swift in Sources */,
-				8B620441217A23C9004544D3 /* Sum.swift in Sources */,
-				8B62044B217A23C9004544D3 /* SetK.swift in Sources */,
-				8B6204AA217A23E3004544D3 /* Async.swift in Sources */,
-				8B620530217A2406004544D3 /* Optional.swift in Sources */,
-				8B6204EC217A2406004544D3 /* Id+Optics.swift in Sources */,
-				8B6204F8217A2406004544D3 /* String+Optics.swift in Sources */,
-				8B620595217A2416004544D3 /* Inject.swift in Sources */,
-				8B6204E0217A2406004544D3 /* BoundSetter.swift in Sources */,
-				8B620446217A23C9004544D3 /* Tuple.swift in Sources */,
-				8B6205FD217A2416004544D3 /* Eq.swift in Sources */,
-				8B620579217A2416004544D3 /* Alternative.swift in Sources */,
-				8B620443217A23C9004544D3 /* Day.swift in Sources */,
-				8B62043F217A23C9004544D3 /* Moore.swift in Sources */,
-				8B6205ED217A2416004544D3 /* Functor.swift in Sources */,
-				8B620550217A2406004544D3 /* Lens.swift in Sources */,
-				8B620448217A23C9004544D3 /* Const.swift in Sources */,
-=======
-				OBJ_429 /* ComposedFoldable.swift in Sources */,
-				1116206720F39E0700685EC4 /* Validated+Optics.swift in Sources */,
-				OBJ_430 /* Eq.swift in Sources */,
-				11E531B6209AF80100A78E8D /* Optional.swift in Sources */,
-				OBJ_431 /* Foldable.swift in Sources */,
-				D6492806209C72F000B875F9 /* SetK.swift in Sources */,
-				OBJ_432 /* Functor.swift in Sources */,
-				11E531DF209B502900A78E8D /* Index.swift in Sources */,
-				1116204F20F3820500685EC4 /* Maybe+Optics.swift in Sources */,
-				OBJ_433 /* FunctorFilter.swift in Sources */,
-				OBJ_434 /* Inject.swift in Sources */,
-				OBJ_435 /* Monad.swift in Sources */,
-				1116204A20F37DFA00685EC4 /* ListK+Optics.swift in Sources */,
-				OBJ_436 /* MonadCombine.swift in Sources */,
-				OBJ_437 /* MonadError.swift in Sources */,
-				OBJ_438 /* MonadFilter.swift in Sources */,
-				115683D521626D3B0001749D /* ConcurrentEffect.swift in Sources */,
-				11E531BB209B0BE300A78E8D /* Setter.swift in Sources */,
-				11F530822101E15E00D92335 /* Birecursive.swift in Sources */,
-				1116207920F4923E00685EC4 /* Each+Optics.swift in Sources */,
-				115683CB2162689A0001749D /* MonadDefer.swift in Sources */,
-				OBJ_439 /* MonadReader.swift in Sources */,
-				OBJ_440 /* MonadState.swift in Sources */,
-				OBJ_441 /* MonadWriter.swift in Sources */,
-				11C9B6AF20DB8A8D00AFD4AA /* Traversal.swift in Sources */,
-				114D5312216B4F6C00495778 /* FutureK.swift in Sources */,
-				1116206020F38A5C00685EC4 /* String+Optics.swift in Sources */,
-				OBJ_442 /* Monoid.swift in Sources */,
-				11F53098210207A100D92335 /* Nu.swift in Sources */,
-				OBJ_443 /* MonoidK.swift in Sources */,
-				OBJ_444 /* NonEmptyReducible.swift in Sources */,
-				OBJ_445 /* Order.swift in Sources */,
-				11F530902101E6C700D92335 /* Mu.swift in Sources */,
-				OBJ_446 /* Reducible.swift in Sources */,
-				OBJ_447 /* Semigroup.swift in Sources */,
-				OBJ_448 /* SemigroupK.swift in Sources */,
-				OBJ_449 /* Traverse.swift in Sources */,
-				1116206220F398CB00685EC4 /* Try+Optics.swift in Sources */,
-				OBJ_450 /* TraverseFilter.swift in Sources */,
->>>>>>> 0bc008c1
+				8BA0F4EF217E2E9200969984 /* Function0.swift in Sources */,
+				8BA0F637217E2E9200969984 /* Monad.swift in Sources */,
+				8BA0F6C7217E2E9200969984 /* FilterIndex.swift in Sources */,
+				8BA0F60F217E2E9200969984 /* TraverseFilter.swift in Sources */,
+				8BA0F5FF217E2E9200969984 /* SemigroupK.swift in Sources */,
+				8BA0F5DF217E2E9200969984 /* ApplicativeError.swift in Sources */,
+				8BA0F51B217E2E9200969984 /* Recursion.swift in Sources */,
+				8BA0F6B3217E2E9200969984 /* TryOpticsInstances.swift in Sources */,
+				8BA0F6B7217E2E9200969984 /* Optional.swift in Sources */,
+				8BA0F573217E2E9200969984 /* MaybeK.swift in Sources */,
+				8BA0F5C3217E2E9200969984 /* Store.swift in Sources */,
+				8BA0F6A3217E2E9200969984 /* NonEmptyListOpticsInstances.swift in Sources */,
+				8BA0F5AB217E2E9200969984 /* State.swift in Sources */,
+				8BA0F64F217E2E9200969984 /* Functor.swift in Sources */,
+				8BA0F53F217E2E9200969984 /* HList.swift in Sources */,
+				8BA0F517217E2E9200969984 /* Predef.swift in Sources */,
+				8BA0F673217E2E9200969984 /* Id+Optics.swift in Sources */,
+				8BA0F4FB217E2E9200969984 /* Cokleisli.swift in Sources */,
+				8BA0F65F217E2E9200969984 /* Eq.swift in Sources */,
+				8BA0F623217E2E9200969984 /* Category.swift in Sources */,
+				8BA0F56F217E2E9200969984 /* SingleK.swift in Sources */,
+				8BA0F57B217E2E9200969984 /* Reader.swift in Sources */,
+				8BA0F54F217E2E9200969984 /* MaybeInstances.swift in Sources */,
+				8BA0F59F217E2E9200969984 /* FlatmapOperator.swift in Sources */,
+				8BA0F68B217E2E9200969984 /* NonEmptyList+Optics.swift in Sources */,
+				8BA0F697217E2E9200969984 /* Iso.swift in Sources */,
+				8BA0F4EB217E2E9200969984 /* Kleisli.swift in Sources */,
+				8BA0F4DB217E2E9200969984 /* Coyoneda.swift in Sources */,
+				8BA0F6BB217E2E9200969984 /* Prism.swift in Sources */,
+				8BA0F59B217E2E9200969984 /* Day.swift in Sources */,
+				8BA0F687217E2E9200969984 /* ListK+Optics.swift in Sources */,
+				8BA0F61F217E2E9200969984 /* Show.swift in Sources */,
+				8BA0F65B217E2E9200969984 /* FunctorFilter.swift in Sources */,
+				8BA0F553217E2E9200969984 /* NumberInstances.swift in Sources */,
+				8BA0F4E7217E2E9200969984 /* FunctionK.swift in Sources */,
+				8BA0F547217E2E9200969984 /* BoolInstances.swift in Sources */,
+				8BA0F523217E2E9200969984 /* Fix.swift in Sources */,
+				8BA0F617217E2E9200969984 /* MonadReader.swift in Sources */,
+				8BA0F5CB217E2E9200969984 /* Tuple.swift in Sources */,
+				8BA0F5D7217E2E9200969984 /* HigherKinds.swift in Sources */,
+				8BA0F4D3217E2E9200969984 /* Curry.swift in Sources */,
+				8BA0F683217E2E9200969984 /* Validated+Optics.swift in Sources */,
+				8BA0F653217E2E9200969984 /* Semigroup.swift in Sources */,
+				8BA0F593217E2E9200969984 /* NonEmptyList.swift in Sources */,
+				8BA0F58F217E2E9200969984 /* Option.swift in Sources */,
+				8BA0F5F3217E2E9200969984 /* Order.swift in Sources */,
+				8BA0F5E7217E2E9200969984 /* MonadFilter.swift in Sources */,
+				8BA0F5B7217E2E9200969984 /* Sum.swift in Sources */,
+				8BA0F5B3217E2E9200969984 /* Result.swift in Sources */,
+				8BA0F6D7217E2E9200969984 /* Lens.swift in Sources */,
+				8BA0F613217E2E9200969984 /* Traverse.swift in Sources */,
+				8BA0F4D7217E2E9200969984 /* Yoneda.swift in Sources */,
+				8BA0F67F217E2E9200969984 /* String+Optics.swift in Sources */,
+				8BA0F567217E2E9200969984 /* Async.swift in Sources */,
+				8BA0F5E3217E2E9200969984 /* MonoidK.swift in Sources */,
+				8BA0F6D3217E2E9200969984 /* Each+Optics.swift in Sources */,
+				8BA0F543217E2E9200969984 /* Generic.swift in Sources */,
+				8BA0F513217E2E9200969984 /* StateT.swift in Sources */,
+				8BA0F61B217E2E9200969984 /* Reducible.swift in Sources */,
+				8BA0F507217E2E9200969984 /* EitherT.swift in Sources */,
+				8BA0F643217E2E9200969984 /* Applicative.swift in Sources */,
+				8BA0F55F217E2E9200969984 /* ConcurrentEffect.swift in Sources */,
+				8BA0F6CF217E2E9200969984 /* At+Optics.swift in Sources */,
+				8BA0F657217E2E9200969984 /* MonadCombine.swift in Sources */,
+				8BA0F58B217E2E9200969984 /* Ior.swift in Sources */,
+				8BA0F5BF217E2E9200969984 /* Coreader.swift in Sources */,
+				8BA0F4DF217E2E9200969984 /* Cofree.swift in Sources */,
+				8BA0F577217E2E9200969984 /* ObservableK.swift in Sources */,
+				8BA0F5DB217E2E9200969984 /* Alternative.swift in Sources */,
+				8BA0F68F217E2E9200969984 /* Either+Optics.swift in Sources */,
+				8BA0F50F217E2E9200969984 /* WriterT.swift in Sources */,
+				8BA0F54B217E2E9200969984 /* StringInstances.swift in Sources */,
+				8BA0F6A7217E2E9200969984 /* StringOpticsInstances.swift in Sources */,
+				8BA0F5C7217E2E9200969984 /* SetK.swift in Sources */,
+				8BA0F563217E2E9200969984 /* Effect.swift in Sources */,
+				8BA0F56B217E2E9200969984 /* MonadDefer.swift in Sources */,
+				8BA0F647217E2E9200969984 /* Comonad.swift in Sources */,
+				8BA0F5A3217E2E9200969984 /* Moore.swift in Sources */,
+				8BA0F5AF217E2E9200969984 /* Try.swift in Sources */,
+				8BA0F693217E2E9200969984 /* Fold.swift in Sources */,
+				8BA0F62B217E2E9200969984 /* NonEmptyReducible.swift in Sources */,
+				8BA0F4E3217E2E9200969984 /* Free.swift in Sources */,
+				8BA0F503217E2E9200969984 /* BooleanFunctions.swift in Sources */,
+				8BA0F4F3217E2E9200969984 /* Function1.swift in Sources */,
+				8BA0F5CF217E2E9200969984 /* Const.swift in Sources */,
+				8BA0F4FF217E2E9200969984 /* Typeclass.swift in Sources */,
+				8BA0F5EB217E2E9200969984 /* MonadState.swift in Sources */,
+				8BA0F67B217E2E9200969984 /* Maybe+Optics.swift in Sources */,
+				8BA0F66F217E2E9200969984 /* Traversal.swift in Sources */,
+				8BA0F557217E2E9200969984 /* FutureK.swift in Sources */,
+				8BA0F607217E2E9200969984 /* MonadError.swift in Sources */,
+				8BA0F4F7217E2E9200969984 /* KleisliOperator.swift in Sources */,
+				8BA0F597217E2E9200969984 /* Coproduct.swift in Sources */,
+				8BA0F63B217E2E9200969984 /* Composed.swift in Sources */,
+				8BA0F69F217E2E9200969984 /* MaybeOpticsInstances.swift in Sources */,
+				8BA0F667217E2E9200969984 /* BoundSetter.swift in Sources */,
+				8BA0F533217E2E9200969984 /* Corecursive.swift in Sources */,
+				8BA0F6CB217E2E9200969984 /* At.swift in Sources */,
+				8BA0F5F7217E2E9200969984 /* Inject.swift in Sources */,
+				8BA0F53B217E2E9200969984 /* Product.swift in Sources */,
+				8BA0F5FB217E2E9200969984 /* Bifoldable.swift in Sources */,
+				8BA0F663217E2E9200969984 /* Profunctor.swift in Sources */,
+				8BA0F603217E2E9200969984 /* MonadWriter.swift in Sources */,
+				8BA0F633217E2E9200969984 /* Monoid.swift in Sources */,
+				8BA0F5D3217E2E9200969984 /* ListK.swift in Sources */,
+				8BA0F64B217E2E9200969984 /* Bifunctor.swift in Sources */,
+				8BA0F51F217E2E9200969984 /* Nu.swift in Sources */,
+				8BA0F52B217E2E9200969984 /* Recursive.swift in Sources */,
+				8BA0F66B217E2E9200969984 /* Getter.swift in Sources */,
+				8BA0F583217E2E9200969984 /* Id.swift in Sources */,
+				8BA0F60B217E2E9200969984 /* Invariant.swift in Sources */,
+				8BA0F537217E2E9200969984 /* PartialApplication.swift in Sources */,
+				8BA0F677217E2E9200969984 /* Try+Optics.swift in Sources */,
+				8BA0F5A7217E2E9200969984 /* Eval.swift in Sources */,
+				8BA0F6C3217E2E9200969984 /* Index.swift in Sources */,
+				8BA0F50B217E2E9200969984 /* OptionT.swift in Sources */,
+				8BA0F57F217E2E9200969984 /* Either.swift in Sources */,
+				8BA0F5EF217E2E9200969984 /* Contravariant.swift in Sources */,
+				8BA0F6AB217E2E9200969984 /* EitherOpticsInstances.swift in Sources */,
+				8BA0F5BB217E2E9200969984 /* Validated.swift in Sources */,
+				8BA0F69B217E2E9200969984 /* Setter.swift in Sources */,
+				8BA0F62F217E2E9200969984 /* Bimonad.swift in Sources */,
+				8BA0F527217E2E9200969984 /* Mu.swift in Sources */,
+				8BA0F627217E2E9200969984 /* Foldable.swift in Sources */,
+				8BA0F63F217E2E9200969984 /* ComposedFoldable.swift in Sources */,
+				8BA0F55B217E2E9200969984 /* IO.swift in Sources */,
+				8BA0F587217E2E9200969984 /* MapK.swift in Sources */,
+				8BA0F6AF217E2E9200969984 /* ListKOpticsInstances.swift in Sources */,
+				8BA0F6BF217E2E9200969984 /* Each.swift in Sources */,
+				8BA0F52F217E2E9200969984 /* Birecursive.swift in Sources */,
 			);
 			runOnlyForDeploymentPostprocessing = 0;
 		};
@@ -3846,8 +2389,6 @@
 /* End PBXTargetDependency section */
 
 /* Begin XCBuildConfiguration section */
-<<<<<<< HEAD
-=======
 		11D6DCE321662D4E0068D575 /* Debug */ = {
 			isa = XCBuildConfiguration;
 			buildSettings = {
@@ -3889,7 +2430,7 @@
 				MTL_ENABLE_DEBUG_INFO = INCLUDE_SOURCE;
 				MTL_FAST_MATH = YES;
 				PRODUCT_BUNDLE_IDENTIFIER = "com.arrow-kt.bowwatchOS";
-				PRODUCT_NAME = "$(PROJECT_NAME)";
+				PRODUCT_NAME = "$(TARGET_NAME)";
 				PROVISIONING_PROFILE_SPECIFIER = "";
 				SDKROOT = watchos;
 				SKIP_INSTALL = YES;
@@ -3941,7 +2482,7 @@
 				MTL_ENABLE_DEBUG_INFO = NO;
 				MTL_FAST_MATH = YES;
 				PRODUCT_BUNDLE_IDENTIFIER = "com.arrow-kt.bowwatchOS";
-				PRODUCT_NAME = "$(PROJECT_NAME)";
+				PRODUCT_NAME = "$(TARGET_NAME)";
 				PROVISIONING_PROFILE_SPECIFIER = "";
 				SDKROOT = watchos;
 				SKIP_INSTALL = YES;
@@ -3954,51 +2495,6 @@
 			};
 			name = Release;
 		};
-		D6D6247A2068141800739E2D /* Debug */ = {
-			isa = XCBuildConfiguration;
-			buildSettings = {
-				ALWAYS_EMBED_SWIFT_STANDARD_LIBRARIES = YES;
-				CODE_SIGN_IDENTITY = "";
-				FRAMEWORK_SEARCH_PATHS = (
-					"$(inherited)",
-					"$(SRCROOT)/Carthage/Build/tvOS/**",
-				);
-				HEADER_SEARCH_PATHS = "$(inherited)";
-				INFOPLIST_FILE = Tests/Info.plist;
-				LD_RUNPATH_SEARCH_PATHS = "@loader_path/../Frameworks @loader_path/Frameworks";
-				OTHER_LDFLAGS = "$(inherited)";
-				OTHER_SWIFT_FLAGS = "$(inherited)";
-				PRODUCT_NAME = "$(TARGET_NAME)";
-				SDKROOT = appletvos;
-				SUPPORTED_PLATFORMS = "appletvsimulator appletvos";
-				SWIFT_VERSION = 4.0;
-				TARGET_NAME = BowTests;
-			};
-			name = Debug;
-		};
-		D6D6247B2068141800739E2D /* Release */ = {
-			isa = XCBuildConfiguration;
-			buildSettings = {
-				ALWAYS_EMBED_SWIFT_STANDARD_LIBRARIES = YES;
-				CODE_SIGN_IDENTITY = "";
-				FRAMEWORK_SEARCH_PATHS = (
-					"$(inherited)",
-					"$(SRCROOT)/Carthage/Build/tvOS/**",
-				);
-				HEADER_SEARCH_PATHS = "$(inherited)";
-				INFOPLIST_FILE = Tests/Info.plist;
-				LD_RUNPATH_SEARCH_PATHS = "@loader_path/../Frameworks @loader_path/Frameworks";
-				OTHER_LDFLAGS = "$(inherited)";
-				OTHER_SWIFT_FLAGS = "$(inherited)";
-				PRODUCT_NAME = "$(TARGET_NAME)";
-				SDKROOT = appletvos;
-				SUPPORTED_PLATFORMS = "appletvsimulator appletvos";
-				SWIFT_VERSION = 4.0;
-				TARGET_NAME = BowTests;
-			};
-			name = Release;
-		};
->>>>>>> 0bc008c1
 		D6D6251B2068178800739E2D /* Debug */ = {
 			isa = XCBuildConfiguration;
 			buildSettings = {
@@ -4012,9 +2508,9 @@
 				LD_RUNPATH_SEARCH_PATHS = "$(inherited) @executable_path/Frameworks @loader_path/Frameworks";
 				OTHER_LDFLAGS = "$(inherited)";
 				OTHER_SWIFT_FLAGS = "$(inherited)";
-				PRODUCT_BUNDLE_IDENTIFIER = "com.arrow-kt.bowmacos";
-				PRODUCT_MODULE_NAME = "$(TARGET_NAME)";
-				PRODUCT_NAME = "$(TARGET_NAME)-macOS";
+				PRODUCT_BUNDLE_IDENTIFIER = "com.arrow-kt.bowmacOS";
+				PRODUCT_MODULE_NAME = "$(TARGET_NAME:c99extidentifier)";
+				PRODUCT_NAME = "$(TARGET_NAME)-maOS";
 				SDKROOT = macosx;
 				SKIP_INSTALL = YES;
 				SUPPORTED_PLATFORMS = macosx;
@@ -4036,60 +2532,12 @@
 				LD_RUNPATH_SEARCH_PATHS = "$(inherited) @executable_path/Frameworks @loader_path/Frameworks";
 				OTHER_LDFLAGS = "$(inherited)";
 				OTHER_SWIFT_FLAGS = "$(inherited)";
-				PRODUCT_BUNDLE_IDENTIFIER = "com.arrow-kt.bowmacos";
-				PRODUCT_MODULE_NAME = "$(TARGET_NAME)";
-				PRODUCT_NAME = "$(TARGET_NAME)-macOS";
+				PRODUCT_BUNDLE_IDENTIFIER = "com.arrow-kt.bowmacOS";
+				PRODUCT_MODULE_NAME = "$(TARGET_NAME:c99extidentifier)";
+				PRODUCT_NAME = "$(TARGET_NAME)-maOS";
 				SDKROOT = macosx;
 				SKIP_INSTALL = YES;
 				SUPPORTED_PLATFORMS = macosx;
-				SWIFT_VERSION = 4.2;
-				TARGET_NAME = Bow;
-			};
-			name = Release;
-		};
-		D6D625AC206841B300739E2D /* Debug */ = {
-			isa = XCBuildConfiguration;
-			buildSettings = {
-				ENABLE_TESTABILITY = YES;
-				FRAMEWORK_SEARCH_PATHS = (
-					"$(inherited)",
-					"$(PROJECT_DIR)/Carthage/Build/watchOS",
-				);
-				HEADER_SEARCH_PATHS = "$(inherited)";
-				INFOPLIST_FILE = Bow.xcodeproj/Bow_Info.plist;
-				LD_RUNPATH_SEARCH_PATHS = "$(inherited) @executable_path/Frameworks @loader_path/Frameworks";
-				OTHER_LDFLAGS = "$(inherited)";
-				OTHER_SWIFT_FLAGS = "$(inherited)";
-				PRODUCT_BUNDLE_IDENTIFIER = "com.arrow-kt.bowwatchos";
-				PRODUCT_MODULE_NAME = "$(TARGET_NAME)";
-				PRODUCT_NAME = "$(TARGET_NAME)-watchOS";
-				SDKROOT = watchos;
-				SKIP_INSTALL = YES;
-				SUPPORTED_PLATFORMS = "watchsimulator watchos";
-				SWIFT_VERSION = 4.2;
-				TARGET_NAME = Bow;
-			};
-			name = Debug;
-		};
-		D6D625AD206841B300739E2D /* Release */ = {
-			isa = XCBuildConfiguration;
-			buildSettings = {
-				ENABLE_TESTABILITY = YES;
-				FRAMEWORK_SEARCH_PATHS = (
-					"$(inherited)",
-					"$(PROJECT_DIR)/Carthage/Build/watchOS",
-				);
-				HEADER_SEARCH_PATHS = "$(inherited)";
-				INFOPLIST_FILE = Bow.xcodeproj/Bow_Info.plist;
-				LD_RUNPATH_SEARCH_PATHS = "$(inherited) @executable_path/Frameworks @loader_path/Frameworks";
-				OTHER_LDFLAGS = "$(inherited)";
-				OTHER_SWIFT_FLAGS = "$(inherited)";
-				PRODUCT_BUNDLE_IDENTIFIER = "com.arrow-kt.bowwatchos";
-				PRODUCT_MODULE_NAME = "$(TARGET_NAME)";
-				PRODUCT_NAME = "$(TARGET_NAME)-watchOS";
-				SDKROOT = watchos;
-				SKIP_INSTALL = YES;
-				SUPPORTED_PLATFORMS = "watchsimulator watchos";
 				SWIFT_VERSION = 4.2;
 				TARGET_NAME = Bow;
 			};
@@ -4154,9 +2602,9 @@
 				INSTALL_PATH = "$(LOCAL_LIBRARY_DIR)/Frameworks";
 				LD_RUNPATH_SEARCH_PATHS = "$(inherited) @executable_path/Frameworks @loader_path/Frameworks";
 				MTL_ENABLE_DEBUG_INFO = YES;
-				PRODUCT_BUNDLE_IDENTIFIER = "com.arrow-kt.bowtvos";
+				PRODUCT_BUNDLE_IDENTIFIER = "com.arrow-kt.bowtvOS";
 				PRODUCT_MODULE_NAME = "$(PROJECT_NAME)";
-				PRODUCT_NAME = "$(PROJECT_NAME)-tvOS";
+				PRODUCT_NAME = "$(TARGET_NAME)-tvOS";
 				PROVISIONING_PROFILE_SPECIFIER = "";
 				SDKROOT = appletvos;
 				SKIP_INSTALL = YES;
@@ -4164,7 +2612,7 @@
 				SWIFT_ACTIVE_COMPILATION_CONDITIONS = DEBUG;
 				SWIFT_VERSION = 4.2;
 				TARGETED_DEVICE_FAMILY = 3;
-				TVOS_DEPLOYMENT_TARGET = 12.0;
+				TVOS_DEPLOYMENT_TARGET = 11.2;
 				VERSIONING_SYSTEM = "apple-generic";
 				VERSION_INFO_PREFIX = "";
 			};
@@ -4225,16 +2673,16 @@
 				INSTALL_PATH = "$(LOCAL_LIBRARY_DIR)/Frameworks";
 				LD_RUNPATH_SEARCH_PATHS = "$(inherited) @executable_path/Frameworks @loader_path/Frameworks";
 				MTL_ENABLE_DEBUG_INFO = NO;
-				PRODUCT_BUNDLE_IDENTIFIER = "com.arrow-kt.bowtvos";
+				PRODUCT_BUNDLE_IDENTIFIER = "com.arrow-kt.bowtvOS";
 				PRODUCT_MODULE_NAME = "$(PROJECT_NAME)";
-				PRODUCT_NAME = "$(PROJECT_NAME)-tvOS";
+				PRODUCT_NAME = "$(TARGET_NAME)-tvOS";
 				PROVISIONING_PROFILE_SPECIFIER = "";
 				SDKROOT = appletvos;
 				SKIP_INSTALL = YES;
 				SUPPORTED_PLATFORMS = "appletvsimulator appletvos";
 				SWIFT_VERSION = 4.2;
 				TARGETED_DEVICE_FAMILY = 3;
-				TVOS_DEPLOYMENT_TARGET = 12.0;
+				TVOS_DEPLOYMENT_TARGET = 11.2;
 				VALIDATE_PRODUCT = YES;
 				VERSIONING_SYSTEM = "apple-generic";
 				VERSION_INFO_PREFIX = "";
@@ -4339,11 +2787,11 @@
 				);
 				HEADER_SEARCH_PATHS = "$(inherited)";
 				INFOPLIST_FILE = Bow.xcodeproj/Bow_Info.plist;
-				LD_RUNPATH_SEARCH_PATHS = "$(inherited) @executable_path/Frameworks @loader_path/Frameworks";
+				LD_RUNPATH_SEARCH_PATHS = "$(inherited) @loader_path/Frameworks @executable_path/Frameworks";
 				OTHER_LDFLAGS = "$(inherited)";
 				OTHER_SWIFT_FLAGS = "$(inherited)";
 				PRODUCT_BUNDLE_IDENTIFIER = "com.arrow-kt.bow";
-				PRODUCT_MODULE_NAME = "$(TARGET_NAME)";
+				PRODUCT_MODULE_NAME = "$(TARGET_NAME:c99extidentifier)";
 				PRODUCT_NAME = "$(TARGET_NAME)";
 				SDKROOT = iphoneos;
 				SKIP_INSTALL = YES;
@@ -4363,11 +2811,11 @@
 				);
 				HEADER_SEARCH_PATHS = "$(inherited)";
 				INFOPLIST_FILE = Bow.xcodeproj/Bow_Info.plist;
-				LD_RUNPATH_SEARCH_PATHS = "$(inherited) @executable_path/Frameworks @loader_path/Frameworks";
+				LD_RUNPATH_SEARCH_PATHS = "$(inherited) @loader_path/Frameworks @executable_path/Frameworks";
 				OTHER_LDFLAGS = "$(inherited)";
 				OTHER_SWIFT_FLAGS = "$(inherited)";
 				PRODUCT_BUNDLE_IDENTIFIER = "com.arrow-kt.bow";
-				PRODUCT_MODULE_NAME = "$(TARGET_NAME)";
+				PRODUCT_MODULE_NAME = "$(TARGET_NAME:c99extidentifier)";
 				PRODUCT_NAME = "$(TARGET_NAME)";
 				SDKROOT = iphoneos;
 				SKIP_INSTALL = YES;
@@ -4425,6 +2873,15 @@
 /* End XCBuildConfiguration section */
 
 /* Begin XCConfigurationList section */
+		11D6DCE221662D4E0068D575 /* Build configuration list for PBXNativeTarget "Bow-watchOS" */ = {
+			isa = XCConfigurationList;
+			buildConfigurations = (
+				11D6DCE321662D4E0068D575 /* Debug */,
+				11D6DCE421662D4E0068D575 /* Release */,
+			);
+			defaultConfigurationIsVisible = 0;
+			defaultConfigurationName = Debug;
+		};
 		D6D6251A2068178800739E2D /* Build configuration list for PBXNativeTarget "Bow-macOS" */ = {
 			isa = XCConfigurationList;
 			buildConfigurations = (
@@ -4434,15 +2891,6 @@
 			defaultConfigurationIsVisible = 0;
 			defaultConfigurationName = Debug;
 		};
-		D6D625AB206841B300739E2D /* Build configuration list for PBXNativeTarget "Bow-watchOS" */ = {
-			isa = XCConfigurationList;
-			buildConfigurations = (
-				D6D625AC206841B300739E2D /* Debug */,
-				D6D625AD206841B300739E2D /* Release */,
-			);
-			defaultConfigurationIsVisible = 0;
-			defaultConfigurationName = Debug;
-		};
 		D6DBDE9720684BEB004F979F /* Build configuration list for PBXNativeTarget "Bow-tvOS" */ = {
 			isa = XCConfigurationList;
 			buildConfigurations = (
